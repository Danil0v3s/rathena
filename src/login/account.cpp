--- conflicted
+++ resolved
@@ -89,18 +89,7 @@
 	db->vtable.check_tables = &account_db_check_tables;
 
 	// initialize to default values
-<<<<<<< HEAD
 	db->accounts            = NULL;
-=======
-	db->accounts = NULL;
-	// local sql settings
-	safestrncpy(db->db_hostname, "127.0.0.1", sizeof(db->db_hostname));
-	db->db_port = 3306;
-	safestrncpy(db->db_username, "ragnarok", sizeof(db->db_username));
-	safestrncpy(db->db_password, "", sizeof(db->db_password));
-	safestrncpy(db->db_database, "ragnarok", sizeof(db->db_database));
-	safestrncpy(db->codepage, "", sizeof(db->codepage));
->>>>>>> 3060865a
 	// other settings
 	db->case_sensitive = false;
 
@@ -116,9 +105,9 @@
 	db->db_port                  = 3306;
 	db->db_hostname              = "127.0.0.1";
 	db->db_username              = "ragnarok";
-	db->db_password              = "";
+	db->db_password              = std::string("");
 	db->db_database              = "ragnarok";
-	db->codepage                 = "";
+	db->codepage                 = std::string("");
 	db->account_table            = "login";
 	db->global_acc_reg_num_table = "global_acc_reg_num";
 	db->global_acc_reg_str_table = "global_acc_reg_str";
@@ -186,17 +175,14 @@
 	if( !db->codepage.empty() && SQL_ERROR == Sql_SetEncoding(sql_handle, db->codepage.c_str()) )
 		Sql_ShowDebug(sql_handle);
 
-<<<<<<< HEAD
+	self->remove_webtokens( self );
+
 	if (!self->check_tables(self)) {
 		ShowFatalError("login-server (login) : A table is missing in sql-server, please fix it, see (sql-files/main.sql for structure) \n");
 		exit(EXIT_FAILURE);
 	}
 
 	ShowStatus("Login server connection: Database '" CL_WHITE "%s" CL_RESET "' at '" CL_WHITE "%s" CL_RESET "'\n", db->db_database.c_str(), db->db_hostname.c_str());
-=======
-	self->remove_webtokens( self );
-
->>>>>>> 3060865a
 	return true;
 }
 
@@ -207,7 +193,7 @@
 static void account_db_sql_destroy(AccountDB* self){
 	AccountDB_SQL* db = (AccountDB_SQL*)self;
 
-	if( SQL_ERROR == Sql_Query( db->accounts, "UPDATE `%s` SET `web_auth_token` = NULL", db->account_db ) ){
+	if( SQL_ERROR == Sql_Query( db->accounts, "UPDATE `%s` SET `web_auth_token` = NULL", db->account_table.c_str() ) ){
 		Sql_ShowDebug( db->accounts );
 	}
 
@@ -299,10 +285,8 @@
 		if( strcmpi(key, "db") == 0 )
 			db->db_database = value;
 		else
-		if( strcmpi(key, "account_table") == 0 ) {
+		if( strcmpi(key, "account_table") == 0 )
 			db->account_table = value;
-			ShowDebug("set account_table: %s\n", db->account_table.c_str());
-		}
 		else
 		if( strcmpi(key, "global_acc_reg_num_table") == 0 )
 			db->global_acc_reg_num_table = value;
@@ -722,7 +706,7 @@
 
 		// Retry it for a maximum number of retries
 		do{
-			if( SQL_SUCCESS == Sql_Query( sql_handle, query, db->account_db, WEB_AUTH_TOKEN_LENGTH - 1, acc->account_id ) ){
+			if( SQL_SUCCESS == Sql_Query( sql_handle, query, db->account_table.c_str(), WEB_AUTH_TOKEN_LENGTH - 1, acc->account_id ) ){
 				success = true;
 				break;
 			}
@@ -741,7 +725,7 @@
 		char* data;
 		size_t len;
 
-		if( SQL_SUCCESS != Sql_Query( sql_handle, "SELECT `web_auth_token` from `%s` WHERE `account_id` = '%d'", db->account_db, acc->account_id ) ||
+		if( SQL_SUCCESS != Sql_Query( sql_handle, "SELECT `web_auth_token` from `%s` WHERE `account_id` = '%d'", db->account_table.c_str(), acc->account_id ) ||
 			SQL_SUCCESS != Sql_NextRow( sql_handle ) ||
 			SQL_SUCCESS != Sql_GetData( sql_handle, 0, &data, &len )
 			){
@@ -958,7 +942,7 @@
 bool account_db_sql_enable_webtoken( AccountDB* self, const uint32 account_id ){
 	AccountDB_SQL* db = (AccountDB_SQL*)self;
 
-	if( SQL_ERROR == Sql_Query( db->accounts, "UPDATE `%s` SET `web_auth_token_enabled` = '1' WHERE `account_id` = '%u'", db->account_db, account_id ) ){
+	if( SQL_ERROR == Sql_Query( db->accounts, "UPDATE `%s` SET `web_auth_token_enabled` = '1' WHERE `account_id` = '%u'", db->account_table.c_str(), account_id ) ){
 		Sql_ShowDebug( db->accounts );
 		return false;
 	}
@@ -969,7 +953,7 @@
 bool account_db_sql_disable_webtoken( AccountDB* self, const uint32 account_id ){
 	AccountDB_SQL* db = (AccountDB_SQL*)self;
 
-	if( SQL_ERROR == Sql_Query( db->accounts, "UPDATE `%s` SET `web_auth_token_enabled` = '0' WHERE `account_id` = '%u'", db->account_db, account_id ) ){
+	if( SQL_ERROR == Sql_Query( db->accounts, "UPDATE `%s` SET `web_auth_token_enabled` = '0' WHERE `account_id` = '%u'", db->account_table.c_str(), account_id ) ){
 		Sql_ShowDebug( db->accounts );
 		return false;
 	}
@@ -980,7 +964,7 @@
 bool account_db_sql_remove_webtokens( AccountDB* self ){
 	AccountDB_SQL* db = (AccountDB_SQL*)self;
 
-	if( SQL_ERROR == Sql_Query( db->accounts, "UPDATE `%s` SET `web_auth_token` = NULL, `web_auth_token_enabled` = '0'", db->account_db ) ){
+	if( SQL_ERROR == Sql_Query( db->accounts, "UPDATE `%s` SET `web_auth_token` = NULL, `web_auth_token_enabled` = '0'", db->account_table.c_str() ) ){
 		Sql_ShowDebug( db->accounts );
 		return false;
 	}
