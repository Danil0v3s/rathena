--- conflicted
+++ resolved
@@ -8506,11 +8506,8 @@
 	{ "skill_drop_items_full",              &battle_config.skill_drop_items_full,           0,      0,      1,              },
 	{ "feature.homunculus_autofeed",        &battle_config.feature_homunculus_autofeed,     1,      0,      1,              },
 	{ "summoner_trait",                     &battle_config.summoner_trait,                  3,      0,      3,              },
-<<<<<<< HEAD
+	{ "homunculus_autofeed_always",         &battle_config.homunculus_autofeed_always,      1,      0,      1,              },
 	{ "display_tax_info",                   &battle_config.display_tax_info,                0,      0,      1,              },
-=======
-	{ "homunculus_autofeed_always",         &battle_config.homunculus_autofeed_always,      1,      0,      1,              },
->>>>>>> 801d3ed9
 
 #include "../custom/battle_config_init.inc"
 };
