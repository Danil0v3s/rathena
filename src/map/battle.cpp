--- conflicted
+++ resolved
@@ -7252,12 +7252,6 @@
 			return 0;
 	}
 
-<<<<<<< HEAD
-	int64 rdamage = 0, damage = *dmg;
-#ifdef RENEWAL
-	int64 max_damage = status_get_max_hp(bl);
-#endif
-=======
 	if (sc) { // These statuses do not reflect any damage (off the target)
 		if (sc->data[SC_WHITEIMPRISON] || sc->data[SC_DARKCROW] ||
 			(sc->data[SC_KYOMU] && (!ssc || !ssc->data[SC_SHIELDSPELL_DEF]))) // Nullify reflecting ability except for Shield Spell - Def
@@ -7266,7 +7260,11 @@
 
 	if (ssc && (ssc->data[SC_REF_T_POTION] || ssc->data[SC_HELLS_PLANT]))
 		return 0;
->>>>>>> 5647c875
+
+	int64 rdamage = 0, damage = *dmg;
+#ifdef RENEWAL
+	int64 max_damage = status_get_max_hp(bl);
+#endif
 
 	if (flag & BF_SHORT) { // Bounces back part of the damage.
 		if (!status_reflect && sd && sd->bonus.short_weapon_damage_return)
@@ -7338,30 +7336,22 @@
 		if (ssc->data[SC_INSPIRATION]) {
 			rdamage += damage / 100;
 #ifdef RENEWAL
-<<<<<<< HEAD
-		rdamage = cap_value(rdamage, 1, max_damage);
-=======
 			rdamage = cap_value(rdamage, 1, max_damage);
 #else
 			rdamage = i64max(rdamage, 1);
->>>>>>> 5647c875
 #endif
 		}
 		if (ssc->data[SC_VENOMBLEED] && ssc->data[SC_VENOMBLEED]->val3 == 0)
 			rdamage -= damage * ssc->data[SC_VENOMBLEED]->val2 / 100;
 	}
 
-<<<<<<< HEAD
-	if (sc && sc->data[SC_MAXPAIN]) {
-		rdamage += damage * sc->data[SC_MAXPAIN]->val1 * 10 / 100;
-#ifdef RENEWAL
-		rdamage = cap_value(rdamage, 1, max_damage);
-#endif
-=======
 	if (sc) {
-		if (sc->data[SC_MAXPAIN])
+		if (sc->data[SC_MAXPAIN]) {
 			rdamage = damage * sc->data[SC_MAXPAIN]->val1 * 10 / 100;
->>>>>>> 5647c875
+#ifdef RENEWAL
+			rdamage = cap_value(rdamage, 1, max_damage);
+#endif
+		}
 	}
 
 	return i64max(rdamage, 1); // Always deal at least 1 damage
