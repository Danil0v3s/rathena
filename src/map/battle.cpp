--- conflicted
+++ resolved
@@ -3094,23 +3094,6 @@
 		int left_element = battle_get_weapon_element(wd, src, target, skill_id, skill_lv, EQI_HAND_L, true);
 		int right_element = battle_get_weapon_element(wd, src, target, skill_id, skill_lv, EQI_HAND_R, true);
 
-<<<<<<< HEAD
-			switch( skill_id ) {
-				case MC_CARTREVOLUTION:
-				case SR_GATEOFHELL:
-				//case SR_TIGERCANNON:
-				case KO_BAKURETSU:
-				//case NC_MAGMA_ERUPTION:
-					//Forced to neutral element
-					wd->damage = battle_attr_fix(src, target, wd->damage, ELE_NEUTRAL, tstatus->def_ele, tstatus->ele_lv);
-					break;
-				case GN_CARTCANNON:
-				case KO_HAPPOKUNAI:
-					//Forced to ammo's element
-					wd->damage = battle_attr_fix(src, target, wd->damage, (sd && sd->bonus.arrow_ele) ? sd->bonus.arrow_ele : ELE_NEUTRAL, tstatus->def_ele, tstatus->ele_lv);
-					break;
-			}
-=======
 		switch (skill_id) {
 			case PA_SACRIFICE:
 			case RK_DRAGONBREATH:
@@ -3147,14 +3130,12 @@
 			case MC_CARTREVOLUTION:
 			case HW_MAGICCRASHER:
 			case SR_FALLENEMPIRE:
-			case SR_TIGERCANNON:
 			case SR_CRESCENTELBOW_AUTOSPELL:
 			case SR_GATEOFHELL:
 				wd->damage = battle_attr_fix(src, target, wd->damage, ELE_NEUTRAL, tstatus->def_ele, tstatus->ele_lv);
 				if (is_attack_left_handed(src, skill_id))
 					wd->damage2 = battle_attr_fix(src, target, wd->damage2, ELE_NEUTRAL, tstatus->def_ele, tstatus->ele_lv);
 				break;
->>>>>>> 3cddbd04
 		}
 
 #ifdef RENEWAL
