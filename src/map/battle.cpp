// Copyright (c) rAthena Dev Teams - Licensed under GNU GPL
// For more information, see LICENCE in the main folder

#include "battle.hpp"

#include <math.h>
#include <stdlib.h>

#include "../common/cbasetypes.hpp"
#include "../common/ers.hpp"
#include "../common/malloc.hpp"
#include "../common/nullpo.hpp"
#include "../common/random.hpp"
#include "../common/showmsg.hpp"
#include "../common/socket.hpp"
#include "../common/strlib.hpp"
#include "../common/timer.hpp"
#include "../common/utils.hpp"

#include "atcommand.hpp"
#include "battleground.hpp"
#include "chrif.hpp"
#include "clif.hpp"
#include "elemental.hpp"
#include "guild.hpp"
#include "homunculus.hpp"
#include "log.hpp"
#include "map.hpp"
#include "mercenary.hpp"
#include "mob.hpp"
#include "party.hpp"
#include "path.hpp"
#include "pc.hpp"
#include "pc_groups.hpp"
#include "pet.hpp"

int attr_fix_table[MAX_ELE_LEVEL][ELE_MAX][ELE_MAX];

struct Battle_Config battle_config;
static struct eri *delay_damage_ers; //For battle delay damage structures.

/**
 * Returns the current/list skill used by the bl
 * @param bl
 * @return skill_id
 */
uint16 battle_getcurrentskill(struct block_list *bl)
{
	struct unit_data *ud;

	if( bl->type == BL_SKILL ) {
		struct skill_unit *su = (struct skill_unit*)bl;
		return (su && su->group?su->group->skill_id:0);
	}

	ud = unit_bl2ud(bl);

	return (ud?ud->skill_id:0);
}

/**
 * Get random targeting enemy
 * @param bl
 * @param ap
 * @return Found target (1) or not found (0)
 */
static int battle_gettargeted_sub(struct block_list *bl, va_list ap)
{
	struct block_list **bl_list;
	struct unit_data *ud;
	int target_id;
	int *c;

	bl_list = va_arg(ap, struct block_list **);
	c = va_arg(ap, int *);
	target_id = va_arg(ap, int);

	if (bl->id == target_id)
		return 0;

	if (*c >= 24)
		return 0;

	if ( !(ud = unit_bl2ud(bl)) )
		return 0;

	if (ud->target == target_id || ud->skilltarget == target_id) {
		bl_list[(*c)++] = bl;
		return 1;
	}

	return 0;
}

/**
 * Returns list of targets
 * @param target
 * @return Target list
 */
struct block_list* battle_gettargeted(struct block_list *target)
{
	struct block_list *bl_list[24];
	int c = 0;
	nullpo_retr(NULL, target);

	memset(bl_list, 0, sizeof(bl_list));
	map_foreachinallrange(battle_gettargeted_sub, target, AREA_SIZE, BL_CHAR, bl_list, &c, target->id);
	if ( c == 0 )
		return NULL;
	if( c > 24 )
		c = 24;
	return bl_list[rnd()%c];
}

/**
 * Returns the ID of the current targeted character of the passed bl
 * @param bl
 * @return Target Unit ID
 * @author [Skotlex]
 */
int battle_gettarget(struct block_list* bl)
{

	switch (bl->type) {
		case BL_PC:  return ((struct map_session_data*)bl)->ud.target;
		case BL_MOB: return ((struct mob_data*)bl)->target_id;
		case BL_PET: return ((struct pet_data*)bl)->target_id;
		case BL_HOM: return ((struct homun_data*)bl)->ud.target;
		case BL_MER: return ((struct mercenary_data*)bl)->ud.target;
		case BL_ELEM: return ((struct elemental_data*)bl)->ud.target;
	}

	return 0;
}

/**
 * Get random enemy
 * @param bl
 * @param ap
 * @return Found target (1) or not found (0)
 */
static int battle_getenemy_sub(struct block_list *bl, va_list ap)
{
	struct block_list **bl_list;
	struct block_list *target;
	int *c;

	bl_list = va_arg(ap, struct block_list **);
	c = va_arg(ap, int *);
	target = va_arg(ap, struct block_list *);

	if (bl->id == target->id)
		return 0;

	if (*c >= 24)
		return 0;

	if (status_isdead(bl))
		return 0;

	if (battle_check_target(target, bl, BCT_ENEMY) > 0) {
		bl_list[(*c)++] = bl;
		return 1;
	}

	return 0;
}

/**
 * Returns list of enemies within given range
 * @param target
 * @param type
 * @param range
 * @return Target list
 * @author [Skotlex]
 */
struct block_list* battle_getenemy(struct block_list *target, int type, int range)
{
	struct block_list *bl_list[24];
	int c = 0;

	memset(bl_list, 0, sizeof(bl_list));
	map_foreachinallrange(battle_getenemy_sub, target, range, type, bl_list, &c, target);

	if ( c == 0 )
		return NULL;

	if( c > 24 )
		c = 24;

	return bl_list[rnd()%c];
}

/**
 * Get random enemy within area
 * @param bl
 * @param ap
 * @return Found target (1) or not found (0)
 */
static int battle_getenemyarea_sub(struct block_list *bl, va_list ap)
{
	struct block_list **bl_list, *src;
	int *c, ignore_id;

	bl_list = va_arg(ap, struct block_list **);
	c = va_arg(ap, int *);
	src = va_arg(ap, struct block_list *);
	ignore_id = va_arg(ap, int);

	if( bl->id == src->id || bl->id == ignore_id )
		return 0; // Ignores Caster and a possible pre-target

	if( *c >= 23 )
		return 0;

	if( status_isdead(bl) )
		return 0;

	if( battle_check_target(src, bl, BCT_ENEMY) > 0 ) {// Is Enemy!...
		bl_list[(*c)++] = bl;
		return 1;
	}

	return 0;
}

/**
 * Returns list of enemies within an area
 * @param src
 * @param x
 * @param y
 * @param range
 * @param type
 * @param ignore_id
 * @return Target list
 */
struct block_list* battle_getenemyarea(struct block_list *src, int x, int y, int range, int type, int ignore_id)
{
	struct block_list *bl_list[24];
	int c = 0;

	memset(bl_list, 0, sizeof(bl_list));
	map_foreachinallarea(battle_getenemyarea_sub, src->m, x - range, y - range, x + range, y + range, type, bl_list, &c, src, ignore_id);

	if( c == 0 )
		return NULL;
	if( c >= 24 )
		c = 23;

	return bl_list[rnd()%c];
}

/*========================================== [Playtester]
* Deals damage without delay, applies additional effects and triggers monster events
* This function is called from battle_delay_damage or battle_delay_damage_sub
* @param src: Source of damage
* @param target: Target of damage
* @param damage: Damage to be dealt
* @param delay: Damage delay
* @param skill_lv: Level of skill used
* @param skill_id: ID o skill used
* @param dmg_lv: State of the attack (miss, etc.)
* @param attack_type: Type of the attack (BF_NORMAL|BF_SKILL|BF_SHORT|BF_LONG|BF_WEAPON|BF_MAGIC|BF_MISC)
* @param additional_effects: Whether additional effect should be applied
* @param isspdamage: If the damage is done to SP
* @param tick: Current tick
*------------------------------------------*/
void battle_damage(struct block_list *src, struct block_list *target, int64 damage, t_tick delay, uint16 skill_lv, uint16 skill_id, enum damage_lv dmg_lv, unsigned short attack_type, bool additional_effects, t_tick tick, bool isspdamage) {
	map_freeblock_lock();
	if (isspdamage)
		status_fix_spdamage(src, target, damage, delay, skill_id);
	else
		status_fix_damage(src, target, damage, delay, skill_id); // We have to separate here between reflect damage and others [icescope]
	if (attack_type && !status_isdead(target) && additional_effects)
		skill_additional_effect(src, target, skill_id, skill_lv, attack_type, dmg_lv, tick);
	if (dmg_lv > ATK_BLOCK && attack_type)
		skill_counter_additional_effect(src, target, skill_id, skill_lv, attack_type, tick);
	// This is the last place where we have access to the actual damage type, so any monster events depending on type must be placed here
	if (target->type == BL_MOB && damage && (attack_type&BF_NORMAL)) {
		// Monsters differentiate whether they have been attacked by a skill or a normal attack
		struct mob_data* md = BL_CAST(BL_MOB, target);
		md->norm_attacked_id = md->attacked_id;
	}
	map_freeblock_unlock();
}

/// Damage Delayed Structure
struct delay_damage {
	int src_id;
	int target_id;
	int64 damage;
	t_tick delay;
	unsigned short distance;
	uint16 skill_lv;
	uint16 skill_id;
	enum damage_lv dmg_lv;
	unsigned short attack_type;
	bool additional_effects;
	enum bl_type src_type;
	bool isspdamage;
};

TIMER_FUNC(battle_delay_damage_sub){
	struct delay_damage *dat = (struct delay_damage *)data;

	if ( dat ) {
		struct block_list* src = map_id2bl(dat->src_id);
		struct block_list* target = map_id2bl(dat->target_id);

		if (target && !status_isdead(target)) {
			if( src && target->m == src->m &&
				(target->type != BL_PC || ((TBL_PC*)target)->invincible_timer == INVALID_TIMER) &&
				check_distance_bl(src, target, dat->distance) ) //Check to see if you haven't teleported. [Skotlex]
			{
				//Deal damage
				battle_damage(src, target, dat->damage, dat->delay, dat->skill_lv, dat->skill_id, dat->dmg_lv, dat->attack_type, dat->additional_effects, tick, dat->isspdamage);
			} else if( !src && dat->skill_id == CR_REFLECTSHIELD ) { // it was monster reflected damage, and the monster died, we pass the damage to the character as expected
				map_freeblock_lock();
				status_fix_damage(target, target, dat->damage, dat->delay, dat->skill_id);
				map_freeblock_unlock();
			}
		}

		struct map_session_data *sd = BL_CAST(BL_PC, src);

		if (sd && --sd->delayed_damage == 0 && sd->state.hold_recalc) {
			sd->state.hold_recalc = false;
			status_calc_pc(sd, SCO_FORCE);
		}
	}
	ers_free(delay_damage_ers, dat);
	return 0;
}

int battle_delay_damage(t_tick tick, int amotion, struct block_list *src, struct block_list *target, int attack_type, uint16 skill_id, uint16 skill_lv, int64 damage, enum damage_lv dmg_lv, t_tick ddelay, bool additional_effects, bool isspdamage)
{
	struct delay_damage *dat;
	struct status_change *sc;
	struct block_list *d_tbl = NULL;
	struct block_list *e_tbl = NULL;

	nullpo_ret(src);
	nullpo_ret(target);

	sc = status_get_sc(target);

	if (sc) {
		if (sc->data[SC_DEVOTION] && sc->data[SC_DEVOTION]->val1)
			d_tbl = map_id2bl(sc->data[SC_DEVOTION]->val1);
		if (sc->data[SC_WATER_SCREEN_OPTION] && sc->data[SC_WATER_SCREEN_OPTION]->val1)
			e_tbl = map_id2bl(sc->data[SC_WATER_SCREEN_OPTION]->val1);
	}

	if( ((d_tbl && check_distance_bl(target, d_tbl, sc->data[SC_DEVOTION]->val3)) || e_tbl) &&
		damage > 0 && skill_id != CR_REFLECTSHIELD
#ifndef RENEWAL
		&& skill_id != PA_PRESSURE
#endif
		) {
		struct map_session_data* tsd = BL_CAST( BL_PC, target );

		if( tsd && pc_issit( tsd ) && battle_config.devotion_standup_fix ){
			pc_setstand( tsd, true );
			skill_sit( tsd, 0 );
		}

		damage = 0;
	}

	if ( !battle_config.delay_battle_damage || amotion <= 1 ) {
		//Deal damage
		battle_damage(src, target, damage, ddelay, skill_lv, skill_id, dmg_lv, attack_type, additional_effects, gettick(), isspdamage);
		return 0;
	}
	dat = ers_alloc(delay_damage_ers, struct delay_damage);
	dat->src_id = src->id;
	dat->target_id = target->id;
	dat->skill_id = skill_id;
	dat->skill_lv = skill_lv;
	dat->attack_type = attack_type;
	dat->damage = damage;
	dat->dmg_lv = dmg_lv;
	dat->delay = ddelay;
	dat->distance = distance_bl(src, target) + (battle_config.snap_dodge ? 10 : AREA_SIZE);
	dat->additional_effects = additional_effects;
	dat->src_type = src->type;
	dat->isspdamage = isspdamage;
	if (src->type != BL_PC && amotion > 1000)
		amotion = 1000; //Aegis places a damage-delay cap of 1 sec to non player attacks. [Skotlex]

	if( src->type == BL_PC )
		((TBL_PC*)src)->delayed_damage++;

	add_timer(tick+amotion, battle_delay_damage_sub, 0, (intptr_t)dat);

	return 0;
}

/**
 * Get attribute ratio
 * @param atk_elem Attack element enum e_element
 * @param def_type Defense element enum e_element
 * @param def_lv Element level 1 ~ MAX_ELE_LEVEL
 */
int battle_attr_ratio(int atk_elem, int def_type, int def_lv)
{
	if (!CHK_ELEMENT(atk_elem) || !CHK_ELEMENT(def_type) || !CHK_ELEMENT_LEVEL(def_lv))
		return 100;

	return attr_fix_table[def_lv-1][atk_elem][def_type];
}

/**
 * Does attribute fix modifiers.
 * Added passing of the chars so that the status changes can affect it. [Skotlex]
 * Note: Passing src/target == NULL is perfectly valid, it skips SC_ checks.
 * @param src
 * @param target
 * @param damage
 * @param atk_elem
 * @param def_type
 * @param def_lv
 * @param flag
 * @return damage
 */
int64 battle_attr_fix(struct block_list *src, struct block_list *target, int64 damage,int atk_elem,int def_type, int def_lv)
{
	struct status_change *sc = NULL, *tsc = NULL;
	int ratio;

	if (src) sc = status_get_sc(src);
	if (target) tsc = status_get_sc(target);

	if (!CHK_ELEMENT(atk_elem))
		atk_elem = rnd()%ELE_ALL;

	if (!CHK_ELEMENT(def_type) || !CHK_ELEMENT_LEVEL(def_lv)) {
		ShowError("battle_attr_fix: unknown attribute type: atk=%d def_type=%d def_lv=%d\n",atk_elem,def_type,def_lv);
		return damage;
	}

	ratio = attr_fix_table[def_lv-1][atk_elem][def_type];
	if (sc && sc->count) { //increase dmg by src status
		switch(atk_elem){
			case ELE_FIRE:
				if (sc->data[SC_VOLCANO])
#ifdef RENEWAL
					ratio += sc->data[SC_VOLCANO]->val3;
#else
					damage += (int64)((damage*sc->data[SC_VOLCANO]->val3) / 100);
#endif
				break;
			case ELE_WIND:
				if (sc->data[SC_VIOLENTGALE])
#ifdef RENEWAL
					ratio += sc->data[SC_VIOLENTGALE]->val3;
#else
					damage += (int64)((damage*sc->data[SC_VIOLENTGALE]->val3) / 100);
#endif
				break;
			case ELE_WATER:
				if (sc->data[SC_DELUGE])
#ifdef RENEWAL
					ratio += sc->data[SC_DELUGE]->val3;
#else
					damage += (int64)((damage*sc->data[SC_DELUGE]->val3) / 100);
#endif
				break;
			case ELE_GHOST:
				if (sc->data[SC_TELEKINESIS_INTENSE])
					ratio += sc->data[SC_TELEKINESIS_INTENSE]->val3;
				break;
		}
	}

	if( target && target->type == BL_SKILL ) {
		if( atk_elem == ELE_FIRE && battle_getcurrentskill(target) == GN_WALLOFTHORN ) {
			struct skill_unit *su = (struct skill_unit*)target;
			struct skill_unit_group *sg;
			struct block_list *src2;

			if( !su || !su->alive || (sg = su->group) == NULL || !sg || sg->val3 == -1 ||
			   (src2 = map_id2bl(sg->src_id)) == NULL || status_isdead(src2) )
				return 0;

			if( sg->unit_id != UNT_FIREWALL ) {
				int x,y;
				x = sg->val3 >> 16;
				y = sg->val3 & 0xffff;
				skill_unitsetting(src2,su->group->skill_id,su->group->skill_lv,x,y,1);
				sg->val3 = -1;
				sg->limit = DIFF_TICK(gettick(),sg->tick)+300;
			}
		}
	}

	if (tsc && tsc->count) { //increase dmg by target status
		switch(atk_elem) {
			case ELE_FIRE:
				if (tsc->data[SC_SPIDERWEB]) { //Double damage
#ifdef RENEWAL
					ratio += 100;
#else
					damage *= 2;
#endif
					//Remove a unit group or end whole status change
					status_change_end(target, SC_SPIDERWEB, INVALID_TIMER);
				}
				if (tsc->data[SC_THORNSTRAP] && battle_getcurrentskill(src) != GN_CARTCANNON)
					status_change_end(target, SC_THORNSTRAP, INVALID_TIMER);
				if (tsc->data[SC_CRYSTALIZE])
					status_change_end(target, SC_CRYSTALIZE, INVALID_TIMER);
				if (tsc->data[SC_EARTH_INSIGNIA])
#ifdef RENEWAL
					ratio += 50;
#else
					damage += (int64)(damage * 50 / 100);
#endif
				break;
			case ELE_HOLY:
				if (tsc->data[SC_ORATIO])
#ifdef RENEWAL
					ratio += tsc->data[SC_ORATIO]->val1 * 2;
#else
					damage += (int64)(damage * (tsc->data[SC_ORATIO]->val1 * 2) / 100);
#endif
				break;
			case ELE_POISON:
				if (tsc->data[SC_VENOMIMPRESS])
#ifdef RENEWAL
					ratio += tsc->data[SC_VENOMIMPRESS]->val2;
#else
					damage += (int64)(damage * tsc->data[SC_VENOMIMPRESS]->val2 / 100);
#endif
				break;
			case ELE_WIND:
				if (tsc->data[SC_WATER_INSIGNIA])
#ifdef RENEWAL
					ratio += 50;
#else
					damage += (int64)(damage * 50 / 100);
#endif
				if (tsc->data[SC_CRYSTALIZE]) {
					uint16 skill_id = battle_getcurrentskill(src);

					if (skill_get_type(skill_id)&BF_MAGIC)
#ifdef RENEWAL
						ratio += 50;
#else
						damage += (int64)(damage * 50 / 100);
#endif
				}
				break;
			case ELE_WATER:
				if (tsc->data[SC_FIRE_INSIGNIA])
#ifdef RENEWAL
					ratio += 50;
#else
					damage += (int64)(damage * 50 / 100);
#endif
				break;
			case ELE_EARTH:
				if (tsc->data[SC_WIND_INSIGNIA])
#ifdef RENEWAL
					ratio += 50;
#else
					damage += (int64)(damage * 50 / 100);
#endif
				status_change_end(target, SC_MAGNETICFIELD, INVALID_TIMER); //freed if received earth dmg
				break;
			case ELE_NEUTRAL:
				if (tsc->data[SC_ANTI_M_BLAST])
#ifdef RENEWAL
					ratio += tsc->data[SC_ANTI_M_BLAST]->val2;
#else
					damage += (int64)(damage * tsc->data[SC_ANTI_M_BLAST]->val2 / 100);
#endif
				break;
			case ELE_DARK:
				if (tsc->data[SC_SOULCURSE]) {
					if (status_get_class_(target) == CLASS_BOSS)
#ifdef RENEWAL
						ratio += 20;
#else
						damage += (int64)(damage * 20 / 100);
#endif
					else
#ifdef RENEWAL
						ratio += 100;
#else
						damage *= 2;
#endif
				}
				break;
		}
	}

	if (battle_config.attr_recover == 0 && ratio < 0)
		ratio = 0;

#ifdef RENEWAL
	//In renewal, reductions are always rounded down so damage can never reach 0 unless ratio is 0
	damage = damage - (int64)((damage * (100 - ratio)) / 100);
#else
	damage = (int64)((damage*ratio)/100);
#endif

	//Damage can be negative, see battle_config.attr_recover
	return damage;
}

/**
 * Calculates card bonuses damage adjustments.
 * @param attack_type @see enum e_battle_flag
 * @param src Attacker
 * @param target Target
 * @param nk Skill's nk @see enum e_skill_nk [NK_IGNOREATKCARD|NK_IGNOREELEMENT|NK_IGNOREDEFCARD]
 * @param rh_ele Right-hand weapon element
 * @param lh_ele Left-hand weapon element (BF_MAGIC and BF_MISC ignore this value)
 * @param damage Original damage
 * @param left Left hand flag (BF_MISC and BF_MAGIC ignore flag value)
 *         3: Calculates attacker bonuses in both hands.
 *         2: Calculates attacker bonuses in right-hand only.
 *         0 or 1: Only calculates target bonuses.
 * @param flag Misc value of skill & damage flags
 * @return damage Damage diff between original damage and after calculation
 */
int battle_calc_cardfix(int attack_type, struct block_list *src, struct block_list *target, std::bitset<NK_MAX> nk, int rh_ele, int lh_ele, int64 damage, int left, int flag){
	struct map_session_data *sd, ///< Attacker session data if BL_PC
		*tsd; ///< Target session data if BL_PC
	short cardfix = 1000;
	int s_class, ///< Attacker class
		t_class; ///< Target class
	enum e_race2 s_race2, /// Attacker Race2
		t_race2; ///< Target Race2
	enum e_element s_defele; ///< Attacker Element (not a weapon or skill element!)
	struct status_data *sstatus, ///< Attacker status data
		*tstatus; ///< Target status data
	int64 original_damage;

	if( !damage )
		return 0;

	original_damage = damage;

	sd = BL_CAST(BL_PC, src);
	tsd = BL_CAST(BL_PC, target);
	t_class = status_get_class(target);
	s_class = status_get_class(src);
	sstatus = status_get_status_data(src);
	tstatus = status_get_status_data(target);
	s_race2 = status_get_race2(src);
	t_race2 = status_get_race2(target);
	s_defele = (tsd) ? (enum e_element)status_get_element(src) : ELE_NONE;

//Official servers apply the cardfix value on a base of 1000 and round down the reduction/increase
#define APPLY_CARDFIX(damage, fix) { (damage) = (damage) - (int64)(((damage) * (1000 - (fix))) / 1000); }

	switch( attack_type ) {
		case BF_MAGIC:
			// Affected by attacker ATK bonuses
			if( sd && !nk[NK_IGNOREATKCARD] ) {
				cardfix = cardfix * (100 + sd->magic_addrace[tstatus->race] + sd->magic_addrace[RC_ALL] + sd->magic_addrace2[t_race2]) / 100;
				if( !nk[NK_IGNOREELEMENT] ) { // Affected by Element modifier bonuses
					cardfix = cardfix * (100 + sd->magic_addele[tstatus->def_ele] + sd->magic_addele[ELE_ALL] +
						sd->magic_addele_script[tstatus->def_ele] + sd->magic_addele_script[ELE_ALL]) / 100;
					cardfix = cardfix * (100 + sd->magic_atk_ele[rh_ele] + sd->magic_atk_ele[ELE_ALL]) / 100;
				}
				cardfix = cardfix * (100 + sd->magic_addsize[tstatus->size] + sd->magic_addsize[SZ_ALL]) / 100;
				cardfix = cardfix * (100 + sd->magic_addclass[tstatus->class_] + sd->magic_addclass[CLASS_ALL]) / 100;
				for (const auto &it : sd->add_mdmg) {
					if (it.id == t_class) {
						cardfix = cardfix * (100 + it.val) / 100;
						break;
					}
				}
				APPLY_CARDFIX(damage, cardfix);
			}

			// Affected by target DEF bonuses
			if( tsd && !nk[NK_IGNOREDEFCARD] ) {
				cardfix = 1000; // reset var for target

				if( !nk[NK_IGNOREELEMENT] ) { // Affected by Element modifier bonuses
					int ele_fix = tsd->subele[rh_ele] + tsd->subele[ELE_ALL] + tsd->subele_script[rh_ele] + tsd->subele_script[ELE_ALL];

					for (const auto &it : tsd->subele2) {
						if (it.ele != rh_ele)
							continue;
						if (!(((it.flag)&flag)&BF_WEAPONMASK &&
							((it.flag)&flag)&BF_RANGEMASK &&
							((it.flag)&flag)&BF_SKILLMASK))
							continue;
						ele_fix += it.rate;
					}
					if (s_defele != ELE_NONE)
						ele_fix += tsd->subdefele[s_defele] + tsd->subdefele[ELE_ALL];
					cardfix = cardfix * (100 - ele_fix) / 100;
				}
				cardfix = cardfix * (100 - tsd->subsize[sstatus->size] - tsd->subsize[SZ_ALL]) / 100;
				cardfix = cardfix * (100 - tsd->subrace2[s_race2]) / 100;
				cardfix = cardfix * (100 - tsd->subrace[sstatus->race] - tsd->subrace[RC_ALL]) / 100;
				cardfix = cardfix * (100 - tsd->subclass[sstatus->class_] - tsd->subclass[CLASS_ALL]) / 100;

				for (const auto &it : tsd->add_mdef) {
					if (it.id == s_class) {
						cardfix = cardfix * (100 - it.val) / 100;
						break;
					}
				}
#ifndef RENEWAL
				//It was discovered that ranged defense also counts vs magic! [Skotlex]
				if( flag&BF_SHORT )
					cardfix = cardfix * (100 - tsd->bonus.near_attack_def_rate) / 100;
				else
					cardfix = cardfix * (100 - tsd->bonus.long_attack_def_rate) / 100;
#endif
				cardfix = cardfix * (100 - tsd->bonus.magic_def_rate) / 100;

				if( tsd->sc.data[SC_MDEF_RATE] )
					cardfix = cardfix * (100 - tsd->sc.data[SC_MDEF_RATE]->val1) / 100;
				APPLY_CARDFIX(damage, cardfix);
			}
			break;

		case BF_WEAPON:
			// Affected by attacker ATK bonuses
			if( sd && !nk[NK_IGNOREATKCARD] && (left&2) ) {
				short cardfix_ = 1000;

				if( sd->state.arrow_atk ) { // Ranged attack
					cardfix = cardfix * (100 + sd->right_weapon.addrace[tstatus->race] + sd->arrow_addrace[tstatus->race] +
						sd->right_weapon.addrace[RC_ALL] + sd->arrow_addrace[RC_ALL]) / 100;
					if( !nk[NK_IGNOREELEMENT] ) { // Affected by Element modifier bonuses
						int ele_fix = sd->right_weapon.addele[tstatus->def_ele] + sd->arrow_addele[tstatus->def_ele] +
							sd->right_weapon.addele[ELE_ALL] + sd->arrow_addele[ELE_ALL];

						for (const auto &it : sd->right_weapon.addele2) {
							if (it.ele != tstatus->def_ele)
								continue;
							if (!(((it.flag)&flag)&BF_WEAPONMASK &&
								((it.flag)&flag)&BF_RANGEMASK &&
								((it.flag)&flag)&BF_SKILLMASK))
								continue;
							ele_fix += it.rate;
						}
						cardfix = cardfix * (100 + ele_fix) / 100;
					}
					cardfix = cardfix * (100 + sd->right_weapon.addsize[tstatus->size] + sd->arrow_addsize[tstatus->size] +
						sd->right_weapon.addsize[SZ_ALL] + sd->arrow_addsize[SZ_ALL]) / 100;
					cardfix = cardfix * (100 + sd->right_weapon.addrace2[t_race2]) / 100;
					cardfix = cardfix * (100 + sd->right_weapon.addclass[tstatus->class_] + sd->arrow_addclass[tstatus->class_] +
						sd->right_weapon.addclass[CLASS_ALL] + sd->arrow_addclass[CLASS_ALL]) / 100;
				} else { // Melee attack
					int skill = 0;

					// Calculates each right & left hand weapon bonuses separatedly
					if( !battle_config.left_cardfix_to_right ) {
						// Right-handed weapon
						cardfix = cardfix * (100 + sd->right_weapon.addrace[tstatus->race] + sd->right_weapon.addrace[RC_ALL]) / 100;
						if( !nk[NK_IGNOREELEMENT] ) { // Affected by Element modifier bonuses
							int ele_fix = sd->right_weapon.addele[tstatus->def_ele] + sd->right_weapon.addele[ELE_ALL];

							for (const auto &it : sd->right_weapon.addele2) {
								if (it.ele != tstatus->def_ele)
									continue;
								if (!(((it.flag)&flag)&BF_WEAPONMASK &&
									((it.flag)&flag)&BF_RANGEMASK &&
									((it.flag)&flag)&BF_SKILLMASK))
									continue;
								ele_fix += it.rate;
							}
							cardfix = cardfix * (100 + ele_fix) / 100;
						}
						cardfix = cardfix * (100 + sd->right_weapon.addsize[tstatus->size] + sd->right_weapon.addsize[SZ_ALL]) / 100;
						cardfix = cardfix * (100 + sd->right_weapon.addrace2[t_race2]) / 100;
						cardfix = cardfix * (100 + sd->right_weapon.addclass[tstatus->class_] + sd->right_weapon.addclass[CLASS_ALL]) / 100;

						if( left&1 ) { // Left-handed weapon
							cardfix_ = cardfix_ * (100 + sd->left_weapon.addrace[tstatus->race] + sd->left_weapon.addrace[RC_ALL]) / 100;
							if( !nk[NK_IGNOREELEMENT] ) { // Affected by Element modifier bonuses
								int ele_fix_lh = sd->left_weapon.addele[tstatus->def_ele] + sd->left_weapon.addele[ELE_ALL];

								for (const auto &it : sd->left_weapon.addele2) {
									if (it.ele != tstatus->def_ele)
										continue;
									if (!(((it.flag)&flag)&BF_WEAPONMASK &&
										((it.flag)&flag)&BF_RANGEMASK &&
										((it.flag)&flag)&BF_SKILLMASK))
										continue;
									ele_fix_lh += it.rate;
								}
								cardfix_ = cardfix_ * (100 + ele_fix_lh) / 100;
							}
							cardfix_ = cardfix_ * (100 + sd->left_weapon.addsize[tstatus->size] + sd->left_weapon.addsize[SZ_ALL]) / 100;
							cardfix_ = cardfix_ * (100 + sd->left_weapon.addrace2[t_race2]) / 100;
							cardfix_ = cardfix_ * (100 + sd->left_weapon.addclass[tstatus->class_] + sd->left_weapon.addclass[CLASS_ALL]) / 100;
						}
					}
					// Calculates right & left hand weapon as unity
					else {
						//! CHECKME: If 'left_cardfix_to_right' is yes, doesn't need to check NK_IGNOREELEMENT?
						//if( !nk[&]K_IGNOREELEMENT) ) { // Affected by Element modifier bonuses
							int ele_fix = sd->right_weapon.addele[tstatus->def_ele] + sd->left_weapon.addele[tstatus->def_ele]
										+ sd->right_weapon.addele[ELE_ALL] + sd->left_weapon.addele[ELE_ALL];

							for (const auto &it : sd->right_weapon.addele2) {
								if (it.ele != tstatus->def_ele)
									continue;
								if (!(((it.flag)&flag)&BF_WEAPONMASK &&
									((it.flag)&flag)&BF_RANGEMASK &&
									((it.flag)&flag)&BF_SKILLMASK))
									continue;
								ele_fix += it.rate;
							}
							for (const auto &it : sd->left_weapon.addele2) {
								if (it.ele != tstatus->def_ele)
									continue;
								if (!(((it.flag)&flag)&BF_WEAPONMASK &&
									((it.flag)&flag)&BF_RANGEMASK &&
									((it.flag)&flag)&BF_SKILLMASK))
									continue;
								ele_fix += it.rate;
							}
							cardfix = cardfix * (100 + ele_fix) / 100;
						//}
						cardfix = cardfix * (100 + sd->right_weapon.addrace[tstatus->race] + sd->left_weapon.addrace[tstatus->race] +
							sd->right_weapon.addrace[RC_ALL] + sd->left_weapon.addrace[RC_ALL]) / 100;
						cardfix = cardfix * (100 + sd->right_weapon.addsize[tstatus->size] + sd->left_weapon.addsize[tstatus->size] +
							sd->right_weapon.addsize[SZ_ALL] + sd->left_weapon.addsize[SZ_ALL]) / 100;
						cardfix = cardfix * (100 + sd->right_weapon.addrace2[t_race2] + sd->left_weapon.addrace2[t_race2]) / 100;
						cardfix = cardfix * (100 + sd->right_weapon.addclass[tstatus->class_] + sd->left_weapon.addclass[tstatus->class_] +
							sd->right_weapon.addclass[CLASS_ALL] + sd->left_weapon.addclass[CLASS_ALL]) / 100;
					}
					if( sd->status.weapon == W_KATAR && (skill = pc_checkskill(sd,ASC_KATAR)) > 0 ) // Adv. Katar Mastery functions similar to a +%ATK card on official [helvetica]
						cardfix = cardfix * (100 + (10 + 2 * skill)) / 100;
				}

				//! CHECKME: These right & left hand weapon ignores 'left_cardfix_to_right'?
				for (const auto &it : sd->right_weapon.add_dmg) {
					if (it.id == t_class) {
						cardfix = cardfix * (100 + it.val) / 100;
						break;
					}
				}
				if( left&1 ) {
					for (const auto &it : sd->left_weapon.add_dmg) {
						if (it.id == t_class) {
							cardfix_ = cardfix_ * (100 + it.val) / 100;
							break;
						}
					}
				}
#ifndef RENEWAL
				if (flag & BF_SHORT)
					cardfix = cardfix * (100 + sd->bonus.short_attack_atk_rate) / 100;
				if( flag&BF_LONG )
					cardfix = cardfix * (100 + sd->bonus.long_attack_atk_rate) / 100;
#endif
				if (left&1) {
					APPLY_CARDFIX(damage, cardfix_);
				} else {
					APPLY_CARDFIX(damage, cardfix);
				}
			}
			// Affected by target DEF bonuses
			else if( tsd && !nk[NK_IGNOREDEFCARD] && !(left&2) ) {
				if( !nk[NK_IGNOREELEMENT] ) { // Affected by Element modifier bonuses
					int ele_fix = tsd->subele[rh_ele] + tsd->subele[ELE_ALL] + tsd->subele_script[rh_ele] + tsd->subele_script[ELE_ALL];

					for (const auto &it : tsd->subele2) {
						if (it.ele != rh_ele)
							continue;
						if (!(((it.flag)&flag)&BF_WEAPONMASK &&
							((it.flag)&flag)&BF_RANGEMASK &&
							((it.flag)&flag)&BF_SKILLMASK))
							continue;
						ele_fix += it.rate;
					}
					cardfix = cardfix * (100 - ele_fix) / 100;

					if( left&1 && lh_ele != rh_ele ) {
						int ele_fix_lh = tsd->subele[lh_ele] + tsd->subele[ELE_ALL] + tsd->subele_script[lh_ele] + tsd->subele_script[ELE_ALL];

						for (const auto &it : tsd->subele2) {
							if (it.ele != lh_ele)
								continue;
							if (!(((it.flag)&flag)&BF_WEAPONMASK &&
								((it.flag)&flag)&BF_RANGEMASK &&
								((it.flag)&flag)&BF_SKILLMASK))
								continue;
							ele_fix_lh += it.rate;
						}
						cardfix = cardfix * (100 - ele_fix_lh) / 100;
					}

					cardfix = cardfix * (100 - tsd->subdefele[s_defele] - tsd->subdefele[ELE_ALL]) / 100;
				}
				cardfix = cardfix * (100 - tsd->subsize[sstatus->size] - tsd->subsize[SZ_ALL]) / 100;
				cardfix = cardfix * (100 - tsd->subrace2[s_race2]) / 100;
				cardfix = cardfix * (100 - tsd->subrace[sstatus->race] - tsd->subrace[RC_ALL]) / 100;
				cardfix = cardfix * (100 - tsd->subclass[sstatus->class_] - tsd->subclass[CLASS_ALL]) / 100;
				for (const auto &it : tsd->add_def) {
					if (it.id == s_class) {
						cardfix = cardfix * (100 - it.val) / 100;
						break;
					}
				}
				if( flag&BF_SHORT )
					cardfix = cardfix * (100 - tsd->bonus.near_attack_def_rate) / 100;
				else	// BF_LONG (there's no other choice)
					cardfix = cardfix * (100 - tsd->bonus.long_attack_def_rate) / 100;
				if( tsd->sc.data[SC_DEF_RATE] )
					cardfix = cardfix * (100 - tsd->sc.data[SC_DEF_RATE]->val1) / 100;
				APPLY_CARDFIX(damage, cardfix);
			}
			break;

		case BF_MISC:
			// Affected by target DEF bonuses
			if( tsd && !nk[NK_IGNOREDEFCARD] ) {
				if( !nk[NK_IGNOREELEMENT] ) { // Affected by Element modifier bonuses
					int ele_fix = tsd->subele[rh_ele] + tsd->subele[ELE_ALL] + tsd->subele_script[rh_ele] + tsd->subele_script[ELE_ALL];

					for (const auto &it : tsd->subele2) {
						if (it.ele != rh_ele)
							continue;
						if (!(((it.flag)&flag)&BF_WEAPONMASK &&
							((it.flag)&flag)&BF_RANGEMASK &&
							((it.flag)&flag)&BF_SKILLMASK))
							continue;
						ele_fix += it.rate;
					}
					if (s_defele != ELE_NONE)
						ele_fix += tsd->subdefele[s_defele] + tsd->subdefele[ELE_ALL];
					cardfix = cardfix * (100 - ele_fix) / 100;
				}
				cardfix = cardfix * (100 - tsd->subsize[sstatus->size] - tsd->subsize[SZ_ALL]) / 100;
				cardfix = cardfix * (100 - tsd->subrace2[s_race2]) / 100;
				cardfix = cardfix * (100 - tsd->subrace[sstatus->race] - tsd->subrace[RC_ALL]) / 100;
				cardfix = cardfix * (100 - tsd->subclass[sstatus->class_] - tsd->subclass[CLASS_ALL]) / 100;
				cardfix = cardfix * (100 - tsd->bonus.misc_def_rate) / 100;
				if( flag&BF_SHORT )
					cardfix = cardfix * (100 - tsd->bonus.near_attack_def_rate) / 100;
				else	// BF_LONG (there's no other choice)
					cardfix = cardfix * (100 - tsd->bonus.long_attack_def_rate) / 100;
				APPLY_CARDFIX(damage, cardfix);
			}
			break;
	}

#undef APPLY_CARDFIX

	return (int)cap_value(damage - original_damage, INT_MIN, INT_MAX);
}

/**
* Absorb damage based on criteria
* @param bl
* @param d Damage
**/
static void battle_absorb_damage(struct block_list *bl, struct Damage *d) {
	int64 dmg_ori = 0, dmg_new = 0;

	nullpo_retv(bl);
	nullpo_retv(d);

	if (!d->damage && !d->damage2)
		return;

	switch (bl->type) {
		case BL_PC:
			{
				struct map_session_data *sd = BL_CAST(BL_PC, bl);
				if (!sd)
					return;
				if (sd->bonus.absorb_dmg_maxhp) {
					int hp = sd->bonus.absorb_dmg_maxhp * status_get_max_hp(bl) / 100;
					dmg_ori = dmg_new = d->damage + d->damage2;
					if (dmg_ori > hp)
						dmg_new = dmg_ori - hp;
				}
			}
			break;
	}

	if (dmg_ori == dmg_new)
		return;

	if (!d->damage2)
		d->damage = dmg_new;
	else if (!d->damage)
		d->damage2 = dmg_new;
	else {
		d->damage = dmg_new;
		d->damage2 = dmg_new * d->damage2 / dmg_ori / 100;
		if (d->damage2 < 1)
			d->damage2 = 1;
		d->damage = d->damage - d->damage2;
	}
}

/**
 * Check Safety Wall and Pneuma effect.
 * Maybe expand this to move checks the target's SC from battle_calc_damage?
 * @param src Attacker
 * @param target Target of attack
 * @param sc STatus Change
 * @param d Damage data
 * @param damage Damage received
 * @param skill_id
 * @param skill_lv
 * @return True:Damage inflicted, False:Missed
 **/
bool battle_check_sc(struct block_list *src, struct block_list *target, struct status_change *sc, struct Damage *d, int64 damage, uint16 skill_id, uint16 skill_lv) {
	if (!sc)
		return true;

	if (sc->data[SC_SAFETYWALL] && (d->flag&(BF_SHORT|BF_MAGIC)) == BF_SHORT) {
		struct skill_unit_group* group = skill_id2group(sc->data[SC_SAFETYWALL]->val3);
		uint16 skill_id_val = sc->data[SC_SAFETYWALL]->val2;

		if (group) {
			if (skill_id_val == MH_STEINWAND) {
				if (--group->val2 <= 0)
					skill_delunitgroup(group);
				d->dmg_lv = ATK_BLOCK;
				if( (group->val3 - damage) > 0 )
					group->val3 -= (int)cap_value(damage, INT_MIN, INT_MAX);
				else
					skill_delunitgroup(group);
				return false;
			}
			//in RE, SW possesses a lifetime equal to group val2, (3x caster hp, or homon formula)
			d->dmg_lv = ATK_BLOCK;
#ifdef RENEWAL
			if ( ( group->val2 - damage) > 0 ) {
				group->val2 -= (int)cap_value(damage, INT_MIN, INT_MAX);
			} else
				skill_delunitgroup(group);
			return false;
#else
			if (--group->val2 <= 0)
				skill_delunitgroup(group);
			return false;
#endif
		}
		status_change_end(target, SC_SAFETYWALL, INVALID_TIMER);
	}

	if (sc->data[SC_NEUTRALBARRIER] && ((d->flag&(BF_LONG|BF_MAGIC)) == BF_LONG
#ifndef RENEWAL
		|| skill_id == CR_ACIDDEMONSTRATION
#endif
		)) {
		d->dmg_lv = ATK_MISS;
		return false;
	}

	if( sc->data[SC_PNEUMA] && (d->flag&(BF_MAGIC|BF_LONG)) == BF_LONG ) {
		d->dmg_lv = ATK_BLOCK;
		return false;
	}
	return true;
}

/**
 * Check damage through status.
 * ATK may be MISS, BLOCKED FAIL, reduc, increase, end status.
 * After this we apply bg/gvg reduction
 * @param src
 * @param bl
 * @param d
 * @param damage
 * @param skill_id
 * @param skill_lv
 * @return damage
 */
int64 battle_calc_damage(struct block_list *src,struct block_list *bl,struct Damage *d,int64 damage,uint16 skill_id,uint16 skill_lv)
{
	struct map_session_data *sd = NULL;
	struct status_change *sc, *tsc;
	struct status_change_entry *sce;
	int div_ = d->div_, flag = d->flag;

	nullpo_ret(bl);

	if( !damage )
		return 0;
	if( battle_config.ksprotection && mob_ksprotected(src, bl) )
		return 0;

	if( map_getcell(bl->m, bl->x, bl->y, CELL_CHKMAELSTROM) && skill_id && skill_get_type(skill_id) != BF_MISC
		&& skill_get_casttype(skill_id) == CAST_GROUND )
		return 0;

	if (bl->type == BL_PC) {
		sd=(struct map_session_data *)bl;
		//Special no damage states
		if(flag&BF_WEAPON && sd->special_state.no_weapon_damage)
			damage -= damage * sd->special_state.no_weapon_damage / 100;

		if(flag&BF_MAGIC && sd->special_state.no_magic_damage)
			damage -= damage * sd->special_state.no_magic_damage / 100;

		if(flag&BF_MISC && sd->special_state.no_misc_damage)
			damage -= damage * sd->special_state.no_misc_damage / 100;

		if(!damage)
			return 0;
	}

	sc = status_get_sc(bl); //check target status

	if( sc && sc->data[SC_INVINCIBLE] && !sc->data[SC_INVINCIBLEOFF] )
		return 1;

	if (sc && sc->data[SC_MAXPAIN])
		return 0;

	switch (skill_id) {
#ifndef RENEWAL
    case PA_PRESSURE:
		case HW_GRAVITATION:
#endif
		case SP_SOULEXPLOSION:
			return damage; //These skills bypass everything else.
  }

	// Nothing can reduce the damage, but Safety Wall and Millennium Shield can block it completely.
	// So can defense sphere's but what the heck is that??? [Rytech]
	if (skill_id == SJ_NOVAEXPLOSING && !(sc && (sc->data[SC_SAFETYWALL] || sc->data[SC_MILLENNIUMSHIELD])))
		return damage;

	if( sc && sc->count ) { // SC_* that reduce damage to 0.
#ifdef RENEWAL
		if (sc->data[SC_BASILICA_CELL]
#else
		if (sc->data[SC_BASILICA]
#endif
			&& !status_bl_has_mode(src,MD_STATUS_IMMUNE) && skill_id != SP_SOULEXPLOSION ) {
			d->dmg_lv = ATK_BLOCK;
			return 0;
		}
		if( sc->data[SC_WHITEIMPRISON] ) { // Pre-Renewal: Gravitation and Pressure do damage without removing the effect
			if( skill_id == MG_NAPALMBEAT ||
				skill_id == MG_SOULSTRIKE ||
				skill_id == WL_SOULEXPANSION ||
				(skill_id && skill_get_ele(skill_id, skill_lv) == ELE_GHOST) ||
				(!skill_id && (status_get_status_data(src))->rhw.ele == ELE_GHOST) )
			{
				if( skill_id == WL_SOULEXPANSION )
					damage <<= 1; // If used against a player in White Imprison, the skill deals double damage.
				status_change_end(bl,SC_WHITEIMPRISON,INVALID_TIMER); // Those skills do damage and removes effect
			} else {
				d->dmg_lv = ATK_BLOCK;
				return 0;
			}
		}

		if( sc->data[SC_ZEPHYR] && !(flag&BF_MAGIC && skill_id) && !(skill_get_inf(skill_id)&(INF_GROUND_SKILL|INF_SELF_SKILL)) ) {
			d->dmg_lv = ATK_BLOCK;
			return 0;
		}

		if (!battle_check_sc(src, bl, sc, d, damage, skill_id, skill_lv))
			return 0;

		if (sc->data[SC__MANHOLE] || (src->type == BL_PC && sc->data[SC_KINGS_GRACE]) || sc->data[SC_GRAVITYCONTROL]) {
			d->dmg_lv = ATK_BLOCK;
			return 0;
		}

		if( sc->data[SC_WEAPONBLOCKING] && flag&(BF_SHORT|BF_WEAPON) && rnd()%100 < sc->data[SC_WEAPONBLOCKING]->val2 ) {
			clif_skill_nodamage(bl,src,GC_WEAPONBLOCKING,sc->data[SC_WEAPONBLOCKING]->val1,1);
			sc_start(src, bl, SC_WEAPONBLOCK_ON, 100, src->id, skill_get_time2(GC_WEAPONBLOCKING, 1));
			d->dmg_lv = ATK_BLOCK;
			return 0;
		}

		if( (sce = sc->data[SC_AUTOGUARD]) && flag&BF_WEAPON && !skill_get_inf2(skill_id, INF2_IGNOREAUTOGUARD) && rnd()%100 < sce->val2) {
			int delay;
			struct status_change_entry *sce_d = sc->data[SC_DEVOTION];
			struct block_list *d_bl = NULL;

			// different delay depending on skill level [celest]
			if (sce->val1 <= 5)
				delay = 300;
			else if (sce->val1 > 5 && sce->val1 <= 9)
				delay = 200;
			else
				delay = 100;
			if (sd && pc_issit(sd))
				pc_setstand(sd, true);
			if( sce_d && (d_bl = map_id2bl(sce_d->val1)) &&
				((d_bl->type == BL_MER && ((TBL_MER*)d_bl)->master && ((TBL_MER*)d_bl)->master->bl.id == bl->id) ||
				(d_bl->type == BL_PC && ((TBL_PC*)d_bl)->devotion[sce_d->val2] == bl->id)) &&
				check_distance_bl(bl,d_bl,sce_d->val3) )
			{ //If player is target of devotion, show guard effect on the devotion caster rather than the target
				clif_skill_nodamage(d_bl,d_bl,CR_AUTOGUARD,sce->val1,1);
				unit_set_walkdelay(d_bl,gettick(),delay,1);
				d->dmg_lv = ATK_MISS;
				return 0;
			} else {
				clif_skill_nodamage(bl,bl,CR_AUTOGUARD,sce->val1,1);
				unit_set_walkdelay(bl,gettick(),delay,1);
				if( sc->data[SC_SHRINK] && rnd()%100 < 5 * sce->val1 )
					skill_blown(bl,src,skill_get_blewcount(CR_SHRINK,1),-1,BLOWN_NONE);
				d->dmg_lv = ATK_MISS;
				return 0;
			}
		}

		if( (sce = sc->data[SC_MILLENNIUMSHIELD]) && sce->val2 > 0 && damage > 0 ) {
			sce->val3 -= (int)cap_value(damage,INT_MIN,INT_MAX); // absorb damage
			d->dmg_lv = ATK_BLOCK;
			if( sce->val3 <= 0 ) { // Shield Down
				sce->val2--;
				if( sce->val2 >= 0 ) {
					clif_millenniumshield(bl,sce->val2);
					if( !sce->val2 )
						status_change_end(bl,SC_MILLENNIUMSHIELD,INVALID_TIMER); // All shields down
					else
						sce->val3 = 1000; // Next shield
				}
				status_change_start(src,bl,SC_STUN,10000,0,0,0,0,1000,SCSTART_NOTICKDEF);
			}
			return 0;
		}

		// attack blocked by Parrying
		if( (sce = sc->data[SC_PARRYING]) && flag&BF_WEAPON && skill_id != WS_CARTTERMINATION && rnd()%100 < sce->val2 ) {
			clif_skill_nodamage(bl, bl, LK_PARRYING, sce->val1,1);
			return 0;
		}

		if (sc->data[SC_DODGE] && (flag&BF_LONG || sc->data[SC_SPURT]) && rnd() % 100 < 20) {
			if (sd && pc_issit(sd))
				pc_setstand(sd, true); //Stand it to dodge.
			clif_skill_nodamage(bl, bl, TK_DODGE, 1, 1);
			sc_start4(src, bl, SC_COMBO, 100, TK_JUMPKICK, src->id, 1, 0, 2000);
			return 0;
		}

		if(sc->data[SC_HERMODE] && flag&BF_MAGIC)
			return 0;

		if(sc->data[SC_TATAMIGAESHI] && (flag&(BF_MAGIC|BF_LONG)) == BF_LONG)
			return 0;

		//Kaupe blocks damage (skill or otherwise) from players, mobs, homuns, mercenaries.
		if ((sce = sc->data[SC_KAUPE]) && rnd()%100 < sce->val2) {
			clif_specialeffect(bl, EF_STORMKICK4, AREA);
			//Shouldn't end until Breaker's non-weapon part connects.
#ifndef RENEWAL
			if (skill_id != ASC_BREAKER || !(flag&BF_WEAPON))
#endif
				if (--(sce->val3) <= 0) //We make it work like Safety Wall, even though it only blocks 1 time.
					status_change_end(bl, SC_KAUPE, INVALID_TIMER);
			return 0;
		}

#ifdef RENEWAL // Flat +400% damage from melee
		if (sc->data[SC_KAITE] && (flag&(BF_SHORT|BF_MAGIC)) == BF_SHORT)
			damage <<= 2;
#endif

		if( flag&BF_MAGIC && (sce=sc->data[SC_PRESTIGE]) && rnd()%100 < sce->val2) {
			clif_specialeffect(bl, EF_STORMKICK4, AREA); // Still need confirm it.
			return 0;
		}

		if (((sce = sc->data[SC_UTSUSEMI]) || sc->data[SC_BUNSINJYUTSU]) && flag&BF_WEAPON && !skill_get_inf2(skill_id, INF2_IGNORECICADA)) {
			skill_additional_effect (src, bl, skill_id, skill_lv, flag, ATK_BLOCK, gettick() );
			if (!status_isdead(src))
				skill_counter_additional_effect( src, bl, skill_id, skill_lv, flag, gettick() );
			if (sce) {
				clif_specialeffect(bl, EF_STORMKICK4, AREA);
				skill_blown(src,bl,sce->val3,-1,BLOWN_NONE);
			}
			//Both need to be consumed if they are active.
			if (sce && --(sce->val2) <= 0)
				status_change_end(bl, SC_UTSUSEMI, INVALID_TIMER);
			if ((sce = sc->data[SC_BUNSINJYUTSU]) && --(sce->val2) <= 0)
				status_change_end(bl, SC_BUNSINJYUTSU, INVALID_TIMER);

			return 0;
		}

		//Now damage increasing effects
		if (sc->data[SC_AETERNA] && skill_id != PF_SOULBURN) {
			if (src->type != BL_MER || !skill_id)
				damage <<= 1; // Lex Aeterna only doubles damage of regular attacks from mercenaries

#ifndef RENEWAL
			if( skill_id != ASC_BREAKER || !(flag&BF_WEAPON) )
#endif
				status_change_end(bl, SC_AETERNA, INVALID_TIMER); //Shouldn't end until Breaker's non-weapon part connects.
		}

#ifdef RENEWAL
		if( sc->data[SC_RAID] ) {
			if (status_get_class_(bl) == CLASS_BOSS)
				damage += damage * 15 / 100;
			else
				damage += damage * 30 / 100;
		}
#endif

		if( damage ) {
			struct map_session_data *tsd = BL_CAST(BL_PC, src);
			if( sc->data[SC_DEEPSLEEP] ) {
				damage += damage / 2; // 1.5 times more damage while in Deep Sleep.
				status_change_end(bl,SC_DEEPSLEEP,INVALID_TIMER);
			}
			if( tsd && sd && sc->data[SC_CRYSTALIZE] && flag&BF_WEAPON ) {
				switch(tsd->status.weapon) {
					case W_MACE:
					case W_2HMACE:
					case W_1HAXE:
					case W_2HAXE:
						damage += damage / 2;
						break;
					case W_MUSICAL:
					case W_WHIP:
						if(!tsd->state.arrow_atk)
							break;
					case W_BOW:
					case W_REVOLVER:
					case W_RIFLE:
					case W_GATLING:
					case W_SHOTGUN:
					case W_GRENADE:
					case W_DAGGER:
					case W_1HSWORD:
					case W_2HSWORD:
						damage -= damage / 2;
						break;
				}
			}
			if( sc->data[SC_VOICEOFSIREN] )
				status_change_end(bl,SC_VOICEOFSIREN,INVALID_TIMER);
		}

		if (sc->data[SC_SOUNDOFDESTRUCTION])
			damage <<= 1;
		if (sc->data[SC_DARKCROW] && (flag&(BF_SHORT|BF_MAGIC)) == BF_SHORT)
			damage += damage * sc->data[SC_DARKCROW]->val2 / 100;

		// Damage reductions
		// Assumptio increases DEF on RE mode, otherwise gives a reduction on the final damage. [Igniz]
#ifndef RENEWAL
		if( sc->data[SC_ASSUMPTIO] ) {
			if( map_flag_vs(bl->m) )
				damage = (int64)damage*2/3; //Receive 66% damage
			else
				damage >>= 1; //Receive 50% damage
		}
#endif

		if (sc->data[SC_DEFENDER] && skill_id != NJ_ZENYNAGE && skill_id != KO_MUCHANAGE && (flag&(BF_LONG|BF_WEAPON)) == (BF_LONG|BF_WEAPON))
			damage -= damage * sc->data[SC_DEFENDER]->val2 / 100;

		if(sc->data[SC_ADJUSTMENT] && (flag&(BF_LONG|BF_WEAPON)) == (BF_LONG|BF_WEAPON))
			damage -= damage * 20 / 100;

		if(sc->data[SC_FOGWALL] && skill_id != RK_DRAGONBREATH && skill_id != RK_DRAGONBREATH_WATER) {
			if(flag&BF_SKILL) //25% reduction
				damage -= damage * 25 / 100;
			else if ((flag&(BF_LONG|BF_WEAPON)) == (BF_LONG|BF_WEAPON))
				damage >>= 2; //75% reduction
		}

		if(sc->data[SC_ARMORCHANGE]) {
			//On official servers, SC_ARMORCHANGE does not change DEF/MDEF but rather increases/decreases the damage
			if(flag&BF_WEAPON)
				damage -= damage * sc->data[SC_ARMORCHANGE]->val2 / 100;
			else if(flag&BF_MAGIC)
				damage -= damage * sc->data[SC_ARMORCHANGE]->val3 / 100;
		}

		if(sc->data[SC_SMOKEPOWDER]) {
			if( (flag&(BF_SHORT|BF_WEAPON)) == (BF_SHORT|BF_WEAPON) )
				damage -= damage * 15 / 100; // 15% reduction to physical melee attacks
			else if( (flag&(BF_LONG|BF_WEAPON)) == (BF_LONG|BF_WEAPON) )
				damage -= damage * 50 / 100; // 50% reduction to physical ranged attacks
		}

		if (sc->data[SC_WATER_BARRIER])
			damage = damage * 80 / 100; // 20% reduction to all type attacks

		if (sc->data[SC_SU_STOOP])
			damage -= damage * 90 / 100;

		// Compressed code, fixed by map.hpp [Epoque]
		if (src->type == BL_MOB) {
			enum e_race2 race2 = status_get_race2(src);
			if (race2 == RC2_MANUK && (sce = sc->data[SC_MANU_DEF]))
				damage -= damage * sce->val1 / 100;
			if (race2 == RC2_SPLENDIDE && (sce = sc->data[SC_SPL_DEF]))
				damage -= damage * sce->val1 / 100;
			if (race2 == RC2_OGH_ATK_DEF && sc->data[SC_GLASTHEIM_DEF])
				return 0;
			if (race2 == RC2_OGH_HIDDEN && (sce = sc->data[SC_GLASTHEIM_HIDDEN]))
				damage -= damage * sce->val1 / 100;
			if (race2 == RC2_BIO5_ACOLYTE_MERCHANT && (sce = sc->data[SC_LHZ_DUN_N1]))
				damage -= damage * sce->val2 / 100;
			if (race2 == RC2_BIO5_MAGE_ARCHER && (sce = sc->data[SC_LHZ_DUN_N2]))
				damage -= damage * sce->val2 / 100;
			if (race2 == RC2_BIO5_SWORDMAN_THIEF && (sce = sc->data[SC_LHZ_DUN_N3]))
				damage -= damage * sce->val2 / 100;
			if (race2 == RC2_BIO5_MVP && (sce = sc->data[SC_LHZ_DUN_N4]))
				damage -= damage * sce->val2 / 100;
		}

		if((sce=sc->data[SC_ARMOR]) && //NPC_DEFENDER
			sce->val3&flag && sce->val4&flag)
			damage -= damage * sc->data[SC_ARMOR]->val2 / 100;

		if( sc->data[SC_ENERGYCOAT] && (skill_id == GN_HELLS_PLANT_ATK ||
#ifdef RENEWAL
			((flag&BF_WEAPON || flag&BF_MAGIC) && skill_id != WS_CARTTERMINATION)
#else
			(flag&BF_WEAPON && skill_id != WS_CARTTERMINATION)
#endif
			) )
		{
			struct status_data *status = status_get_status_data(bl);
			int per = 100*status->sp / status->max_sp -1; //100% should be counted as the 80~99% interval
			per /=20; //Uses 20% SP intervals.
			//SP Cost: 1% + 0.5% per every 20% SP
			if (!status_charge(bl, 0, (10+5*per)*status->max_sp/1000))
				status_change_end(bl, SC_ENERGYCOAT, INVALID_TIMER);
			damage -= damage * 6 * (1 + per) / 100; //Reduction: 6% + 6% every 20%
		}

		if(sc->data[SC_GRANITIC_ARMOR])
			damage -= damage * sc->data[SC_GRANITIC_ARMOR]->val2 / 100;

		if(sc->data[SC_PAIN_KILLER]) {
			damage -= sc->data[SC_PAIN_KILLER]->val3;
			damage = i64max(damage, 1);
		}

		if( (sce=sc->data[SC_MAGMA_FLOW]) && (rnd()%100 <= sce->val2) )
			skill_castend_damage_id(bl,src,MH_MAGMA_FLOW,sce->val1,gettick(),0);

		if( damage > 0 && (sce = sc->data[SC_STONEHARDSKIN]) ) {
			if( src->type == BL_MOB ) //using explicit call instead break_equip for duration
				sc_start(src,src, SC_STRIPWEAPON, 30, 0, skill_get_time2(RK_STONEHARDSKIN, sce->val1));
			else if (flag&(BF_WEAPON|BF_SHORT))
				skill_break_equip(src,src, EQP_WEAPON, 3000, BCT_SELF);
		}

		if (src->type == BL_PC && sc->data[SC_GVG_GOLEM]) {
			if (flag&BF_WEAPON)
				damage -= damage * sc->data[SC_GVG_GOLEM]->val3 / 100;
			if (flag&BF_MAGIC)
				damage -= damage * sc->data[SC_GVG_GOLEM]->val4 / 100;
		}

#ifdef RENEWAL
		// Renewal: steel body reduces all incoming damage to 1/10 [helvetica]
		if( sc->data[SC_STEELBODY] )
			damage = damage > 10 ? damage / 10 : 1;
#endif

		//Finally added to remove the status of immobile when Aimed Bolt is used. [Jobbie]
		if( skill_id == RA_AIMEDBOLT && (sc->data[SC_BITE] || sc->data[SC_ANKLE] || sc->data[SC_ELECTRICSHOCKER]) ) {
			status_change_end(bl, SC_BITE, INVALID_TIMER);
			status_change_end(bl, SC_ANKLE, INVALID_TIMER);
			status_change_end(bl, SC_ELECTRICSHOCKER, INVALID_TIMER);
		}

		//Finally Kyrie because it may, or not, reduce damage to 0.
		if((sce = sc->data[SC_KYRIE]) && damage > 0){
			sce->val2 -= (int)cap_value(damage,INT_MIN,INT_MAX);
			if(flag&BF_WEAPON || skill_id == TF_THROWSTONE){
				if(sce->val2>=0)
					damage=0;
				else
				  	damage=-sce->val2;
			}
			if((--sce->val3)<=0 || (sce->val2<=0) || skill_id == AL_HOLYLIGHT)
				status_change_end(bl, SC_KYRIE, INVALID_TIMER);
		}

		if ((sce = sc->data[SC_P_ALTER]) && damage > 0) {
			clif_specialeffect(bl, EF_GUARD, AREA);
			sce->val3 -= (int)cap_value(damage, INT_MIN, INT_MAX);
			if (sce->val3 >= 0)
				damage = 0;
			else
				damage = -sce->val3;
			if (sce->val3 <= 0)
				status_change_end(bl, SC_P_ALTER, INVALID_TIMER);
		}

		if ((sce = sc->data[SC_TUNAPARTY]) && damage > 0) {
			sce->val2 -= (int)cap_value(damage, INT_MIN, INT_MAX);
			if (sce->val2 >= 0)
				damage = 0;
			else
			  	damage = -sce->val2;
			if (sce->val2 <= 0)
				status_change_end(bl, SC_TUNAPARTY, INVALID_TIMER);
		}

		if ((sce = sc->data[SC_DIMENSION1]) && damage > 0) {
			sce->val2 -= (int)cap_value(damage, INT_MIN, INT_MAX);
			if (sce->val2 >= 0)
				damage = 0;
			else
				damage = -sce->val2;
			if (sce->val2 <= 0)
				status_change_end(bl, SC_DIMENSION1, INVALID_TIMER);
		}

		if ((sce = sc->data[SC_DIMENSION2]) && damage > 0) {
			sce->val2 -= (int)cap_value(damage, INT_MIN, INT_MAX);
			if (sce->val2 >= 0)
				damage = 0;
			else
				damage = -sce->val2;
			if (sce->val2 <= 0)
				status_change_end(bl, SC_DIMENSION2, INVALID_TIMER);
		}

		if( sc->data[SC_MEIKYOUSISUI] && rnd()%100 < 40 ) // custom value
			damage = 0;

		if (!damage)
			return 0;

		if( (sce = sc->data[SC_LIGHTNINGWALK]) && flag&BF_LONG && rnd()%100 < sce->val1 ) {
			int dx[8] = { 0,-1,-1,-1,0,1,1,1 };
			int dy[8] = { 1,1,0,-1,-1,-1,0,1 };
			uint8 dir = map_calc_dir(bl, src->x, src->y);

			if( unit_movepos(bl, src->x-dx[dir], src->y-dy[dir], 1, 1) ) {
				clif_blown(bl);
				unit_setdir(bl, dir);
			}
			d->dmg_lv = ATK_DEF;
			status_change_end(bl, SC_LIGHTNINGWALK, INVALID_TIMER);
			return 0;
		}

		if( sd && (sce = sc->data[SC_FORCEOFVANGUARD]) && flag&BF_WEAPON && rnd()%100 < sce->val2 )
			pc_addspiritball(sd,skill_get_time(LG_FORCEOFVANGUARD,sce->val1),sce->val3);

		if( sd && (sce = sc->data[SC_GT_ENERGYGAIN]) && flag&BF_WEAPON && rnd()%100 < sce->val2 ) {
			int spheres = 5;

			if( sc->data[SC_RAISINGDRAGON] )
				spheres += sc->data[SC_RAISINGDRAGON]->val1;

			pc_addspiritball(sd, skill_get_time2(SR_GENTLETOUCH_ENERGYGAIN, sce->val1), spheres);
		}

		if (sc->data[SC_STYLE_CHANGE] && sc->data[SC_STYLE_CHANGE]->val1 == MH_MD_GRAPPLING) {
			TBL_HOM *hd = BL_CAST(BL_HOM,bl); // We add a sphere for when the Homunculus is being hit

			if (hd && (rnd()%100<50) ) // According to WarpPortal, this is a flat 50% chance
				hom_addspiritball(hd, 10);
		}

		if( sc->data[SC__DEADLYINFECT] && (flag&(BF_SHORT|BF_MAGIC)) == BF_SHORT && damage > 0 && rnd()%100 < 30 + 10 * sc->data[SC__DEADLYINFECT]->val1 )
			status_change_spread(bl, src, 1); // Deadly infect attacked side

	} //End of target SC_ check

	//SC effects from caster side.
	sc = status_get_sc(src);
	tsc = status_get_sc(src);

	if (sc && sc->count) {
		if( sc->data[SC_INVINCIBLE] && !sc->data[SC_INVINCIBLEOFF] )
			damage += damage * 75 / 100;

		if ((sce = sc->data[SC_BLOODLUST]) && flag&BF_WEAPON && damage > 0 && rnd()%100 < sce->val3)
			status_heal(src, damage * sce->val4 / 100, 0, 3);

		if (flag&BF_MAGIC && bl->type == BL_PC && sc->data[SC_GVG_GIANT] && sc->data[SC_GVG_GIANT]->val4)
			damage += damage * sc->data[SC_GVG_GIANT]->val4 / 100;

		// [Epoque]
		if (bl->type == BL_MOB) {
			if ((flag&BF_WEAPON) || (flag&BF_MAGIC)) {
				enum e_race2 race2 = status_get_race2(bl);
				if (race2 == RC2_MANUK && (sce = sc->data[SC_MANU_ATK]))
					damage += damage * sce->val1 / 100;
				if (race2 == RC2_SPLENDIDE && (sce = sc->data[SC_SPL_ATK]))
					damage += damage * sce->val1 / 100;
				if (race2 == RC2_OGH_ATK_DEF && sc->data[SC_GLASTHEIM_ATK])
					damage <<= 1;
				if (race2 == RC2_BIO5_SWORDMAN_THIEF && (sce = sc->data[SC_LHZ_DUN_N1]))
					damage += damage * sce->val1 / 100;
				if (race2 == RC2_BIO5_ACOLYTE_MERCHANT && (sce = sc->data[SC_LHZ_DUN_N2]))
					damage += damage * sce->val1 / 100;
				if (race2 == RC2_BIO5_MAGE_ARCHER && (sce = sc->data[SC_LHZ_DUN_N3]))
					damage += damage * sce->val1 / 100;
				if (race2 == RC2_BIO5_MVP && (sce = sc->data[SC_LHZ_DUN_N4]))
					damage += damage * sce->val1 / 100;
			}
		}
		/* Self Buff that destroys the armor of any target hit with melee or ranged physical attacks */
		if( sc->data[SC_SHIELDSPELL_REF] && sc->data[SC_SHIELDSPELL_REF]->val1 == 1 && flag&BF_WEAPON ) {
			skill_break_equip(src,bl, EQP_ARMOR, 10000, BCT_ENEMY); // 100% chance (http://irowiki.org/wiki/Shield_Spell#Level_3_spells_.28refine_based.29)
			status_change_end(src,SC_SHIELDSPELL_REF,INVALID_TIMER);
		}

		if (sc->data[SC_POISONINGWEAPON] && flag&BF_SHORT && (skill_id == 0 || skill_id == GC_VENOMPRESSURE) && damage > 0) {
			damage += damage * 10 / 100;
			if (rnd() % 100 < sc->data[SC_POISONINGWEAPON]->val3)
				sc_start4(src, bl, (sc_type)sc->data[SC_POISONINGWEAPON]->val2, 100, sc->data[SC_POISONINGWEAPON]->val1, 0, 1, 0, skill_get_time2(GC_POISONINGWEAPON, 1));
		}

		if( sc->data[SC__DEADLYINFECT] && (flag&(BF_SHORT|BF_MAGIC)) == BF_SHORT && damage > 0 && rnd()%100 < 30 + 10 * sc->data[SC__DEADLYINFECT]->val1 )
			status_change_spread(src, bl, 0);

		if (sc->data[SC_STYLE_CHANGE] && sc->data[SC_STYLE_CHANGE]->val1 == MH_MD_FIGHTING) {
			TBL_HOM *hd = BL_CAST(BL_HOM,src); //when attacking

			if (hd && (rnd()%100<50) ) hom_addspiritball(hd, 10); // According to WarpPortal, this is a flat 50% chance
		}

		if (flag & BF_WEAPON && (sce = sc->data[SC_ADD_ATK_DAMAGE]))
			damage += damage * sce->val1 / 100;
		if (flag & BF_MAGIC && (sce = sc->data[SC_ADD_MATK_DAMAGE]))
			damage += damage * sce->val1 / 100;
		if (sc->data[SC_DANCEWITHWUG] && (flag&(BF_LONG|BF_WEAPON)) == (BF_LONG|BF_WEAPON))
			damage += damage * sc->data[SC_DANCEWITHWUG]->val1 / 100;
		if (sc->data[SC_UNLIMITEDHUMMINGVOICE] && flag&BF_MAGIC)
			damage += damage * sc->data[SC_UNLIMITEDHUMMINGVOICE]->val3 / 100;
	} //End of caster SC_ check

	if (tsc && tsc->count) {
		struct map_session_data *tsd = (struct map_session_data *)src;

		if (tsc->data[SC_INVINCIBLE] && !tsc->data[SC_INVINCIBLEOFF])
			damage += damage * 75 / 100;
		if (tsd && (sce = tsc->data[SC_SOULREAPER])) {
			if (rnd()%100 < sce->val2 && tsd->soulball < MAX_SOUL_BALL) {
				clif_specialeffect(src, 1208, AREA);
				pc_addsoulball(tsd, 0, 5 + 3 * pc_checkskill(tsd, SP_SOULENERGY));
			}
		}
	}

	//PK damage rates
	if (battle_config.pk_mode && sd && bl->type == BL_PC && damage && map_getmapflag(bl->m, MF_PVP)) {
		if (flag & BF_SKILL) { //Skills get a different reduction than non-skills. [Skotlex]
			if (flag&BF_WEAPON)
				damage = damage * battle_config.pk_weapon_damage_rate / 100;
			if (flag&BF_MAGIC)
				damage = damage * battle_config.pk_magic_damage_rate / 100;
			if (flag&BF_MISC)
				damage = damage * battle_config.pk_misc_damage_rate / 100;
		} else { //Normal attacks get reductions based on range.
			if (flag & BF_SHORT)
				damage = damage * battle_config.pk_short_damage_rate / 100;
			if (flag & BF_LONG)
				damage = damage * battle_config.pk_long_damage_rate / 100;
		}
		damage = i64max(damage,1);
	}

	if(battle_config.skill_min_damage && damage > 0 && damage < div_) {
		if ((flag&BF_WEAPON && battle_config.skill_min_damage&1)
			|| (flag&BF_MAGIC && battle_config.skill_min_damage&2)
			|| (flag&BF_MISC && battle_config.skill_min_damage&4)
		)
			damage = div_;
	}

	if( bl->type == BL_MOB && !status_isdead(bl) && src != bl) {
		if (damage > 0 )
			mobskill_event((TBL_MOB*)bl,src,gettick(),flag);
		if (skill_id)
			mobskill_event((TBL_MOB*)bl,src,gettick(),MSC_SKILLUSED|(skill_id<<16));
	}
	if (sd && pc_ismadogear(sd)) {
		short element = skill_get_ele(skill_id, skill_lv);

		if( !skill_id || element == ELE_WEAPON ) { //Take weapon's element
			struct status_data *sstatus = NULL;
			if( src->type == BL_PC && ((TBL_PC*)src)->bonus.arrow_ele )
				element = ((TBL_PC*)src)->bonus.arrow_ele;
			else if( (sstatus = status_get_status_data(src)) ) {
				element = sstatus->rhw.ele;
			}
		} else if( element == ELE_ENDOWED ) //Use enchantment's element
			element = status_get_attack_sc_element(src,status_get_sc(src));
		else if( element == ELE_RANDOM ) //Use random element
			element = rnd()%ELE_ALL;
		pc_overheat(sd, (element == ELE_FIRE ? 3 : 1));
	}

	return damage;
}

/**
 * Determines whether battleground target can be hit
 * @param src: Source of attack
 * @param bl: Target of attack
 * @param skill_id: Skill ID used
 * @param flag: Special flags
 * @return Can be hit (true) or can't be hit (false)
 */
bool battle_can_hit_bg_target(struct block_list *src, struct block_list *bl, uint16 skill_id, int flag)
{
	struct mob_data* md = BL_CAST(BL_MOB, bl);
	struct unit_data *ud = unit_bl2ud(bl);

	if (ud && ud->immune_attack)
		return false;
	if (md && md->bg_id) {
		if (status_bl_has_mode(bl, MD_SKILL_IMMUNE) && flag&BF_SKILL) //Skill immunity.
			return false;
		if (src->type == BL_PC) {
			struct map_session_data *sd = map_id2sd(src->id);

			if (sd && sd->bg_id == md->bg_id)
				return false;
		}
	}
	return true;
}

/**
 * Calculates BG related damage adjustments.
 * @param src
 * @param bl
 * @param damage
 * @param skill_id
 * @param flag
 * @return damage
 * Credits:
 *	Original coder Skotlex
 *	Initial refactoring by Baalberith
 *	Refined and optimized by helvetica
 */
int64 battle_calc_bg_damage(struct block_list *src, struct block_list *bl, int64 damage, uint16 skill_id, int flag)
{
	if( !damage )
		return 0;

	if (!battle_can_hit_bg_target(src, bl, skill_id, flag))
		return 0;

	if(skill_get_inf2(skill_id, INF2_IGNOREBGREDUCTION))
		return damage; //skill that ignore bg map reduction

	if( flag&BF_SKILL ) { //Skills get a different reduction than non-skills. [Skotlex]
		if( flag&BF_WEAPON )
			damage = damage * battle_config.bg_weapon_damage_rate / 100;
		if( flag&BF_MAGIC )
			damage = damage * battle_config.bg_magic_damage_rate / 100;
		if(	flag&BF_MISC )
			damage = damage * battle_config.bg_misc_damage_rate / 100;
	} else { //Normal attacks get reductions based on range.
		if( flag&BF_SHORT )
			damage = damage * battle_config.bg_short_damage_rate / 100;
		if( flag&BF_LONG )
			damage = damage * battle_config.bg_long_damage_rate / 100;
	}

	damage = i64max(damage,1); //min 1 damage
	return damage;
}

/**
 * Determines whether target can be hit
 * @param src
 * @param bl
 * @param skill_id
 * @param flag
 * @return Can be hit (true) or can't be hit (false)
 */
bool battle_can_hit_gvg_target(struct block_list *src,struct block_list *bl,uint16 skill_id,int flag)
{
	struct mob_data* md = BL_CAST(BL_MOB, bl);
	struct unit_data *ud = unit_bl2ud(bl);
	int class_ = status_get_class(bl);

	if (ud && ud->immune_attack)
		return false;
	if(md && md->guardian_data) {
		if ((status_bl_has_mode(bl,MD_SKILL_IMMUNE) || (class_ == MOBID_EMPERIUM && !skill_get_inf2(skill_id, INF2_TARGETEMPERIUM))) && flag&BF_SKILL) //Skill immunity.
			return false;
		if( src->type != BL_MOB || mob_is_clone( ((struct mob_data*)src)->mob_id ) ){
			struct guild *g = src->type == BL_PC ? ((TBL_PC *)src)->guild : guild_search(status_get_guild_id(src));

			if (class_ == MOBID_EMPERIUM && (!g || guild_checkskill(g,GD_APPROVAL) <= 0 ))
				return false;

			if (g && battle_config.guild_max_castles && guild_checkcastles(g)>=battle_config.guild_max_castles)
				return false; // [MouseJstr]
		}
	}
	return true;
}

/**
 * Calculates GVG related damage adjustments.
 * @param src
 * @param bl
 * @param damage
 * @param skill_id
 * @param flag
 * @return damage
 */
int64 battle_calc_gvg_damage(struct block_list *src,struct block_list *bl,int64 damage,uint16 skill_id,int flag)
{
	if (!damage) //No reductions to make.
		return 0;

	if (!battle_can_hit_gvg_target(src,bl,skill_id,flag))
		return 0;

	if (skill_get_inf2(skill_id, INF2_IGNOREGVGREDUCTION)) //Skills with no gvg damage reduction.
		return damage;

	if (flag & BF_SKILL) { //Skills get a different reduction than non-skills. [Skotlex]
		if (flag&BF_WEAPON)
			damage = damage * battle_config.gvg_weapon_damage_rate / 100;
		if (flag&BF_MAGIC)
			damage = damage * battle_config.gvg_magic_damage_rate / 100;
		if (flag&BF_MISC)
			damage = damage * battle_config.gvg_misc_damage_rate / 100;
	} else { //Normal attacks get reductions based on range.
		if (flag & BF_SHORT)
			damage = damage * battle_config.gvg_short_damage_rate / 100;
		if (flag & BF_LONG)
			damage = damage * battle_config.gvg_long_damage_rate / 100;
	}
	damage = i64max(damage,1);
	return damage;
}

/**
 * HP/SP drain calculation
 * @param damage Damage inflicted to the enemy
 * @param rate Success chance 1000 = 100%
 * @param per HP/SP drained
 * @return diff
 */
static int battle_calc_drain(int64 damage, int rate, int per)
{
	int64 diff = 0;

	if (per && (rate > 1000 || rnd()%1000 < rate)) {
		diff = (damage * per) / 100;
		if (diff == 0) {
			if (per > 0)
				diff = 1;
			else
				diff = -1;
		}
	}
	return (int)cap_value(diff, INT_MIN, INT_MAX);
}

/**
 * Passive skill damage increases
 * @param sd
 * @param target
 * @param dmg
 * @param type
 * @return damage
 */
int64 battle_addmastery(struct map_session_data *sd,struct block_list *target,int64 dmg,int type)
{
	int64 damage;
	struct status_data *status = status_get_status_data(target);
	int weapon, skill;

#ifdef RENEWAL
	damage = 0;
#else
	damage = dmg;
#endif

	nullpo_ret(sd);

	if((skill = pc_checkskill(sd,AL_DEMONBANE)) > 0 &&
		target->type == BL_MOB && //This bonus doesn't work against players.
		(battle_check_undead(status->race,status->def_ele) || status->race == RC_DEMON) )
		damage += (skill*(int)(3+(sd->status.base_level+1)*0.05));	// submitted by orn
	if( (skill = pc_checkskill(sd, RA_RANGERMAIN)) > 0 && (status->race == RC_BRUTE || status->race == RC_PLANT || status->race == RC_FISH) )
		damage += (skill * 5);
	if( (skill = pc_checkskill(sd,NC_RESEARCHFE)) > 0 && (status->def_ele == ELE_FIRE || status->def_ele == ELE_EARTH) )
		damage += (skill * 10);

	damage += (15 * pc_checkskill(sd, NC_MADOLICENCE)); // Attack bonus is granted even without the Madogear

	if((skill = pc_checkskill(sd,HT_BEASTBANE)) > 0 && (status->race == RC_BRUTE || status->race == RC_INSECT) ) {
		damage += (skill * 4);
		if (sd->sc.data[SC_SPIRIT] && sd->sc.data[SC_SPIRIT]->val2 == SL_HUNTER)
			damage += sd->status.str;
	}

#ifdef RENEWAL
	//Weapon Research bonus applies to all weapons
	if((skill = pc_checkskill(sd,BS_WEAPONRESEARCH)) > 0)
		damage += (skill * 2);
#endif

	// Kagerou/Oboro Spirit Charm bonus
	if (sd->spiritcharm >= MAX_SPIRITCHARM) {
		if ((sd->spiritcharm_type == CHARM_TYPE_FIRE && status->def_ele == ELE_EARTH) ||
			(sd->spiritcharm_type == CHARM_TYPE_WATER && status->def_ele == ELE_FIRE) ||
			(sd->spiritcharm_type == CHARM_TYPE_LAND && status->def_ele == ELE_WIND) ||
			(sd->spiritcharm_type == CHARM_TYPE_WIND && status->def_ele == ELE_WATER))
			damage += damage * 30 / 100;
	}

	if(type == 0)
		weapon = sd->weapontype1;
	else
		weapon = sd->weapontype2;

	switch(weapon) {
		case W_1HSWORD:
#ifdef RENEWAL
			if((skill = pc_checkskill(sd,AM_AXEMASTERY)) > 0)
				damage += (skill * 3);
#endif
		case W_DAGGER:
			if((skill = pc_checkskill(sd,SM_SWORD)) > 0)
				damage += (skill * 4);
			if((skill = pc_checkskill(sd,GN_TRAINING_SWORD)) > 0)
				damage += skill * 10;
			break;
		case W_2HSWORD:
			if((skill = pc_checkskill(sd,SM_TWOHAND)) > 0)
				damage += (skill * 4);
			break;
		case W_1HSPEAR:
		case W_2HSPEAR:
			if((skill = pc_checkskill(sd,KN_SPEARMASTERY)) > 0) {
				if(!pc_isriding(sd) && !pc_isridingdragon(sd))
					damage += (skill * 4);
				else
					damage += (skill * 5);
				// Increase damage by level of KN_SPEARMASTERY * 10
				if(pc_checkskill(sd,RK_DRAGONTRAINING) > 0)
					damage += (skill * 10);
			}
			break;
		case W_1HAXE:
		case W_2HAXE:
			if((skill = pc_checkskill(sd,AM_AXEMASTERY)) > 0)
				damage += (skill * 3);
			if((skill = pc_checkskill(sd,NC_TRAININGAXE)) > 0)
				damage += (skill * 5);
			break;
		case W_MACE:
		case W_2HMACE:
			if((skill = pc_checkskill(sd,PR_MACEMASTERY)) > 0)
				damage += (skill * 3);
			if((skill = pc_checkskill(sd,NC_TRAININGAXE)) > 0)
				damage += (skill * 4);
			break;
		case W_FIST:
			if((skill = pc_checkskill(sd,TK_RUN)) > 0)
				damage += (skill * 10);
			// No break, fallthrough to Knuckles
		case W_KNUCKLE:
			if((skill = pc_checkskill(sd,MO_IRONHAND)) > 0)
				damage += (skill * 3);
			break;
		case W_MUSICAL:
			if((skill = pc_checkskill(sd,BA_MUSICALLESSON)) > 0)
				damage += (skill * 3);
			break;
		case W_WHIP:
			if((skill = pc_checkskill(sd,DC_DANCINGLESSON)) > 0)
				damage += (skill * 3);
			break;
		case W_BOOK:
			if((skill = pc_checkskill(sd,SA_ADVANCEDBOOK)) > 0)
				damage += (skill * 3);
			break;
		case W_KATAR:
			if((skill = pc_checkskill(sd,AS_KATAR)) > 0)
				damage += (skill * 3);
			break;
	}

	return damage;
}

/** Calculates overrefine damage bonus and weapon related bonuses (unofficial)
* @param sd Player
* @param damage Current damage
* @param lr_type EQI_HAND_L:left-hand weapon, EQI_HAND_R:right-hand weapon
*/
static void battle_add_weapon_damage(struct map_session_data *sd, int64 *damage, int lr_type) {
	if (!sd)
		return;
	//rodatazone says that Overrefine bonuses are part of baseatk
	//Here we also apply the weapon_damage_rate bonus so it is correctly applied on left/right hands.
	if (lr_type == EQI_HAND_L) {
		if (sd->left_weapon.overrefine)
			(*damage) = (*damage) + rnd() % sd->left_weapon.overrefine + 1;
		if (sd->weapon_damage_rate[sd->weapontype2])
			(*damage) += (*damage) * sd->weapon_damage_rate[sd->weapontype2] / 100;
	}
	else if (lr_type == EQI_HAND_R) {
		if (sd->right_weapon.overrefine)
			(*damage) = (*damage) + rnd() % sd->right_weapon.overrefine + 1;
		if (sd->weapon_damage_rate[sd->weapontype1])
			(*damage) += (*damage) * sd->weapon_damage_rate[sd->weapontype1] / 100;
	}
}

#ifdef RENEWAL
static int battle_calc_sizefix(int64 damage, struct map_session_data *sd, unsigned char t_size, unsigned char weapon_type, short flag)
{
	if (sd && !sd->special_state.no_sizefix && !flag) // Size fix only for players
		damage = damage * (weapon_type == EQI_HAND_L ? sd->left_weapon.atkmods[t_size] : sd->right_weapon.atkmods[t_size]) / 100;

	return (int)cap_value(damage, INT_MIN, INT_MAX);
}

static int battle_calc_status_attack(struct status_data *status, short hand)
{
	//left-hand penalty on sATK is always 50% [Baalberith]
	if (hand == EQI_HAND_L)
		return status->batk;
	else
		return 2 * status->batk;
}

/**
 * Calculates renewal Variance, OverUpgradeBonus, and SizePenaltyMultiplier of weapon damage parts for player
 * @param src Block list of attacker
 * @param tstatus Target's status data
 * @param wa Weapon attack data
 * @param sd Player
 * @return Base weapon damage
 */
static int battle_calc_base_weapon_attack(struct block_list *src, struct status_data *tstatus, struct weapon_atk *wa, struct map_session_data *sd)
{
	struct status_data *status = status_get_status_data(src);
	uint8 type = (wa == &status->lhw)?EQI_HAND_L:EQI_HAND_R;
	uint16 atkmin = (type == EQI_HAND_L)?status->watk2:status->watk;
	uint16 atkmax = atkmin;
	int64 damage = atkmin;
	uint16 weapon_perfection = 0;
	struct status_change *sc = status_get_sc(src);

	if (sd->equip_index[type] >= 0 && sd->inventory_data[sd->equip_index[type]]) {
		int variance =   wa->atk * (sd->inventory_data[sd->equip_index[type]]->wlv*5)/100;

		atkmin = max(0, (int)(atkmin - variance));
		atkmax = min(UINT16_MAX, (int)(atkmax + variance));

		if (sc && sc->data[SC_MAXIMIZEPOWER])
			damage = atkmax;
		else
			damage = rnd_value(atkmin, atkmax);
	}

	if (sc && sc->data[SC_WEAPONPERFECTION])
		weapon_perfection = 1;

	battle_add_weapon_damage(sd, &damage, type);

	damage = battle_calc_sizefix(damage, sd, tstatus->size, type, weapon_perfection);

	return (int)cap_value(damage, INT_MIN, INT_MAX);
}
#endif

/*==========================================
 * Calculates the standard damage of a normal attack assuming it hits,
 * it calculates nothing extra fancy, is needed for magnum break's WATK_ELEMENT bonus. [Skotlex]
 * This applies to pre-renewal and non-sd in renewal
 *------------------------------------------
 * Pass damage2 as NULL to not calc it.
 * Flag values:
 * &1 : Critical hit
 * &2 : Arrow attack
 * &4 : Skill is Magic Crasher
 * &8 : Skip target size adjustment (Extremity Fist?)
 * &16: Arrow attack but BOW, REVOLVER, RIFLE, SHOTGUN, GATLING or GRENADE type weapon not equipped (i.e. shuriken, kunai and venom knives not affected by DEX)
 *
 * Credits:
 *	Original coder Skotlex
 *	Initial refactoring by Baalberith
 *	Refined and optimized by helvetica
 */
static int64 battle_calc_base_damage(struct block_list *src, struct status_data *status, struct weapon_atk *wa, struct status_change *sc, unsigned short t_size, int flag)
{
	unsigned int atkmin = 0, atkmax = 0;
	short type = 0;
	int64 damage = 0;
	struct map_session_data *sd = NULL;

	nullpo_retr(damage, src);

	sd = BL_CAST(BL_PC, src);

	if (!sd) { //Mobs/Pets
		if(flag&4) {
			atkmin = status->matk_min;
			atkmax = status->matk_max;
		} else {
			atkmin = wa->atk;
			atkmax = wa->atk2;
		}
		if (atkmin > atkmax)
			atkmin = atkmax;
	} else { //PCs
		atkmax = wa->atk;
		type = (wa == &status->lhw)?EQI_HAND_L:EQI_HAND_R;

		if (!(flag&1) || (flag&2)) { //Normal attacks
			atkmin = status->dex;

			if (sd->equip_index[type] >= 0 && sd->inventory_data[sd->equip_index[type]])
				atkmin = atkmin*(80 + sd->inventory_data[sd->equip_index[type]]->wlv*20)/100;

			if (atkmin > atkmax)
				atkmin = atkmax;

			if(flag&2 && !(flag&16)) { //Bows
				atkmin = atkmin*atkmax/100;
				if (atkmin > atkmax)
					atkmax = atkmin;
			}
		}
	}

	if (sc && sc->data[SC_MAXIMIZEPOWER])
		atkmin = atkmax;

	//Weapon Damage calculation
	if (!(flag&1))
		damage = (atkmax>atkmin? rnd()%(atkmax-atkmin):0)+atkmin;
	else
		damage = atkmax;

	if (sd) {
		//rodatazone says the range is 0~arrow_atk-1 for non crit
		if (flag&2 && sd->bonus.arrow_atk)
			damage += ( (flag&1) ? sd->bonus.arrow_atk : rnd()%sd->bonus.arrow_atk );

		// Size fix only for players
		if (!(sd->special_state.no_sizefix || (flag&8)))
			damage = damage * (type == EQI_HAND_L ? sd->left_weapon.atkmods[t_size] : sd->right_weapon.atkmods[t_size]) / 100;
	} else if (src->type == BL_ELEM) {
		struct status_change *ele_sc = status_get_sc(src);
		int ele_class = status_get_class(src);

		if (ele_sc) {
			switch (ele_class) {
			case ELEMENTALID_AGNI_S:
			case ELEMENTALID_AGNI_M:
			case ELEMENTALID_AGNI_L:
				if (ele_sc->data[SC_FIRE_INSIGNIA] && ele_sc->data[SC_FIRE_INSIGNIA]->val1 == 1)
					damage += damage * 20 / 100;
				break;
			case ELEMENTALID_AQUA_S:
			case ELEMENTALID_AQUA_M:
			case ELEMENTALID_AQUA_L:
				if (ele_sc->data[SC_WATER_INSIGNIA] && ele_sc->data[SC_WATER_INSIGNIA]->val1 == 1)
					damage += damage * 20 / 100;
				break;
			case ELEMENTALID_VENTUS_S:
			case ELEMENTALID_VENTUS_M:
			case ELEMENTALID_VENTUS_L:
				if (ele_sc->data[SC_WIND_INSIGNIA] && ele_sc->data[SC_WIND_INSIGNIA]->val1 == 1)
					damage += damage * 20 / 100;
				break;
			case ELEMENTALID_TERA_S:
			case ELEMENTALID_TERA_M:
			case ELEMENTALID_TERA_L:
				if (ele_sc->data[SC_EARTH_INSIGNIA] && ele_sc->data[SC_EARTH_INSIGNIA]->val1 == 1)
					damage += damage * 20 / 100;
				break;
			}
		}
	}

	//Finally, add baseatk
	if(flag&4)
		damage += status->matk_min;
	else
		damage += status->batk;

	if (sd)
		battle_add_weapon_damage(sd, &damage, type);

#ifdef RENEWAL
	if (flag&1)
		damage = (damage * 14) / 10;
#endif

	return damage;
}

/*==========================================
 * Consumes ammo for the given skill.
 *------------------------------------------
 * Credits:
 *	Original coder Skotlex
 *	Initial refactoring by Baalberith
 *	Refined and optimized by helvetica
 */
void battle_consume_ammo(struct map_session_data*sd, int skill, int lv)
{
	int qty = 1;

	if (!battle_config.arrow_decrement)
		return;

	if (skill) {
		qty = skill_get_ammo_qty(skill, lv);
		if (!qty) qty = 1;
	}

	if (sd->equip_index[EQI_AMMO] >= 0) //Qty check should have been done in skill_check_condition
		pc_delitem(sd,sd->equip_index[EQI_AMMO],qty,0,1,LOG_TYPE_CONSUME);

	sd->state.arrow_atk = 0;
}

static int battle_range_type(struct block_list *src, struct block_list *target, uint16 skill_id, uint16 skill_lv)
{
	// [Akinari] , [Xynvaroth]: Traps are always short range.
	if (skill_get_inf2(skill_id, INF2_ISTRAP))
		return BF_SHORT;

	// When monsters use Arrow Shower or Bomb, it is always short range
	if (src->type == BL_MOB && (skill_id == AC_SHOWER || skill_id == AM_DEMONSTRATION))
		return BF_SHORT;

	// Cast range is 7 cells and player jumps to target but skill is considered melee
	if (skill_id == GC_CROSSIMPACT)
		return BF_SHORT;

	//Skill Range Criteria
	if (battle_config.skillrange_by_distance &&
		(src->type&battle_config.skillrange_by_distance)
	) { //based on distance between src/target [Skotlex]
		if (check_distance_bl(src, target, 3))
			return BF_SHORT;
		return BF_LONG;
	}

	//based on used skill's range
	if (skill_get_range2(src, skill_id, skill_lv, true) < 4)
		return BF_SHORT;
	return BF_LONG;
}

static int battle_blewcount_bonus(struct map_session_data *sd, uint16 skill_id)
{
	if (sd->skillblown.empty())
		return 0;
	//Apply the bonus blewcount. [Skotlex]
	for (const auto &it : sd->skillblown) {
		if (it.id == skill_id)
			return it.val;
	}
	return 0;
}

static enum e_skill_damage_type battle_skill_damage_type( struct block_list* bl ){
	switch( bl->type ){
		case BL_PC:
			return SKILLDMG_PC;
		case BL_MOB:
			if( status_get_class_(bl) == CLASS_BOSS ){
				return SKILLDMG_BOSS;
			}else{
				return SKILLDMG_MOB;
			}
		default:
			return SKILLDMG_OTHER;
	}
}

/**
 * Gets skill damage rate from a skill (based on skill_damage_db.txt)
 * @param src
 * @param target
 * @param skill_id
 * @return Skill damage rate
 */
static int battle_skill_damage_skill(struct block_list *src, struct block_list *target, uint16 skill_id) {
	std::shared_ptr<s_skill_db> skill = skill_db.find(skill_id);

	if (!skill || !skill->damage.map)
		return 0;

	s_skill_damage *damage = &skill->damage;

	//check the adjustment works for specified type
	if (!(damage->caster&src->type))
		return 0;

	map_data *mapdata = map_getmapdata(src->m);

	if ((damage->map&1 && (!mapdata->flag[MF_PVP] && !mapdata_flag_gvg2(mapdata) && !mapdata->flag[MF_BATTLEGROUND] && !mapdata->flag[MF_SKILL_DAMAGE] && !mapdata->flag[MF_RESTRICTED])) ||
		(damage->map&2 && mapdata->flag[MF_PVP]) ||
		(damage->map&4 && mapdata_flag_gvg2(mapdata)) ||
		(damage->map&8 && mapdata->flag[MF_BATTLEGROUND]) ||
		(damage->map&16 && mapdata->flag[MF_SKILL_DAMAGE]) ||
		(damage->map&mapdata->zone && mapdata->flag[MF_RESTRICTED]))
	{
		return damage->rate[battle_skill_damage_type(target)];
	}

	return 0;
}

/**
 * Gets skill damage rate from a skill (based on 'skill_damage' mapflag)
 * @param src
 * @param target
 * @param skill_id
 * @return Skill damage rate
 */
static int battle_skill_damage_map(struct block_list *src, struct block_list *target, uint16 skill_id) {
	map_data *mapdata = map_getmapdata(src->m);

	if (!mapdata || !mapdata->flag[MF_SKILL_DAMAGE])
		return 0;

	int rate = 0;

	// Damage rate for all skills at this map
	if (mapdata->damage_adjust.caster&src->type)
		rate = mapdata->damage_adjust.rate[battle_skill_damage_type(target)];

	if (mapdata->skill_damage.empty())
		return rate;

	// Damage rate for specified skill at this map
	if (mapdata->skill_damage.find(skill_id) != mapdata->skill_damage.end() && mapdata->skill_damage[skill_id].caster&src->type) {
		rate += mapdata->skill_damage[skill_id].rate[battle_skill_damage_type(target)];
	}
	return rate;
}

/**
 * Check skill damage adjustment based on mapflags and skill_damage_db.txt for specified skill
 * @param src
 * @param target
 * @param skill_id
 * @return Total damage rate
 */
static int battle_skill_damage(struct block_list *src, struct block_list *target, uint16 skill_id) {
	nullpo_ret(src);
	if (!target || !skill_id)
		return 0;
	skill_id = skill_dummy2skill_id(skill_id);
	return battle_skill_damage_skill(src, target, skill_id) + battle_skill_damage_map(src, target, skill_id);
}

/**
 * Calculates Minstrel/Wanderer bonus for Chorus skills.
 * @param sd: Player who has Chorus skill active
 * @return Bonus value based on party count
 */
int battle_calc_chorusbonus(struct map_session_data *sd) {
#ifdef RENEWAL // No bonus in renewal
	return 0;
#endif

	int members = 0;

	if (!sd || !sd->status.party_id)
		return 0;

	members = party_foreachsamemap(party_sub_count_class, sd, 0, MAPID_THIRDMASK, MAPID_MINSTRELWANDERER);

	if (members < 3)
		return 0; // Bonus remains 0 unless 3 or more Minstrels/Wanderers are in the party.
	if (members > 7)
		return 5; // Maximum effect possible from 7 or more Minstrels/Wanderers.
	return members - 2; // Effect bonus from additional Minstrels/Wanderers if not above the max possible.
}

struct Damage battle_calc_magic_attack(struct block_list *src,struct block_list *target,uint16 skill_id,uint16 skill_lv,int mflag);
struct Damage battle_calc_misc_attack(struct block_list *src,struct block_list *target,uint16 skill_id,uint16 skill_lv,int mflag);

/*=======================================================
 * Should infinite defense be applied on target? (plant)
 *-------------------------------------------------------
 * Credits:
 *	Original coder Skotlex
 *	Initial refactoring by Baalberith
 *	Refined and optimized by helvetica
  *	flag - see e_battle_flag
 */
bool is_infinite_defense(struct block_list *target, int flag)
{
	struct status_data *tstatus = status_get_status_data(target);

	if(target->type == BL_SKILL) {
		TBL_SKILL *su = ((TBL_SKILL*)target);

		if (su && su->group && (su->group->skill_id == NPC_REVERBERATION || su->group->skill_id == WM_POEMOFNETHERWORLD))
			return true;
	}

	if(status_has_mode(tstatus,MD_IGNOREMELEE) && (flag&(BF_WEAPON|BF_SHORT)) == (BF_WEAPON|BF_SHORT) )
		return true;
	if(status_has_mode(tstatus,MD_IGNOREMAGIC) && flag&(BF_MAGIC) )
		return true;
	if(status_has_mode(tstatus,MD_IGNORERANGED) && (flag&(BF_WEAPON|BF_LONG)) == (BF_WEAPON|BF_LONG) )
		return true;
	if(status_has_mode(tstatus,MD_IGNOREMISC) && flag&(BF_MISC) )
		return true;

	return false;
}

/*========================
 * Is attack arrow based?
 *------------------------
 * Credits:
 *	Original coder Skotlex
 *	Initial refactoring by Baalberith
 *	Refined and optimized by helvetica
 */
static bool is_skill_using_arrow(struct block_list *src, int skill_id)
{
	if(src != NULL) {
		struct status_data *sstatus = status_get_status_data(src);
		struct map_session_data *sd = BL_CAST(BL_PC, src);

		return ((sd && sd->state.arrow_atk) || (!sd && ((skill_id && skill_get_ammotype(skill_id)) || sstatus->rhw.range>3)) || (skill_id == HT_PHANTASMIC) || (skill_id == GS_GROUNDDRIFT));
	} else
		return false;
}

/*=========================================
 * Is attack right handed? By default yes.
 *-----------------------------------------
 * Credits:
 *	Original coder Skotlex
 *	Initial refactoring by Baalberith
 *	Refined and optimized by helvetica
 */
static bool is_attack_right_handed(struct block_list *src, int skill_id)
{
	if(src != NULL) {
		struct map_session_data *sd = BL_CAST(BL_PC, src);

		//Skills ALWAYS use ONLY your right-hand weapon (tested on Aegis 10.2)
		if(!skill_id && sd && sd->weapontype1 == 0 && sd->weapontype2 > 0)
			return false;
	}
	return true;
}

/*=======================================
 * Is attack left handed? By default no.
 *---------------------------------------
 * Credits:
 *	Original coder Skotlex
 *	Initial refactoring by Baalberith
 *	Refined and optimized by helvetica
 */
static bool is_attack_left_handed(struct block_list *src, int skill_id)
{
	if(src != NULL) {
		//Skills ALWAYS use ONLY your right-hand weapon (tested on Aegis 10.2)
		if(!skill_id) {
			struct map_session_data *sd = BL_CAST(BL_PC, src);

			if (sd) {
				if (sd->weapontype1 == 0 && sd->weapontype2 > 0)
					return true;
				if (sd->status.weapon == W_KATAR)
					return true;
			}

			struct status_data *sstatus = status_get_status_data(src);

			if (sstatus->lhw.atk)
				return true;
		}
	}
	return false;
}

/*=============================
 * Do we score a critical hit?
 *-----------------------------
 * Credits:
 *	Original coder Skotlex
 *	Initial refactoring by Baalberith
 *	Refined and optimized by helvetica
 */
static bool is_attack_critical(struct Damage* wd, struct block_list *src, struct block_list *target, int skill_id, int skill_lv, bool first_call)
{
	if (!first_call)
		return (wd->type == DMG_CRITICAL || wd->type == DMG_MULTI_HIT_CRITICAL);

#ifdef RENEWAL
	if (skill_id == NPC_CRITICALSLASH || skill_id == LG_PINPOINTATTACK) //Always critical skills
		return true;
#endif
	if( skill_id && !skill_get_nk(skill_id,NK_CRITICAL) )
		return false;

	struct status_data *sstatus = status_get_status_data(src);

	if( sstatus->cri )
	{
		struct map_session_data *sd = BL_CAST(BL_PC, src);

		if(wd->type == DMG_MULTI_HIT){	//Multiple Hit Attack Skills.
			if(pc_checkskill(sd,GS_CHAINACTION) && !skill_get_nk(GS_CHAINACTION,NK_CRITICAL)) //Chain Action
				return false;

			if(pc_checkskill(sd,TF_DOUBLE) && !skill_get_nk(TF_DOUBLE,NK_CRITICAL)) //Double Attack
				return false;
		}

		struct status_data *tstatus = status_get_status_data(target);
		struct status_change *sc = status_get_sc(src);
		struct status_change *tsc = status_get_sc(target);
		struct map_session_data *tsd = BL_CAST(BL_PC, target);
		short cri = sstatus->cri;

		if (sd) {
			cri += sd->critaddrace[tstatus->race] + sd->critaddrace[RC_ALL];
			if(!skill_id && is_skill_using_arrow(src, skill_id)) {
				cri += sd->bonus.arrow_cri;
				cri += sd->bonus.critical_rangeatk;
			}
		}

		if(sc && sc->data[SC_CAMOUFLAGE])
			cri += 100 * min(10,sc->data[SC_CAMOUFLAGE]->val3); //max 100% (1K)

		//The official equation is *2, but that only applies when sd's do critical.
		//Therefore, we use the old value 3 on cases when an sd gets attacked by a mob
		cri -= tstatus->luk * ((!sd && tsd) ? 3 : 2);

		if( tsc && tsc->data[SC_SLEEP] )
			cri <<= 1;

		switch(skill_id) {
			case 0:
				if(sc && !sc->data[SC_AUTOCOUNTER])
					break;
				clif_specialeffect(src, EF_AUTOCOUNTER, AREA);
				status_change_end(src, SC_AUTOCOUNTER, INVALID_TIMER);
			case KN_AUTOCOUNTER:
				if(battle_config.auto_counter_type &&
					(battle_config.auto_counter_type&src->type))
					return true;
				else
					cri <<= 1;
				break;
			case SN_SHARPSHOOTING:
			case MA_SHARPSHOOTING:
#ifdef RENEWAL
				cri += 300; // !TODO: Confirm new bonus
#else
				cri += 200;
#endif
				break;
			case NJ_KIRIKAGE:
				cri += 250 + 50*skill_lv;
				break;
#ifdef RENEWAL
			case ASC_BREAKER:
#endif
			case RK_IGNITIONBREAK:
			case GC_CROSSIMPACT:
				cri /= 2;
				break;
		}
		if(tsd && tsd->bonus.critical_def)
			cri = cri * ( 100 - tsd->bonus.critical_def ) / 100;
		return (rnd()%1000 < cri);
	}
	return false;
}

/*==========================================================
 * Is the attack piercing? (Investigate/Ice Pick in pre-re)
 *----------------------------------------------------------
 * Credits:
 *	Original coder Skotlex
 *	Initial refactoring by Baalberith
 *	Refined and optimized by helvetica
 */
static int is_attack_piercing(struct Damage* wd, struct block_list *src, struct block_list *target, int skill_id, int skill_lv, short weapon_position)
{
	if (skill_id == MO_INVESTIGATE || skill_id == RL_MASS_SPIRAL)
		return 2;

	if(src != NULL) {
		struct map_session_data *sd = BL_CAST(BL_PC, src);
		struct status_data *tstatus = status_get_status_data(target);

		if( skill_id != PA_SACRIFICE && skill_id != CR_GRANDCROSS && skill_id != NPC_GRANDDARKNESS && skill_id != PA_SHIELDCHAIN && skill_id != KO_HAPPOKUNAI
#ifndef RENEWAL
			&& !is_attack_critical(wd, src, target, skill_id, skill_lv, false)
#endif
		)
		{ //Elemental/Racial adjustments
			if( sd && (sd->right_weapon.def_ratio_atk_ele & (1<<tstatus->def_ele) || sd->right_weapon.def_ratio_atk_ele & (1<<ELE_ALL) ||
				sd->right_weapon.def_ratio_atk_race & (1<<tstatus->race) || sd->right_weapon.def_ratio_atk_race & (1<<RC_ALL) ||
				sd->right_weapon.def_ratio_atk_class & (1<<tstatus->class_) || sd->right_weapon.def_ratio_atk_class & (1<<CLASS_ALL))
			)
				if (weapon_position == EQI_HAND_R)
					return 1;

			if(sd && (sd->left_weapon.def_ratio_atk_ele & (1<<tstatus->def_ele) || sd->left_weapon.def_ratio_atk_ele & (1<<ELE_ALL) ||
				sd->left_weapon.def_ratio_atk_race & (1<<tstatus->race) || sd->left_weapon.def_ratio_atk_race & (1<<RC_ALL) ||
				sd->left_weapon.def_ratio_atk_class & (1<<tstatus->class_) || sd->left_weapon.def_ratio_atk_class & (1<<CLASS_ALL))
			)
			{ //Pass effect onto right hand if configured so. [Skotlex]
				if (battle_config.left_cardfix_to_right && is_attack_right_handed(src, skill_id)){
					if (weapon_position == EQI_HAND_R)
						return 1;
				}
				else if (weapon_position == EQI_HAND_L)
					return 1;
			}
		}
	}
	return 0;
}

static std::bitset<NK_MAX> battle_skill_get_damage_properties(uint16 skill_id, int is_splash)
{
	if (skill_id == 0) {
		if (is_splash) {
			std::bitset<NK_MAX> tmp_nk;

			tmp_nk.set(NK_IGNOREATKCARD);
			tmp_nk.set(NK_IGNOREFLEE);

			return tmp_nk;
		} else
			return 0;
	} else
		return skill_db.find(skill_id)->nk;
}

/*=============================
 * Checks if attack is hitting
 *-----------------------------
 * Credits:
 *	Original coder Skotlex
 *	Initial refactoring by Baalberith
 *	Refined and optimized by helvetica
 */
static bool is_attack_hitting(struct Damage* wd, struct block_list *src, struct block_list *target, int skill_id, int skill_lv, bool first_call)
{
	struct status_data *sstatus = status_get_status_data(src);
	struct status_data *tstatus = status_get_status_data(target);
	struct status_change *sc = status_get_sc(src);
	struct status_change *tsc = status_get_sc(target);
	struct map_session_data *sd = BL_CAST(BL_PC, src);
	std::bitset<NK_MAX> nk = battle_skill_get_damage_properties(skill_id, wd->miscflag);
	short flee, hitrate;

	if (!first_call)
		return (wd->dmg_lv != ATK_FLEE);
	if (is_attack_critical(wd, src, target, skill_id, skill_lv, false))
		return true;
	else if(sd && sd->bonus.perfect_hit > 0 && rnd()%100 < sd->bonus.perfect_hit)
		return true;
	else if (sc && sc->data[SC_FUSION])
		return true;
	else if ((skill_id == AS_SPLASHER || skill_id == GN_SPORE_EXPLOSION) && !wd->miscflag)
		return true;
	else if (skill_id == CR_SHIELDBOOMERANG && sc && sc->data[SC_SPIRIT] && sc->data[SC_SPIRIT]->val2 == SL_CRUSADER )
		return true;
	else if (tsc && tsc->opt1 && tsc->opt1 != OPT1_STONEWAIT && tsc->opt1 != OPT1_BURNING)
		return true;
	else if (nk[NK_IGNOREFLEE])
		return true;

	if( tsc && tsc->data[SC_NEUTRALBARRIER] && (wd->flag&(BF_LONG|BF_MAGIC)) == BF_LONG )
		return false;

	flee = tstatus->flee;
#ifdef RENEWAL
	hitrate = 0; //Default hitrate
#else
	hitrate = 80; //Default hitrate
#endif

	if(battle_config.agi_penalty_type && battle_config.agi_penalty_target&target->type) {
		unsigned char attacker_count = unit_counttargeted(target); //256 max targets should be a sane max

		if(attacker_count >= battle_config.agi_penalty_count) {
			if (battle_config.agi_penalty_type == 1)
				flee = (flee * (100 - (attacker_count - (battle_config.agi_penalty_count - 1)) * battle_config.agi_penalty_num)) / 100;
			else //assume type 2: absolute reduction
				flee -= (attacker_count - (battle_config.agi_penalty_count - 1)) * battle_config.agi_penalty_num;
			if(flee < 1)
				flee = 1;
		}
	}

	hitrate += sstatus->hit - flee;

	//Fogwall's hit penalty is only for normal ranged attacks.
	if ((wd->flag&(BF_LONG|BF_MAGIC)) == BF_LONG && !skill_id && tsc && tsc->data[SC_FOGWALL])
		hitrate -= 50;

	if(sd && is_skill_using_arrow(src, skill_id))
		hitrate += sd->bonus.arrow_hit;

#ifdef RENEWAL
	if (sd) //in Renewal hit bonus from Vultures Eye is not anymore shown in status window
		hitrate += pc_checkskill(sd,AC_VULTURE);
#endif

	if(skill_id) {
		switch(skill_id) { //Hit skill modifiers
			//It is proven that bonus is applied on final hitrate, not hit.
			case SM_BASH:
			case MS_BASH:
				hitrate += hitrate * 5 * skill_lv / 100;
				break;
			case MS_MAGNUM:
			case SM_MAGNUM:
				hitrate += hitrate * 10 * skill_lv / 100;
				break;
			case KN_AUTOCOUNTER:
			case PA_SHIELDCHAIN:
			case NPC_WATERATTACK:
			case NPC_GROUNDATTACK:
			case NPC_FIREATTACK:
			case NPC_WINDATTACK:
			case NPC_POISONATTACK:
			case NPC_HOLYATTACK:
			case NPC_DARKNESSATTACK:
			case NPC_UNDEADATTACK:
			case NPC_TELEKINESISATTACK:
			case NPC_BLEEDING:
				hitrate += hitrate * 20 / 100;
				break;
			case NPC_FIREBREATH:
			case NPC_ICEBREATH:
			case NPC_THUNDERBREATH:
			case NPC_ACIDBREATH:
			case NPC_DARKNESSBREATH:
				hitrate *= 2;
				break;
			case KN_PIERCE:
			case ML_PIERCE:
				hitrate += hitrate * 5 * skill_lv / 100;
				break;
			case AS_SONICBLOW:
				if(sd && pc_checkskill(sd,AS_SONICACCEL) > 0)
					hitrate += hitrate * 50 / 100;
				break;
#ifdef RENEWAL
			case RG_BACKSTAP:
				hitrate += skill_lv; // !TODO: What's the rate increase?
				break;
#endif
			case RK_SONICWAVE:
				hitrate += hitrate * 3 * skill_lv / 100; // !TODO: Confirm the hitrate bonus
				break;
			case MC_CARTREVOLUTION:
			case GN_CART_TORNADO:
			case GN_CARTCANNON:
				if (sd && pc_checkskill(sd, GN_REMODELING_CART))
					hitrate += pc_checkskill(sd, GN_REMODELING_CART) * 4;
				break;
			case LG_BANISHINGPOINT:
				hitrate += 3 * skill_lv;
				break;
			case GC_VENOMPRESSURE:
				hitrate += 10 + 4 * skill_lv;
				break;
			case SC_FATALMENACE:
				if (skill_lv < 6)
					hitrate -= 35 - 5 * skill_lv;
				else if (skill_lv > 6)
					hitrate += 5 * skill_lv - 30;
				break;
			case RL_SLUGSHOT:
				{
					int8 dist = distance_bl(src, target);
					if (dist > 3) {
						// Reduce n hitrate for each cell after initial 3 cells. Different each level
						// -10:-9:-8:-7:-6
						dist -= 3;
						hitrate -= ((11 - skill_lv) * dist);
					}
				}
				break;
		}
	} else if (sd && wd->type&DMG_MULTI_HIT && wd->div_ == 2) // +1 hit per level of Double Attack on a successful double attack (making sure other multi attack skills do not trigger this) [helvetica]
		hitrate += pc_checkskill(sd,TF_DOUBLE);

	if (sd) {
		int skill = 0;

		// Weaponry Research hidden bonus
		if ((skill = pc_checkskill(sd,BS_WEAPONRESEARCH)) > 0)
			hitrate += hitrate * ( 2 * skill ) / 100;

		if( (sd->status.weapon == W_1HSWORD || sd->status.weapon == W_DAGGER) &&
			(skill = pc_checkskill(sd, GN_TRAINING_SWORD))>0 )
			hitrate += 3 * skill;
	}

	if (sc) {
		if (sc->data[SC_MTF_ASPD])
			hitrate += sc->data[SC_MTF_ASPD]->val2;
		if (sc->data[SC_MTF_ASPD2])
			hitrate += sc->data[SC_MTF_ASPD2]->val2;
	}

	hitrate = cap_value(hitrate, battle_config.min_hitrate, battle_config.max_hitrate);
	return (rnd()%100 < hitrate);
}

/*==========================================
 * If attack ignores def.
 *------------------------------------------
 * Credits:
 *	Original coder Skotlex
 *	Initial refactoring by Baalberith
 *	Refined and optimized by helvetica
 */
static bool attack_ignores_def(struct Damage* wd, struct block_list *src, struct block_list *target, uint16 skill_id, uint16 skill_lv, short weapon_position)
{
	struct status_data *tstatus = status_get_status_data(target);
	struct status_change *sc = status_get_sc(src);
	struct map_session_data *sd = BL_CAST(BL_PC, src);
	std::bitset<NK_MAX> nk = battle_skill_get_damage_properties(skill_id, wd->miscflag);

#ifndef RENEWAL
	if (is_attack_critical(wd, src, target, skill_id, skill_lv, false))
		return true;
	else
#endif
	if (sc && sc->data[SC_FUSION])
		return true;
	else if (skill_id != CR_GRANDCROSS && skill_id != NPC_GRANDDARKNESS)
	{	//Ignore Defense?
		if (sd && (sd->right_weapon.ignore_def_ele & (1<<tstatus->def_ele) || sd->right_weapon.ignore_def_ele & (1<<ELE_ALL) ||
			sd->right_weapon.ignore_def_race & (1<<tstatus->race) || sd->right_weapon.ignore_def_race & (1<<RC_ALL) ||
			sd->right_weapon.ignore_def_class & (1<<tstatus->class_) || sd->right_weapon.ignore_def_class & (1<<CLASS_ALL)))
			if (weapon_position == EQI_HAND_R)
				return true;

		if (sd && (sd->left_weapon.ignore_def_ele & (1<<tstatus->def_ele) || sd->left_weapon.ignore_def_ele & (1<<ELE_ALL) ||
			sd->left_weapon.ignore_def_race & (1<<tstatus->race) || sd->left_weapon.ignore_def_race & (1<<RC_ALL) ||
			sd->left_weapon.ignore_def_class & (1<<tstatus->class_) || sd->left_weapon.ignore_def_class & (1<<CLASS_ALL)))
		{
			if(battle_config.left_cardfix_to_right && is_attack_right_handed(src, skill_id)) {//Move effect to right hand. [Skotlex]
				if (weapon_position == EQI_HAND_R)
					return true;
			} else if (weapon_position == EQI_HAND_L)
				return true;
		}
	} else if (skill_id == RK_WINDCUTTER && sd && sd->status.weapon == W_2HSWORD)
		return true;

	return nk[NK_IGNOREDEFENSE] != 0;
}

/*================================================
 * Should skill attack consider VVS and masteries?
 *------------------------------------------------
 * Credits:
 *	Original coder Skotlex
 *	Initial refactoring by Baalberith
 *	Refined and optimized by helvetica
 */
static bool battle_skill_stacks_masteries_vvs(uint16 skill_id)
{
	if (
#ifndef RENEWAL
		skill_id == PA_SHIELDCHAIN || skill_id == CR_SHIELDBOOMERANG ||
#endif
		skill_id == RK_DRAGONBREATH || skill_id == RK_DRAGONBREATH_WATER || skill_id == NC_SELFDESTRUCTION ||
		skill_id == LG_SHIELDPRESS || skill_id == LG_EARTHDRIVE)
			return false;

	return true;
}

#ifdef RENEWAL
/*========================================
 * Calculate equipment ATK for renewal ATK
 *----------------------------------------
 * Credits:
 *	Original coder Skotlex
 *	Initial refactoring by Baalberith
 *	Refined and optimized by helvetica
 */
static int battle_calc_equip_attack(struct block_list *src, int skill_id)
{
	if(src != NULL) {
		int eatk = 0;
		struct status_data *status = status_get_status_data(src);
		struct map_session_data *sd = BL_CAST(BL_PC, src);

		if (sd) // add arrow atk if using an applicable skill
			eatk += (is_skill_using_arrow(src, skill_id) ? sd->bonus.arrow_atk : 0);

		return eatk + status->eatk;
	}
	return 0; // shouldn't happen but just in case
}
#endif

/*========================================
 * Returns the element type of attack
 *----------------------------------------
 * Credits:
 *	Original coder Skotlex
 *	Initial refactoring by Baalberith
 *	Refined and optimized by helvetica
 */
static int battle_get_weapon_element(struct Damage* wd, struct block_list *src, struct block_list *target, uint16 skill_id, uint16 skill_lv, short weapon_position, bool calc_for_damage_only)
{
	struct map_session_data *sd = BL_CAST(BL_PC, src);
	struct status_change *sc = status_get_sc(src);
	struct status_data *sstatus = status_get_status_data(src);
	int element = skill_get_ele(skill_id, skill_lv);

	//Take weapon's element
	if( !skill_id || element == ELE_WEAPON ) {
		if (weapon_position == EQI_HAND_R)
			element = sstatus->rhw.ele;
		else
			element = sstatus->lhw.ele;
		if(is_skill_using_arrow(src, skill_id) && sd && sd->bonus.arrow_ele && weapon_position == EQI_HAND_R)
			element = sd->bonus.arrow_ele;
		if(sd && sd->spiritcharm_type != CHARM_TYPE_NONE && sd->spiritcharm >= MAX_SPIRITCHARM)
			element = sd->spiritcharm_type; // Summoning 10 spiritcharm will endow your weapon
		// on official endows override all other elements [helvetica]
		if(sc && sc->data[SC_ENCHANTARMS]) // Check for endows
			element = sc->data[SC_ENCHANTARMS]->val1;
	} else if( element == ELE_ENDOWED ) //Use enchantment's element
		element = status_get_attack_sc_element(src,sc);
	else if( element == ELE_RANDOM ) //Use random element
		element = rnd()%ELE_ALL;

	switch( skill_id ) {
		case GS_GROUNDDRIFT:
			element = wd->miscflag; //element comes in flag.
			break;
		case LK_SPIRALPIERCE:
			if (!sd)
				element = ELE_NEUTRAL; //forced neutral for monsters
			break;
		case RK_DRAGONBREATH:
			if (sc) {
				if (sc->data[SC_LUXANIMA]) // Lux Anima has priority over Giant Growth
					element = ELE_DARK;
				else if (sc->data[SC_GIANTGROWTH])
					element = ELE_HOLY;
			}
			break;
		case RK_DRAGONBREATH_WATER:
			if (sc) {
				if (sc->data[SC_LUXANIMA]) // Lux Anima has priority over Fighting Spirit
					element = ELE_NEUTRAL;
				else if (sc->data[SC_FIGHTINGSPIRIT])
					element = ELE_GHOST;
			}
			break;
		case LG_HESPERUSLIT:
			if (sc && sc->data[SC_BANDING] && sc->data[SC_BANDING]->val2 > 4)
				element = ELE_HOLY;
			break;
		case SJ_PROMINENCEKICK:
 				element = ELE_FIRE;
 			break;
		case RL_H_MINE:
			if (sd && sd->flicker) //Force RL_H_MINE deals fire damage if activated by RL_FLICKER
				element = ELE_FIRE;
			break;
	}

	if (sc && sc->data[SC_GOLDENE_FERSE] && ((!skill_id && (rnd() % 100 < sc->data[SC_GOLDENE_FERSE]->val4)) || skill_id == MH_STAHL_HORN))
		element = ELE_HOLY;

// calc_flag means the element should be calculated for damage only
	if (calc_for_damage_only)
		return element;

#ifdef RENEWAL
	if (skill_id == CR_SHIELDBOOMERANG)
		element = ELE_NEUTRAL;
#endif

	return element;
}

/*========================================
 * Do element damage modifier calculation
 *----------------------------------------
 * Credits:
 *	Original coder Skotlex
 *	Initial refactoring by Baalberith
 *	Refined and optimized by helvetica
 */
static void battle_calc_element_damage(struct Damage* wd, struct block_list *src, struct block_list *target, uint16 skill_id, uint16 skill_lv)
{
	struct map_session_data *sd = BL_CAST(BL_PC, src);
	struct status_change *sc = status_get_sc(src);
	struct status_data *sstatus = status_get_status_data(src);
	struct status_data *tstatus = status_get_status_data(target);
	int element = skill_get_ele(skill_id, skill_lv);
	int left_element = battle_get_weapon_element(wd, src, target, skill_id, skill_lv, EQI_HAND_L, true);
	int right_element = battle_get_weapon_element(wd, src, target, skill_id, skill_lv, EQI_HAND_R, true);
	std::bitset<NK_MAX> nk = battle_skill_get_damage_properties(skill_id, wd->miscflag);

	//Elemental attribute fix
	if(!nk[NK_IGNOREELEMENT]) {
		//Non-pc physical melee attacks (mob, pet, homun) are "non elemental", they deal 100% to all target elements
		//However the "non elemental" attacks still get reduced by "Neutral resistance"
		//Also non-pc units have only a defending element, but can inflict elemental attacks using skills [exneval]
		if(battle_config.attack_attr_none&src->type)
			if(((!skill_id && !right_element) || (skill_id && (element == ELE_WEAPON || !right_element))) &&
				(wd->flag&(BF_SHORT|BF_WEAPON)) == (BF_SHORT|BF_WEAPON))
				return;
		if(wd->damage > 0) {
			//Forced to its element
			wd->damage = battle_attr_fix(src, target, wd->damage, right_element, tstatus->def_ele, tstatus->ele_lv);

			switch( skill_id ) {
				case MC_CARTREVOLUTION:
				case SR_GATEOFHELL:
				case SR_TIGERCANNON:
				case KO_BAKURETSU:
				//case NC_MAGMA_ERUPTION:
					//Forced to neutral element
					wd->damage = battle_attr_fix(src, target, wd->damage, ELE_NEUTRAL, tstatus->def_ele, tstatus->ele_lv);
					break;
				case GN_CARTCANNON:
				case KO_HAPPOKUNAI:
					//Forced to ammo's element
					wd->damage = battle_attr_fix(src, target, wd->damage, (sd && sd->bonus.arrow_ele) ? sd->bonus.arrow_ele : ELE_NEUTRAL, tstatus->def_ele, tstatus->ele_lv);
					break;
			}
		}
		if (is_attack_left_handed(src, skill_id) && wd->damage2 > 0)
			wd->damage2 = battle_attr_fix(src, target, wd->damage2, left_element ,tstatus->def_ele, tstatus->ele_lv);
		if (sc && sc->data[SC_WATK_ELEMENT] && (wd->damage || wd->damage2)) {
			// Descriptions indicate this means adding a percent of a normal attack in another element. [Skotlex]
			int64 damage = battle_calc_base_damage(src, sstatus, &sstatus->rhw, sc, tstatus->size, (is_skill_using_arrow(src, skill_id)?2:0)) * sc->data[SC_WATK_ELEMENT]->val2 / 100;

			wd->damage += battle_attr_fix(src, target, damage, sc->data[SC_WATK_ELEMENT]->val1, tstatus->def_ele, tstatus->ele_lv);
			if (is_attack_left_handed(src, skill_id)) {
				damage = battle_calc_base_damage(src, sstatus, &sstatus->lhw, sc, tstatus->size, (is_skill_using_arrow(src, skill_id)?2:0)) * sc->data[SC_WATK_ELEMENT]->val2 / 100;
				wd->damage2 += battle_attr_fix(src, target, damage, sc->data[SC_WATK_ELEMENT]->val1, tstatus->def_ele, tstatus->ele_lv);
			}
		}
	}
}

#define ATK_RATE(damage, damage2, a) do { int64 rate_ = (a); (damage) = (damage) * rate_ / 100; if(is_attack_left_handed(src, skill_id)) (damage2) = (damage2) * rate_ / 100; } while(0);
#define ATK_RATE2(damage, damage2, a , b) do { int64 rate_ = (a), rate2_ = (b); (damage) = (damage) *rate_ / 100; if(is_attack_left_handed(src, skill_id)) (damage2) = (damage2) * rate2_ / 100; } while(0);
#define ATK_RATER(damage, a) { (damage) = (damage) * (a) / 100; }
#define ATK_RATEL(damage2, a) { (damage2) = (damage2) * (a) / 100; }
//Adds dmg%. 100 = +100% (double) damage. 10 = +10% damage
#define ATK_ADDRATE(damage, damage2, a) do { int64 rate_ = (a); (damage) += (damage) * rate_ / 100; if(is_attack_left_handed(src, skill_id)) (damage2) += (damage2) *rate_ / 100; } while(0);
#define ATK_ADDRATE2(damage, damage2, a , b) do { int64 rate_ = (a), rate2_ = (b); (damage) += (damage) * rate_ / 100; if(is_attack_left_handed(src, skill_id)) (damage2) += (damage2) * rate2_ / 100; } while(0);
//Adds an absolute value to damage. 100 = +100 damage
#define ATK_ADD(damage, damage2, a) do { int64 rate_ = (a); (damage) += rate_; if(is_attack_left_handed(src, skill_id)) (damage2) += rate_; } while(0);
#define ATK_ADD2(damage, damage2, a , b) do { int64 rate_ = (a), rate2_ = (b); (damage) += rate_; if(is_attack_left_handed(src, skill_id)) (damage2) += rate2_; } while(0);

#ifdef RENEWAL
	#define RE_ALLATK_ADD(wd, a) do { int64 a_ = (a); ATK_ADD((wd)->statusAtk, (wd)->statusAtk2, a_); ATK_ADD((wd)->weaponAtk, (wd)->weaponAtk2, a_); ATK_ADD((wd)->equipAtk, (wd)->equipAtk2, a_); ATK_ADD((wd)->masteryAtk, (wd)->masteryAtk2, a_); } while(0);
	#define RE_ALLATK_RATE(wd, a) do { int64 a_ = (a); ATK_RATE((wd)->statusAtk, (wd)->statusAtk2, a_); ATK_RATE((wd)->weaponAtk, (wd)->weaponAtk2, a_); ATK_RATE((wd)->equipAtk, (wd)->equipAtk2, a_); ATK_RATE((wd)->masteryAtk, (wd)->masteryAtk2, a_); } while(0);
	#define RE_ALLATK_ADDRATE(wd, a) do { int64 a_ = (a); ATK_ADDRATE((wd)->statusAtk, (wd)->statusAtk2, a_); ATK_ADDRATE((wd)->weaponAtk, (wd)->weaponAtk2, a_); ATK_ADDRATE((wd)->equipAtk, (wd)->equipAtk2, a_); ATK_ADDRATE((wd)->masteryAtk, (wd)->masteryAtk2, a_); } while(0);
#else
	#define RE_ALLATK_ADD(wd, a) {;}
	#define RE_ALLATK_RATE(wd, a) {;}
	#define RE_ALLATK_ADDRATE(wd, a) {;}
#endif

/*==================================
 * Calculate weapon mastery damages
 *----------------------------------
 * Credits:
 *	Original coder Skotlex
 *	Initial refactoring by Baalberith
 *	Refined and optimized by helvetica
 */
static void battle_calc_attack_masteries(struct Damage* wd, struct block_list *src,struct block_list *target,uint16 skill_id,uint16 skill_lv)
{
	struct map_session_data *sd = BL_CAST(BL_PC, src);
	struct status_change *sc = status_get_sc(src);
	struct status_data *sstatus = status_get_status_data(src);
	int t_class = status_get_class(target);

	if (sd && battle_skill_stacks_masteries_vvs(skill_id) &&
		skill_id != MO_INVESTIGATE &&
		skill_id != MO_EXTREMITYFIST &&
		skill_id != CR_GRANDCROSS)
	{	//Add mastery damage
		uint16 skill;

		wd->damage = battle_addmastery(sd,target,wd->damage,0);
#ifdef RENEWAL
		wd->masteryAtk = battle_addmastery(sd,target,wd->weaponAtk,0);
#endif
		if (is_attack_left_handed(src, skill_id)) {
			wd->damage2 = battle_addmastery(sd,target,wd->damage2,1);
#ifdef RENEWAL
			wd->masteryAtk2 = battle_addmastery(sd,target,wd->weaponAtk2,1);
#endif
		}

#ifdef RENEWAL
		//General skill masteries
		if(skill_id == TF_POISON) //Additional ATK from Envenom is treated as mastery type damage [helvetica]
			ATK_ADD(wd->masteryAtk, wd->masteryAtk2, 15 * skill_lv);
		if (skill_id != MC_CARTREVOLUTION && pc_checkskill(sd, BS_HILTBINDING) > 0)
			ATK_ADD(wd->masteryAtk, wd->masteryAtk2, 4);
		if (skill_id != CR_SHIELDBOOMERANG)
			ATK_ADD2(wd->masteryAtk, wd->masteryAtk2, ((wd->div_ < 1) ? 1 : wd->div_) * sd->right_weapon.star, ((wd->div_ < 1) ? 1 : wd->div_) * sd->left_weapon.star);
		if (skill_id == MO_FINGEROFFENSIVE) {
			ATK_ADD(wd->masteryAtk, wd->masteryAtk2, ((wd->div_ < 1) ? 1 : wd->div_) * sd->spiritball_old * 3);
		} else
			ATK_ADD(wd->masteryAtk, wd->masteryAtk2, ((wd->div_ < 1) ? 1 : wd->div_) * sd->spiritball * 3);
#endif

		if (skill_id == NJ_SYURIKEN && (skill = pc_checkskill(sd,NJ_TOBIDOUGU)) > 0) { // !TODO: Confirm new mastery formula
			ATK_ADD(wd->damage, wd->damage2, 3 * skill);
#ifdef RENEWAL
			ATK_ADD(wd->masteryAtk, wd->masteryAtk2, 3 * skill);
#endif
		}

		if (skill_id == NV_BREAKTHROUGH) {
			ATK_ADD(wd->damage, wd->damage2, 15 * skill_lv + (skill_lv > 4 ? 25 : 0));
#ifdef RENEWAL
			ATK_ADD(wd->masteryAtk, wd->masteryAtk2, 15 * skill_lv + (skill_lv > 4 ? 25 : 0));
#endif
		}

		switch(skill_id) {
			case RA_WUGDASH:
			case RA_WUGSTRIKE:
			case RA_WUGBITE:
				if (sd) {
					skill = pc_checkskill(sd, RA_TOOTHOFWUG);

					ATK_ADD(wd->damage, wd->damage2, 30 * skill);
#ifdef RENEWAL
					ATK_ADD(wd->masteryAtk, wd->masteryAtk2, 30 * skill);
#endif
				}
				break;
		}

		if (sc) { // Status change considered as masteries
#ifdef RENEWAL
			if (sc->data[SC_NIBELUNGEN]) // With renewal, the level 4 weapon limitation has been removed
				ATK_ADD(wd->masteryAtk, wd->masteryAtk2, sc->data[SC_NIBELUNGEN]->val2);
#endif

			if(sc->data[SC_CAMOUFLAGE]) {
				ATK_ADD(wd->damage, wd->damage2, 30 * min(10, sc->data[SC_CAMOUFLAGE]->val3));
#ifdef RENEWAL
				ATK_ADD(wd->masteryAtk, wd->masteryAtk2, 30 * min(10, sc->data[SC_CAMOUFLAGE]->val3));
#endif
			}
			if(sc->data[SC_GN_CARTBOOST]) {
				ATK_ADD(wd->damage, wd->damage2, 10 * sc->data[SC_GN_CARTBOOST]->val1);
#ifdef RENEWAL
				ATK_ADD(wd->masteryAtk, wd->masteryAtk2, 10 * sc->data[SC_GN_CARTBOOST]->val1);
#endif
			}
			if (sc->data[SC_P_ALTER]) {
				ATK_ADD(wd->damage, wd->damage2, sc->data[SC_P_ALTER]->val2);
#ifdef RENEWAL
				ATK_ADD(wd->masteryAtk, wd->masteryAtk2, sc->data[SC_P_ALTER]->val2);
#endif
			}
		}
	}
}

#ifdef RENEWAL
/*=========================================
 * Calculate the various Renewal ATK parts
 *-----------------------------------------
 * Credits:
 *	Original coder Skotlex
 *	Initial refactoring by Baalberith
 *	Refined and optimized by helvetica
 */
static void battle_calc_damage_parts(struct Damage* wd, struct block_list *src,struct block_list *target,uint16 skill_id,uint16 skill_lv)
{
	struct status_data *sstatus = status_get_status_data(src);
	struct status_data *tstatus = status_get_status_data(target);
	struct map_session_data *sd = BL_CAST(BL_PC, src);

	int right_element = battle_get_weapon_element(wd, src, target, skill_id, skill_lv, EQI_HAND_R, false);
	int left_element = battle_get_weapon_element(wd, src, target, skill_id, skill_lv, EQI_HAND_L, false);

	wd->statusAtk += battle_calc_status_attack(sstatus, EQI_HAND_R);
	wd->statusAtk2 += battle_calc_status_attack(sstatus, EQI_HAND_L);

	if (sd && sd->sc.data[SC_SEVENWIND]) { // Mild Wind applies element to status ATK as well as weapon ATK [helvetica]
		wd->statusAtk = battle_attr_fix(src, target, wd->statusAtk, right_element, tstatus->def_ele, tstatus->ele_lv);
		wd->statusAtk2 = battle_attr_fix(src, target, wd->statusAtk, left_element, tstatus->def_ele, tstatus->ele_lv);
	} else { // status atk is considered neutral on normal attacks [helvetica]
		wd->statusAtk = battle_attr_fix(src, target, wd->statusAtk, ELE_NEUTRAL, tstatus->def_ele, tstatus->ele_lv);
		wd->statusAtk2 = battle_attr_fix(src, target, wd->statusAtk, ELE_NEUTRAL, tstatus->def_ele, tstatus->ele_lv);
	}

	wd->weaponAtk += battle_calc_base_weapon_attack(src, tstatus, &sstatus->rhw, sd);
	wd->weaponAtk = battle_attr_fix(src, target, wd->weaponAtk, right_element, tstatus->def_ele, tstatus->ele_lv);

	wd->weaponAtk2 += battle_calc_base_weapon_attack(src, tstatus, &sstatus->lhw, sd);
	wd->weaponAtk2 = battle_attr_fix(src, target, wd->weaponAtk2, left_element, tstatus->def_ele, tstatus->ele_lv);

	wd->equipAtk += battle_calc_equip_attack(src, skill_id);
	wd->equipAtk = battle_attr_fix(src, target, wd->equipAtk, right_element, tstatus->def_ele, tstatus->ele_lv);

	wd->equipAtk2 += battle_calc_equip_attack(src, skill_id);
	wd->equipAtk2 = battle_attr_fix(src, target, wd->equipAtk2, left_element, tstatus->def_ele, tstatus->ele_lv);

	//Mastery ATK is a special kind of ATK that has no elemental properties
	//Because masteries are not elemental, they are unaffected by Ghost armors or Raydric Card
	battle_calc_attack_masteries(wd, src, target, skill_id, skill_lv);

	wd->damage = 0;
	wd->damage2 = 0;
}
#endif

/*==========================================================
 * Calculate basic ATK that goes into the skill ATK formula
 *----------------------------------------------------------
 * Credits:
 *	Original coder Skotlex
 *	Initial refactoring by Baalberith
 *	Refined and optimized by helvetica
 */
static void battle_calc_skill_base_damage(struct Damage* wd, struct block_list *src,struct block_list *target,uint16 skill_id,uint16 skill_lv)
{
	struct status_change *sc = status_get_sc(src);
	struct status_data *sstatus = status_get_status_data(src);
	struct status_data *tstatus = status_get_status_data(target);
	struct map_session_data *sd = BL_CAST(BL_PC, src);
	uint16 i;
	std::bitset<NK_MAX> nk = battle_skill_get_damage_properties(skill_id, wd->miscflag);

	switch (skill_id) {	//Calc base damage according to skill
		case PA_SACRIFICE:
			wd->damage = sstatus->max_hp* 9/100;
			wd->damage2 = 0;
#ifdef RENEWAL
			wd->weaponAtk = wd->damage;
			wd->weaponAtk2 = wd->damage2;
#endif
			break;
#ifdef RENEWAL
		case LK_SPIRALPIERCE:
		case ML_SPIRALPIERCE:
			if (sd) {
				short index = sd->equip_index[EQI_HAND_R];

				if (index >= 0 &&
					sd->inventory_data[index] &&
					sd->inventory_data[index]->type == IT_WEAPON)
					wd->equipAtk += sd->inventory_data[index]->weight/20; // weight from spear is treated as equipment ATK on official [helvetica]

				battle_calc_damage_parts(wd, src, target, skill_id, skill_lv);
				wd->masteryAtk = 0; // weapon mastery is ignored for spiral
			} else {
				wd->damage = battle_calc_base_damage(src, sstatus, &sstatus->rhw, sc, tstatus->size, 0); //Monsters have no weight and use ATK instead
			}

			switch (tstatus->size) { //Size-fix. Is this modified by weapon perfection?
				// !TODO: Confirm new size modifiers
				case SZ_SMALL: //Small: 125%
					ATK_RATE(wd->damage, wd->damage2, 125);
					RE_ALLATK_RATE(wd, 125);
					break;
				//case SZ_MEDIUM: //Medium: 100%
				case SZ_BIG: //Large: 75%
					ATK_RATE(wd->damage, wd->damage2, 75);
					RE_ALLATK_RATE(wd, 75);
					break;
			}
#else
		case NJ_ISSEN:
			wd->damage = 40 * sstatus->str + sstatus->hp * 8 * skill_lv / 100;
			wd->damage2 = 0;
			break;
		case LK_SPIRALPIERCE:
		case ML_SPIRALPIERCE:
			if (sd) {
				short index = sd->equip_index[EQI_HAND_R];

				if (index >= 0 &&
					sd->inventory_data[index] &&
					sd->inventory_data[index]->type == IT_WEAPON)
					wd->damage = sd->inventory_data[index]->weight*8/100; //80% of weight

				ATK_ADDRATE(wd->damage, wd->damage2, 50*skill_lv); //Skill modifier applies to weight only.
			} else {
				wd->damage = battle_calc_base_damage(src, sstatus, &sstatus->rhw, sc, tstatus->size, 0); //Monsters have no weight and use ATK instead
			}

			i = sstatus->str/10;
			i*=i;
			ATK_ADD(wd->damage, wd->damage2, i); //Add str bonus.
			switch (tstatus->size) { //Size-fix. Is this modified by weapon perfection?
				case SZ_SMALL: //Small: 125%
					ATK_RATE(wd->damage, wd->damage2, 125);
					break;
				//case SZ_MEDIUM: //Medium: 100%
				case SZ_BIG: //Large: 75%
					ATK_RATE(wd->damage, wd->damage2, 75);
					break;
			}
#endif
			break;
		case CR_SHIELDBOOMERANG:
		case PA_SHIELDCHAIN:
			wd->damage = sstatus->batk;
			if (sd) {
				short index = sd->equip_index[EQI_HAND_L];

				if (index >= 0 && sd->inventory_data[index] && sd->inventory_data[index]->type == IT_ARMOR) {
					ATK_ADD(wd->damage, wd->damage2, sd->inventory_data[index]->weight / 10);
#ifdef RENEWAL
					ATK_ADD(wd->weaponAtk, wd->weaponAtk2, sd->inventory_data[index]->weight / 10);
#endif
				}
			} else
				ATK_ADD(wd->damage, wd->damage2, sstatus->rhw.atk2); //Else use Atk2
			break;
		case RK_DRAGONBREATH:
		case RK_DRAGONBREATH_WATER:
			{
				int damagevalue = (sstatus->hp / 50 + status_get_max_sp(src) / 4) * skill_lv;

				if(status_get_lv(src) > 100)
					damagevalue = damagevalue * status_get_lv(src) / 150;
				if(sd)
					damagevalue = damagevalue * (100 + 5 * (pc_checkskill(sd,RK_DRAGONTRAINING) - 1)) / 100;
				ATK_ADD(wd->damage, wd->damage2, damagevalue);
#ifdef RENEWAL
				ATK_ADD(wd->weaponAtk, wd->weaponAtk2, damagevalue);
#endif
				wd->flag |= BF_LONG;
			}
			break;
		case NC_SELFDESTRUCTION: {
				int damagevalue = (skill_lv + 1) * ((sd ? pc_checkskill(sd,NC_MAINFRAME) : 0) + 8) * (status_get_sp(src) + sstatus->vit);

				if(status_get_lv(src) > 100)
					damagevalue = damagevalue * status_get_lv(src) / 100;
				damagevalue = damagevalue + sstatus->hp;
				ATK_ADD(wd->damage, wd->damage2, damagevalue);
#ifdef RENEWAL
				ATK_ADD(wd->weaponAtk, wd->weaponAtk2, damagevalue);
#endif
			}
			break;
		case KO_HAPPOKUNAI:
			if(sd) {
				short index = sd->equip_index[EQI_AMMO];
				int damagevalue = 3 * (
#ifdef RENEWAL
					2 *
#endif
					sstatus->batk + sstatus->rhw.atk + (index >= 0 && sd->inventory_data[index] ?
						sd->inventory_data[index]->atk : 0)) * (skill_lv + 5) / 5;
				if (sc && sc->data[SC_KAGEMUSYA])
					damagevalue += damagevalue * sc->data[SC_KAGEMUSYA]->val2 / 100;
				ATK_ADD(wd->damage, wd->damage2, damagevalue);
#ifdef RENEWAL
				ATK_ADD(wd->weaponAtk, wd->weaponAtk2, damagevalue);
#endif
			} else
				ATK_ADD(wd->damage, wd->damage2, 5000);
			break;
		case HFLI_SBR44:	//[orn]
			if(src->type == BL_HOM)
				wd->damage = ((TBL_HOM*)src)->homunculus.intimacy ;
			break;

		default:
#ifdef RENEWAL
			if (sd)
				battle_calc_damage_parts(wd, src, target, skill_id, skill_lv);
			else {
				i = (is_attack_critical(wd, src, target, skill_id, skill_lv, false)?1:0)|
					(!skill_id && sc && sc->data[SC_CHANGE]?4:0);

				wd->damage = battle_calc_base_damage(src, sstatus, &sstatus->rhw, sc, tstatus->size, i);
				if (is_attack_left_handed(src, skill_id))
					wd->damage2 = battle_calc_base_damage(src, sstatus, &sstatus->lhw, sc, tstatus->size, i);
			}
#else
			i = (is_attack_critical(wd, src, target, skill_id, skill_lv, false)?1:0)|
				(is_skill_using_arrow(src, skill_id)?2:0)|
				(skill_id == HW_MAGICCRASHER?4:0)|
				(!skill_id && sc && sc->data[SC_CHANGE]?4:0)|
				(skill_id == MO_EXTREMITYFIST?8:0)|
				(sc && sc->data[SC_WEAPONPERFECTION]?8:0);
			if (is_skill_using_arrow(src, skill_id) && sd) {
				switch(sd->status.weapon) {
					case W_BOW:
					case W_REVOLVER:
					case W_GATLING:
					case W_SHOTGUN:
					case W_GRENADE:
						break;
					default:
						i |= 16; // for ex. shuriken must not be influenced by DEX
						break;
				}
			}
			wd->damage = battle_calc_base_damage(src, sstatus, &sstatus->rhw, sc, tstatus->size, i);
			if (is_attack_left_handed(src, skill_id))
				wd->damage2 = battle_calc_base_damage(src, sstatus, &sstatus->lhw, sc, tstatus->size, i);
#endif
			if (nk[NK_SPLASHSPLIT]){ // Divide ATK among targets
				if(wd->miscflag > 0) {
					wd->damage /= wd->miscflag;
#ifdef RENEWAL
					wd->statusAtk /= wd->miscflag;
					wd->weaponAtk /= wd->miscflag;
					wd->equipAtk /= wd->miscflag;
					wd->masteryAtk /= wd->miscflag;
#endif
				} else
					ShowError("0 enemies targeted by %d:%s, divide per 0 avoided!\n", skill_id, skill_get_name(skill_id));
			}

			//Add any bonuses that modify the base atk (pre-skills)
			if(sd) {
				int skill;

				if (sd->bonus.atk_rate) {
					ATK_ADDRATE(wd->damage, wd->damage2, sd->bonus.atk_rate);
					RE_ALLATK_ADDRATE(wd, sd->bonus.atk_rate);
				}
#ifndef RENEWAL
				if(sd->bonus.crit_atk_rate && is_attack_critical(wd, src, target, skill_id, skill_lv, false)) { // add +crit damage bonuses here in pre-renewal mode [helvetica]
					ATK_ADDRATE(wd->damage, wd->damage2, sd->bonus.crit_atk_rate);
				}
#endif
				if(sd->status.party_id && (skill=pc_checkskill(sd,TK_POWER)) > 0) {
					if( (i = party_foreachsamemap(party_sub_count, sd, 0)) > 1 ) { // exclude the player himself [Inkfish]
						ATK_ADDRATE(wd->damage, wd->damage2, 2*skill*i);
						RE_ALLATK_ADDRATE(wd, 2*skill*i);
					}
				}
			}
			break;
	} //End switch(skill_id)
}

//For quick div adjustment.
#define DAMAGE_DIV_FIX(dmg, div) { if ((div) < 0) { (div) *= -1; (dmg) /= (div); } (dmg) *= (div); }
#define DAMAGE_DIV_FIX2(dmg, div) { if ((div) > 1) (dmg) *= div; }
#define DAMAGE_DIV_FIX_RENEWAL(wd, div) do { int div_ = (div); DAMAGE_DIV_FIX2((wd).statusAtk, div_); DAMAGE_DIV_FIX2((wd).weaponAtk, div_); DAMAGE_DIV_FIX2((wd).equipAtk, div_); DAMAGE_DIV_FIX2((wd).masteryAtk, div_); } while(0);
/*================================================= [Playtester]
 * Applies DAMAGE_DIV_FIX and checks for min damage
 * @param d: Damage struct to apply DAMAGE_DIV_FIX to
 * @param skill_id: ID of the skill that deals damage
 * @return Modified damage struct
 *------------------------------------------------*/
static void battle_apply_div_fix(struct Damage* d, uint16 skill_id)
{
	if(d->damage) {
		DAMAGE_DIV_FIX(d->damage, d->div_);
		//Min damage
		if(d->damage < d->div_ && (skill_id == SU_LUNATICCARROTBEAT || skill_id == SU_LUNATICCARROTBEAT2 || skill_id == SU_CN_METEOR || skill_id == SU_CN_METEOR2 || (battle_config.skill_min_damage&d->flag)))
			d->damage = d->div_;
	} else if (d->div_ < 0) {
		d->div_ *= -1;
	}
}

/*=======================================
 * Check for and calculate multi attacks
 *---------------------------------------
 * Credits:
 *	Original coder Skotlex
 *	Initial refactoring by Baalberith
 *	Refined and optimized by helvetica
 */
static void battle_calc_multi_attack(struct Damage* wd, struct block_list *src,struct block_list *target, uint16 skill_id, uint16 skill_lv)
{
	struct map_session_data *sd = BL_CAST(BL_PC, src);
	struct status_change *sc = status_get_sc(src);
	struct status_change *tsc = status_get_sc(target);
	struct status_data *tstatus = status_get_status_data(target);

	if( sd && !skill_id ) {	// if no skill_id passed, check for double attack [helvetica]
		short i;
		if( ( ( skill_lv = pc_checkskill(sd,TF_DOUBLE) ) > 0 && sd->weapontype1 == W_DAGGER )
			|| ( sd->bonus.double_rate > 0 && sd->weapontype1 != W_FIST ) // Will fail bare-handed
			|| ( sc && sc->data[SC_KAGEMUSYA] && sd->weapontype1 != W_FIST )) // Will fail bare-handed
		{	//Success chance is not added, the higher one is used [Skotlex]
			int max_rate = 0;

			if (sc && sc->data[SC_KAGEMUSYA])
				max_rate = sc->data[SC_KAGEMUSYA]->val1 * 10; // Same rate as even levels of TF_DOUBLE
			else
#ifdef RENEWAL
				max_rate = max(7 * skill_lv, sd->bonus.double_rate);
#else
				max_rate = max(5 * skill_lv, sd->bonus.double_rate);
#endif

			if( rnd()%100 < max_rate ) {
				wd->div_ = skill_get_num(TF_DOUBLE,skill_lv?skill_lv:1);
				wd->type = DMG_MULTI_HIT;
			}
		}
		else if( ((sd->weapontype1 == W_REVOLVER && (skill_lv = pc_checkskill(sd,GS_CHAINACTION)) > 0) //Normal Chain Action effect
			|| (sc && sc->count && sc->data[SC_E_CHAIN] && (skill_lv = sc->data[SC_E_CHAIN]->val1) > 0)) //Chain Action of ETERNAL_CHAIN
			&& rnd()%100 < 5*skill_lv ) //Success rate
		{
			wd->div_ = skill_get_num(GS_CHAINACTION,skill_lv);
			wd->type = DMG_MULTI_HIT;

			status_data *status = status_get_status_data(src);

			if (status && status->amotion > 70) // Only triggers if ASPD < 193
				sc_start(src,src,SC_QD_SHOT_READY,100,target->id,skill_get_time(RL_QD_SHOT,1));
		}
		else if(sc && sc->data[SC_FEARBREEZE] && sd->weapontype1==W_BOW
			&& (i = sd->equip_index[EQI_AMMO]) >= 0 && sd->inventory_data[i] && sd->inventory.u.items_inventory[i].amount > 1)
		{
			int chance = rnd()%100;
			switch(sc->data[SC_FEARBREEZE]->val1) {
				case 5: if( chance < 4) { wd->div_ = 5; break; } // 3 % chance to attack 5 times.
				case 4: if( chance < 7) { wd->div_ = 4; break; } // 6 % chance to attack 4 times.
				case 3: if( chance < 10) { wd->div_ = 3; break; } // 9 % chance to attack 3 times.
				case 2:
				case 1: if( chance < 13) { wd->div_ = 2; break; } // 12 % chance to attack 2 times.
			}
			wd->div_ = min(wd->div_,sd->inventory.u.items_inventory[i].amount);
			sc->data[SC_FEARBREEZE]->val4 = wd->div_-1;
			if (wd->div_ > 1)
				wd->type = DMG_MULTI_HIT;
		}
	}

	switch (skill_id) {
		case RK_WINDCUTTER:
			if (sd && sd->weapontype1 == W_2HSWORD)
				wd->div_ = 2;
			break;
		case RA_AIMEDBOLT:
			wd->div_ = 2 + tstatus->size + rnd()%2;
			break;
		case SC_FATALMENACE:
			if (sd && sd->weapontype1 == W_DAGGER)
				wd->div_++;
			break;
		case SR_RIDEINLIGHTNING:
			wd->div_ = (sd ? max(1, sd->spiritball_old) : 1);
			break;
		case RL_QD_SHOT:
			wd->div_ = 1 + (sd ? sd->status.job_level : 1) / 20 + (tsc && tsc->data[SC_C_MARKER] ? 2 : 0);
			break;
		case KO_JYUMONJIKIRI:
			if( tsc && tsc->data[SC_JYUMONJIKIRI] )
				wd->div_ = wd->div_ * -1;// needs more info
			break;
	}
}

/*======================================================
 * Calculate skill level ratios for weapon-based skills
 *------------------------------------------------------
 * Credits:
 *	Original coder Skotlex
 *	Initial refactoring by Baalberith
 *	Refined and optimized by helvetica
 */
static int battle_calc_attack_skill_ratio(struct Damage* wd, struct block_list *src,struct block_list *target,uint16 skill_id,uint16 skill_lv)
{
	struct map_session_data *sd = BL_CAST(BL_PC, src);
	struct map_session_data *tsd = BL_CAST(BL_PC, target);
	struct status_change *sc = status_get_sc(src);
	struct status_change *tsc = status_get_sc(target);
	struct status_data *sstatus = status_get_status_data(src);
	struct status_data *tstatus = status_get_status_data(target);
	int skillratio = 100;
	int i;

	//Skill damage modifiers that stack linearly
	if(sc && skill_id != PA_SACRIFICE) {
		if(sc->data[SC_OVERTHRUST])
			skillratio += sc->data[SC_OVERTHRUST]->val3;
		if(sc->data[SC_MAXOVERTHRUST])
			skillratio += sc->data[SC_MAXOVERTHRUST]->val2;
		if(sc->data[SC_BERSERK])
#ifndef RENEWAL
			skillratio += 100;
#else
			skillratio += 200;
		if (sc && sc->data[SC_TRUESIGHT])
			skillratio += 2 * sc->data[SC_TRUESIGHT]->val1;
		if (sc->data[SC_CONCENTRATION] && (skill_id != RK_DRAGONBREATH && skill_id != RK_DRAGONBREATH_WATER))
			skillratio += sc->data[SC_CONCENTRATION]->val2;
#endif
		if (!skill_id || skill_id == KN_AUTOCOUNTER) {
			if (sc->data[SC_CRUSHSTRIKE]) {
				if (sd) { //ATK [{Weapon Level * (Weapon Upgrade Level + 6) * 100} + (Weapon ATK) + (Weapon Weight)]%
					short index = sd->equip_index[EQI_HAND_R];

					if (index >= 0 && sd->inventory_data[index] && sd->inventory_data[index]->type == IT_WEAPON)
						skillratio += -100 + sd->inventory_data[index]->weight / 10 + sd->inventory_data[index]->atk +
							100 * sd->inventory_data[index]->wlv * (sd->inventory.u.items_inventory[index].refine + 6);
				}
				status_change_end(src,SC_CRUSHSTRIKE,INVALID_TIMER);
				skill_break_equip(src,src,EQP_WEAPON,2000,BCT_SELF);
			} else {
				if (sc->data[SC_GIANTGROWTH] && (sd->class_&MAPID_THIRDMASK) == MAPID_RUNE_KNIGHT) { // Increase damage again if Crush Strike is not active
					if (map_flag_vs(src->m)) // Only half of the 2.5x increase on versus-type maps
						skillratio += 125;
					else
						skillratio += 250;
				}
			}
		}
	}

	switch(skill_id) {
		case SM_BASH:
		case MS_BASH:
			skillratio += 30 * skill_lv;
			break;
		case SM_MAGNUM:
		case MS_MAGNUM:
			if(wd->miscflag == 1)
				skillratio += 20 * skill_lv; //Inner 3x3 circle takes 100%+20%*level damage [Playtester]
			else
				skillratio += 10 * skill_lv; //Outer 5x5 circle takes 100%+10%*level damage [Playtester]
			break;
		case MC_MAMMONITE:
			skillratio += 50 * skill_lv;
			break;
		case HT_POWER:
			skillratio += -50 + 8 * sstatus->str;
			break;
		case AC_DOUBLE:
		case MA_DOUBLE:
			skillratio += 10 * (skill_lv - 1);
			break;
		case AC_SHOWER:
		case MA_SHOWER:
#ifdef RENEWAL
			skillratio += 50 + 10 * skill_lv;
#else
			skillratio += -25 + 5 * skill_lv;
#endif
			break;
		case AC_CHARGEARROW:
		case MA_CHARGEARROW:
			skillratio += 50;
			break;
#ifndef RENEWAL
		case HT_FREEZINGTRAP:
		case MA_FREEZINGTRAP:
			skillratio += -50 + 10 * skill_lv;
			break;
#endif
		case KN_PIERCE:
		case ML_PIERCE:
			skillratio += 10 * skill_lv;
			break;
		case MER_CRASH:
			skillratio += 10 * skill_lv;
			break;
		case KN_SPEARSTAB:
			skillratio += 20 * skill_lv;
			break;
		case KN_SPEARBOOMERANG:
			skillratio += 50 * skill_lv;
			break;
#ifdef RENEWAL
		case KN_BRANDISHSPEAR:
			skillratio += -100 + 400 + 100 * skill_lv + sstatus->str * 3;
			break;
#else
		case KN_BRANDISHSPEAR:
#endif
		case ML_BRANDISH:
			{
				int ratio = 100 + 20 * skill_lv;

				skillratio += -100 + ratio;
				if(skill_lv > 3 && wd->miscflag == 0)
					skillratio += ratio / 2;
				if(skill_lv > 6 && wd->miscflag == 0)
					skillratio += ratio / 4;
				if(skill_lv > 9 && wd->miscflag == 0)
					skillratio += ratio / 8;
				if(skill_lv > 6 && wd->miscflag == 1)
					skillratio += ratio / 2;
				if(skill_lv > 9 && wd->miscflag == 1)
					skillratio += ratio / 4;
				if(skill_lv > 9 && wd->miscflag == 2)
					skillratio += ratio / 2;
			}
			break;
		case KN_BOWLINGBASH:
		case MS_BOWLINGBASH:
			skillratio += 40 * skill_lv;
			break;
		case AS_GRIMTOOTH:
			skillratio += 20 * skill_lv;
			break;
		case AS_POISONREACT:
			skillratio += 30 * skill_lv;
			break;
		case AS_SONICBLOW:
			skillratio += 300 + 40 * skill_lv;
#ifdef RENEWAL
			if (tstatus->hp < tstatus->max_hp >> 1)
				skillratio += skillratio / 2;
#endif
			break;
		case TF_SPRINKLESAND:
			skillratio += 30;
			break;
		case MC_CARTREVOLUTION:
			skillratio += 50;
			if(sd && sd->cart_weight)
				skillratio += 100 * sd->cart_weight / sd->cart_weight_max; // +1% every 1% weight
			else if (!sd)
				skillratio += 100; //Max damage for non players.
			break;
		case NPC_PIERCINGATT:
			skillratio += -25; //75% base damage
			break;
		case NPC_COMBOATTACK:
			skillratio += 25 * skill_lv;
			break;
		case NPC_RANDOMATTACK:
		case NPC_WATERATTACK:
		case NPC_GROUNDATTACK:
		case NPC_FIREATTACK:
		case NPC_WINDATTACK:
		case NPC_POISONATTACK:
		case NPC_HOLYATTACK:
		case NPC_DARKNESSATTACK:
		case NPC_UNDEADATTACK:
		case NPC_TELEKINESISATTACK:
		case NPC_BLOODDRAIN:
		case NPC_ACIDBREATH:
		case NPC_DARKNESSBREATH:
		case NPC_FIREBREATH:
		case NPC_ICEBREATH:
		case NPC_THUNDERBREATH:
		case NPC_HELLJUDGEMENT:
		case NPC_PULSESTRIKE:
			skillratio += 100 * (skill_lv - 1);
			break;
		case NPC_REVERBERATION_ATK:
			skillratio += 400 + 200 * skill_lv;
			break;
		case RG_BACKSTAP:
			if(sd && sd->status.weapon == W_BOW && battle_config.backstab_bow_penalty)
				skillratio += (200 + 40 * skill_lv) / 2;
			else
				skillratio += 200 + 40 * skill_lv;
			break;
		case RG_RAID:
#ifdef RENEWAL
			if (status_get_class_(target) == CLASS_BOSS)
				skillratio += 10 * skill_lv; // !TODO: Did this change as well?
			else
				skillratio += 50 + skill_lv * 150;
#else
			skillratio += 40 * skill_lv;
#endif
			break;
		case RG_INTIMIDATE:
			skillratio += 30 * skill_lv;
			break;
		case CR_SHIELDCHARGE:
			skillratio += 20 * skill_lv;
			break;
		case CR_SHIELDBOOMERANG:
#ifdef RENEWAL
			skillratio += -100 + skill_lv * 80;
#else
			skillratio += 30 * skill_lv;
#endif
			break;
		case NPC_DARKCROSS:
		case CR_HOLYCROSS:
#ifdef RENEWAL
			if(sd && sd->status.weapon == W_2HSPEAR)
				skillratio += 70 * skill_lv;
			else
#endif
				skillratio += 35 * skill_lv;
			break;
		case AM_DEMONSTRATION:
			skillratio += 20 * skill_lv;
			break;
		case AM_ACIDTERROR:
#ifdef RENEWAL
			skillratio += -100 + 200 * skill_lv;
			if (sd && pc_checkskill(sd, AM_LEARNINGPOTION))
				skillratio += 100; // !TODO: What's this bonus increase?
#else
			skillratio += 40 * skill_lv;
#endif
			break;
		case MO_FINGEROFFENSIVE:
#ifdef RENEWAL
			skillratio += 500 + skill_lv * 200;
			if (tsc && tsc->data[SC_BLADESTOP])
				skillratio += skillratio / 2;
#else
			skillratio += 50 * skill_lv;
#endif
			break;
		case MO_INVESTIGATE:
#ifdef RENEWAL
			skillratio += -100 + 100 * skill_lv;
			if (tsc && tsc->data[SC_BLADESTOP])
				skillratio += skillratio / 2;
#else
			skillratio += 75 * skill_lv;
#endif
			break;
		case MO_EXTREMITYFIST:
			skillratio += 100 * (7 + sstatus->sp / 10);			
#ifdef RENEWAL
			if (wd->miscflag&1)
				skillratio *= 2; // More than 5 spirit balls active
#endif
			skillratio = min(500000,skillratio); //We stop at roughly 50k SP for overflow protection
			break;
		case MO_TRIPLEATTACK:
			skillratio += 20 * skill_lv;
			break;
		case MO_CHAINCOMBO:
#ifdef RENEWAL
			skillratio += 150 + 50 * skill_lv;
#else
			skillratio += 50 + 50 * skill_lv;
#endif
			break;
		case MO_COMBOFINISH:
#ifdef RENEWAL
			skillratio += 450 + 50 * skill_lv + sstatus->str; // !TODO: How does STR play a role?
#else
			skillratio += 140 + 60 * skill_lv;
#endif
			if (sc->data[SC_GT_ENERGYGAIN])
				skillratio += skillratio * 50 / 100;
			break;
		case BA_MUSICALSTRIKE:
		case DC_THROWARROW:
#ifdef RENEWAL
			skillratio += 10 + 40 * skill_lv;
#else
			skillratio += 25 + 25 * skill_lv;
#endif
			break;
		case CH_TIGERFIST:
#ifdef RENEWAL
			skillratio += 400 + 150 * skill_lv;
			RE_LVL_DMOD(100);
#else
			skillratio += -60 + 100 * skill_lv;
#endif
			if (sc->data[SC_GT_ENERGYGAIN])
				skillratio += skillratio * 50 / 100;
			break;
		case CH_CHAINCRUSH:
#ifdef RENEWAL
			skillratio += -100 + 200 * skill_lv;
			RE_LVL_DMOD(100);
#else
			skillratio += 300 + 100 * skill_lv;
#endif
			if (sc->data[SC_GT_ENERGYGAIN])
				skillratio += skillratio * 50 / 100;
			break;
		case CH_PALMSTRIKE:
#ifdef RENEWAL
			skillratio += 100 + 100 * skill_lv + sstatus->str; // !TODO: How does STR play a role?
			RE_LVL_DMOD(100);
#else
			skillratio += 100 + 100 * skill_lv;
#endif
			break;
		case LK_HEADCRUSH:
			skillratio += 40 * skill_lv;
			break;
		case LK_JOINTBEAT:
			skillratio += 10 * skill_lv - 50;
			if (wd->miscflag & BREAK_NECK || (tsc && tsc->data[SC_JOINTBEAT] && tsc->data[SC_JOINTBEAT]->val2 & BREAK_NECK)) // The 2x damage is only for the BREAK_NECK ailment.
				skillratio <<= 1;
			break;
#ifdef RENEWAL
		// Renewal: skill ratio applies to entire damage [helvetica]
		case LK_SPIRALPIERCE:
		case ML_SPIRALPIERCE:
			skillratio += 50 + 50 * skill_lv;
			RE_LVL_DMOD(100);
		break;
#endif
		case ASC_METEORASSAULT:
#ifdef RENEWAL
			skillratio += 100 + 120 * skill_lv;
			RE_LVL_DMOD(100);
#else
			skillratio += -60 + 40 * skill_lv;
#endif
			break;
		case SN_SHARPSHOOTING:
		case MA_SHARPSHOOTING:
#ifdef RENEWAL
			skillratio += 50 + 200 * skill_lv;
			RE_LVL_DMOD(100);
#else
			skillratio += 100 + 50 * skill_lv;
#endif
			break;
		case GN_FIRE_EXPANSION_ACID:
#ifdef RENEWAL
		case CR_ACIDDEMONSTRATION:
			skillratio += -100 + 200 * skill_lv + sstatus->int_ + tstatus->vit; // !TODO: Confirm status bonus
			if (target->type == BL_PC)
				skillratio /= 2;
			break;
#endif
		case CG_ARROWVULCAN:
#ifdef RENEWAL
			skillratio += 400 + 100 * skill_lv;
			RE_LVL_DMOD(100);
#else
			skillratio += 100 + 100 * skill_lv;
#endif
			break;
		case AS_SPLASHER:
#ifdef RENEWAL
			skillratio += 400 + 100 * skill_lv;
#else
			skillratio += 400 + 50 * skill_lv;
#endif
			if(sd)
				skillratio += 20 * pc_checkskill(sd,AS_POISONREACT);
			break;
		case ASC_BREAKER:
#ifdef RENEWAL
			skillratio += -100 + 140 * skill_lv + sstatus->str + sstatus->int_; // !TODO: Confirm stat modifier
			RE_LVL_DMOD(100);
#else
			// Pre-Renewal: skill ratio for weapon part of damage [helvetica]
			skillratio += -100 + 100 * skill_lv;
#endif
			break;
		case PA_SACRIFICE:
			skillratio += -10 + 10 * skill_lv;
			break;
		case PA_SHIELDCHAIN:
#ifdef RENEWAL
			skillratio = 60 + 40 * skill_lv;
			RE_LVL_DMOD(100);
#else
			skillratio += 30 * skill_lv;
#endif
			break;
		case WS_CARTTERMINATION:
			i = 10 * (16 - skill_lv);
			if (i < 1) i = 1;
			//Preserve damage ratio when max cart weight is changed.
			if (sd && sd->cart_weight)
				skillratio += sd->cart_weight / i * 80000 / battle_config.max_cart_weight - 100;
			else if (!sd)
				skillratio += 80000 / i - 100;
			break;
		case TK_DOWNKICK:
		case TK_STORMKICK:
			skillratio += 60 + 20 * skill_lv;
			break;
		case TK_TURNKICK:
		case TK_COUNTER:
			skillratio += 90 + 30 * skill_lv;
			break;
		case TK_JUMPKICK:
			//Different damage formulas depending on damage trigger
			if (sc && sc->data[SC_COMBO] && sc->data[SC_COMBO]->val1 == skill_id)
				skillratio += -100 + 4 * status_get_lv(src); //Tumble formula [4%*baselevel]
			else if (wd->miscflag) {
				skillratio += -100 + 4 * status_get_lv(src); //Running formula [4%*baselevel]
				if (sc && sc->data[SC_SPURT]) //Spurt formula [8%*baselevel]
					skillratio *= 2;
			}
			else
				skillratio += -70 + 10 * skill_lv;
			break;
		case GS_TRIPLEACTION:
			skillratio += 50 * skill_lv;
			break;
		case GS_BULLSEYE:
			//Only works well against brute/demihumans non bosses.
			if((tstatus->race == RC_BRUTE || tstatus->race == RC_DEMIHUMAN || tstatus->race == RC_PLAYER) && !status_has_mode(tstatus,MD_STATUS_IMMUNE))
				skillratio += 400;
			break;
		case GS_TRACKING:
			skillratio += 100 * (skill_lv + 1);
			break;
		case GS_PIERCINGSHOT:
#ifdef RENEWAL
			if (sd && sd->weapontype1 == W_RIFLE)
				skillratio += 150 + 30 * skill_lv;
			else
				skillratio += 100 + 20 * skill_lv;
#else
			skillratio += 20 * skill_lv;
#endif
			break;
		case GS_RAPIDSHOWER:
			skillratio += 400 + 50 * skill_lv;
			break;
		case GS_DESPERADO:
			skillratio += 50 * (skill_lv - 1);
			if (sc && sc->data[SC_FALLEN_ANGEL])
				skillratio *= 2;
			break;
		case GS_DUST:
			skillratio += 50 * skill_lv;
			break;
		case GS_FULLBUSTER:
			skillratio += 100 * (skill_lv + 2);
			break;
		case GS_SPREADATTACK:
#ifdef RENEWAL
			skillratio += 30 * skill_lv;
#else
			skillratio += 20 * (skill_lv - 1);
#endif
			break;
#ifdef RENEWAL
		case GS_GROUNDDRIFT:
			skillratio += 100 + 20 * skill_lv;
			break;
#endif
		case NJ_HUUMA:
#ifdef RENEWAL
			skillratio += -150 + 250 * skill_lv;
#else
			skillratio += 50 + 150 * skill_lv;
#endif
			break;
		case NJ_TATAMIGAESHI:
			skillratio += 10 * skill_lv;
#ifdef RENEWAL
			skillratio *= 2;
#endif
			break;
		case NJ_KASUMIKIRI:
#ifdef RENEWAL
			skillratio += 20 * skill_lv;
#else
			skillratio += 10 * skill_lv;
#endif
			break;
		case NJ_KIRIKAGE:
#ifdef RENEWAL
			skillratio += -50 + 150 * skill_lv;
#else
			skillratio += 100 * (skill_lv - 1);
#endif
			break;
#ifdef RENEWAL
		case NJ_SYURIKEN:
			skillratio += 5 * skill_lv;
			break;
		case NJ_KUNAI:
			skillratio += -100 + 100 * skill_lv;
			break;
#endif
		case KN_CHARGEATK: { // +100% every 3 cells of distance but hard-limited to 500%
				int k = (wd->miscflag-1)/3;
				if (k < 0)
					k = 0;
				else if (k > 4)
					k = 4;
				skillratio += 100 * k;
			}
			break;
		case HT_PHANTASMIC:
			skillratio += 50;
			break;
		case MO_BALKYOUNG:
			skillratio += 200;
			break;
		case HFLI_MOON: //[orn]
			skillratio += 10 + 110 * skill_lv;
			break;
		case HFLI_SBR44: //[orn]
			skillratio += 100 * (skill_lv - 1);
			break;
		case NPC_VAMPIRE_GIFT:
			skillratio += ((skill_lv - 1) % 5 + 1) * 100;
			break;
		case RK_SONICWAVE:
			skillratio += -100 + 500 + 100 * skill_lv;
			RE_LVL_DMOD(100);
			break;
		case RK_HUNDREDSPEAR:
			skillratio += -100 + 600 + 200 * skill_lv;
			if (sd)
				skillratio += 50 * pc_checkskill(sd,LK_SPIRALPIERCE);
			RE_LVL_DMOD(100);
			break;
		case RK_WINDCUTTER:
			if (sd) {
				if (sd->weapontype1 == W_2HSWORD)
					skillratio += -100 + 250 * skill_lv;
				else if (sd->weapontype1 == W_1HSPEAR || sd->weapontype1 == W_2HSPEAR)
					skillratio += -100 + 400 * skill_lv;
				else
					skillratio += -100 + 300 * skill_lv;
			} else
				skillratio += -100 + 300 * skill_lv;
			RE_LVL_DMOD(100);
			break;
		case RK_IGNITIONBREAK:
			skillratio += -100 + 400 * skill_lv;
			RE_LVL_DMOD(100);
			break;
		case RK_STORMBLAST:
			skillratio += -100 + (((sd) ? pc_checkskill(sd,RK_RUNEMASTERY) : 0) + status_get_str(src) / 8) * 100; // ATK = [{Rune Mastery Skill Level + (Caster's STR / 8)} x 100] %
			RE_LVL_DMOD(100);
			break;
		case RK_PHANTOMTHRUST: // ATK = [{(Skill Level x 50) + (Spear Master Level x 10)} x Caster's Base Level / 150] %
			skillratio += -100 + 50 * skill_lv + 10 * (sd ? pc_checkskill(sd,KN_SPEARMASTERY) : 5);
			RE_LVL_DMOD(150); // Base level bonus.
			break;
		case GC_CROSSIMPACT:
			skillratio += -100 + 1000 + 150 * skill_lv;
			RE_LVL_DMOD(100);
			break;
		case GC_COUNTERSLASH:
			//ATK [{(Skill Level x 150) + 300} x Caster's Base Level / 120]% + ATK [(AGI x 2) + (Caster's Job Level x 4)]%
			skillratio += -100 + 300 + 150 * skill_lv;
			RE_LVL_DMOD(120);
			break;
		case GC_VENOMPRESSURE:
			skillratio += 900;
			break;
		case GC_PHANTOMMENACE:
			skillratio += 200;
			break;
		case GC_ROLLINGCUTTER:
			skillratio += -100 + 50 + 80 * skill_lv;
			RE_LVL_DMOD(100);
			break;
		case GC_CROSSRIPPERSLASHER:
			skillratio += -100 + 80 * skill_lv + (sstatus->agi * 3);
			RE_LVL_DMOD(100);
			if (sc && sc->data[SC_ROLLINGCUTTER])
				skillratio += sc->data[SC_ROLLINGCUTTER]->val1 * 200;
			break;
		case GC_DARKCROW:
			skillratio += 100 * (skill_lv - 1);
			break;
		case AB_DUPLELIGHT_MELEE:
			skillratio += 50 + 15 * skill_lv;
			break;
		case RA_ARROWSTORM:
		case NPC_ARROWSTORM:
			skillratio += 900 + 80 * skill_lv;
			RE_LVL_DMOD(100);
			break;
		case RA_AIMEDBOLT:
			skillratio += 100 + 20 * skill_lv + 500;
			RE_LVL_DMOD(100);
			break;
		case RA_CLUSTERBOMB:
			skillratio += 100 + 100 * skill_lv;
			break;
		case RA_WUGDASH:// ATK 300%
			skillratio += 200;
			break;
		case RA_WUGSTRIKE:
			skillratio += -100 + 200 * skill_lv;
			break;
		case RA_WUGBITE:
			skillratio += 300 + 200 * skill_lv;
			if (skill_lv == 5)
				skillratio += 100;
			break;
		case RA_SENSITIVEKEEN:
			skillratio += 50 * skill_lv;
			break;
		case NC_BOOSTKNUCKLE:
			skillratio += 100 + 100 * skill_lv + status_get_dex(src);
			RE_LVL_DMOD(120);
			break;
		case NC_PILEBUNKER:
			skillratio += 200 + 100 * skill_lv + status_get_str(src);
			RE_LVL_DMOD(100);
			break;
		case NC_VULCANARM:
			skillratio += -100 + 70 * skill_lv + status_get_dex(src);
			RE_LVL_DMOD(120);
			break;
		case NC_FLAMELAUNCHER:
		case NC_COLDSLOWER:
			skillratio += 200 + 300 * skill_lv;
			RE_LVL_DMOD(150);
			break;
		case NC_ARMSCANNON:
			switch( tstatus->size ) {
				case SZ_SMALL: skillratio += 200 + 400 * skill_lv; break;// Small
				case SZ_MEDIUM: skillratio += 200 + 350 * skill_lv; break;// Medium
				case SZ_BIG: skillratio += 200 + 300 * skill_lv; break;// Large
			}
			RE_LVL_DMOD(120);
			break;
		case NC_AXEBOOMERANG:
			skillratio += 150 + 50 * skill_lv;
			if (sd) {
				short index = sd->equip_index[EQI_HAND_R];

				if (index >= 0 && sd->inventory_data[index] && sd->inventory_data[index]->type == IT_WEAPON)
					skillratio += sd->inventory_data[index]->weight / 10;// Weight is divided by 10 since 10 weight in coding make 1 whole actual weight. [Rytech]
			}
			RE_LVL_DMOD(100);
			break;
		case NC_POWERSWING: // According to current sources, only the str + dex gets modified by level [Akinari]
			skillratio += -100 + status_get_str(src) + status_get_dex(src);
			RE_LVL_DMOD(100);
			skillratio += 300 + 100 * skill_lv;
			break;
		case NC_MAGMA_ERUPTION: // 'Slam' damage
			skillratio += 350 + 50 * skill_lv;
			break;
		case NC_AXETORNADO:
			skillratio += 100 + 100 * skill_lv + status_get_vit(src);
			RE_LVL_DMOD(100);
			if (distance_bl(src, target) > 2) // Will deal 75% damage outside of 5x5 area.
				skillratio = skillratio * 75 / 100;
			break;
		case SC_FATALMENACE:
			skillratio += 100 * skill_lv;
			RE_LVL_DMOD(100);
			break;
		case SC_TRIANGLESHOT:
			skillratio += 200 + (skill_lv - 1) * status_get_agi(src) / 2;
			RE_LVL_DMOD(120);
			break;
		case SC_FEINTBOMB:
			skillratio += -100 + (skill_lv + 1) * status_get_dex(src) / 2 * ((sd) ? sd->status.job_level / 10 : 1);
			RE_LVL_DMOD(120);
			break;
		case LG_CANNONSPEAR:
			skillratio += -100 + skill_lv * (50 + status_get_str(src));
			RE_LVL_DMOD(100);
			break;
		case LG_BANISHINGPOINT:
			skillratio += -100 + (50 * skill_lv) + ((sd) ? pc_checkskill(sd,SM_BASH) * 30 : 0);
			RE_LVL_DMOD(100);
			break;
		case LG_SHIELDPRESS:
			skillratio += -100 + 200 * skill_lv + sstatus->str;
			if (sd) {
				short index = sd->equip_index[EQI_HAND_L];

				if (index >= 0 && sd->inventory_data[index] && sd->inventory_data[index]->type == IT_ARMOR)
					skillratio += sd->inventory_data[index]->weight / 10;
			}
			RE_LVL_DMOD(100);
			break;
		case LG_PINPOINTATTACK:
			skillratio += -100 + 100 * skill_lv + 5 * status_get_agi(src);
			RE_LVL_DMOD(120);
			break;
		case LG_RAGEBURST:
			if (sd && sd->spiritball_old)
				skillratio += -100 + 200 * sd->spiritball_old + (status_get_max_hp(src) - status_get_hp(src)) / 100;
			else
				skillratio += 2900 + (status_get_max_hp(src) - status_get_hp(src));
			RE_LVL_DMOD(100);
			break;
		case LG_SHIELDSPELL:
			if (sd && skill_lv == 1) { // [(Casters Base Level x 4) + (Shield DEF x 10) + (Casters VIT x 2)] %
				short index = sd->equip_index[EQI_HAND_L];

				skillratio += -100 + status_get_lv(src) * 4 + status_get_vit(src) * 2;
				if (index >= 0 && sd->inventory_data[index] && sd->inventory_data[index]->type == IT_ARMOR)
					skillratio += sd->inventory_data[index]->def * 10;
			} else
				skillratio = 0; // Prevent damage since level 2 is MATK. [Aleos]
			break;
		case LG_MOONSLASHER:
			skillratio += -100 + 120 * skill_lv + ((sd) ? pc_checkskill(sd,LG_OVERBRAND) * 80 : 0);
			RE_LVL_DMOD(100);
			break;
		case LG_OVERBRAND:
			skillratio += -100 + 400 * skill_lv + ((sd) ? pc_checkskill(sd,CR_SPEARQUICKEN) * 50 : 0);
			RE_LVL_DMOD(100);
			break;
		case LG_OVERBRAND_BRANDISH:
			skillratio += -100 + 300 * skill_lv + status_get_str(src) + status_get_dex(src);
			RE_LVL_DMOD(100);
			break;
		case LG_OVERBRAND_PLUSATK: // Only Piercing and Swing damage get RE_LVL_DMOD bonus damage
			skillratio += -100 + 200 * skill_lv + rnd()%90 + 10;
			break;
		case LG_EARTHDRIVE:
			if (sd) {
				short index = sd->equip_index[EQI_HAND_L];

				if (index >= 0 && sd->inventory_data[index] && sd->inventory_data[index]->type == IT_ARMOR)
					skillratio += -100 + (skill_lv + 1) * sd->inventory_data[index]->weight / 10;
			}
			RE_LVL_DMOD(100);
			break;
		case LG_HESPERUSLIT:
			if (sc) {
				if (sc->data[SC_INSPIRATION])
					skillratio += 1100;
				if (sc->data[SC_BANDING]) {
					skillratio += -100 + 120 * skill_lv + 200 * sc->data[SC_BANDING]->val2;
					if (sc->data[SC_BANDING]->val2 > 5)
						skillratio = skillratio * 150 / 100;
				}
				RE_LVL_DMOD(100);
			}
			break;
		case SR_EARTHSHAKER:
			if (tsc && ((tsc->option&(OPTION_HIDE|OPTION_CLOAK|OPTION_CHASEWALK)) || tsc->data[SC_CAMOUFLAGE] || tsc->data[SC_STEALTHFIELD] || tsc->data[SC__SHADOWFORM])) {
				//[(Skill Level x 300) x (Caster Base Level / 100) + (Caster STR x 3)] %
				skillratio += -100 + 300 * skill_lv;
				RE_LVL_DMOD(100);
				skillratio += status_get_str(src) * 3;
			} else { //[(Skill Level x 400) x (Caster Base Level / 100) + (Caster STR x 2)] %
				skillratio += -100 + 400 * skill_lv;
				RE_LVL_DMOD(100);
				skillratio += status_get_str(src) * 2;
			}
			break;

		case SR_DRAGONCOMBO:
			skillratio += 40 * skill_lv;
			RE_LVL_DMOD(100);
			break;
		case SR_FALLENEMPIRE:
			// ATK [(Skill Level x 250 + 100) x Caster Base Level / 150] %
			skillratio += -100 + 250 * skill_lv + 100;
			RE_LVL_DMOD(150);
 			break;
		case SR_TIGERCANNON:
			{
				unsigned int hp = sstatus->max_hp * (12 + (skill_lv * 2)) / 100,
							 sp = sstatus->max_sp * (5 + skill_lv) / 100;

				if (wd->miscflag&8)
					// Base_Damage = [((Caster consumed HP + SP) / 2) x Caster Base Level / 100] %
					skillratio += -100 + (hp + sp) / 2;
				else
					// Base_Damage = [((Caster consumed HP + SP) / 4) x Caster Base Level / 100] %
					skillratio += -100 + (hp + sp) / 4;
				RE_LVL_DMOD(100);
			}
			if (sc->data[SC_GT_REVITALIZE])
				skillratio += skillratio * 30 / 100;
			break;
		case SR_SKYNETBLOW:
			//ATK [{(Skill Level x 80) + (Caster AGI)} x Caster Base Level / 100] %
			skillratio += -100 + 80 * skill_lv + sstatus->agi;
			RE_LVL_DMOD(100);
			break;

		case SR_RAMPAGEBLASTER:
			if (tsc && tsc->data[SC_EARTHSHAKER]) {
				skillratio += 1400 + 550 * skill_lv;
				RE_LVL_DMOD(120);
			} else {
				skillratio += 900 + 350 * skill_lv;
				RE_LVL_DMOD(150);
			}
			if (sc->data[SC_GT_CHANGE])
				skillratio += skillratio * 30 / 100;
			break;
		case SR_KNUCKLEARROW:
			if (wd->miscflag&4) { // ATK [(Skill Level x 150) + (1000 x Target current weight / Maximum weight) + (Target Base Level x 5) x (Caster Base Level / 150)] %
				skillratio += -100 + 150 * skill_lv + status_get_lv(target) * 5;
				if (tsd && tsd->weight)
					skillratio += 100 * tsd->weight / tsd->max_weight;
				RE_LVL_DMOD(150);
			} else {
				if (status_get_class_(target) == CLASS_BOSS)
					skillratio += 400 + 200 * skill_lv;
				else // ATK [(Skill Level x 100 + 500) x Caster Base Level / 100] %
					skillratio += 400 + 100 * skill_lv;
				RE_LVL_DMOD(100);
			}
			if (sc->data[SC_GT_CHANGE])
				skillratio += skillratio * 30 / 100;
			break;
		case SR_WINDMILL: // ATK [(Caster Base Level + Caster DEX) x Caster Base Level / 100] %
			skillratio += -100 + status_get_lv(src) + status_get_dex(src);
			RE_LVL_DMOD(100);
			break;
		case SR_GATEOFHELL:
			if (sc && sc->data[SC_COMBO] && sc->data[SC_COMBO]->val1 == SR_FALLENEMPIRE)
				skillratio += -100 + 800 * skill_lv;
			else
				skillratio += -100 + 500 * skill_lv;
			RE_LVL_DMOD(100);
			if (sc->data[SC_GT_REVITALIZE])
				skillratio += skillratio * 30 / 100;
			break;
		case SR_GENTLETOUCH_QUIET:
			skillratio += -100 + 100 * skill_lv + status_get_dex(src);
			RE_LVL_DMOD(100);
			break;
		case SR_HOWLINGOFLION:
			skillratio += -100 + 300 * skill_lv;
			RE_LVL_DMOD(150);
			break;
		case SR_RIDEINLIGHTNING: // ATK [{(Skill Level x 40) + Additional Damage} x Caster Base Level / 100] %
			skillratio += -100 + 40 * skill_lv;
			if (sd && sd->status.weapon == W_KNUCKLE)
				skillratio += skillratio * 25 / 100;
			RE_LVL_DMOD(100);
			break;
		case WM_SEVERE_RAINSTORM_MELEE:
			//ATK [{(Caster DEX + AGI) x (Skill Level / 5)} x Caster Base Level / 100] %
			skillratio = (status_get_dex(src) + status_get_agi(src)) * skill_lv / 5;
			if (wd->miscflag&4) // Whip/Instrument equipped
				skillratio += 100; // !TODO: What's the weapon bonus?
			RE_LVL_DMOD(100);
			break;
		case WM_GREAT_ECHO:
			skillratio += -100 + 250 + 500 * skill_lv;
			if (sd) {
				skillratio += pc_checkskill(sd, WM_LESSON) * 50; // !TODO: Confirm bonus
				if (skill_check_pc_partner(sd, skill_id, &skill_lv, AREA_SIZE, 0) > 0)
					skillratio <<= 1;
			}
			RE_LVL_DMOD(100);
			break;
		case GN_CART_TORNADO: { // ATK [( Skill Level x 100 ) + ( Cart Weight / ( 150 - Caster Base STR ))] + ( Cart Remodeling Skill Level x 50 )] %
				skillratio += -100 + 100 * skill_lv;
				if(sd && sd->cart_weight)
					skillratio += sd->cart_weight / 10 / (150 - min(sd->status.str,120)) + pc_checkskill(sd,GN_REMODELING_CART) * 50;
			}
			break;
		case GN_CARTCANNON:
			// ATK [{( INT / (6 - ( Cart Remodeling Skill Level ) )} + ( Cart Cannon Skill Level x 350 )] %
			skillratio += -100 + 350 * skill_lv + sstatus->int_ / (6 - (sd ? pc_checkskill(sd, GN_REMODELING_CART) : 1));
			RE_LVL_DMOD(100);
			break;
		case GN_SPORE_EXPLOSION:
			skillratio += -100 + 180 * skill_lv;
			if (wd->miscflag & 8)
				skillratio += 200 + sstatus->int_; // Target receives extra damage
			RE_LVL_DMOD(100);
			break;
		case GN_WALLOFTHORN:
			skillratio += 10 * skill_lv;
			break;
		case GN_CRAZYWEED_ATK:
			skillratio += -100 + 700 + 100 * skill_lv;
			RE_LVL_DMOD(100);
			break;
		case GN_SLINGITEM_RANGEMELEEATK:
			if( sd ) {
				switch( sd->itemid ) {
					case ITEMID_APPLE_BOMB:
						skillratio += 200 + status_get_str(src) + status_get_dex(src);
						break;
					case ITEMID_COCONUT_BOMB:
					case ITEMID_PINEAPPLE_BOMB:
						skillratio += 700 + status_get_str(src) + status_get_dex(src);
						break;
					case ITEMID_MELON_BOMB:
						skillratio += 400 + status_get_str(src) + status_get_dex(src);
						break;
					case ITEMID_BANANA_BOMB:
						skillratio += 777 + status_get_str(src) + status_get_dex(src);
						break;
					case ITEMID_BLACK_LUMP:
						skillratio += -100 + (status_get_str(src) + status_get_agi(src) + status_get_dex(src)) / 3;
						break;
					case ITEMID_BLACK_HARD_LUMP:
						skillratio += -100 + (status_get_str(src) + status_get_agi(src) + status_get_dex(src)) / 2;
						break;
					case ITEMID_VERY_HARD_LUMP:
						skillratio += -100 + status_get_str(src) + status_get_agi(src) + status_get_dex(src);
						break;
				}
				RE_LVL_DMOD(100);
			}
			break;
		case GN_HELLS_PLANT_ATK:
			skillratio += -100 + 500 * skill_lv + sstatus->int_ * (sd ? pc_checkskill(sd, AM_CANNIBALIZE) : 5); // !TODO: Confirm INT and Cannibalize bonus
			RE_LVL_DMOD(100);
			break;
		// Physical Elemantal Spirits Attack Skills
		case EL_CIRCLE_OF_FIRE:
		case EL_FIRE_BOMB_ATK:
		case EL_STONE_RAIN:
			skillratio += 200;
			break;
		case EL_FIRE_WAVE_ATK:
			skillratio += 500;
			break;
		case EL_TIDAL_WEAPON:
			skillratio += 1400;
			break;
		case EL_WIND_SLASH:
			skillratio += 100;
			break;
		case EL_HURRICANE:
			skillratio += 600;
			break;
		case EL_TYPOON_MIS:
		case EL_WATER_SCREW_ATK:
			skillratio += 900;
			break;
		case EL_STONE_HAMMER:
			skillratio += 400;
			break;
		case EL_ROCK_CRUSHER:
			skillratio += 700;
			break;
		case KO_JYUMONJIKIRI:
			skillratio += -100 + 200 * skill_lv;
			RE_LVL_DMOD(120);
			if(tsc && tsc->data[SC_JYUMONJIKIRI])
				skillratio += skill_lv * status_get_lv(src);
			if (sc && sc->data[SC_KAGEMUSYA])
				skillratio += skillratio * sc->data[SC_KAGEMUSYA]->val2 / 100;
			break;
		case KO_HUUMARANKA:
			skillratio += -100 + 150 * skill_lv + sstatus->str + (sd ? pc_checkskill(sd,NJ_HUUMA) * 100 : 0);
			RE_LVL_DMOD(100);
			if (sc && sc->data[SC_KAGEMUSYA])
				skillratio += skillratio * sc->data[SC_KAGEMUSYA]->val2 / 100;
			break;
		case KO_SETSUDAN:
			skillratio += 100 * (skill_lv - 1);
			RE_LVL_DMOD(100);
			if (tsc) {
				struct status_change_entry *sce;

				if ((sce = tsc->data[SC_SPIRIT]) || (sce = tsc->data[SC_SOULGOLEM]) || (sce = tsc->data[SC_SOULSHADOW]) || (sce = tsc->data[SC_SOULFALCON]) || (sce = tsc->data[SC_SOULFAIRY])) // Bonus damage added when target is soul linked.
					skillratio += 200 * sce->val1;
			}
			break;
		case KO_BAKURETSU:
			skillratio += -100 + (sd ? pc_checkskill(sd,NJ_TOBIDOUGU) : 1) * (50 + sstatus->dex / 4) * skill_lv * 4 / 10;
			RE_LVL_DMOD(120);
			skillratio += 10 * (sd ? sd->status.job_level : 1);
			if (sc && sc->data[SC_KAGEMUSYA])
				skillratio += skillratio * sc->data[SC_KAGEMUSYA]->val2 / 100;
			break;
		case KO_MAKIBISHI:
			skillratio += -100 + 20 * skill_lv;
			break;
		case MH_NEEDLE_OF_PARALYZE:
			skillratio += -100 + 300 * skill_lv * status_get_lv(src) / 100 + sstatus->dex; // !TODO: Confirm Base Level and DEX bonus
			break;
		case MH_STAHL_HORN:
			skillratio += 900 + 100 * skill_lv * status_get_lv(src) / 150 + sstatus->vit; // !TODO: Confirm VIT bonus
			break;
		case MH_LAVA_SLIDE:
			skillratio += -100 + 70 * skill_lv;
			break;
		case MH_SONIC_CRAW:
			skillratio += -100 + 60 * skill_lv * status_get_lv(src) / 150;
			break;
		case MH_SILVERVEIN_RUSH:
			skillratio += -100 + 250 * skill_lv * status_get_lv(src) / 100 + sstatus->str; // !TODO: Confirm STR bonus
			break;
		case MH_MIDNIGHT_FRENZY:
			skillratio += -100 + 350 * skill_lv * status_get_lv(src) / 150 + sstatus->str; // !TODO: Confirm STR bonus
			break;
		case MH_MAGMA_FLOW:
			skillratio += -100 + (100 * skill_lv + 3 * status_get_lv(src)) * status_get_lv(src) / 120;
			break;
		case RL_MASS_SPIRAL:
			skillratio += -100 + 200 * skill_lv;
			break;
		case RL_FIREDANCE:
			skillratio += 100 + 100 * skill_lv;
			skillratio += (sd ? pc_checkskill(sd, GS_DESPERADO) * 20 : 0);
			RE_LVL_DMOD(100);
			break;
		case RL_BANISHING_BUSTER:
			skillratio += -100 + 1000 + 200 * skill_lv;
			RE_LVL_DMOD(100);
			break;
		case RL_S_STORM:
			skillratio += -100 + 1700 + 200 * skill_lv;
			break;
		case RL_SLUGSHOT:
			if (target->type == BL_PC)
				skillratio += -100 + 1200 * skill_lv;
			else
				skillratio += -100 + 2000 * skill_lv;
			skillratio *= 2 + tstatus->size;
			break;
		case RL_D_TAIL:
			skillratio += -100 + 500 + 200 * skill_lv;
			if (sd && (wd->miscflag & 8))
				skillratio *= 2;
			RE_LVL_DMOD(100);
			break;
		case RL_R_TRIP:
			skillratio += -100 + 350 * skill_lv;
			RE_LVL_DMOD(100);
			break;
		case RL_R_TRIP_PLUSATK:
			skillratio += -100 + 300 + 300 * skill_lv;
			break;
		case RL_H_MINE:
			if (sd && sd->flicker) // Flicker explosion damage: 500 + 300 * SkillLv
				skillratio += -100 + 500 + 300 * skill_lv;
			else // 200 + 200 * SkillLv
				skillratio += -100 + 200 + 200 * skill_lv;
			break;
		case RL_HAMMER_OF_GOD:
			skillratio += -100 + 100 * skill_lv;
			if (sd) {
				if (wd->miscflag & 8)
					skillratio += 400 * sd->spiritball_old;
				else
					skillratio += 150 * sd->spiritball_old;
			}
			RE_LVL_DMOD(100);
			break;
		case RL_FIRE_RAIN:
		case RL_AM_BLAST:
			skillratio += -100 + 3500 + 300 * skill_lv;
			break;
		case SU_BITE:
			skillratio += 100;
			break;
		case SU_SCRATCH:
			skillratio += -50 + 50 * skill_lv;
			break;
		case SU_SCAROFTAROU:
			skillratio += -100 + 100 * skill_lv;
			if (sd && pc_checkskill(sd, SU_SPIRITOFLIFE))
				skillratio += skillratio * status_get_hp(src) / status_get_max_hp(src);
			break;
		case SU_PICKYPECK:
		case SU_PICKYPECK_DOUBLE_ATK:
			skillratio += 100 + 100 * skill_lv;
			if (status_get_hp(target) < status_get_max_hp(target) >> 1)
				skillratio *= 2;
			if (sd && pc_checkskill(sd, SU_SPIRITOFLIFE))
				skillratio += skillratio * status_get_hp(src) / status_get_max_hp(src);
			break;
		case SU_LUNATICCARROTBEAT:
		case SU_LUNATICCARROTBEAT2:
			skillratio += 100 + 100 * skill_lv;
			if (sd && pc_checkskill(sd, SU_SPIRITOFLIFE))
				skillratio += skillratio * status_get_hp(src) / status_get_max_hp(src);
			break;
		case SU_SVG_SPIRIT:
			skillratio += 150 + 150 * skill_lv;
			if (sd && pc_checkskill(sd, SU_SPIRITOFLIFE))
				skillratio += skillratio * status_get_hp(src) / status_get_max_hp(src);
			break;
		case SJ_FULLMOONKICK:
			skillratio += 1000 + 100 * skill_lv;
			RE_LVL_DMOD(100);
			if (sc && sc->data[SC_LIGHTOFMOON])
				skillratio += skillratio * sc->data[SC_LIGHTOFMOON]->val2 / 100;
			break;
		case SJ_NEWMOONKICK:
			skillratio += 600 + 100 * skill_lv;
			break;
		case SJ_STAREMPEROR:
			skillratio += 700 + 200 * skill_lv;
			break;
		case SJ_SOLARBURST:
			skillratio += 900 + 220 * skill_lv;
			RE_LVL_DMOD(100);
			if (sc && sc->data[SC_LIGHTOFSUN])
				skillratio += skillratio * sc->data[SC_LIGHTOFSUN]->val2 / 100;
			break;
		case SJ_PROMINENCEKICK:
				skillratio += 50 + 50 * skill_lv;
			break;
		case SJ_FALLINGSTAR_ATK:
		case SJ_FALLINGSTAR_ATK2:
			skillratio += 100 * skill_lv;
			RE_LVL_DMOD(100);
			if (sc && sc->data[SC_LIGHTOFSTAR])
				skillratio += skillratio * sc->data[SC_LIGHTOFSTAR]->val2 / 100;
			break;
	}
	return skillratio;
}

/*==================================================================================================
 * Constant skill damage additions are added before SC modifiers and after skill base ATK calculation
 *--------------------------------------------------------------------------------------------------*
 * Credits:
 *	Original coder Skotlex
 *	Initial refactoring by Baalberith
 *	Refined and optimized by helvetica
 */
static int64 battle_calc_skill_constant_addition(struct Damage* wd, struct block_list *src,struct block_list *target,uint16 skill_id,uint16 skill_lv)
{
	struct map_session_data *sd = BL_CAST(BL_PC, src);
	struct map_session_data *tsd = BL_CAST(BL_PC, target);
	struct status_data *sstatus = status_get_status_data(src);
	struct status_data *tstatus = status_get_status_data(target);
	int64 atk = 0;

	//Constant/misc additions from skills
	switch (skill_id) {
		case MO_EXTREMITYFIST:
			atk = 250 + 150 * skill_lv;
			break;
#ifndef RENEWAL
		case GS_MAGICALBULLET:
			if (sstatus->matk_max > sstatus->matk_min)
				atk = sstatus->matk_min + rnd()%(sstatus->matk_max - sstatus->matk_min);
			else
				atk = sstatus->matk_min;
			break;
		case NJ_SYURIKEN:
			atk = 4 * skill_lv;
			break;
#endif
#ifdef RENEWAL
		case HT_FREEZINGTRAP:
			if(sd)
				atk = 40 * pc_checkskill(sd, RA_RESEARCHTRAP);
			break;
#endif
		case GC_COUNTERSLASH:
			atk = sstatus->agi * 2 + (sd ? sd->status.job_level * 4 : 0);
			break;
		case LG_SHIELDPRESS:
			if (sd) {
				int damagevalue = 0;
				short index = sd->equip_index[EQI_HAND_L];

				if (index >= 0 && sd->inventory_data[index] && sd->inventory_data[index]->type == IT_ARMOR)
					damagevalue = sstatus->vit * sd->inventory.u.items_inventory[index].refine;
				atk = damagevalue;
			}
			break;
		case SR_FALLENEMPIRE:
			// [(Target Size value + Skill Level - 1) x Caster STR] + [(Target current weight x Caster DEX / 120)]
			atk = ( ((tstatus->size+1)*2 + skill_lv - 1) * sstatus->str);
			if( tsd && tsd->weight )
				atk += ( (tsd->weight/10) * sstatus->dex / 120 );
			else
				atk += ( status_get_lv(target) * 50 ); //mobs
			break;
	}
	return atk;
}

/*==============================================================
 * Stackable SC bonuses added on top of calculated skill damage
 *--------------------------------------------------------------
 * Credits:
 *	Original coder Skotlex
 *	Initial refactoring by Baalberith
 *	Refined and optimized by helvetica
 */
static void battle_attack_sc_bonus(struct Damage* wd, struct block_list *src, struct block_list *target, uint16 skill_id, uint16 skill_lv)
{
	struct map_session_data *sd = BL_CAST(BL_PC, src);
	struct status_change *sc = status_get_sc(src);
	struct status_data *sstatus = status_get_status_data(src);
	struct status_data *tstatus = status_get_status_data(target);
	uint8 anger_id = 0; // SLS Anger

	// Kagerou/Oboro Earth Charm effect +15% wATK
	if(sd && sd->spiritcharm_type == CHARM_TYPE_LAND && sd->spiritcharm > 0) {
		ATK_ADDRATE(wd->damage, wd->damage2, 15 * sd->spiritcharm);
#ifdef RENEWAL
		ATK_ADDRATE(wd->weaponAtk, wd->weaponAtk2, 15 * sd->spiritcharm);
#endif
	}

	//The following are applied on top of current damage and are stackable.
	if (sc) {
#ifdef RENEWAL
		if (sc->data[SC_WATK_ELEMENT] && skill_id != ASC_METEORASSAULT)
			ATK_ADDRATE(wd->weaponAtk, wd->weaponAtk2, sc->data[SC_WATK_ELEMENT]->val2);
		if (sc->data[SC_DRUMBATTLE])
			ATK_ADD(wd->equipAtk, wd->equipAtk2, sc->data[SC_DRUMBATTLE]->val2);
		if (sc->data[SC_MADNESSCANCEL])
			ATK_ADD(wd->equipAtk, wd->equipAtk2, 100);
		if (sc->data[SC_MAGICALBULLET]) {
			short tmdef = tstatus->mdef + tstatus->mdef2;

			if (sstatus->matk_min > tmdef && sstatus->matk_max > sstatus->matk_min) {
				ATK_ADD(wd->weaponAtk, wd->weaponAtk2, i64max((sstatus->matk_min + rnd() % (sstatus->matk_max - sstatus->matk_min)) - tmdef, 0));
			} else {
				ATK_ADD(wd->weaponAtk, wd->weaponAtk2, i64max(sstatus->matk_min - tmdef, 0));
			}
		}
		if (sc->data[SC_GATLINGFEVER])
			ATK_ADD(wd->equipAtk, wd->equipAtk2, sc->data[SC_GATLINGFEVER]->val3);
#else
		if (sc->data[SC_TRUESIGHT])
			ATK_ADDRATE(wd->damage, wd->damage2, 2 * sc->data[SC_TRUESIGHT]->val1);
#endif
		if (sc->data[SC_SPIRIT]) {
			if (skill_id == AS_SONICBLOW && sc->data[SC_SPIRIT]->val2 == SL_ASSASIN) {
				ATK_ADDRATE(wd->damage, wd->damage2, map_flag_gvg2(src->m) ? 25 : 100); //+25% dmg on woe/+100% dmg on nonwoe
				RE_ALLATK_ADDRATE(wd, map_flag_gvg2(src->m) ? 25 : 100); //+25% dmg on woe/+100% dmg on nonwoe
			} else if (skill_id == CR_SHIELDBOOMERANG && sc->data[SC_SPIRIT]->val2 == SL_CRUSADER) {
				ATK_ADDRATE(wd->damage, wd->damage2, 100);
				RE_ALLATK_ADDRATE(wd, 100);
			}
		}
		if (sc->data[SC_GT_CHANGE])
			ATK_ADDRATE(wd->damage, wd->damage2, sc->data[SC_GT_CHANGE]->val1);
		if (sc->data[SC_EDP]) {
			switch(skill_id) {
				case AS_SPLASHER:
				case ASC_METEORASSAULT:
				// Pre-Renewal only: Soul Breaker ignores EDP
				// Renewal only: Grimtooth and Venom Knife ignore EDP
				// Both: Venom Splasher and Meteor Assault ignore EDP [helvetica]
#ifndef RENEWAL
				case ASC_BREAKER:
#else
				case AS_GRIMTOOTH:
				case AS_VENOMKNIFE:
#endif
					break; // skills above have no effect with EDP

#ifdef RENEWAL
				default: // fall through to apply EDP bonuses
					// Renewal EDP formula [helvetica]
					// weapon atk * (1 + (edp level * .8))
					// equip atk * (1 + (edp level * .6))
					ATK_RATE(wd->weaponAtk, wd->weaponAtk2, 100 + (sc->data[SC_EDP]->val1 * 80));
					ATK_RATE(wd->equipAtk, wd->equipAtk2, 100 + (sc->data[SC_EDP]->val1 * 60));
					break;
#else
				default:
					ATK_ADDRATE(wd->damage, wd->damage2, sc->data[SC_EDP]->val3);

#endif
			}
		}
		if (sc->data[SC_DANCEWITHWUG]) {
			if (skill_get_inf2(skill_id, INF2_INCREASEDANCEWITHWUGDAMAGE)) {
				ATK_ADDRATE(wd->damage, wd->damage2, sc->data[SC_DANCEWITHWUG]->val1 * 10 * battle_calc_chorusbonus(sd));
				RE_ALLATK_ADDRATE(wd, sc->data[SC_DANCEWITHWUG]->val1 * 10 * battle_calc_chorusbonus(sd));
			}
			ATK_ADDRATE(wd->damage, wd->damage2, sc->data[SC_DANCEWITHWUG]->val1 * 2 * battle_calc_chorusbonus(sd));
#ifdef RENEWAL
			ATK_ADDRATE(wd->equipAtk, wd->equipAtk2, sc->data[SC_DANCEWITHWUG]->val1 * 2 * battle_calc_chorusbonus(sd));
#endif
		}
		if(sc->data[SC_ZENKAI] && sstatus->rhw.ele == sc->data[SC_ZENKAI]->val2) {
			ATK_ADD(wd->damage, wd->damage2, 200);
#ifdef RENEWAL
			ATK_ADD(wd->equipAtk, wd->equipAtk2, 200);
#endif
		}
		if (sc->data[SC_EQC]) {
			ATK_ADDRATE(wd->damage, wd->damage2, -sc->data[SC_EQC]->val2);
#ifdef RENEWAL
			ATK_ADDRATE(wd->equipAtk, wd->equipAtk2, -sc->data[SC_EQC]->val2);
#endif
		}
		if(sc->data[SC_STYLE_CHANGE]) {
			TBL_HOM *hd = BL_CAST(BL_HOM,src);

			if(hd) {
				ATK_ADD(wd->damage, wd->damage2, hd->homunculus.spiritball * 3);
				RE_ALLATK_ADD(wd, hd->homunculus.spiritball * 3);
			}
		}
		if(sc->data[SC_UNLIMIT] && (wd->flag&(BF_LONG|BF_MAGIC)) == BF_LONG) {
			switch(skill_id) {
				case RA_WUGDASH:
				case RA_WUGSTRIKE:
				case RA_WUGBITE:
					break;
				default:
					ATK_ADDRATE(wd->damage, wd->damage2, sc->data[SC_UNLIMIT]->val2);
					RE_ALLATK_ADDRATE(wd, sc->data[SC_UNLIMIT]->val2);
					break;
			}
		}
		if (sc->data[SC_HEAT_BARREL]) {
			ATK_ADDRATE(wd->damage, wd->damage2, sc->data[SC_HEAT_BARREL]->val3);
			RE_ALLATK_ADDRATE(wd, sc->data[SC_HEAT_BARREL]->val3);
		}
		if((wd->flag&(BF_LONG|BF_MAGIC)) == BF_LONG) {
			if (sc->data[SC_MTF_RANGEATK]) { // Monster Transformation bonus
				ATK_ADDRATE(wd->damage, wd->damage2, sc->data[SC_MTF_RANGEATK]->val1);
				RE_ALLATK_ADDRATE(wd, sc->data[SC_MTF_RANGEATK]->val1);
			}
			if (sc->data[SC_MTF_RANGEATK2]) { // Monster Transformation bonus
				ATK_ADDRATE(wd->damage, wd->damage2, sc->data[SC_MTF_RANGEATK2]->val1);
				RE_ALLATK_ADDRATE(wd, sc->data[SC_MTF_RANGEATK2]->val1);
			}
			if (sc->data[SC_ARCLOUSEDASH] && sc->data[SC_ARCLOUSEDASH]->val4) {
				ATK_ADDRATE(wd->damage, wd->damage2, sc->data[SC_ARCLOUSEDASH]->val4);
				RE_ALLATK_ADDRATE(wd, sc->data[SC_ARCLOUSEDASH]->val4);
			}
		}

		if (sd && wd->flag&BF_WEAPON && sc->data[SC_GVG_GIANT] && sc->data[SC_GVG_GIANT]->val3) {
			ATK_ADDRATE(wd->damage, wd->damage2, sc->data[SC_GVG_GIANT]->val3);
			RE_ALLATK_ADDRATE(wd, sc->data[SC_GVG_GIANT]->val3);
		}

		if (sc->data[SC_PYREXIA] && sc->data[SC_PYREXIA]->val3 == 0) {
			ATK_ADDRATE(wd->damage, wd->damage2, sc->data[SC_PYREXIA]->val2);
			RE_ALLATK_ADDRATE(wd, sc->data[SC_PYREXIA]->val2);
		}

		if (sc->data[SC_MIRACLE])
			anger_id = 2; // Always treat all monsters as star flagged monster when in miracle state
	}

	if ((wd->flag&(BF_LONG|BF_MAGIC)) == BF_LONG) {
		if (sd && pc_checkskill(sd, SU_POWEROFLIFE) > 0) {
			if ((pc_checkskill(sd, SU_SCAROFTAROU) + pc_checkskill(sd, SU_PICKYPECK) + pc_checkskill(sd, SU_ARCLOUSEDASH) + pc_checkskill(sd, SU_LUNATICCARROTBEAT) +
				pc_checkskill(sd, SU_HISS) + pc_checkskill(sd, SU_POWEROFFLOCK) + pc_checkskill(sd, SU_SVG_SPIRIT)) > 19) {
					ATK_ADDRATE(wd->damage, wd->damage2, 20);
					RE_ALLATK_ADDRATE(wd, 20);
			}
		}
	}

	if (sd != nullptr && !anger_id)
		ARR_FIND(0, MAX_PC_FEELHATE, anger_id, status_get_class(target) == sd->hate_mob[anger_id]);

	uint16 anger_level;
	if (sd != nullptr && anger_id < MAX_PC_FEELHATE && (anger_level = pc_checkskill(sd, sg_info[anger_id].anger_id))) {
		int skillratio = sd->status.base_level + sstatus->dex + sstatus->luk;

		if (anger_id == 2)
			skillratio += sstatus->str; // SG_STAR_ANGER additionally has STR added in its formula.
		if (anger_level < 4)
			skillratio /= 12 - 3 * anger_level;
		ATK_ADDRATE(wd->damage, wd->damage2, skillratio);
#ifdef RENEWAL
		RE_ALLATK_ADDRATE(wd, skillratio);
#endif
	}
}

/*====================================
 * Calc defense damage reduction
 *------------------------------------
 * Credits:
 *	Original coder Skotlex
 *	Initial refactoring by Baalberith
 *	Refined and optimized by helvetica
 */
static void battle_calc_defense_reduction(struct Damage* wd, struct block_list *src,struct block_list *target, uint16 skill_id, uint16 skill_lv)
{
	struct map_session_data *sd = BL_CAST(BL_PC, src);
	struct map_session_data *tsd = BL_CAST(BL_PC, target);
	struct status_change *sc = status_get_sc(src);
	struct status_change *tsc = status_get_sc(target);
	struct status_data *sstatus = status_get_status_data(src);
	struct status_data *tstatus = status_get_status_data(target);

	//Defense reduction
	short vit_def;
	defType def1 = status_get_def(target); //Don't use tstatus->def1 due to skill timer reductions.
	short def2 = tstatus->def2;

	if (sd) {
		int i = sd->ignore_def_by_race[tstatus->race] + sd->ignore_def_by_race[RC_ALL];
		i += sd->ignore_def_by_class[tstatus->class_] + sd->ignore_def_by_class[CLASS_ALL];
		if (i) {
			i = min(i,100); //cap it to 100 for 0 def min
			def1 -= def1 * i / 100;
			def2 -= def2 * i / 100;
		}

		//Kagerou/Oboro Earth Charm effect +10% eDEF
		if(sd->spiritcharm_type == CHARM_TYPE_LAND && sd->spiritcharm > 0) {
			short si = 10 * sd->spiritcharm;
			def1 = (def1 * (100 + si)) / 100;
		}
	}

	if (sc && sc->data[SC_EXPIATIO]) {
		short i = 5 * sc->data[SC_EXPIATIO]->val1; // 5% per level

		i = min(i,100); //cap it to 100 for 0 def min
		def1 = (def1*(100-i))/100;
		def2 = (def2*(100-i))/100;
	}

	if (tsc) {
		if (tsc->data[SC_FORCEOFVANGUARD]) {
			short i = 2 * tsc->data[SC_FORCEOFVANGUARD]->val1;

			def1 = (def1 * (100 + i)) / 100;
		}

		if( tsc->data[SC_CAMOUFLAGE] ){
			short i = 5 * tsc->data[SC_CAMOUFLAGE]->val3; //5% per second

			i = min(i,100); //cap it to 100 for 0 def min
			def1 = (def1*(100-i))/100;
			def2 = (def2*(100-i))/100;
		}

		if (tsc->data[SC_GT_REVITALIZE])
			def1 += tsc->data[SC_GT_REVITALIZE]->val4;

		if (tsc->data[SC_OVERED_BOOST] && target->type == BL_PC)
			def1 = (def1 * tsc->data[SC_OVERED_BOOST]->val4) / 100;
	}

	if( battle_config.vit_penalty_type && battle_config.vit_penalty_target&target->type ) {
		unsigned char target_count; //256 max targets should be a sane max

		//Official servers limit the count to 22 targets
		target_count = min(unit_counttargeted(target), (100 / battle_config.vit_penalty_num) + (battle_config.vit_penalty_count - 1));
		if(target_count >= battle_config.vit_penalty_count) {
			if(battle_config.vit_penalty_type == 1) {
				if( !tsc || !tsc->data[SC_STEELBODY] )
					def1 = (def1 * (100 - (target_count - (battle_config.vit_penalty_count - 1))*battle_config.vit_penalty_num))/100;
				def2 = (def2 * (100 - (target_count - (battle_config.vit_penalty_count - 1))*battle_config.vit_penalty_num))/100;
			} else { //Assume type 2
				if( !tsc || !tsc->data[SC_STEELBODY] )
					def1 -= (target_count - (battle_config.vit_penalty_count - 1))*battle_config.vit_penalty_num;
				def2 -= (target_count - (battle_config.vit_penalty_count - 1))*battle_config.vit_penalty_num;
			}
		}
		if (skill_id == AM_ACIDTERROR)
#ifdef RENEWAL
			def2 = 0; //Ignore only status defense. [FatalEror]
#else
			def1 = 0; //Ignores only armor defense. [Skotlex]
#endif
		if(def2 < 1)
			def2 = 1;
	}

	//Vitality reduction from rodatazone: http://rodatazone.simgaming.net/mechanics/substats.php#def
	if (tsd) {	//Sd vit-eq
		int skill;
#ifndef RENEWAL
		//[VIT*0.5] + rnd([VIT*0.3], max([VIT*0.3],[VIT^2/150]-1))
		vit_def = def2*(def2-15)/150;
		vit_def = def2/2 + (vit_def>0?rnd()%vit_def:0);
#else
		vit_def = def2;
#endif
		if( src->type == BL_MOB && (battle_check_undead(sstatus->race,sstatus->def_ele) || sstatus->race==RC_DEMON) && //This bonus already doesn't work vs players
			(skill=pc_checkskill(tsd,AL_DP)) > 0 )
			vit_def += skill*(int)(3 +(tsd->status.base_level+1)*0.04);   // submitted by orn
		if( src->type == BL_MOB && (skill=pc_checkskill(tsd,RA_RANGERMAIN))>0 &&
			(sstatus->race == RC_BRUTE || sstatus->race == RC_FISH || sstatus->race == RC_PLANT) )
			vit_def += skill*5;
		if( src->type == BL_MOB && (skill = pc_checkskill(tsd, NC_RESEARCHFE)) > 0 &&
			(sstatus->def_ele == ELE_FIRE || sstatus->def_ele == ELE_EARTH) )
			vit_def += skill * 10;
	} else { //Mob-Pet vit-eq
#ifndef RENEWAL
		//VIT + rnd(0,[VIT/20]^2-1)
		vit_def = (def2/20)*(def2/20);
		if (tsc && tsc->data[SC_SKA])
			vit_def += 100; //Eska increases the random part of the formula by 100
		vit_def = def2 + (vit_def>0?rnd()%vit_def:0);
#else
		//SoftDEF of monsters is floor((BaseLevel+Vit)/2)
		vit_def = def2;
#endif
	}

	if (battle_config.weapon_defense_type) {
		vit_def += def1*battle_config.weapon_defense_type;
		def1 = 0;
	}

#ifdef RENEWAL
	/**
	 * RE DEF Reduction
	 * Damage = Attack * (4000+eDEF)/(4000+eDEF*10) - sDEF
	 * Pierce defence gains 1 atk per def/2
	 */
	if( def1 == -400 ) /* -400 creates a division by 0 and subsequently crashes */
		def1 = -399;
	ATK_ADD2(wd->damage, wd->damage2,
		is_attack_piercing(wd, src, target, skill_id, skill_lv, EQI_HAND_R) ? (def1*battle_calc_attack_skill_ratio(wd, src, target, skill_id, skill_lv))/200 : 0,
		is_attack_piercing(wd, src, target, skill_id, skill_lv, EQI_HAND_L) ? (def1*battle_calc_attack_skill_ratio(wd, src, target, skill_id, skill_lv))/200 : 0
	);
	if( !attack_ignores_def(wd, src, target, skill_id, skill_lv, EQI_HAND_R) && !is_attack_piercing(wd, src, target, skill_id, skill_lv, EQI_HAND_R) )
		wd->damage = wd->damage * (4000+def1) / (4000+10*def1) - vit_def;
	if( is_attack_left_handed(src, skill_id) && !attack_ignores_def(wd, src, target, skill_id, skill_lv, EQI_HAND_L) && !is_attack_piercing(wd, src, target, skill_id, skill_lv, EQI_HAND_L) )
		wd->damage2 = wd->damage2 * (4000+def1) / (4000+10*def1) - vit_def;

#else
		if (def1 > 100) def1 = 100;
		ATK_RATE2(wd->damage, wd->damage2,
			attack_ignores_def(wd, src, target, skill_id, skill_lv, EQI_HAND_R) ?100:(is_attack_piercing(wd, src, target, skill_id, skill_lv, EQI_HAND_R) ? (int64)is_attack_piercing(wd, src, target, skill_id, skill_lv, EQI_HAND_R)*(def1+vit_def) : (100-def1)),
			attack_ignores_def(wd, src, target, skill_id, skill_lv, EQI_HAND_L) ?100:(is_attack_piercing(wd, src, target, skill_id, skill_lv, EQI_HAND_L) ? (int64)is_attack_piercing(wd, src, target, skill_id, skill_lv, EQI_HAND_L)*(def1+vit_def) : (100-def1))
		);
		ATK_ADD2(wd->damage, wd->damage2,
			attack_ignores_def(wd, src, target, skill_id, skill_lv, EQI_HAND_R) || is_attack_piercing(wd, src, target, skill_id, skill_lv, EQI_HAND_R) ?0:-vit_def,
			attack_ignores_def(wd, src, target, skill_id, skill_lv, EQI_HAND_L) || is_attack_piercing(wd, src, target, skill_id, skill_lv, EQI_HAND_L) ?0:-vit_def
		);
#endif
}

/*====================================
 * Modifiers ignoring DEF
 *------------------------------------
 * Credits:
 *	Original coder Skotlex
 *	Initial refactoring by Baalberith
 *	Refined and optimized by helvetica
 */
static void battle_calc_attack_post_defense(struct Damage* wd, struct block_list *src,struct block_list *target,uint16 skill_id,uint16 skill_lv)
{
	struct map_session_data *sd = BL_CAST(BL_PC, src);
	struct status_change *sc = status_get_sc(src);
	struct status_data *sstatus = status_get_status_data(src);

	// Post skill/vit reduction damage increases
	if( sc ) { // SC skill damages
		if(sc->data[SC_AURABLADE]
#ifndef RENEWAL
				&& skill_id != LK_SPIRALPIERCE && skill_id != ML_SPIRALPIERCE
#endif
		) {
#ifdef RENEWAL
			ATK_ADD(wd->damage, wd->damage2, (3 + sc->data[SC_AURABLADE]->val1) * status_get_lv(src)); // !TODO: Confirm formula
#else
			ATK_ADD(wd->damage, wd->damage2, 20 * sc->data[SC_AURABLADE]->val1);
#endif
		}
	}

#ifndef RENEWAL
	battle_calc_attack_masteries(wd, src, target, skill_id, skill_lv);

	//Refine bonus
	if (sd && battle_skill_stacks_masteries_vvs(skill_id) && skill_id != MO_INVESTIGATE && skill_id != MO_EXTREMITYFIST) { // Counts refine bonus multiple times
		if (skill_id == MO_FINGEROFFENSIVE) {
			ATK_ADD2(wd->damage, wd->damage2, wd->div_*sstatus->rhw.atk2, wd->div_*sstatus->lhw.atk2);
		} else {
			ATK_ADD2(wd->damage, wd->damage2, sstatus->rhw.atk2, sstatus->lhw.atk2);
		}
	}
#endif
	//Set to min of 1
	if (is_attack_right_handed(src, skill_id) && wd->damage < 1) wd->damage = 1;
	if (is_attack_left_handed(src, skill_id) && wd->damage2 < 1) wd->damage2 = 1;

	switch (skill_id) {
		case AS_SONICBLOW:
			if(sd && pc_checkskill(sd,AS_SONICACCEL)>0)
				ATK_ADDRATE(wd->damage, wd->damage2, 10);
			break;

		case NC_AXETORNADO:
			if( (sstatus->rhw.ele) == ELE_WIND || (sstatus->lhw.ele) == ELE_WIND )
				ATK_ADDRATE(wd->damage, wd->damage2, 25);
			break;
	}
}

/*=================================================================================
 * "Plant"-type (mobs that only take 1 damage from all sources) damage calculation
 *---------------------------------------------------------------------------------
 * Credits:
 *	Original coder Skotlex
 *	Initial refactoring by Baalberith
 *	Refined and optimized by helvetica
 */
static void battle_calc_attack_plant(struct Damage* wd, struct block_list *src,struct block_list *target, uint16 skill_id, uint16 skill_lv)
{
	struct status_data *tstatus = status_get_status_data(target);
	bool attack_hits = is_attack_hitting(wd, src, target, skill_id, skill_lv, false);
	int right_element = battle_get_weapon_element(wd, src, target, skill_id, skill_lv, EQI_HAND_R, false);
	int left_element = battle_get_weapon_element(wd, src, target, skill_id, skill_lv, EQI_HAND_L, false);
	short class_ = status_get_class(target);

	if (skill_id != SN_SHARPSHOOTING && skill_id != RA_ARROWSTORM)
		status_change_end(src, SC_CAMOUFLAGE, INVALID_TIMER);

	//Plants receive 1 damage when hit
	if( attack_hits || wd->damage > 0 )
		wd->damage = 1; //In some cases, right hand no need to have a weapon to deal a damage
	if( is_attack_left_handed(src, skill_id) && (attack_hits || wd->damage2 > 0) ) {
		struct map_session_data *sd = BL_CAST(BL_PC, src);

		if (sd && sd->status.weapon == W_KATAR)
			wd->damage2 = 0; //No backhand damage against plants
		else
			wd->damage2 = 1; //Deal 1 HP damage as long as there is a weapon in the left hand
	}

	if (attack_hits && target->type == BL_MOB) {
		struct status_change *sc = status_get_sc(target);

		if (sc && !battle_check_sc(src, target, sc, wd, 1, skill_id, skill_lv)) {
			wd->damage = wd->damage2 = 0;
			return;
		}
	}

	if( attack_hits && class_ == MOBID_EMPERIUM ) {
		if(target && !battle_can_hit_gvg_target(src,target,skill_id,(skill_id)?BF_SKILL:0) && map_flag_gvg2(target->m)) {
			wd->damage = wd->damage2 = 0;
			return;
		}
		if (wd->damage > 0) {
			wd->damage = battle_attr_fix(src, target, wd->damage, right_element, tstatus->def_ele, tstatus->ele_lv);
			wd->damage = battle_calc_gvg_damage(src, target, wd->damage, skill_id, wd->flag);
		} else if (wd->damage2 > 0) {
			wd->damage2 = battle_attr_fix(src, target, wd->damage2, left_element, tstatus->def_ele, tstatus->ele_lv);
			wd->damage2 = battle_calc_gvg_damage(src, target, wd->damage2, skill_id, wd->flag);
		}
		return;
	}

	//For plants we don't continue with the weapon attack code, so we have to apply DAMAGE_DIV_FIX here
	battle_apply_div_fix(wd, skill_id);

	//If there is left hand damage, total damage can never exceed 2, even on multiple hits
	if(wd->damage > 1 && wd->damage2 > 0) {
		wd->damage = 1;
		wd->damage2 = 1;
	}
}

/*========================================================================================
 * Perform left/right hand weapon damage calculation based on previously calculated damage
 *----------------------------------------------------------------------------------------
 * Credits:
 *	Original coder Skotlex
 *	Initial refactoring by Baalberith
 *	Refined and optimized by helvetica
 */
static void battle_calc_attack_left_right_hands(struct Damage* wd, struct block_list *src,struct block_list *target,uint16 skill_id,uint16 skill_lv)
{
	struct map_session_data *sd = BL_CAST(BL_PC, src);

	if (sd) {
		int skill;

		if (!is_attack_right_handed(src, skill_id) && is_attack_left_handed(src, skill_id)) {
			wd->damage = wd->damage2;
			wd->damage2 = 0;
		} else if(sd->status.weapon == W_KATAR && !skill_id) { //Katars (offhand damage only applies to normal attacks, tested on Aegis 10.2)
			skill = pc_checkskill(sd,TF_DOUBLE);
			wd->damage2 = (int64)wd->damage * (1 + (skill * 2))/100;
		} else if(is_attack_right_handed(src, skill_id) && is_attack_left_handed(src, skill_id)) {	//Dual-wield
			if (wd->damage) {
				if( (sd->class_&MAPID_BASEMASK) == MAPID_THIEF ) {
					skill = pc_checkskill(sd,AS_RIGHT);
					ATK_RATER(wd->damage, 50 + (skill * 10))
				}
				else if(sd->class_ == MAPID_KAGEROUOBORO) {
					skill = pc_checkskill(sd,KO_RIGHT);
					ATK_RATER(wd->damage, 70 + (skill * 10))
				}
				if(wd->damage < 1)
					wd->damage = 1;
			}
			if (wd->damage2) {
				if( (sd->class_&MAPID_BASEMASK) == MAPID_THIEF) {
					skill = pc_checkskill(sd,AS_LEFT);
					ATK_RATEL(wd->damage2, 30 + (skill * 10))
				}
				else if(sd->class_ == MAPID_KAGEROUOBORO) {
					skill = pc_checkskill(sd,KO_LEFT);
					ATK_RATEL(wd->damage2, 50 + (skill * 10))
				}
				if(wd->damage2 < 1)
					wd->damage2 = 1;
			}
		}
	}

	if(!is_attack_right_handed(src, skill_id) && !is_attack_left_handed(src, skill_id) && wd->damage)
		wd->damage=0;

	if(!is_attack_left_handed(src, skill_id) && wd->damage2)
		wd->damage2=0;
}

/**
* Check if bl is devoted by someone
* @param bl
* @return 'd_bl' if devoted or NULL if not devoted
*/
struct block_list *battle_check_devotion(struct block_list *bl) {
	struct block_list *d_bl = NULL;

	if (battle_config.devotion_rdamage && battle_config.devotion_rdamage > rnd() % 100) {
		struct status_change *sc = status_get_sc(bl);
		if (sc && sc->data[SC_DEVOTION])
			d_bl = map_id2bl(sc->data[SC_DEVOTION]->val1);
	}
	return d_bl;
}

/*==========================================
 * BG/GvG attack modifiers
 *------------------------------------------
 * Credits:
 *	Original coder Skotlex
 *	Initial refactoring by Baalberith
 *	Refined and optimized by helvetica
 */
static void battle_calc_attack_gvg_bg(struct Damage* wd, struct block_list *src,struct block_list *target,uint16 skill_id,uint16 skill_lv)
{
	if( wd->damage + wd->damage2 ) { //There is a total damage value
		if( src != target && //Don't reflect your own damage (Grand Cross)
			(!skill_id || skill_id ||
			(src->type == BL_SKILL && (skill_id == SG_SUN_WARM || skill_id == SG_MOON_WARM || skill_id == SG_STAR_WARM))) ) {
				int64 damage = wd->damage + wd->damage2, rdamage = 0;
				struct map_session_data *tsd = BL_CAST(BL_PC, target);
				struct status_data *sstatus = status_get_status_data(src);
				t_tick tick = gettick(), rdelay = 0;

				rdamage = battle_calc_return_damage(target, src, &damage, wd->flag, skill_id, false);
				if( rdamage > 0 ) { //Item reflect gets calculated before any mapflag reducing is applicated
					struct block_list *d_bl = battle_check_devotion(src);

					rdelay = clif_damage(src, (!d_bl) ? src : d_bl, tick, wd->amotion, sstatus->dmotion, rdamage, 1, DMG_ENDURE, 0, false);
					if( tsd )
						battle_drain(tsd, src, rdamage, rdamage, sstatus->race, sstatus->class_);
					//Use Reflect Shield to signal this kind of skill trigger [Skotlex]
					battle_delay_damage(tick, wd->amotion, target, (!d_bl) ? src : d_bl, 0, CR_REFLECTSHIELD, 0, rdamage, ATK_DEF, rdelay, true, false);
					skill_additional_effect(target, (!d_bl) ? src : d_bl, CR_REFLECTSHIELD, 1, BF_WEAPON|BF_SHORT|BF_NORMAL, ATK_DEF, tick);
				}
		}

		struct map_data *mapdata = map_getmapdata(target->m);

		if(!wd->damage2) {
			wd->damage = battle_calc_damage(src,target,wd,wd->damage,skill_id,skill_lv);
			if( mapdata_flag_gvg2(mapdata) )
				wd->damage=battle_calc_gvg_damage(src,target,wd->damage,skill_id,wd->flag);
			else if( mapdata->flag[MF_BATTLEGROUND] )
				wd->damage=battle_calc_bg_damage(src,target,wd->damage,skill_id,wd->flag);
		}
		else if(!wd->damage) {
			wd->damage2 = battle_calc_damage(src,target,wd,wd->damage2,skill_id,skill_lv);
			if( mapdata_flag_gvg2(mapdata) )
				wd->damage2 = battle_calc_gvg_damage(src,target,wd->damage2,skill_id,wd->flag);
			else if( mapdata->flag[MF_BATTLEGROUND] )
				wd->damage2 = battle_calc_bg_damage(src,target,wd->damage2,skill_id,wd->flag);
		}
		else {
			int64 d1 = wd->damage + wd->damage2,d2 = wd->damage2;
			wd->damage = battle_calc_damage(src,target,wd,d1,skill_id,skill_lv);
			if( mapdata_flag_gvg2(mapdata) )
				wd->damage = battle_calc_gvg_damage(src,target,wd->damage,skill_id,wd->flag);
			else if( mapdata->flag[MF_BATTLEGROUND] )
				wd->damage = battle_calc_bg_damage(src,target,wd->damage,skill_id,wd->flag);
			wd->damage2 = (int64)d2*100/d1 * wd->damage/100;
			if(wd->damage > 1 && wd->damage2 < 1) wd->damage2 = 1;
			wd->damage-=wd->damage2;
		}
	}
}

/*==========================================
 * final ATK modifiers - after BG/GvG calc
 *------------------------------------------
 * Credits:
 *	Original coder Skotlex
 *	Initial refactoring by Baalberith
 *	Refined and optimized by helvetica
 */
static void battle_calc_weapon_final_atk_modifiers(struct Damage* wd, struct block_list *src,struct block_list *target,uint16 skill_id,uint16 skill_lv)
{
	struct map_session_data *sd = BL_CAST(BL_PC, src);
	struct map_session_data *tsd = BL_CAST(BL_PC, target);
	struct status_change *sc = status_get_sc(src);
	struct status_change *tsc = status_get_sc(target);
	struct status_data *sstatus = status_get_status_data(src);
	struct status_data *tstatus = status_get_status_data(target);
	int skill_damage = 0;

	//Reject Sword bugreport:4493 by Daegaladh
	if(wd->damage && tsc && tsc->data[SC_REJECTSWORD] &&
		(src->type!=BL_PC || (
			((TBL_PC *)src)->weapontype1 == W_DAGGER ||
			((TBL_PC *)src)->weapontype1 == W_1HSWORD ||
			((TBL_PC *)src)->status.weapon == W_2HSWORD
		)) &&
		rnd()%100 < tsc->data[SC_REJECTSWORD]->val2
		)
	{
		ATK_RATER(wd->damage, 50)
		status_fix_damage(target,src,wd->damage,clif_damage(target,src,gettick(),0,0,wd->damage,0,DMG_NORMAL,0,false),ST_REJECTSWORD);
		clif_skill_nodamage(target,target,ST_REJECTSWORD,tsc->data[SC_REJECTSWORD]->val1,1);
		if( --(tsc->data[SC_REJECTSWORD]->val3) <= 0 )
			status_change_end(target, SC_REJECTSWORD, INVALID_TIMER);
	}

	if( tsc && tsc->data[SC_CRESCENTELBOW] && wd->flag&BF_SHORT && rnd()%100 < tsc->data[SC_CRESCENTELBOW]->val2 ) {
		//ATK [{(Target HP / 100) x Skill Level} x Caster Base Level / 125] % + [Received damage x {1 + (Skill Level x 0.2)}]
		int64 rdamage = 0;
		int ratio = (int64)(status_get_hp(src) / 100) * tsc->data[SC_CRESCENTELBOW]->val1 * status_get_lv(target) / 125;
		if (ratio > 5000) ratio = 5000; // Maximum of 5000% ATK
		rdamage = battle_calc_base_damage(target,tstatus,&tstatus->rhw,tsc,sstatus->size,0);
		rdamage = (int64)rdamage * ratio / 100 + wd->damage * (10 + tsc->data[SC_CRESCENTELBOW]->val1 * 20 / 10) / 10;
		skill_blown(target, src, skill_get_blewcount(SR_CRESCENTELBOW_AUTOSPELL, tsc->data[SC_CRESCENTELBOW]->val1), unit_getdir(src), BLOWN_NONE);
		clif_skill_damage(target, src, gettick(), status_get_amotion(src), 0, rdamage,
			1, SR_CRESCENTELBOW_AUTOSPELL, tsc->data[SC_CRESCENTELBOW]->val1, DMG_SINGLE); // This is how official does
		clif_damage(src, target, gettick(), status_get_amotion(src)+1000, 0, rdamage/10, 1, DMG_NORMAL, 0, false);
		status_damage(target, src, rdamage, 0, 0, 0, 0);
		status_damage(src, target, rdamage/10, 0, 0, 1, 0);
		status_change_end(target, SC_CRESCENTELBOW, INVALID_TIMER);
	}

	if( sc ) {
		//SC_FUSION hp penalty [Komurka]
		if (sc->data[SC_FUSION]) {
			unsigned int hp = sstatus->max_hp;

			if (sd && tsd) {
				hp = hp / 13;
				if (((int64)sstatus->hp * 100) <= ((int64)sstatus->max_hp * 20))
					hp = sstatus->hp;
			} else
				hp = 2*hp/100; //2% hp loss per hit
			status_zap(src, hp, 0);
		}
		// Only affecting non-skills
		if (!skill_id && wd->dmg_lv > ATK_BLOCK) {
			if (sc->data[SC_ENCHANTBLADE]) {
				//[((Skill Lv x 20) + 100) x (casterBaseLevel / 150)] + casterInt + MATK - MDEF - MDEF2
				int64 enchant_dmg = sc->data[SC_ENCHANTBLADE]->val2;
				if (sstatus->matk_max > sstatus->matk_min)
					enchant_dmg = enchant_dmg + sstatus->matk_min + rnd() % (sstatus->matk_max - sstatus->matk_min);
				else
					enchant_dmg = enchant_dmg + sstatus->matk_min;
				enchant_dmg = enchant_dmg - (tstatus->mdef + tstatus->mdef2);
				if (enchant_dmg > 0)
					ATK_ADD(wd->damage, wd->damage2, enchant_dmg);
			}
		}
		if (skill_id != SN_SHARPSHOOTING && skill_id != RA_ARROWSTORM)
			status_change_end(src, SC_CAMOUFLAGE, INVALID_TIMER);
	}

#ifndef RENEWAL
	if (skill_id == ASC_BREAKER) { //Breaker's int-based damage (a misc attack?)
		struct Damage md = battle_calc_misc_attack(src, target, skill_id, skill_lv, wd->miscflag);

		wd->damage += md.damage;
	}
#endif

	// Skill damage adjustment
	if ((skill_damage = battle_skill_damage(src, target, skill_id)) != 0)
		ATK_ADDRATE(wd->damage, wd->damage2, skill_damage);
}

/*====================================================
 * Basic wd init - not influenced by HIT/MISS/DEF/etc.
 *----------------------------------------------------
 * Credits:
 *	Original coder Skotlex
 *	Initial refactoring by Baalberith
 *	Refined and optimized by helvetica
 */
static struct Damage initialize_weapon_data(struct block_list *src, struct block_list *target, uint16 skill_id, uint16 skill_lv, int wflag)
{
	struct status_data *sstatus = status_get_status_data(src);
	struct status_data *tstatus = status_get_status_data(target);
	struct status_change *sc = status_get_sc(src);
	struct map_session_data *sd = BL_CAST(BL_PC, src);
	struct Damage wd;

	wd.type = DMG_NORMAL; //Normal attack
	wd.div_ = skill_id?skill_get_num(skill_id,skill_lv):1;
	wd.amotion = (skill_id && skill_get_inf(skill_id)&INF_GROUND_SKILL)?0:sstatus->amotion; //Amotion should be 0 for ground skills.
	// counter attack DOES obey ASPD delay on official, uncomment if you want the old (bad) behavior [helvetica]
	/*if(skill_id == KN_AUTOCOUNTER)
		wd.amotion >>= 1; */
	wd.dmotion = tstatus->dmotion;
	wd.blewcount =skill_get_blewcount(skill_id,skill_lv);
	wd.miscflag = wflag;
	wd.flag = BF_WEAPON; //Initial Flag
	wd.flag |= (skill_id||wd.miscflag)?BF_SKILL:BF_NORMAL; // Baphomet card's splash damage is counted as a skill. [Inkfish]
	wd.isspdamage = false;
	wd.damage = wd.damage2 =
#ifdef RENEWAL
	wd.statusAtk = wd.statusAtk2 = wd.equipAtk = wd.equipAtk2 = wd.weaponAtk = wd.weaponAtk2 = wd.masteryAtk = wd.masteryAtk2 =
#endif
	0;

	wd.dmg_lv=ATK_DEF;	//This assumption simplifies the assignation later

	if(sd)
		wd.blewcount += battle_blewcount_bonus(sd, skill_id);

	if (skill_id) {
		wd.flag |= battle_range_type(src, target, skill_id, skill_lv);
		switch(skill_id)
		{
#ifdef RENEWAL
			case RG_BACKSTAP:
				if (sd && sd->status.weapon == W_DAGGER)
					wd.div_ = 2;
				break;
#endif
			case MH_SONIC_CRAW:{
				TBL_HOM *hd = BL_CAST(BL_HOM,src);
				wd.div_ = hd->homunculus.spiritball;
			}
				break;
			case MO_FINGEROFFENSIVE:
				if (sd) {
					if (battle_config.finger_offensive_type)
						wd.div_ = 1;
					else if ((sd->spiritball + sd->spiritball_old) < wd.div_)
						wd.div_ = sd->spiritball + sd->spiritball_old;
				}
				break;

			case KN_PIERCE:
			case ML_PIERCE:
				wd.div_= (wd.div_>0?tstatus->size+1:-(tstatus->size+1));
				break;

			case TF_DOUBLE: //For NPC used skill.
			case GS_CHAINACTION:
				wd.type = DMG_MULTI_HIT;
				break;

			case GS_GROUNDDRIFT:
				wd.amotion = sstatus->amotion;
				//Fall through
			case KN_SPEARSTAB:
			case KN_BOWLINGBASH:
#ifdef RENEWAL
				if (skill_id == KN_BOWLINGBASH && sd && sd->status.weapon == W_2HSWORD)
					wd.div_ = cap_value(wd.miscflag, 2, 4);
#endif
			case MS_BOWLINGBASH:
			case MO_BALKYOUNG:
			case TK_TURNKICK:
				wd.blewcount = 0;
				break;

#ifdef RENEWAL
			case KN_BRANDISHSPEAR:
				wd.flag |= BF_LONG;
				break;
#endif
			case KN_AUTOCOUNTER:
				wd.flag = (wd.flag&~BF_SKILLMASK)|BF_NORMAL;
				break;
			case LK_SPIRALPIERCE:
				if (!sd) wd.flag = (wd.flag&~(BF_RANGEMASK|BF_WEAPONMASK))|BF_LONG|BF_MISC;
				break;
			case RK_WINDCUTTER:
				if (sd && (sd->status.weapon == W_1HSPEAR || sd->status.weapon == W_2HSPEAR))
					wd.flag |= BF_LONG;

			// The number of hits is set to 3 by default for use in Inspiration status.
			// When in Banding, the number of hits is equal to the number of Royal Guards in Banding.
			case LG_HESPERUSLIT:
				if( sc && sc->data[SC_BANDING] && sc->data[SC_BANDING]->val2 > 3 )
					wd.div_ = sc->data[SC_BANDING]->val2;
				break;
		}
	} else {
		wd.flag |= is_skill_using_arrow(src, skill_id)?BF_LONG:BF_SHORT;
	}

	return wd;
}

/**
 * Check if we should reflect the damage and calculate it if so
 * @param attack_type : BL_WEAPON,BL_MAGIC or BL_MISC
 * @param wd : weapon damage
 * @param src : bl who did the attack
 * @param target : target of the attack
 * @param skill_id : id of casted skill, 0 = basic atk
 * @param skill_lv : lvl of skill casted
 */
void battle_do_reflect(int attack_type, struct Damage *wd, struct block_list* src, struct block_list* target, uint16 skill_id, uint16 skill_lv)
{
	// Don't reflect your own damage (Grand Cross)
	if ((wd->damage + wd->damage2) && src && target && src != target && (src->type != BL_SKILL ||
		(src->type == BL_SKILL && (skill_id == SG_SUN_WARM || skill_id == SG_MOON_WARM || skill_id == SG_STAR_WARM ))))
	{
		int64 damage = wd->damage + wd->damage2, rdamage = 0;
		struct map_session_data *tsd = BL_CAST(BL_PC, target);
		struct status_change *tsc = status_get_sc(target);
		struct status_data *sstatus = status_get_status_data(src);
		struct unit_data *ud = unit_bl2ud(target);
		t_tick tick = gettick(), rdelay = 0;

		if (!tsc)
			return;

		// Calculate skill reflect damage separately
		if ((ud && !ud->immune_attack) || !status_bl_has_mode(target, MD_SKILL_IMMUNE))
			rdamage = battle_calc_return_damage(target, src, &damage, wd->flag, skill_id,true);
		if( rdamage > 0 ) {
			struct block_list *d_bl = battle_check_devotion(src);
			status_change *sc = status_get_sc(src);

			if (sc && sc->data[SC_VITALITYACTIVATION])
				rdamage /= 2;
			if (tsc->data[SC_MAXPAIN]) {
				tsc->data[SC_MAXPAIN]->val2 = (int)rdamage;
				skill_castend_damage_id(target, src, NPC_MAXPAIN_ATK, tsc->data[SC_MAXPAIN]->val1, tick, wd->flag);
				tsc->data[SC_MAXPAIN]->val2 = 0;
			}
			else if( attack_type == BF_WEAPON && tsc->data[SC_REFLECTDAMAGE] ) // Don't reflect your own damage (Grand Cross)
				map_foreachinshootrange(battle_damage_area,target,skill_get_splash(LG_REFLECTDAMAGE,1),BL_CHAR,tick,target,wd->amotion,sstatus->dmotion,rdamage,wd->flag);
			else if( attack_type == BF_WEAPON || attack_type == BF_MISC) {
				rdelay = clif_damage(src, (!d_bl) ? src : d_bl, tick, wd->amotion, sstatus->dmotion, rdamage, 1, DMG_ENDURE, 0, false);
				if( tsd )
					battle_drain(tsd, src, rdamage, rdamage, sstatus->race, sstatus->class_);
				// It appears that official servers give skill reflect damage a longer delay
				battle_delay_damage(tick, wd->amotion, target, (!d_bl) ? src : d_bl, 0, CR_REFLECTSHIELD, 0, rdamage, ATK_DEF, rdelay ,true, false);
				skill_additional_effect(target, (!d_bl) ? src : d_bl, CR_REFLECTSHIELD, 1, BF_WEAPON|BF_SHORT|BF_NORMAL, ATK_DEF, tick);
			}
		}
	}
}

/*============================================
 * Calculate "weapon"-type attacks and skills
 *--------------------------------------------
 * Credits:
 *	Original coder Skotlex
 *	Initial refactoring by Baalberith
 *	Refined and optimized by helvetica
 */
static struct Damage battle_calc_weapon_attack(struct block_list *src, struct block_list *target, uint16 skill_id, uint16 skill_lv, int wflag)
{
	struct map_session_data *sd, *tsd;
	struct Damage wd;
	struct status_change *sc = status_get_sc(src);
	struct status_change *tsc = status_get_sc(target);
	struct status_data *tstatus = status_get_status_data(target);
	int right_element, left_element;
	bool infdef = false;

	memset(&wd,0,sizeof(wd));

	if (src == NULL || target == NULL) {
		nullpo_info(NLP_MARK);
		return wd;
	}

	wd = initialize_weapon_data(src, target, skill_id, skill_lv, wflag);

	right_element = battle_get_weapon_element(&wd, src, target, skill_id, skill_lv, EQI_HAND_R, false);
	left_element = battle_get_weapon_element(&wd, src, target, skill_id, skill_lv, EQI_HAND_L, false);

	if (sc && !sc->count)
		sc = NULL; //Skip checking as there are no status changes active.
	if (tsc && !tsc->count)
		tsc = NULL; //Skip checking as there are no status changes active.

	sd = BL_CAST(BL_PC, src);
	tsd = BL_CAST(BL_PC, target);

	//Check for Lucky Dodge
	if ((!skill_id || skill_id == PA_SACRIFICE) && tstatus->flee2 && rnd()%1000 < tstatus->flee2) {
		wd.type = DMG_LUCY_DODGE;
		wd.dmg_lv = ATK_LUCKY;
		if(wd.div_ < 0)
			wd.div_ *= -1;
		return wd;
	}

	// on official check for multi hit first so we can override crit on double attack [helvetica]
	battle_calc_multi_attack(&wd, src, target, skill_id, skill_lv);

	// crit check is next since crits always hit on official [helvetica]
	if (is_attack_critical(&wd, src, target, skill_id, skill_lv, true)) {
#if PACKETVER >= 20161207
		if (wd.type&DMG_MULTI_HIT)
			wd.type = DMG_MULTI_HIT_CRITICAL;
		else
			wd.type = DMG_CRITICAL;
#else
		wd.type = DMG_CRITICAL;
#endif
	}

	// check if we're landing a hit
	if(!is_attack_hitting(&wd, src, target, skill_id, skill_lv, true))
		wd.dmg_lv = ATK_FLEE;
	else if(!(infdef = is_infinite_defense(target, wd.flag))) { //no need for math against plants
		int64 ratio = 0;
		int i = 0;

		battle_calc_skill_base_damage(&wd, src, target, skill_id, skill_lv); // base skill damage
		ratio = battle_calc_attack_skill_ratio(&wd, src, target, skill_id, skill_lv); // skill level ratios

		ATK_RATE(wd.damage, wd.damage2, ratio);
		RE_ALLATK_RATE(&wd, ratio);

		ratio = battle_calc_skill_constant_addition(&wd, src, target, skill_id, skill_lv); // other skill bonuses

		ATK_ADD(wd.damage, wd.damage2, ratio);
		RE_ALLATK_ADD(&wd, ratio);

#ifdef RENEWAL
		if(skill_id == HW_MAGICCRASHER) { // Add weapon attack for MATK onto Magic Crasher
			struct status_data *sstatus = status_get_status_data(src);

			if (sstatus->matk_max > sstatus->matk_min) {
				ATK_ADD(wd.weaponAtk, wd.weaponAtk2, sstatus->matk_min+rnd()%(sstatus->matk_max-sstatus->matk_min));
			} else
				ATK_ADD(wd.weaponAtk, wd.weaponAtk2, sstatus->matk_min);
		}
#endif
		// add any miscellaneous player ATK bonuses
		if( sd && skill_id && (i = pc_skillatk_bonus(sd, skill_id))) {
			ATK_ADDRATE(wd.damage, wd.damage2, i);
			RE_ALLATK_ADDRATE(&wd, i);
		}
		if (tsd && (i = pc_sub_skillatk_bonus(tsd, skill_id))) {
			ATK_ADDRATE(wd.damage, wd.damage2, -i);
			RE_ALLATK_ADDRATE(&wd, -i);
		}

#ifdef RENEWAL
		// In Renewal we only cardfix to the weapon and equip ATK
		//Card Fix for attacker (sd), 2 is added to the "left" flag meaning "attacker cards only"
		wd.weaponAtk += battle_calc_cardfix(BF_WEAPON, src, target, battle_skill_get_damage_properties(skill_id, wd.miscflag), right_element, left_element, wd.weaponAtk, 2, wd.flag);
		wd.equipAtk += battle_calc_cardfix(BF_WEAPON, src, target, battle_skill_get_damage_properties(skill_id, wd.miscflag), right_element, left_element, wd.equipAtk, 2, wd.flag);
		if (is_attack_left_handed(src, skill_id)) {
			wd.weaponAtk2 += battle_calc_cardfix(BF_WEAPON, src, target, battle_skill_get_damage_properties(skill_id, wd.miscflag), right_element, left_element, wd.weaponAtk2, 3, wd.flag);
			wd.equipAtk2 += battle_calc_cardfix(BF_WEAPON, src, target, battle_skill_get_damage_properties(skill_id, wd.miscflag), right_element, left_element, wd.equipAtk2, 3, wd.flag);
		}

		// final attack bonuses that aren't affected by cards
		battle_attack_sc_bonus(&wd, src, target, skill_id, skill_lv);

		if (sd) { //monsters, homuns and pets have their damage computed directly
			wd.damage = wd.statusAtk + wd.weaponAtk + wd.equipAtk + wd.masteryAtk;
			wd.damage2 = wd.statusAtk2 + wd.weaponAtk2 + wd.equipAtk2 + wd.masteryAtk2;
			if (wd.flag & BF_SHORT)
				ATK_ADDRATE(wd.damage, wd.damage2, sd->bonus.short_attack_atk_rate);
			if(wd.flag&BF_LONG && (skill_id != RA_WUGBITE && skill_id != RA_WUGSTRIKE)) //Long damage rate addition doesn't use weapon + equip attack
				ATK_ADDRATE(wd.damage, wd.damage2, sd->bonus.long_attack_atk_rate);
		}
#else
		// final attack bonuses that aren't affected by cards
		battle_attack_sc_bonus(&wd, src, target, skill_id, skill_lv);
#endif

		if (wd.damage + wd.damage2) { //Check if attack ignores DEF
			if(!attack_ignores_def(&wd, src, target, skill_id, skill_lv, EQI_HAND_L) || !attack_ignores_def(&wd, src, target, skill_id, skill_lv, EQI_HAND_R))
				battle_calc_defense_reduction(&wd, src, target, skill_id, skill_lv);

			battle_calc_attack_post_defense(&wd, src, target, skill_id, skill_lv);
		}
	}

#ifdef RENEWAL
	if(!sd) // monsters only have a single ATK for element, in pre-renewal we also apply element to entire ATK on players [helvetica]
#endif
		battle_calc_element_damage(&wd, src, target, skill_id, skill_lv);

	if(skill_id == CR_GRANDCROSS || skill_id == NPC_GRANDDARKNESS)
		return wd; //Enough, rest is not needed.

#ifdef RENEWAL
	if (is_attack_critical(&wd, src, target, skill_id, skill_lv, false)) {
		if (sd) { //Check for player so we don't crash out, monsters don't have bonus crit rates [helvetica]
			wd.damage = (int)floor((float)((wd.damage * 140) / 100 * (100 + sd->bonus.crit_atk_rate)) / 100);
			if (is_attack_left_handed(src, skill_id))
				wd.damage2 = (int)floor((float)((wd.damage2 * 140) / 100 * (100 + sd->bonus.crit_atk_rate)) / 100);
		} else
			wd.damage = (int)floor((float)(wd.damage * 140) / 100);
	}
#endif

	switch (skill_id) {
#ifndef RENEWAL
		case NJ_KUNAI:
			ATK_ADD(wd.damage, wd.damage2, 90);
			break;
#endif
		case TK_DOWNKICK:
		case TK_STORMKICK:
		case TK_TURNKICK:
		case TK_COUNTER:
			if(sd && sd->weapontype1 == W_FIST && sd->weapontype2 == W_FIST)
				ATK_ADD(wd.damage, wd.damage2, 10 * pc_checkskill(sd, TK_RUN));
			break;
		case SR_TIGERCANNON:
			// (Tiger Cannon skill level x 240) + (Target Base Level x 40)
			if (wd.miscflag&8) {
				ATK_ADD(wd.damage, wd.damage2, skill_lv * 500 + status_get_lv(target) * 40);
			} else
				ATK_ADD(wd.damage, wd.damage2, skill_lv * 240 + status_get_lv(target) * 40);
			break;
		case SR_GATEOFHELL: {
			struct status_data *sstatus = status_get_status_data(src);

			ATK_ADD(wd.damage, wd.damage2, sstatus->max_hp - status_get_hp(src));
			if(sc && sc->data[SC_COMBO] && sc->data[SC_COMBO]->val1 == SR_FALLENEMPIRE) {
				ATK_ADD(wd.damage, wd.damage2, (sstatus->max_sp * (1 + skill_lv * 2 / 10)) + 40 * status_get_lv(src));
			} else
				ATK_ADD(wd.damage, wd.damage2, (sstatus->sp * (1 + skill_lv * 2 / 10)) + 10 * status_get_lv(src));
		}
			break;
		case MH_TINDER_BREAKER:
			ATK_ADD(wd.damage, wd.damage2, 2500 * skill_lv + status_get_lv(src)); // !TODO: Confirm base level bonus
			break;
		case MH_CBC:
			ATK_ADD(wd.damage, wd.damage2, 4000 * skill_lv + status_get_lv(src)); // !TODO: Confirm base level bonus
			break;
		case MH_EQC:
			ATK_ADD(wd.damage, wd.damage2, 6000 * skill_lv + status_get_lv(src)); // !TODO: Confirm base level bonus
			break;
	}

	if(sd) {
#ifndef RENEWAL
		uint16 skill;

		if ((skill = pc_checkskill(sd, BS_WEAPONRESEARCH)) > 0)
			ATK_ADD(wd.damage, wd.damage2, skill * 2);
		if (skill_id == TF_POISON)
			ATK_ADD(wd.damage, wd.damage2, 15 * skill_lv);
		if (skill_id == GS_GROUNDDRIFT)
			ATK_ADD(wd.damage, wd.damage2, 50 * skill_lv);
		if (skill_id != CR_SHIELDBOOMERANG) //Only Shield boomerang doesn't takes the Star Crumbs bonus.
			ATK_ADD2(wd.damage, wd.damage2, ((wd.div_ < 1) ? 1 : wd.div_) * sd->right_weapon.star, ((wd.div_ < 1) ? 1 : wd.div_) * sd->left_weapon.star);
		if (skill_id != MC_CARTREVOLUTION && pc_checkskill(sd, BS_HILTBINDING) > 0)
			ATK_ADD(wd.damage, wd.damage2, 4);
		if (skill_id == MO_FINGEROFFENSIVE) { //The finger offensive spheres on moment of attack do count. [Skotlex]
			ATK_ADD(wd.damage, wd.damage2, ((wd.div_ < 1) ? 1 : wd.div_) * sd->spiritball_old * 3);
		} else
			ATK_ADD(wd.damage, wd.damage2, ((wd.div_ < 1) ? 1 : wd.div_) * sd->spiritball * 3);
#endif
		if( skill_id == CR_SHIELDBOOMERANG || skill_id == PA_SHIELDCHAIN ) { //Refine bonus applies after cards and elements.
			short index = sd->equip_index[EQI_HAND_L];

			if( index >= 0 && sd->inventory_data[index] && sd->inventory_data[index]->type == IT_ARMOR )
				ATK_ADD(wd.damage, wd.damage2, 10*sd->inventory.u.items_inventory[index].refine);
		}
#ifndef RENEWAL
		//Card Fix for attacker (sd), 2 is added to the "left" flag meaning "attacker cards only"
		switch(skill_id) {
			case RK_DRAGONBREATH:
			case RK_DRAGONBREATH_WATER:
				if(wd.flag&BF_LONG) { //Add check here, because we want to apply the same behavior in pre-renewal [exneval]
					wd.damage = wd.damage * (100 + sd->bonus.long_attack_atk_rate) / 100;
					if(is_attack_left_handed(src, skill_id))
						wd.damage2 = wd.damage2 * (100 + sd->bonus.long_attack_atk_rate) / 100;
				}
				break;
			default:
				wd.damage += battle_calc_cardfix(BF_WEAPON, src, target, battle_skill_get_damage_properties(skill_id, wd.miscflag), right_element, left_element, wd.damage, 2, wd.flag);
				if( is_attack_left_handed(src, skill_id ))
					wd.damage2 += battle_calc_cardfix(BF_WEAPON, src, target, battle_skill_get_damage_properties(skill_id, wd.miscflag), right_element, left_element, wd.damage2, 3, wd.flag);
				break;
		}
#endif
	}

	if(tsd) { // Card Fix for target (tsd), 2 is not added to the "left" flag meaning "target cards only"
#ifdef RENEWAL
		switch(skill_id) {
			case NJ_ISSEN:
				break; //These skills will do a card fix later
			default:
#endif
				wd.damage += battle_calc_cardfix(BF_WEAPON, src, target, battle_skill_get_damage_properties(skill_id, wd.miscflag), right_element, left_element, wd.damage, 0, wd.flag);
				if(is_attack_left_handed(src, skill_id))
					wd.damage2 += battle_calc_cardfix(BF_WEAPON, src, target, battle_skill_get_damage_properties(skill_id, wd.miscflag), right_element, left_element, wd.damage2, 1, wd.flag);
#ifdef RENEWAL
				break;
		}
#endif
	}

#ifdef RENEWAL
	// forced to neutral skills [helvetica]
	// skills forced to neutral gain benefits from weapon element
	// but final damage is considered "neutral" and resistances are applied again
	switch (skill_id) {
		case MC_CARTREVOLUTION:
		case MO_INVESTIGATE:
		case SR_GATEOFHELL:
		case KO_BAKURETSU:
		//case NC_MAGMA_ERUPTION:
			// Forced to neutral element
			wd.damage = battle_attr_fix(src, target, wd.damage, ELE_NEUTRAL, tstatus->def_ele, tstatus->ele_lv);
			break;
		case CR_SHIELDBOOMERANG:
		case LK_SPIRALPIERCE:
		case ML_SPIRALPIERCE:
		case PA_SHIELDCHAIN:
		case PA_SACRIFICE:
		case RK_DRAGONBREATH:
		case RK_DRAGONBREATH_WATER:
		case NC_SELFDESTRUCTION:
		case KO_HAPPOKUNAI: {
				int64 tmp = wd.damage;

				if (sd) {
					if (skill_id == PA_SHIELDCHAIN) {
						wd.damage = battle_attr_fix(src, target, wd.damage, ELE_NEUTRAL, tstatus->def_ele, tstatus->ele_lv);
						if (wd.damage > 0) {
							wd.damage = battle_attr_fix(src, target, tmp, right_element, tstatus->def_ele, tstatus->ele_lv);
							if (!wd.damage)
								wd.damage = battle_attr_fix(src, target, tmp, ELE_NEUTRAL, tstatus->def_ele, tstatus->ele_lv);
						}
					} else if (skill_id == KO_HAPPOKUNAI) {
						wd.damage = battle_attr_fix(src, target, wd.damage, (sd->bonus.arrow_ele) ? sd->bonus.arrow_ele : ELE_NEUTRAL, tstatus->def_ele, tstatus->ele_lv);
						if (wd.damage > 0) {
							wd.damage = battle_attr_fix(src, target, tmp, right_element, tstatus->def_ele, tstatus->ele_lv);
							if (!wd.damage)
								wd.damage = battle_attr_fix(src, target, tmp, (sd->bonus.arrow_ele) ? sd->bonus.arrow_ele : ELE_NEUTRAL, tstatus->def_ele, tstatus->ele_lv);
						}
					} else
						wd.damage = battle_attr_fix(src, target, wd.damage, right_element, tstatus->def_ele, tstatus->ele_lv);
				}
			}
			break;
		case GN_CARTCANNON: // Cart Cannon gets forced to element of cannon ball (neutral or holy/shadow/ghost)
			wd.damage = battle_attr_fix(src, target, wd.damage, (sd && sd->bonus.arrow_ele) ? sd->bonus.arrow_ele : ELE_NEUTRAL, tstatus->def_ele, tstatus->ele_lv);
			break;
	}

	// perform multihit calculations
	DAMAGE_DIV_FIX_RENEWAL(wd, wd.div_);
#endif
	// only do 1 dmg to plant, no need to calculate rest
	if(infdef){
		battle_calc_attack_plant(&wd, src, target, skill_id, skill_lv);
		return wd;
	}

	//Apply DAMAGE_DIV_FIX and check for min damage
	battle_apply_div_fix(&wd, skill_id);

	battle_calc_attack_left_right_hands(&wd, src, target, skill_id, skill_lv);

#ifdef RENEWAL
	switch (skill_id) {
		case NJ_ISSEN:
			return wd; //These skills will do a GVG fix later
		default:
#endif
			battle_calc_attack_gvg_bg(&wd, src, target, skill_id, skill_lv);
#ifdef RENEWAL
			break;
	}
#endif

	battle_calc_weapon_final_atk_modifiers(&wd, src, target, skill_id, skill_lv);

	battle_absorb_damage(target, &wd);

	battle_do_reflect(BF_WEAPON,&wd, src, target, skill_id, skill_lv); //WIP [lighta]

	return wd;
}

/*==========================================
 * Calculate "magic"-type attacks and skills
 *------------------------------------------
 * Credits:
 *	Original coder DracoRPG
 *	Refined and optimized by helvetica
 */
struct Damage battle_calc_magic_attack(struct block_list *src,struct block_list *target,uint16 skill_id,uint16 skill_lv,int mflag)
{
	int i, skill_damage = 0;
	short s_ele = 0;

	TBL_PC *sd;
	TBL_PC *tsd;
	struct status_change *sc, *tsc;
	struct Damage ad;
	struct status_data *sstatus = status_get_status_data(src);
	struct status_data *tstatus = status_get_status_data(target);
	struct {
		unsigned imdef : 1;
		unsigned infdef : 1;
	} flag;

	memset(&ad,0,sizeof(ad));
	memset(&flag,0,sizeof(flag));

	if (src == NULL || target == NULL) {
		nullpo_info(NLP_MARK);
		return ad;
	}
	//Initial Values
	ad.damage = 1;
	ad.div_ = skill_get_num(skill_id,skill_lv);
	ad.amotion = (skill_get_inf(skill_id)&INF_GROUND_SKILL ? 0 : sstatus->amotion); //Amotion should be 0 for ground skills.
	ad.dmotion = tstatus->dmotion;
	ad.blewcount = skill_get_blewcount(skill_id, skill_lv);
	ad.flag = BF_MAGIC|BF_SKILL;
	ad.dmg_lv = ATK_DEF;

	std::shared_ptr<s_skill_db> skill = skill_db.find(skill_id);
	std::bitset<NK_MAX> nk;

	if (skill)
		nk = skill->nk;

	flag.imdef = nk[NK_IGNOREDEFENSE] ? 1 : 0;

	sd = BL_CAST(BL_PC, src);
	tsd = BL_CAST(BL_PC, target);
	sc = status_get_sc(src);
	tsc = status_get_sc(target);

	//Initialize variables that will be used afterwards
	s_ele = skill_get_ele(skill_id, skill_lv);

	if (s_ele == ELE_WEAPON) { // pl=-1 : the skill takes the weapon's element
		s_ele = sstatus->rhw.ele;
		if(sd && sd->spiritcharm_type != CHARM_TYPE_NONE && sd->spiritcharm >= MAX_SPIRITCHARM)
			s_ele = sd->spiritcharm_type; // Summoning 10 spiritcharm will endow your weapon
	} else if (s_ele == ELE_ENDOWED) //Use status element
		s_ele = status_get_attack_sc_element(src,status_get_sc(src));
	else if (s_ele == ELE_RANDOM) //Use random element
		s_ele = rnd()%ELE_ALL;

	switch(skill_id) {
		case LG_SHIELDSPELL:
			if (skill_lv == 2)
				s_ele = ELE_HOLY;
			break;
		case WL_HELLINFERNO:
			if (mflag&ELE_DARK)
				s_ele = ELE_DARK;
			break;
		case WM_REVERBERATION:
			if (sd)
				s_ele = sd->bonus.arrow_ele;
			break;
		case SO_PSYCHIC_WAVE:
			if( sc && sc->count ) {
				if( sc->data[SC_HEATER_OPTION] )
					s_ele = sc->data[SC_HEATER_OPTION]->val3;
				else if( sc->data[SC_COOLER_OPTION] )
					s_ele = sc->data[SC_COOLER_OPTION]->val3;
				else if( sc->data[SC_BLAST_OPTION] )
					s_ele = sc->data[SC_BLAST_OPTION]->val3;
				else if( sc->data[SC_CURSED_SOIL_OPTION] )
					s_ele = sc->data[SC_CURSED_SOIL_OPTION]->val3;
			}
			break;
		case KO_KAIHOU:
			if(sd && sd->spiritcharm_type != CHARM_TYPE_NONE && sd->spiritcharm > 0)
				s_ele = sd->spiritcharm_type;
			break;
	}

	//Set miscellaneous data that needs be filled
	if(sd) {
		sd->state.arrow_atk = 0;
		ad.blewcount += battle_blewcount_bonus(sd, skill_id);
	}

	//Skill Range Criteria
	ad.flag |= battle_range_type(src, target, skill_id, skill_lv);

	//Infinite defense (plant mode)
	flag.infdef = is_infinite_defense(target, ad.flag)?1:0;

	switch(skill_id) {
		case MG_FIREWALL:
			if ( tstatus->def_ele == ELE_FIRE || battle_check_undead(tstatus->race, tstatus->def_ele) )
				ad.blewcount = 0; //No knockback
			//Fall through
		case NJ_KAENSIN:
		case PR_SANCTUARY:
			ad.dmotion = 1; //No flinch animation.
			break;
	}

	if (!flag.infdef) { //No need to do the math for plants
		unsigned int skillratio = 100; //Skill dmg modifiers.
#ifdef RENEWAL
		ad.damage = 0; //reinitialize..
#endif
//MATK_RATE scales the damage. 100 = no change. 50 is halved, 200 is doubled, etc
#define MATK_RATE(a) { ad.damage = ad.damage * (a) / 100; }
//Adds dmg%. 100 = +100% (double) damage. 10 = +10% damage
#define MATK_ADDRATE(a) { ad.damage += ad.damage * (a) / 100; }
//Adds an absolute value to damage. 100 = +100 damage
#define MATK_ADD(a) { ad.damage += a; }

		//Calc base damage according to skill
		switch (skill_id) {
			case AL_HEAL:
			case PR_BENEDICTIO:
			case PR_SANCTUARY:
			case AB_HIGHNESSHEAL:
				ad.damage = skill_calc_heal(src, target, skill_id, skill_lv, false);
				break;
			case PR_ASPERSIO:
				ad.damage = 40;
				break;
			case ALL_RESURRECTION:
			case PR_TURNUNDEAD:
				//Undead check is on skill_castend_damageid code.
#ifdef RENEWAL
				i = 10 * skill_lv + sstatus->luk + sstatus->int_ + status_get_lv(src)
				  	+ 300 - 300 * tstatus->hp / tstatus->max_hp;
#else
				i = 20 * skill_lv + sstatus->luk + sstatus->int_ + status_get_lv(src)
				  	+ 200 - 200 * tstatus->hp / tstatus->max_hp;
#endif
				if(i > 700)
					i = 700;
				if(rnd()%1000 < i && !status_has_mode(tstatus,MD_STATUS_IMMUNE))
					ad.damage = tstatus->hp;
				else {
#ifdef RENEWAL
					if (sstatus->matk_max > sstatus->matk_min) {
						MATK_ADD(sstatus->matk_min+rnd()%(sstatus->matk_max-sstatus->matk_min));
					} else {
						MATK_ADD(sstatus->matk_min);
					}
					MATK_RATE(skill_lv);
#else
					ad.damage = status_get_lv(src) + sstatus->int_ + skill_lv * 10;
#endif
				}
				break;
			case NPC_DARKBREATH:
				ad.damage = tstatus->hp * (skill_lv <= 5 ? 100 / (2 * 6 - skill_lv) : 50) / 100;
				break;
			case PF_SOULBURN:
				ad.damage = tstatus->sp * 2;
				break;
			case AB_RENOVATIO:
				ad.damage = status_get_lv(src) * 10 + sstatus->int_;
				break;
			case NPC_ICEMINE:
			case NPC_FLAMECROSS:
				ad.damage = sstatus->rhw.atk * 20 * skill_lv;
				break;
			default: {
				if (sstatus->matk_max > sstatus->matk_min) {
					MATK_ADD(sstatus->matk_min+rnd()%(sstatus->matk_max-sstatus->matk_min));
				} else {
					MATK_ADD(sstatus->matk_min);
				}

				if (sd) { // Soul energy spheres adds MATK.
					MATK_ADD(3*sd->soulball);
				}

				if (nk[NK_SPLASHSPLIT]) { // Divide MATK in case of multiple targets skill
					if (mflag>0)
						ad.damage /= mflag;
					else
						ShowError("0 enemies targeted by %d:%s, divide per 0 avoided!\n", skill_id, skill_get_name(skill_id));
				}

				switch(skill_id) {
					case MG_NAPALMBEAT:
						skillratio += -30 + 10 * skill_lv;
						break;
					case MG_FIREBALL:
#ifdef RENEWAL
						skillratio += 40 + 20 * skill_lv;
						if(ad.miscflag == 2) //Enemies at the edge of the area will take 75% of the damage
							skillratio = skillratio * 3 / 4;
#else
						skillratio += -30 + 10 * skill_lv;
#endif
						break;
					case MG_SOULSTRIKE:
						if (battle_check_undead(tstatus->race,tstatus->def_ele))
							skillratio += 5 * skill_lv;
						break;
					case MG_FIREWALL:
						skillratio -= 50;
						break;
					case MG_FIREBOLT:
					case MG_COLDBOLT:
					case MG_LIGHTNINGBOLT:
						if (sc && sc->data[SC_SPELLFIST] && mflag&BF_SHORT)  {
							skillratio += (sc->data[SC_SPELLFIST]->val4 * 100) + (sc->data[SC_SPELLFIST]->val1 * 50) - 100;// val4 = used bolt level, val2 = used spellfist level. [Rytech]
							ad.div_ = 1; // ad mods, to make it work similar to regular hits [Xazax]
							ad.flag = BF_WEAPON|BF_SHORT;
							ad.type = DMG_NORMAL;
						}
						break;
					case MG_THUNDERSTORM:
						// in Renewal Thunder Storm boost is 100% (in pre-re, 80%)
#ifndef RENEWAL
						skillratio -= 20;
#endif
						break;
					case MG_FROSTDIVER:
						skillratio += 10 * skill_lv;
						break;
					case AL_HOLYLIGHT:
						skillratio += 25;
						if (sd && sd->sc.data[SC_SPIRIT] && sd->sc.data[SC_SPIRIT]->val2 == SL_PRIEST)
							skillratio *= 5; //Does 5x damage include bonuses from other skills?
						break;
					case AL_RUWACH:
						skillratio += 45;
						break;
					case WZ_FROSTNOVA:
						skillratio += -100 + (100 + skill_lv * 10) * 2 / 3;
						break;
					case WZ_FIREPILLAR:
						if (sd && ad.div_ > 0)
							ad.div_ *= -1; //For players, damage is divided by number of hits
						skillratio += -60 + 20 * skill_lv; //20% MATK each hit
						break;
					case WZ_SIGHTRASHER:
						skillratio += 20 * skill_lv;
						break;
					case WZ_WATERBALL:
						skillratio += 30 * skill_lv;
						break;
					case WZ_STORMGUST:
#ifdef RENEWAL
						skillratio -= 30; // Offset only once
						skillratio += 50 * skill_lv;
#else
						skillratio += 40 * skill_lv;
#endif
						break;
#ifdef RENEWAL
					case WZ_EARTHSPIKE:
						skillratio += 100;
						break;
#endif
					case HW_NAPALMVULCAN:
#ifdef RENEWAL
						skillratio += -100 + 70 * skill_lv;
						RE_LVL_DMOD(100);
#else
						skillratio += 25;
#endif
						break;
					case SL_STIN: //Target size must be small (0) for full damage
						skillratio += (tstatus->size != SZ_SMALL ? -99 : 10 * skill_lv);
						break;
					case SL_STUN: //Full damage is dealt on small/medium targets
						skillratio += (tstatus->size != SZ_BIG ? 5 * skill_lv : -99);
						break;
					case SL_SMA: //Base damage is 40% + lv%
						skillratio += -60 + status_get_lv(src);
						break;
					case NJ_KOUENKA:
						skillratio -= 10;
						if(sd && sd->spiritcharm_type == CHARM_TYPE_FIRE && sd->spiritcharm > 0)
							skillratio += 10 * sd->spiritcharm;
						break;
					case NJ_KAENSIN:
						skillratio -= 50;
						if(sd && sd->spiritcharm_type == CHARM_TYPE_FIRE && sd->spiritcharm > 0)
							skillratio += 20 * sd->spiritcharm;
						break;
					case NJ_BAKUENRYU:
						skillratio += 50 + 150 * skill_lv;
						if(sd && sd->spiritcharm_type == CHARM_TYPE_FIRE && sd->spiritcharm > 0)
							skillratio += 100 * sd->spiritcharm;
						break;
					case NJ_HYOUSENSOU:
#ifdef RENEWAL
						skillratio -= 30;
						if (sc && sc->data[SC_SUITON])
							skillratio += 2 * skill_lv;
#endif
						if(sd && sd->spiritcharm_type == CHARM_TYPE_WATER && sd->spiritcharm > 0)
							skillratio += 20 * sd->spiritcharm;
						break;
					case NJ_HYOUSYOURAKU:
						skillratio += 50 * skill_lv;
						if(sd && sd->spiritcharm_type == CHARM_TYPE_WATER && sd->spiritcharm > 0)
							skillratio += 100 * sd->spiritcharm;
						break;
					case NJ_RAIGEKISAI:
#ifdef RENEWAL
						skillratio += 100 * skill_lv;
#else
						skillratio += 60 + 40 * skill_lv;
#endif
						if(sd && sd->spiritcharm_type == CHARM_TYPE_WIND && sd->spiritcharm > 0)
							skillratio += 20 * sd->spiritcharm;
						break;
					case NJ_KAMAITACHI:
						skillratio += 100 * skill_lv;
						if(sd && sd->spiritcharm_type == CHARM_TYPE_WIND && sd->spiritcharm > 0)
							skillratio += 100 * sd->spiritcharm;
						break;
					case NJ_HUUJIN:
#ifdef RENEWAL
						skillratio += 50;
#endif
						if(sd && sd->spiritcharm_type == CHARM_TYPE_WIND && sd->spiritcharm > 0)
							skillratio += 20 * sd->spiritcharm;
						break;
					case NPC_ENERGYDRAIN:
						skillratio += 100 * skill_lv;
						break;
					case NPC_EARTHQUAKE:
						skillratio += 100 + 100 * skill_lv + 100 * (skill_lv / 2) + ((skill_lv > 4) ? 100 : 0);
						break;
#ifdef RENEWAL
					case WZ_HEAVENDRIVE:
						skillratio += 25;
						break;
					case WZ_METEOR:
						skillratio += 25;
						break;
					case WZ_VERMILION:
						if(sd)
							skillratio += 300 + skill_lv * 100;
						else
							skillratio += 20 * skill_lv - 20; //Monsters use old formula
						break;
					case BA_DISSONANCE:
						skillratio += skill_lv * 10;
						if (sd)
							skillratio += 3 * pc_checkskill(sd, BA_MUSICALLESSON);
						break;
					case HW_GRAVITATION:
						skillratio += -100 + 50 * skill_lv;
						RE_LVL_DMOD(100);
						break;
					case PA_PRESSURE:
						skillratio += -100 + 500 + 150 * skill_lv;
						RE_LVL_DMOD(100);
						break;
#else
					case WZ_VERMILION:
						skillratio += 20 * skill_lv - 20;
						break;
					case PR_MAGNUS:
						if (battle_check_undead(tstatus->race, tstatus->def_ele) || tstatus->race == RC_DEMON)
							skillratio += 30;
						break;
#endif
					case AB_JUDEX:
						skillratio += -100 + 300 + 40 * skill_lv;
						RE_LVL_DMOD(100);
						break;
					case AB_ADORAMUS:
						skillratio += 230 + 70 * skill_lv;
						RE_LVL_DMOD(100);
						break;
					case AB_DUPLELIGHT_MAGIC:
						skillratio += 300 + 40 * skill_lv;
						break;
					case WL_SOULEXPANSION:
						skillratio += -100 + (skill_lv + 4) * 100 + status_get_int(src);
						RE_LVL_DMOD(100);
						break;
					case WL_FROSTMISTY:
						skillratio += 100 + 100 * skill_lv;
						RE_LVL_DMOD(100);
						break;
					case WL_JACKFROST:
					case NPC_JACKFROST:
						if (tsc && tsc->data[SC_FREEZING]) {
							skillratio += 900 + 300 * skill_lv;
							RE_LVL_DMOD(100);
						} else {
							skillratio += 400 + 100 * skill_lv;
							RE_LVL_DMOD(150);
						}
						break;
					case WL_DRAINLIFE:
						skillratio += -100 + 200 * skill_lv + status_get_int(src);
						RE_LVL_DMOD(100);
						break;
					case WL_CRIMSONROCK:
						skillratio += 1200 + 300 * skill_lv;
						RE_LVL_DMOD(100);
						break;
					case WL_HELLINFERNO:
						skillratio += -100 + 300 * skill_lv;
						RE_LVL_DMOD(100);
						// Shadow: MATK [{( Skill Level x 300 ) x ( Caster Base Level / 100 ) x 4/5 }] %
						// Fire : MATK [{( Skill Level x 300 ) x ( Caster Base Level / 100 ) /5 }] %
						if (mflag&ELE_DARK)
							skillratio *= 4;
						skillratio /= 5;
						break;
					case WL_COMET:
						i = (sc ? distance_xy(target->x, target->y, sc->comet_x, sc->comet_y) : 8);
						if (i <= 3)
							skillratio += 2400 + 500 * skill_lv; // 7 x 7 cell
						else if (i <= 5)
							skillratio += 1900 + 500 * skill_lv; // 11 x 11 cell
						else if (i <= 7)
							skillratio += 1400 + 500 * skill_lv; // 15 x 15 cell
						else
							skillratio += 900 + 500 * skill_lv; // 19 x 19 cell

						if (sd && sd->status.party_id) {
							struct map_session_data* psd;
							int p_sd[MAX_PARTY], c;

							c = 0;
							memset(p_sd, 0, sizeof(p_sd));
							party_foreachsamemap(skill_check_condition_char_sub, sd, 3, &sd->bl, &c, &p_sd, skill_id);
							c = (c > 1 ? rnd()%c : 0);

							if( (psd = map_id2sd(p_sd[c])) && pc_checkskill(psd,WL_COMET) > 0 ){
								skillratio = skill_lv * 400; //MATK [{( Skill Level x 400 ) x ( Caster's Base Level / 120 )} + 2500 ] %
								RE_LVL_DMOD(120);
								skillratio += 2500;
								status_zap(&psd->bl, 0, skill_get_sp(skill_id, skill_lv) / 2);
							}
						}
						break;
					case WL_CHAINLIGHTNING_ATK:
						skillratio += 400 + 100 * skill_lv;
						RE_LVL_DMOD(100);
						if (mflag > 0)
							skillratio += 100 * mflag;
						break;
					case WL_EARTHSTRAIN:
						skillratio += 1900 + 100 * skill_lv;
						RE_LVL_DMOD(100);
						break;
					case WL_TETRAVORTEX_FIRE:
					case WL_TETRAVORTEX_WATER:
					case WL_TETRAVORTEX_WIND:
					case WL_TETRAVORTEX_GROUND:
						if (skill_lv < 6)
							skillratio += -100 + 500 + 500 * skill_lv;
						else
							skillratio += -100 + 3000 + 200 * (skill_lv - 5);
						break;
					case WL_SUMMON_ATK_FIRE:
					case WL_SUMMON_ATK_WATER:
					case WL_SUMMON_ATK_WIND:
					case WL_SUMMON_ATK_GROUND:
						skillratio += -100 + (1 + skill_lv) / 2 * (status_get_lv(src) + (sd ? sd->status.job_level : 0));
						RE_LVL_DMOD(100);
						break;
					case LG_RAYOFGENESIS:
						skillratio += -100 + 200 * skill_lv;
						if(sc && sc->data[SC_INSPIRATION])
							skillratio += 1400;
						RE_LVL_DMOD(100);
						break;
					case LG_SHIELDSPELL: // [(Casters Base Level x 4) + (Shield MDEF x 100) + (Casters INT x 2)] %
						if (sd && skill_lv == 2)
							skillratio += -100 + status_get_lv(src) * 4 + sd->bonus.shieldmdef * 100 + status_get_int(src) * 2;
						else
							skillratio = 0;
						break;
					case WM_METALICSOUND:
						skillratio += -100 + 120 * skill_lv + 60 * ((sd) ? pc_checkskill(sd, WM_LESSON) : 1);
						if (tsc && tsc->data[SC_SLEEP])
							skillratio += 100; // !TODO: Confirm target sleeping bonus
						RE_LVL_DMOD(100);
						break;
					case WM_REVERBERATION:
						// MATK [{(Skill Level x 300) + 400} x Casters Base Level / 100] %
						skillratio += -100 + 700 + 300 * skill_lv;
						RE_LVL_DMOD(100);
						break;
					case SO_FIREWALK:
						skillratio += -100 + 60 * skill_lv;
						RE_LVL_DMOD(100);
						if( sc && sc->data[SC_HEATER_OPTION] )
							skillratio += (sd ? sd->status.job_level / 2 : 0);
						break;
					case SO_ELECTRICWALK:
						skillratio += -100 + 60 * skill_lv;
						RE_LVL_DMOD(100);
						if( sc && sc->data[SC_BLAST_OPTION] )
							skillratio += (sd ? sd->status.job_level / 2 : 0);
						break;
					case SO_EARTHGRAVE:
						skillratio += -100 + sstatus->int_ * skill_lv + ((sd) ? pc_checkskill(sd, SA_SEISMICWEAPON) * 200 : 0);
						RE_LVL_DMOD(100);
						if( sc && sc->data[SC_CURSED_SOIL_OPTION] )
							skillratio += (sd ? sd->status.job_level * 5 : 0);
						break;
					case SO_DIAMONDDUST:
						skillratio = ( 200 * ((sd) ? pc_checkskill(sd, SA_FROSTWEAPON) : 0) + sstatus->int_ * skill_lv );
						RE_LVL_DMOD(100);
						if( sc && sc->data[SC_COOLER_OPTION] )
							skillratio += (sd ? sd->status.job_level * 5 : 0);
						break;
					case SO_POISON_BUSTER:
						skillratio += 900 + 300 * skill_lv;
						RE_LVL_DMOD(120);
						if( sc && sc->data[SC_CURSED_SOIL_OPTION] )
							skillratio += (sd ? sd->status.job_level * 5 : 0);
						break;
					case SO_PSYCHIC_WAVE:
						skillratio += -100 + 70 * skill_lv + 3 * sstatus->int_;
						RE_LVL_DMOD(100);
						if (sc && (sc->data[SC_HEATER_OPTION] || sc->data[SC_COOLER_OPTION] ||
							sc->data[SC_BLAST_OPTION] || sc->data[SC_CURSED_SOIL_OPTION]))
							skillratio += 20;
						break;
					case SO_CLOUD_KILL:
						skillratio += -100 + 40 * skill_lv;
						RE_LVL_DMOD(100);
						if (sc && sc->data[SC_CURSED_SOIL_OPTION])
							skillratio += (sd ? sd->status.job_level : 0);
						break;
					case SO_VARETYR_SPEAR: //MATK [{( Endow Tornado skill level x 50 ) + ( Caster INT x Varetyr Spear Skill level )} x Caster Base Level / 100 ] %
						skillratio += -100 + status_get_int(src) * skill_lv + ((sd) ? pc_checkskill(sd, SA_LIGHTNINGLOADER) * 50 : 0);
						RE_LVL_DMOD(100);
						if (sc && sc->data[SC_BLAST_OPTION])
							skillratio += (sd ? sd->status.job_level * 5 : 0);
						break;
					case GN_DEMONIC_FIRE:
						if (skill_lv > 20)	// Fire expansion Lv.2
							skillratio += 10 + 20 * (skill_lv - 20) + status_get_int(src) * 10;
						else if (skill_lv > 10) { // Fire expansion Lv.1
							skillratio += 10 + 20 * (skill_lv - 10) + status_get_int(src) + ((sd) ? sd->status.job_level : 50);
							RE_LVL_DMOD(100);
						} else
							skillratio += 10 + 20 * skill_lv;
						break;
					case KO_KAIHOU:
						if(sd && sd->spiritcharm_type != CHARM_TYPE_NONE && sd->spiritcharm > 0) {
							skillratio += -100 + 200 * sd->spiritcharm;
							RE_LVL_DMOD(100);
							pc_delspiritcharm(sd, sd->spiritcharm, sd->spiritcharm_type);
						}
						break;
					// Magical Elemental Spirits Attack Skills
					case EL_FIRE_MANTLE:
					case EL_WATER_SCREW:
						skillratio += 900;
						break;
					case EL_FIRE_ARROW:
					case EL_ROCK_CRUSHER_ATK:
						skillratio += 200;
						break;
					case EL_FIRE_BOMB:
					case EL_ICE_NEEDLE:
					case EL_HURRICANE_ATK:
						skillratio += 400;
						break;
					case EL_FIRE_WAVE:
					case EL_TYPOON_MIS_ATK:
						skillratio += 1100;
						break;
					case MH_ERASER_CUTTER:
					case MH_XENO_SLASHER:
						skillratio += -100 + 350 * skill_lv * status_get_lv(src) / 100 + sstatus->int_; // !TODO: Confirm Base Level and INT bonus
						break;
					case MH_HEILIGE_STANGE:
						skillratio += -100 + 1000 + 250 * skill_lv * status_get_lv(src) / 150 + sstatus->vit; // !TODO: Confirm VIT bonus
						break;
					case MH_POISON_MIST:
						skillratio += -100 + 40 * skill_lv * status_get_lv(src) / 100;
						break;
					case SU_SV_STEMSPEAR:
						skillratio += 600;
						break;
					case SU_CN_METEOR:
					case SU_CN_METEOR2:
						skillratio += 100 + 100 * skill_lv;
						break;
					case NPC_VENOMFOG:
						skillratio += 600 + 100 * skill_lv;
						break;
					case NPC_COMET:
						i = (sc ? distance_xy(target->x, target->y, sc->comet_x, sc->comet_y) : 8) / 2;
						i = cap_value(i, 1, 4);
						skillratio = 2500 + ((skill_lv - i + 1) * 500);
						break;
					case SP_CURSEEXPLOSION:
						if (tsc && tsc->data[SC_SOULCURSE])
							skillratio += 1400 + 200 * skill_lv;
						else
							skillratio += 300 + 100 * skill_lv;
						break;
					case SP_SPA:
						skillratio += 400 + 250 * skill_lv;
						RE_LVL_DMOD(100);
						break;
					case SP_SHA:
						skillratio += -100 + 5 * skill_lv;
						break;
					case SP_SWHOO:
						skillratio += 1000 + 200 * skill_lv;
						RE_LVL_DMOD(100);
						break;
				}

				if (sc) {// Insignia's increases the damage of offensive magic by a fixed percentage depending on the element.
					if ((sc->data[SC_FIRE_INSIGNIA] && sc->data[SC_FIRE_INSIGNIA]->val1 == 3 && s_ele == ELE_FIRE) ||
						(sc->data[SC_WATER_INSIGNIA] && sc->data[SC_WATER_INSIGNIA]->val1 == 3 && s_ele == ELE_WATER) ||
						(sc->data[SC_WIND_INSIGNIA] && sc->data[SC_WIND_INSIGNIA]->val1 == 3 && s_ele == ELE_WIND) ||
						(sc->data[SC_EARTH_INSIGNIA] && sc->data[SC_EARTH_INSIGNIA]->val1 == 3 && s_ele == ELE_EARTH))
						skillratio += 25;
				}

				MATK_RATE(skillratio);

				//Constant/misc additions from skills
				if (skill_id == WZ_FIREPILLAR)
					MATK_ADD(100 + 50 * skill_lv);
				break;
			}
		}
#ifdef RENEWAL
		ad.damage += battle_calc_cardfix(BF_MAGIC, src, target, nk, s_ele, 0, ad.damage, 0, ad.flag);
#endif

		if(sd) {
			//Damage bonuses
			if ((i = pc_skillatk_bonus(sd, skill_id)))
				ad.damage += (int64)ad.damage*i/100;

			//Ignore Defense?
			if (!flag.imdef && (
				sd->bonus.ignore_mdef_ele & ( 1 << tstatus->def_ele ) || sd->bonus.ignore_mdef_ele & ( 1 << ELE_ALL ) ||
				sd->bonus.ignore_mdef_race & ( 1 << tstatus->race ) || sd->bonus.ignore_mdef_race & ( 1 << RC_ALL ) ||
				sd->bonus.ignore_mdef_class & ( 1 << tstatus->class_ ) || sd->bonus.ignore_mdef_class & ( 1 << CLASS_ALL )
			))
				flag.imdef = 1;
		}

		if (tsd && (i = pc_sub_skillatk_bonus(tsd, skill_id)))
			ad.damage -= (int64)ad.damage*i/100;

		if(!flag.imdef){
			defType mdef = tstatus->mdef;
			int mdef2= tstatus->mdef2;

			if (sc && sc->data[SC_EXPIATIO]) {
				i = 5 * sc->data[SC_EXPIATIO]->val1; // 5% per level

				i = min(i, 100); //cap it to 100 for 5 mdef min
				mdef -= mdef * i / 100;
				//mdef2 -= mdef2 * i / 100;
			}

			if(sd) {
				i = sd->ignore_mdef_by_race[tstatus->race] + sd->ignore_mdef_by_race[RC_ALL];
				i += sd->ignore_mdef_by_class[tstatus->class_] + sd->ignore_mdef_by_class[CLASS_ALL];
				i += sd->ignore_mdef_by_race2[status_get_race2(target)];
				if (i)
				{
					if (i > 100) i = 100;
					mdef -= mdef * i/100;
					//mdef2-= mdef2* i/100;
				}
			}
#ifdef RENEWAL
			/**
			 * RE MDEF Reduction
			 * Damage = Magic Attack * (1000+eMDEF)/(1000+eMDEF) - sMDEF
			 */
			if (mdef < 0)
				mdef = 0; // Negative eMDEF is treated as 0 on official

			ad.damage = ad.damage * (1000 + mdef) / (1000 + mdef * 10) - mdef2;
#else
			if(battle_config.magic_defense_type)
				ad.damage = ad.damage - mdef*battle_config.magic_defense_type - mdef2;
			else
				ad.damage = ad.damage * (100-mdef)/100 - mdef2;
#endif
		}
#if 0 // Doesn't seem to be official
		if (skill_id == NPC_EARTHQUAKE) {
			//Adds atk2 to the damage, should be influenced by number of hits and skill-ratio, but not mdef reductions. [Skotlex]
			//Also divide the extra bonuses from atk2 based on the number in range [Kevin]
			if(mflag>0)
				ad.damage+= (sstatus->rhw.atk2*skillratio/100)/mflag;
			else
				ShowError("Zero range by %d:%s, divide per 0 avoided!\n", skill_id, skill_get_name(skill_id));
		}
#endif
		if(ad.damage<1)
			ad.damage=1;
		else if(sc) { //only applies when hit
			switch(skill_id) {
				case MG_LIGHTNINGBOLT:
				case MG_THUNDERSTORM:
					if(sc->data[SC_GUST_OPTION])
						ad.damage += (6 + sstatus->int_ / 4) + max(sstatus->dex - 10, 0) / 30;
					break;
				case MG_FIREBOLT:
				case MG_FIREWALL:
					if(sc->data[SC_PYROTECHNIC_OPTION])
						ad.damage += (6 + sstatus->int_ / 4) + max(sstatus->dex - 10, 0) / 30;
					break;
				case MG_COLDBOLT:
				case MG_FROSTDIVER:
					if(sc->data[SC_AQUAPLAY_OPTION])
						ad.damage += (6 + sstatus->int_ / 4) + max(sstatus->dex - 10, 0) / 30;
					break;
				case WZ_EARTHSPIKE:
				case WZ_HEAVENDRIVE:
					if(sc->data[SC_PETROLOGY_OPTION])
						ad.damage += (6 + sstatus->int_ / 4) + max(sstatus->dex - 10, 0) / 30;
					break;
			}
		}

		if (!nk[NK_IGNOREELEMENT])
			ad.damage = battle_attr_fix(src, target, ad.damage, s_ele, tstatus->def_ele, tstatus->ele_lv);

		//Apply the physical part of the skill's damage. [Skotlex]
		switch(skill_id) {
			case CR_GRANDCROSS:
			case NPC_GRANDDARKNESS: {
					struct Damage wd = battle_calc_weapon_attack(src,target,skill_id,skill_lv,mflag);

					ad.damage = battle_attr_fix(src, target, wd.damage + ad.damage, s_ele, tstatus->def_ele, tstatus->ele_lv) * (100 + 40 * skill_lv) / 100;
#ifdef RENEWAL
					if (src == target)
						ad.damage = 0;
#else
					if(src == target) {
						if(src->type == BL_PC)
							ad.damage = ad.damage / 2;
						else
							ad.damage = 0;
					}
#endif
				}
				break;
		}

#ifndef RENEWAL
		ad.damage += battle_calc_cardfix(BF_MAGIC, src, target, nk, s_ele, 0, ad.damage, 0, ad.flag);
#endif
	} //Hint: Against plants damage will still be 1 at this point

	//Apply DAMAGE_DIV_FIX and check for min damage
	battle_apply_div_fix(&ad, skill_id);

	struct map_data *mapdata = map_getmapdata(target->m);

	ad.damage = battle_calc_damage(src,target,&ad,ad.damage,skill_id,skill_lv);
	if (mapdata_flag_gvg2(mapdata))
		ad.damage = battle_calc_gvg_damage(src,target,ad.damage,skill_id,ad.flag);
	else if (mapdata->flag[MF_BATTLEGROUND])
		ad.damage = battle_calc_bg_damage(src,target,ad.damage,skill_id,ad.flag);

	// Skill damage adjustment
	if ((skill_damage = battle_skill_damage(src,target,skill_id)) != 0)
		MATK_ADDRATE(skill_damage);

	battle_absorb_damage(target, &ad);

	//battle_do_reflect(BF_MAGIC,&ad, src, target, skill_id, skill_lv); //WIP [lighta] Magic skill has own handler at skill_attack
	return ad;
}

/*==========================================
 * Calculate "misc"-type attacks and skills
 *------------------------------------------
 * Credits:
 *	Original coder Skotlex
 *	Refined and optimized by helvetica
 */
struct Damage battle_calc_misc_attack(struct block_list *src,struct block_list *target,uint16 skill_id,uint16 skill_lv,int mflag)
{
	int skill_damage = 0;
	short i, s_ele;

	struct map_session_data *sd, *tsd;
	struct Damage md; //DO NOT CONFUSE with md of mob_data!
	struct status_data *sstatus = status_get_status_data(src);
	struct status_data *tstatus = status_get_status_data(target);
	struct status_change *ssc = status_get_sc(src);

	memset(&md,0,sizeof(md));

	if (src == NULL || target == NULL) {
		nullpo_info(NLP_MARK);
		return md;
	}

	//Some initial values
	md.amotion = (skill_get_inf(skill_id)&INF_GROUND_SKILL ? 0 : sstatus->amotion);
	md.dmotion = tstatus->dmotion;
	md.div_ = skill_get_num(skill_id,skill_lv);
	md.blewcount = skill_get_blewcount(skill_id,skill_lv);
	md.dmg_lv = ATK_DEF;
	md.flag = BF_MISC|BF_SKILL;

	std::shared_ptr<s_skill_db> skill = skill_db.find(skill_id);
	std::bitset<NK_MAX> nk;

	if (skill)
		nk = skill->nk;

	sd = BL_CAST(BL_PC, src);
	tsd = BL_CAST(BL_PC, target);

	if(sd) {
		sd->state.arrow_atk = 0;
		md.blewcount += battle_blewcount_bonus(sd, skill_id);
	}

	s_ele = skill_get_ele(skill_id, skill_lv);
	if (s_ele == ELE_WEAPON || s_ele == ELE_ENDOWED) //Attack that takes weapon's element for misc attacks? Make it neutral [Skotlex]
		s_ele = ELE_NEUTRAL;
	else if (s_ele == ELE_RANDOM) //Use random element
		s_ele = rnd()%ELE_ALL;

	//Skill Range Criteria
	md.flag |= battle_range_type(src, target, skill_id, skill_lv);

	switch (skill_id) {
		case TF_THROWSTONE:
			md.damage = 50;
			md.flag |= BF_WEAPON;
			break;
#ifdef RENEWAL
		case HT_LANDMINE:
		case MA_LANDMINE:
		case HT_BLASTMINE:
		case HT_CLAYMORETRAP:
			md.damage = (int64)(skill_lv * sstatus->dex * (3.0 + (float)status_get_lv(src) / 100.0) * (1.0 + (float)sstatus->int_ / 35.0));
			md.damage += md.damage * (rnd()%20 - 10) / 100;
			md.damage += (sd ? pc_checkskill(sd,RA_RESEARCHTRAP) * 40 : 0);
			break;
#else
		case HT_LANDMINE:
		case MA_LANDMINE:
			md.damage = skill_lv * (sstatus->dex + 75) * (100 + sstatus->int_) / 100;
			break;
		case HT_BLASTMINE:
			md.damage = skill_lv * (sstatus->dex / 2 + 50) * (100 + sstatus->int_) / 100;
			break;
		case HT_CLAYMORETRAP:
			md.damage = skill_lv * (sstatus->dex / 2 + 75) * (100 + sstatus->int_) / 100;
			break;
#endif
		case HT_BLITZBEAT:
		case SN_FALCONASSAULT:
			{
				uint16 skill;

				//Blitz-beat Damage
				if(!sd || !(skill = pc_checkskill(sd,HT_STEELCROW)))
					skill = 0;
#ifdef RENEWAL
				md.damage = (sstatus->dex / 10 + sstatus->agi / 2 + skill * 3 + 40) * 2;
				RE_LVL_MDMOD(100);
#else
				md.damage = (sstatus->dex / 10 + sstatus->int_ / 2 + skill * 3 + 40) * 2;
				if(mflag > 1) //Autocasted Blitz
					nk.set(NK_SPLASHSPLIT);
#endif
				if (skill_id == SN_FALCONASSAULT) {
					//Div fix of Blitzbeat
					DAMAGE_DIV_FIX2(md.damage, skill_get_num(HT_BLITZBEAT, 5));
					//Falcon Assault Modifier
					md.damage = md.damage * (150 + 70 * skill_lv) / 100;
				}
			}
			break;
#ifndef RENEWAL
		case BA_DISSONANCE:
			md.damage = 30 + skill_lv * 10;
			if (sd)
				md.damage += 3 * pc_checkskill(sd,BA_MUSICALLESSON);
			break;
#endif
		case NPC_SELFDESTRUCTION:
			md.damage = sstatus->hp;
			break;
		case NPC_SMOKING:
			md.damage = 3;
			break;
		case NPC_EVILLAND:
			md.damage = skill_calc_heal(src,target,skill_id,skill_lv,false);
			break;
#ifndef RENEWAL
		case ASC_BREAKER:
			md.damage = 500 + rnd()%500 + 5 * skill_lv * sstatus->int_;
			nk.set(NK_IGNOREFLEE);
			nk.set(NK_IGNOREELEMENT); //These two are not properties of the weapon based part.
			break;
		case HW_GRAVITATION:
			md.damage = 200 + 200 * skill_lv;
			md.dmotion = 0; //No flinch animation
			break;
		case PA_PRESSURE:
			md.damage = 500 + 300 * skill_lv;
			break;
#endif
		case PA_GOSPEL:
			if (mflag > 0)
				md.damage = (rnd() % 4000) + 1500;
			else {
				md.damage = (rnd() % 5000) + 3000;
#ifdef RENEWAL
				md.damage -= (int64)status_get_def(target);
#else
				md.damage -= (md.damage * (int64)status_get_def(target)) / 100;
#endif
				md.damage -= tstatus->def2;
				if (md.damage < 0)
					md.damage = 0;
			}
			break;
#ifndef RENEWAL
		case CR_ACIDDEMONSTRATION:
			if(tstatus->vit+sstatus->int_) //crash fix
				md.damage = (int)((int64)7*tstatus->vit*sstatus->int_*sstatus->int_ / (10*(tstatus->vit+sstatus->int_)));
			else
				md.damage = 0;
			if (tsd) md.damage>>=1;
			break;
#endif
		case NJ_ZENYNAGE:
		case KO_MUCHANAGE:
				md.damage = skill_get_zeny(skill_id, skill_lv);
				if (!md.damage)
					md.damage = (skill_id == NJ_ZENYNAGE ? 2 : 10);
				md.damage = (skill_id == NJ_ZENYNAGE ? rnd()%md.damage + md.damage : md.damage * rnd_value(50,100)) / (skill_id == NJ_ZENYNAGE ? 1 : 100);
				if (sd && skill_id == KO_MUCHANAGE && !pc_checkskill(sd, NJ_TOBIDOUGU))
					md.damage = md.damage / 2;
				if (status_get_class_(target) == CLASS_BOSS) // Specific to Boss Class
					md.damage = md.damage / (skill_id == NJ_ZENYNAGE ? 3 : 2);
				else if (tsd && skill_id == NJ_ZENYNAGE)
					md.damage = md.damage / 2;
			break;
#ifdef RENEWAL
		case NJ_ISSEN:
			// Official Renewal formula [helvetica]
			// base damage = currenthp + ((atk * currenthp * skill level) / maxhp)
			// final damage = base damage + ((mirror image count + 1) / 5 * base damage) - (edef + sdef)
			// modified def formula
			{
				short totaldef;
				struct Damage atk = battle_calc_weapon_attack(src, target, skill_id, skill_lv, 0);
				struct status_change *sc = status_get_sc(src);

				md.damage = (int64)sstatus->hp + (atk.damage * (int64)sstatus->hp * skill_lv) / (int64)sstatus->max_hp;

				if (sc && sc->data[SC_BUNSINJYUTSU] && (i = sc->data[SC_BUNSINJYUTSU]->val2) > 0) { // mirror image bonus only occurs if active
					md.div_ = -(i + 2); // mirror image count + 2
					md.damage += (md.damage * (((i + 1) * 10) / 5)) / 10;
				}
				// modified def reduction, final damage = base damage - (edef + sdef)
				totaldef = tstatus->def2 + (short)status_get_def(target);
				md.damage -= totaldef;
				md.flag |= BF_WEAPON;
			}
			break;
#endif
		case GS_FLING:
			md.damage = (sd ? sd->status.job_level : status_get_lv(src));
			break;
		case HVAN_EXPLOSION: //[orn]
			md.damage = (int64)sstatus->max_hp * (50 + 50 * skill_lv) / 100;
			break;
		case RA_CLUSTERBOMB:
		case RA_FIRINGTRAP:
		case RA_ICEBOUNDTRAP:
			md.damage = skill_lv * status_get_dex(src) + status_get_int(src) * 5 ;
			RE_LVL_TMDMOD();
			if(sd) {
				int researchskill_lv = pc_checkskill(sd,RA_RESEARCHTRAP);
				if(researchskill_lv)
					md.damage = md.damage * 20 * researchskill_lv / (skill_id == RA_CLUSTERBOMB ? 50 : 100);
				else
					md.damage = 0;
			} else
				md.damage = md.damage * 200 / (skill_id == RA_CLUSTERBOMB ? 50 : 100);
			nk.set(NK_IGNOREELEMENT);
			nk.set(NK_IGNOREFLEE);
			nk.set(NK_IGNOREDEFCARD);
			break;
		case NC_MAGMA_ERUPTION_DOTDAMAGE: // 'Eruption' damage
			md.damage = 800 + 200 * skill_lv;
			break;
		case GN_THORNS_TRAP:
			md.damage = 100 + 200 * skill_lv + status_get_int(src);
			break;
		case RL_B_TRAP:
			// kRO 2014-02-12: Damage: Caster's DEX, Target's current HP, Skill Level
			md.damage = status_get_dex(src) * 10 + (skill_lv * 3 * status_get_hp(target)) / 100;
			if (status_bl_has_mode(target, MD_STATUS_IMMUNE))
				md.damage /= 10;
			break;
		case NPC_MAXPAIN_ATK:
			if (ssc && ssc->data[SC_MAXPAIN])
				md.damage = ssc->data[SC_MAXPAIN]->val2;
			else
				md.damage = 0;
			break;
		case SU_SV_ROOTTWIST_ATK:
			md.damage = 100;
			break;
		case SP_SOULEXPLOSION:
			md.damage = tstatus->hp * (20 + 10 * skill_lv) / 100;
			break;
		case SJ_NOVAEXPLOSING:
			// (Base ATK + Weapon ATK) * Ratio
			md.damage = (sstatus->batk + sstatus->rhw.atk) * (200 + 100 * skill_lv) / 100;

			// Additional Damage
			md.damage += sstatus->max_hp / (6 - min(5, skill_lv)) + status_get_max_sp(src) * (2 * skill_lv);
			break;
	}

	if (nk[NK_SPLASHSPLIT]) { // Divide ATK among targets
		if(mflag > 0)
			md.damage /= mflag;
		else
			ShowError("0 enemies targeted by %d:%s, divide per 0 avoided!\n", skill_id, skill_get_name(skill_id));
	}

	if (!nk[NK_IGNOREFLEE]) {
		struct status_change *sc = status_get_sc(target);

		i = 0; //Temp for "hit or no hit"
		if(sc && sc->opt1 && sc->opt1 != OPT1_STONEWAIT && sc->opt1 != OPT1_BURNING)
			i = 1;
		else {
			short
				flee = tstatus->flee,
#ifdef RENEWAL
				hitrate = 0; //Default hitrate
#else
				hitrate = 80; //Default hitrate
#endif

			if(battle_config.agi_penalty_type && battle_config.agi_penalty_target&target->type) {
				unsigned char attacker_count = unit_counttargeted(target); //256 max targets should be a sane max

				if(attacker_count >= battle_config.agi_penalty_count) {
					if (battle_config.agi_penalty_type == 1)
						flee = (flee * (100 - (attacker_count - (battle_config.agi_penalty_count - 1))*battle_config.agi_penalty_num))/100;
					else //assume type 2: absolute reduction
						flee -= (attacker_count - (battle_config.agi_penalty_count - 1))*battle_config.agi_penalty_num;
					if(flee < 1)
						flee = 1;
				}
			}

			hitrate += sstatus->hit - flee;
#ifdef RENEWAL
			if( sd ) //in Renewal hit bonus from Vultures Eye is not shown anymore in status window
				hitrate += pc_checkskill(sd,AC_VULTURE);
#endif
			hitrate = cap_value(hitrate, battle_config.min_hitrate, battle_config.max_hitrate);

			if(rnd()%100 < hitrate)
				i = 1;
		}
		if (!i) {
			md.damage = 0;
			md.dmg_lv = ATK_FLEE;
		}
	}

	md.damage += battle_calc_cardfix(BF_MISC, src, target, nk, s_ele, 0, md.damage, 0, md.flag);

	if (sd && (i = pc_skillatk_bonus(sd, skill_id)))
		md.damage += (int64)md.damage*i/100;

	if (tsd && (i = pc_sub_skillatk_bonus(tsd, skill_id)))
		md.damage -= (int64)md.damage*i/100;

	if(!nk[NK_IGNOREELEMENT])
		md.damage=battle_attr_fix(src, target, md.damage, s_ele, tstatus->def_ele, tstatus->ele_lv);

	//Plant damage
	if(md.damage < 0)
		md.damage = 0;
	else if(md.damage && is_infinite_defense(target, md.flag)) {
		md.damage = 1;
	}

	//Apply DAMAGE_DIV_FIX and check for min damage
	battle_apply_div_fix(&md, skill_id);

	switch(skill_id) {
		case RA_FIRINGTRAP:
 		case RA_ICEBOUNDTRAP:
			if (md.damage == 1)
				break;
		case RA_CLUSTERBOMB:
			{
				struct Damage wd = battle_calc_weapon_attack(src,target,skill_id,skill_lv,mflag);

				md.damage += wd.damage;
			}
			break;
		case NJ_ZENYNAGE:
			if (sd) {
				if (md.damage > sd->status.zeny)
					md.damage = sd->status.zeny;
				pc_payzeny(sd,(int)cap_value(md.damage, INT_MIN, INT_MAX),LOG_TYPE_STEAL,NULL);
			}
			break;
	}

	struct map_data *mapdata = map_getmapdata(target->m);

	md.damage = battle_calc_damage(src,target,&md,md.damage,skill_id,skill_lv);
	if(mapdata_flag_gvg2(mapdata))
		md.damage = battle_calc_gvg_damage(src,target,md.damage,skill_id,md.flag);
	else if(mapdata->flag[MF_BATTLEGROUND])
		md.damage = battle_calc_bg_damage(src,target,md.damage,skill_id,md.flag);

	// Skill damage adjustment
	if ((skill_damage = battle_skill_damage(src,target,skill_id)) != 0)
		md.damage += (int64)md.damage * skill_damage / 100;

	battle_absorb_damage(target, &md);

	battle_do_reflect(BF_MISC,&md, src, target, skill_id, skill_lv); //WIP [lighta]

	return md;
}

/**
 * Calculate vanish damage on a target
 * @param sd: Player with vanish item
 * @param target: Target to vanish HP/SP
 * @param flag: Damage struct battle flag
 */
void battle_vanish_damage(struct map_session_data *sd, struct block_list *target, int flag)
{
	nullpo_retv(sd);
	nullpo_retv(target);

	// bHPVanishRate
	int16 vanish_hp = 0;
	if (!sd->hp_vanish.empty()) {
		for (auto &it : sd->hp_vanish) {
			if (!(((it.flag)&flag)&BF_WEAPONMASK &&
				((it.flag)&flag)&BF_RANGEMASK &&
				((it.flag)&flag)&BF_SKILLMASK))
				continue;
			if (it.rate && (it.rate >= 1000 || rnd() % 1000 < it.rate))
				vanish_hp += it.per;
		}
	}

	// bSPVanishRate
	int16 vanish_sp = 0;
	if (!sd->sp_vanish.empty()) {
		for (auto &it : sd->sp_vanish) {
			if (!(((it.flag)&flag)&BF_WEAPONMASK &&
				((it.flag)&flag)&BF_RANGEMASK &&
				((it.flag)&flag)&BF_SKILLMASK))
				continue;
			if (it.rate && (it.rate >= 1000 || rnd() % 1000 < it.rate))
				vanish_sp += it.per;
		}
	}

	if (vanish_hp > 0 || vanish_sp > 0)
		status_percent_damage(&sd->bl, target, -vanish_hp, -vanish_sp, false); // Damage HP/SP applied once
}

/*==========================================
 * Battle main entry, from skill_attack
 *------------------------------------------
 * Credits:
 *	Original coder unknown
 *	Initial refactoring by Baalberith
 *	Refined and optimized by helvetica
 */
struct Damage battle_calc_attack(int attack_type,struct block_list *bl,struct block_list *target,uint16 skill_id,uint16 skill_lv,int flag)
{
	struct Damage d;

	switch(attack_type) {
		case BF_WEAPON: d = battle_calc_weapon_attack(bl,target,skill_id,skill_lv,flag); break;
		case BF_MAGIC:  d = battle_calc_magic_attack(bl,target,skill_id,skill_lv,flag);  break;
		case BF_MISC:   d = battle_calc_misc_attack(bl,target,skill_id,skill_lv,flag);   break;
		default:
			ShowError("battle_calc_attack: unknown attack type! %d (skill_id=%d, skill_lv=%d)\n", attack_type, skill_id, skill_lv);
			memset(&d,0,sizeof(d));
			break;
		}
	if( d.damage + d.damage2 < 1 )
	{	//Miss/Absorbed
		//Weapon attacks should go through to cause additional effects.
		if (d.dmg_lv == ATK_DEF /*&& attack_type&(BF_MAGIC|BF_MISC)*/) // Isn't it that additional effects don't apply if miss?
			d.dmg_lv = ATK_MISS;
		d.dmotion = 0;
	}
	else // Some skills like Weaponry Research will cause damage even if attack is dodged
		d.dmg_lv = ATK_DEF;

	struct map_session_data *sd = BL_CAST(BL_PC, bl);

	if (sd && d.damage + d.damage2 > 1)
		battle_vanish_damage(sd, target, d.flag);

	return d;
}

/*==========================================
 * Final damage return function
 *------------------------------------------
 * Credits:
 *	Original coder unknown
 *	Initial refactoring by Baalberith
 *	Refined and optimized by helvetica
 */
int64 battle_calc_return_damage(struct block_list* bl, struct block_list *src, int64 *dmg, int flag, uint16 skill_id, bool status_reflect){
	struct map_session_data* sd;
	int64 rdamage = 0, damage = *dmg;
	int max_damage = status_get_max_hp(bl);
	struct status_change *sc, *ssc;

	sd = BL_CAST(BL_PC, bl);
	sc = status_get_sc(bl);
	ssc = status_get_sc(src);

	if (sc) { // These statuses do not reflect any damage (off the target)
		if (sc->data[SC_WHITEIMPRISON] || sc->data[SC_DARKCROW] ||
			(sc->data[SC_KYOMU] && (!ssc || !ssc->data[SC_SHIELDSPELL_DEF]))) // Nullify reflecting ability except for Shield Spell - Def
				return 0;
	}

	if (ssc && ssc->data[SC_REF_T_POTION])
		return 0;

	if (flag & BF_SHORT) {//Bounces back part of the damage.
		if ( (skill_get_inf2(skill_id, INF2_ISTRAP) || !status_reflect) && sd && sd->bonus.short_weapon_damage_return ) {
			rdamage += damage * sd->bonus.short_weapon_damage_return / 100;
			rdamage = i64max(rdamage,1);
		} else if( status_reflect && sc && sc->count ) {
			if( sc->data[SC_REFLECTSHIELD] ) {
				struct status_change_entry *sce_d;
				struct block_list *d_bl = NULL;

				if( (sce_d = sc->data[SC_DEVOTION]) && (d_bl = map_id2bl(sce_d->val1)) &&
					((d_bl->type == BL_MER && ((TBL_MER*)d_bl)->master && ((TBL_MER*)d_bl)->master->bl.id == bl->id) ||
					(d_bl->type == BL_PC && ((TBL_PC*)d_bl)->devotion[sce_d->val2] == bl->id)) )
				{ //Don't reflect non-skill attack if has SC_REFLECTSHIELD from Devotion bonus inheritance
					if( (!skill_id && battle_config.devotion_rdamage_skill_only && sc->data[SC_REFLECTSHIELD]->val4) ||
						!check_distance_bl(bl,d_bl,sce_d->val3) )
						return 0;
				}
			}
			if( sc->data[SC_REFLECTDAMAGE] && !skill_get_inf2(skill_id, INF2_ISTRAP)) {
				if( rnd()%100 <= sc->data[SC_REFLECTDAMAGE]->val1*10 + 30 ){
					max_damage = (int64)max_damage * status_get_lv(bl) / 100;
					rdamage = (*dmg) * sc->data[SC_REFLECTDAMAGE]->val2 / 100;
					if( --(sc->data[SC_REFLECTDAMAGE]->val3) < 1)
						status_change_end(bl,SC_REFLECTDAMAGE,INVALID_TIMER);
				}
			} else {
				if ( sc->data[SC_REFLECTSHIELD] && skill_id != WS_CARTTERMINATION ) {
					// Don't reflect non-skill attack if has SC_REFLECTSHIELD from Devotion bonus inheritance
					if (!skill_id && battle_config.devotion_rdamage_skill_only && sc->data[SC_REFLECTSHIELD]->val4)
						rdamage = 0;
					else {
						rdamage += damage * sc->data[SC_REFLECTSHIELD]->val2 / 100;
						if (rdamage < 1)
							rdamage = 1;
					}
				}

				if (sc->data[SC_DEATHBOUND] && skill_id != WS_CARTTERMINATION && skill_id != GN_HELLS_PLANT_ATK && !status_bl_has_mode(src,MD_STATUS_IMMUNE)) {
					if (distance_bl(src,bl) <= 0 || !map_check_dir(map_calc_dir(bl,src->x,src->y), unit_getdir(bl))) {
						int64 rd1 = 0;

						rd1 = min(damage,status_get_max_hp(bl)) * sc->data[SC_DEATHBOUND]->val2 / 100; // Amplify damage.
						*dmg = rd1 * 30 / 100; // Received damage = 30% of amplified damage.
						clif_skill_damage(src, bl, gettick(), status_get_amotion(src), 0, -30000, 1, RK_DEATHBOUND, sc->data[SC_DEATHBOUND]->val1, DMG_SINGLE);
						skill_blown(bl, src, skill_get_blewcount(RK_DEATHBOUND, 1), unit_getdir(src), BLOWN_NONE);
						status_change_end(bl, SC_DEATHBOUND, INVALID_TIMER);
						rdamage += rd1 * 70 / 100; // Target receives 70% of the amplified damage. [Rytech]
					}
				}

				if( sc->data[SC_SHIELDSPELL_DEF] && sc->data[SC_SHIELDSPELL_DEF]->val1 == 2 && !status_bl_has_mode(src,MD_STATUS_IMMUNE) ){
						rdamage += damage * sc->data[SC_SHIELDSPELL_DEF]->val2 / 100;
						if (rdamage < 1) rdamage = 1;
				}
			}
		}
	} else {
		if (!status_reflect && sd && sd->bonus.long_weapon_damage_return) {
			rdamage += damage * sd->bonus.long_weapon_damage_return / 100;
			if (rdamage < 1) rdamage = 1;
		}
	}

	if (ssc) {
		if (ssc->data[SC_INSPIRATION]) {
			rdamage += damage / 100;
#ifdef RENEWAL
			rdamage = cap_value(rdamage, 1, max_damage);
#else
			rdamage = i64max(rdamage, 1);
#endif
		}
		if (ssc->data[SC_VENOMBLEED] && ssc->data[SC_VENOMBLEED]->val3 == 0)
			rdamage -= damage * ssc->data[SC_VENOMBLEED]->val2 / 100;
	}

	if (sc) {
		if (sc->data[SC_MAXPAIN])
			rdamage = damage * sc->data[SC_MAXPAIN]->val1 * 10 / 100;
	}

	return cap_value(min(rdamage,max_damage),INT_MIN,INT_MAX);
}

/**
 * Calculate Vellum damage on a target
 * @param sd: Player with vanish item
 * @param target: Target to vanish HP/SP
 * @param wd: Damage struct reference
 * @return True on damage done or false if not
 */
bool battle_vellum_damage(struct map_session_data *sd, struct block_list *target, struct Damage *wd)
{
	nullpo_retr(false, sd);
	nullpo_retr(false, target);
	nullpo_retr(false, wd);

	struct status_data *tstatus = status_get_status_data(target);
	// bHPVanishRaceRate
	int16 vellum_rate_hp = cap_value(sd->hp_vanish_race[tstatus->race].rate + sd->hp_vanish_race[RC_ALL].rate, 0, INT16_MAX);
	int8 vellum_hp = cap_value(sd->hp_vanish_race[tstatus->race].per + sd->hp_vanish_race[RC_ALL].per, INT8_MIN, INT8_MAX);
	// bSPVanishRaceRate
	int16 vellum_rate_sp = cap_value(sd->sp_vanish_race[tstatus->race].rate + sd->sp_vanish_race[RC_ALL].rate, 0, INT16_MAX);
	int8 vellum_sp = cap_value(sd->sp_vanish_race[tstatus->race].per + sd->sp_vanish_race[RC_ALL].per, INT8_MIN, INT8_MAX);

	// The HP and SP damage bonus from these items don't stack because of the special damage display for SP.
	// Vellum damage overrides any other damage done as well.
	if (vellum_hp && vellum_rate_hp && (vellum_rate_hp >= 1000 || rnd() % 1000 < vellum_rate_hp)) {
		wd->damage = apply_rate(tstatus->max_hp, vellum_hp);
		wd->damage2 = 0;
	} else if (vellum_sp && vellum_rate_sp && (vellum_rate_sp >= 1000 || rnd() % 1000 < vellum_rate_sp)) {
		wd->damage = apply_rate(tstatus->max_sp, vellum_sp);
		wd->damage2 = 0;
		wd->isspdamage = true;
	} else
		return false;

	return true;
}

/*===========================================
 * Perform battle drain effects (HP/SP loss)
 *-------------------------------------------*/
void battle_drain(struct map_session_data *sd, struct block_list *tbl, int64 rdamage, int64 ldamage, int race, int class_)
{
	struct weapon_data *wd;
	int64 *damage;
	int thp = 0, // HP gained
		tsp = 0, // SP gained
		//rhp = 0, // HP reduced from target
		//rsp = 0, // SP reduced from target
		hp = 0, sp = 0;

	if (!CHK_RACE(race) && !CHK_CLASS(class_))
		return;

	for (int i = 0; i < 4; i++) {
		//First two iterations: Right hand
		if (i < 2) {
			wd = &sd->right_weapon;
			damage = &rdamage;
		} else {
			wd = &sd->left_weapon;
			damage = &ldamage;
		}

		if (*damage <= 0)
			continue;

		if (i == 1 || i == 3) {
			hp = wd->hp_drain_class[class_] + wd->hp_drain_class[CLASS_ALL];
			hp += battle_calc_drain(*damage, wd->hp_drain_rate.rate, wd->hp_drain_rate.per);

			sp = wd->sp_drain_class[class_] + wd->sp_drain_class[CLASS_ALL];
			sp += battle_calc_drain(*damage, wd->sp_drain_rate.rate, wd->sp_drain_rate.per);

			if( hp ) {
				//rhp += hp;
				thp += hp;
			}

			if( sp ) {
				//rsp += sp;
				tsp += sp;
			}
		} else {
			hp = wd->hp_drain_race[race] + wd->hp_drain_race[RC_ALL];
			sp = wd->sp_drain_race[race] + wd->sp_drain_race[RC_ALL];

			if( hp ) {
				//rhp += hp;
				thp += hp;
			}

			if( sp ) {
				//rsp += sp;
				tsp += sp;
			}
		}
	}

	if (!thp && !tsp)
		return;

	status_heal(&sd->bl, thp, tsp, battle_config.show_hp_sp_drain?3:1);

	//if (rhp || rsp)
	//	status_zap(tbl, rhp, rsp);
}
/*===========================================
 * Deals the same damage to targets in area.
 *-------------------------------------------
 * Credits:
 *	Original coder pakpil
 */
int battle_damage_area(struct block_list *bl, va_list ap) {
	t_tick tick;
	int64 damage;
	int amotion, dmotion;
	struct block_list *src;

	nullpo_ret(bl);

	tick = va_arg(ap, t_tick);
	src = va_arg(ap,struct block_list *);
	amotion = va_arg(ap,int);
	dmotion = va_arg(ap,int);
	damage = va_arg(ap,int);

	if (status_bl_has_mode(bl, MD_SKILL_IMMUNE) || status_get_class(bl) == MOBID_EMPERIUM)
		return 0;
	if( bl != src && battle_check_target(src,bl,BCT_ENEMY) > 0 ) {
		map_freeblock_lock();
		if( src->type == BL_PC )
			battle_drain((TBL_PC*)src, bl, damage, damage, status_get_race(bl), status_get_class_(bl));
		if( amotion )
			battle_delay_damage(tick, amotion,src,bl,0,CR_REFLECTSHIELD,0,damage,ATK_DEF,0,true,false);
		else
			status_fix_damage(src,bl,damage,0,LG_REFLECTDAMAGE);
		clif_damage(bl,bl,tick,amotion,dmotion,damage,1,DMG_ENDURE,0,false);
		skill_additional_effect(src, bl, CR_REFLECTSHIELD, 1, BF_WEAPON|BF_SHORT|BF_NORMAL,ATK_DEF,tick);
		map_freeblock_unlock();
	}

	return 0;
}
/*==========================================
 * Do a basic physical attack (call through unit_attack_timer)
 *------------------------------------------*/
enum damage_lv battle_weapon_attack(struct block_list* src, struct block_list* target, t_tick tick, int flag) {
	struct map_session_data *sd = NULL, *tsd = NULL;
	struct status_data *sstatus, *tstatus;
	struct status_change *sc, *tsc;
	int64 damage;
	int skillv;
	struct Damage wd;
	bool vellum_damage = false;

	nullpo_retr(ATK_NONE, src);
	nullpo_retr(ATK_NONE, target);

	if (src->prev == NULL || target->prev == NULL)
		return ATK_NONE;

	sd = BL_CAST(BL_PC, src);
	tsd = BL_CAST(BL_PC, target);

	sstatus = status_get_status_data(src);
	tstatus = status_get_status_data(target);

	sc = status_get_sc(src);
	tsc = status_get_sc(target);

	if (sc && !sc->count) //Avoid sc checks when there's none to check for. [Skotlex]
		sc = NULL;
	if (tsc && !tsc->count)
		tsc = NULL;

	if (sd)
	{
		sd->state.arrow_atk = (sd->status.weapon == W_BOW || (sd->status.weapon >= W_REVOLVER && sd->status.weapon <= W_GRENADE));
		if (sd->state.arrow_atk)
		{
			short index = sd->equip_index[EQI_AMMO];
			if (index < 0) {
				if (sd->weapontype1 > W_KATAR && sd->weapontype1 < W_HUUMA)
					clif_skill_fail(sd,0,USESKILL_FAIL_NEED_MORE_BULLET,0);
				else
					clif_arrow_fail(sd,0);
				return ATK_NONE;
			}
			//Ammo check by Ishizu-chan
			if (sd->inventory_data[index]) {
				switch (sd->status.weapon) {
					case W_BOW:
						if (sd->inventory_data[index]->look != A_ARROW) {
							clif_arrow_fail(sd,0);
							return ATK_NONE;
						}
						break;
					case W_REVOLVER:
					case W_RIFLE:
					case W_GATLING:
					case W_SHOTGUN:
						if (sd->inventory_data[index]->look != A_BULLET) {
							clif_skill_fail(sd,0,USESKILL_FAIL_NEED_MORE_BULLET,0);
							return ATK_NONE;
						}
						break;
					case W_GRENADE:
						if (sd->inventory_data[index]->look !=
#ifdef RENEWAL
							A_BULLET) {
#else
							A_GRENADE) {
#endif
							clif_skill_fail(sd,0,USESKILL_FAIL_NEED_MORE_BULLET,0);
							return ATK_NONE;
						}
						break;
				}
			}
		}
	}
	if (sc && sc->count) {
		if (sc->data[SC_CLOAKING] && !(sc->data[SC_CLOAKING]->val4 & 2))
			status_change_end(src, SC_CLOAKING, INVALID_TIMER);
		else if (sc->data[SC_CLOAKINGEXCEED] && !(sc->data[SC_CLOAKINGEXCEED]->val4 & 2))
			status_change_end(src, SC_CLOAKINGEXCEED, INVALID_TIMER);
		else if (sc->data[SC_NEWMOON] && --(sc->data[SC_NEWMOON]->val2) <= 0)
			status_change_end(src, SC_NEWMOON, INVALID_TIMER);
	}
	if (tsc && tsc->data[SC_AUTOCOUNTER] && status_check_skilluse(target, src, KN_AUTOCOUNTER, 1)) {
		uint8 dir = map_calc_dir(target,src->x,src->y);
		int t_dir = unit_getdir(target);
		int dist = distance_bl(src, target);

		if (dist <= 0 || (!map_check_dir(dir,t_dir) && dist <= tstatus->rhw.range+1)) {
			uint16 skill_lv = tsc->data[SC_AUTOCOUNTER]->val1;

			clif_skillcastcancel(target); //Remove the casting bar. [Skotlex]
			clif_damage(src, target, tick, sstatus->amotion, 1, 0, 1, DMG_NORMAL, 0, false); //Display MISS.
			status_change_end(target, SC_AUTOCOUNTER, INVALID_TIMER);
			skill_attack(BF_WEAPON,target,target,src,KN_AUTOCOUNTER,skill_lv,tick,0);
			return ATK_BLOCK;
		}
	}

	if( tsc && tsc->data[SC_BLADESTOP_WAIT] &&
#ifndef RENEWAL
		status_get_class_(src) != CLASS_BOSS &&
#endif
		(src->type == BL_PC || tsd == NULL || distance_bl(src, target) <= (tsd->status.weapon == W_FIST ? 1 : 2)) )
	{
		uint16 skill_lv = tsc->data[SC_BLADESTOP_WAIT]->val1;
		int duration = skill_get_time2(MO_BLADESTOP,skill_lv);

#ifdef RENEWAL
			if (status_get_class_(src) == CLASS_BOSS)
				duration = 2000; // Only lasts 2 seconds for Boss monsters
#endif
		status_change_end(target, SC_BLADESTOP_WAIT, INVALID_TIMER);
		if(sc_start4(src,src, SC_BLADESTOP, 100, sd?pc_checkskill(sd, MO_BLADESTOP):5, 0, 0, target->id, duration))
		{	//Target locked.
			clif_damage(src, target, tick, sstatus->amotion, 1, 0, 1, DMG_NORMAL, 0, false); //Display MISS.
			clif_bladestop(target, src->id, 1);
			sc_start4(src,target, SC_BLADESTOP, 100, skill_lv, 0, 0, src->id, duration);
			return ATK_BLOCK;
		}
	}

	if(sd && (skillv = pc_checkskill(sd,MO_TRIPLEATTACK)) > 0) {
#ifdef RENEWAL
		int triple_rate = 30; //Base Rate
#else
		int triple_rate = 30 - skillv; //Base Rate
#endif

		if (sc && sc->data[SC_SKILLRATE_UP] && sc->data[SC_SKILLRATE_UP]->val1 == MO_TRIPLEATTACK) {
			triple_rate+= triple_rate*(sc->data[SC_SKILLRATE_UP]->val2)/100;
			status_change_end(src, SC_SKILLRATE_UP, INVALID_TIMER);
		}
		if (rnd()%100 < triple_rate) {
			//Need to apply canact_tick here because it doesn't go through skill_castend_id
			sd->ud.canact_tick = i64max(tick + skill_delayfix(src, MO_TRIPLEATTACK, skillv), sd->ud.canact_tick);
			if( skill_attack(BF_WEAPON,src,src,target,MO_TRIPLEATTACK,skillv,tick,0) )
				return ATK_DEF;
			return ATK_MISS;
		}
	}

	if (sc) {
		if (sc->data[SC_SACRIFICE]) {
			uint16 skill_lv = sc->data[SC_SACRIFICE]->val1;
			damage_lv ret_val;

			if( --sc->data[SC_SACRIFICE]->val2 <= 0 )
				status_change_end(src, SC_SACRIFICE, INVALID_TIMER);

			/**
			 * We need to calculate the DMG before the hp reduction, because it can kill the source.
			 * For further information: bugreport:4950
			 */
			ret_val = (damage_lv)skill_attack(BF_WEAPON,src,src,target,PA_SACRIFICE,skill_lv,tick,0);

			status_zap(src, sstatus->max_hp*9/100, 0);//Damage to self is always 9%
			if( ret_val == ATK_NONE )
				return ATK_MISS;
			return ret_val;
		}
		if (sc->data[SC_MAGICALATTACK]) {
			if( skill_attack(BF_MAGIC,src,src,target,NPC_MAGICALATTACK,sc->data[SC_MAGICALATTACK]->val1,tick,0) )
				return ATK_DEF;
			return ATK_MISS;
		}
		if( sc->data[SC_GT_ENERGYGAIN] ) {
			int spheres = 5;

			if( sc->data[SC_RAISINGDRAGON] )
				spheres += sc->data[SC_RAISINGDRAGON]->val1;

			if( sd && rnd()%100 < sc->data[SC_GT_ENERGYGAIN]->val2 )
				pc_addspiritball(sd, skill_get_time2(SR_GENTLETOUCH_ENERGYGAIN, sc->data[SC_GT_ENERGYGAIN]->val1), spheres);
		}
	}

	if( tsc && tsc->data[SC_GT_ENERGYGAIN] ) {
		int spheres = 5;

		if( tsc->data[SC_RAISINGDRAGON] )
			spheres += tsc->data[SC_RAISINGDRAGON]->val1;

		if( tsd && rnd()%100 < tsc->data[SC_GT_ENERGYGAIN]->val2 )
			pc_addspiritball(tsd, skill_get_time2(SR_GENTLETOUCH_ENERGYGAIN, tsc->data[SC_GT_ENERGYGAIN]->val1), spheres);
	}

	if (tsc && tsc->data[SC_MTF_MLEATKED] && rnd()%100 < tsc->data[SC_MTF_MLEATKED]->val2)
		clif_skill_nodamage(target, target, SM_ENDURE, tsc->data[SC_MTF_MLEATKED]->val1, sc_start(src, target, SC_ENDURE, 100, tsc->data[SC_MTF_MLEATKED]->val1, skill_get_time(SM_ENDURE, tsc->data[SC_MTF_MLEATKED]->val1)));

	if(tsc && tsc->data[SC_KAAHI] && tstatus->hp < tstatus->max_hp && status_charge(target, 0, tsc->data[SC_KAAHI]->val3)) {
		int hp_heal = tstatus->max_hp - tstatus->hp;
		if (hp_heal > tsc->data[SC_KAAHI]->val2)
			hp_heal = tsc->data[SC_KAAHI]->val2;
		if (hp_heal)
			status_heal(target, hp_heal, 0, 2);
	}

	wd = battle_calc_attack(BF_WEAPON, src, target, 0, 0, flag);

	if (sd && wd.damage + wd.damage2 > 0 && battle_vellum_damage(sd, target, &wd))
		vellum_damage = true;

	if( sc && sc->count ) {
		if (sc->data[SC_EXEEDBREAK]) {
			if (!is_infinite_defense(target, wd.flag) && !vellum_damage)
				wd.damage *= sc->data[SC_EXEEDBREAK]->val2 / 100;
			status_change_end(src, SC_EXEEDBREAK, INVALID_TIMER);
		}
		if( sc->data[SC_SPELLFIST] ) {
			if( --(sc->data[SC_SPELLFIST]->val1) >= 0 && !vellum_damage ){
				if (!is_infinite_defense(target, wd.flag)) {
					struct Damage ad = battle_calc_attack(BF_MAGIC, src, target, sc->data[SC_SPELLFIST]->val3, sc->data[SC_SPELLFIST]->val4, flag | BF_SHORT);

					wd.damage = ad.damage;
					DAMAGE_DIV_FIX(wd.damage, wd.div_); // Double the damage for multiple hits.
				} else {
					wd.damage = 1;
					DAMAGE_DIV_FIX(wd.damage, wd.div_);
				}
			} else
				status_change_end(src,SC_SPELLFIST,INVALID_TIMER);
		}
		if (sc->data[SC_GIANTGROWTH] && (wd.flag&BF_SHORT) && rnd()%100 < sc->data[SC_GIANTGROWTH]->val2 && !is_infinite_defense(target, wd.flag) && !vellum_damage)
			wd.damage += wd.damage * 150 / 100; // 2.5 times damage

		if( sd && battle_config.arrow_decrement && sc->data[SC_FEARBREEZE] && sc->data[SC_FEARBREEZE]->val4 > 0) {
			short idx = sd->equip_index[EQI_AMMO];
			if (idx >= 0 && sd->inventory.u.items_inventory[idx].amount >= sc->data[SC_FEARBREEZE]->val4) {
				pc_delitem(sd,idx,sc->data[SC_FEARBREEZE]->val4,0,1,LOG_TYPE_CONSUME);
				sc->data[SC_FEARBREEZE]->val4 = 0;
			}
		}
	}
	if (sd && sd->state.arrow_atk) //Consume arrow.
		battle_consume_ammo(sd, 0, 0);

	damage = wd.damage + wd.damage2;
	if( damage > 0 && src != target )
	{
		if( sc && sc->data[SC_DUPLELIGHT] && (wd.flag&BF_SHORT) && rnd()%100 <= 10+2*sc->data[SC_DUPLELIGHT]->val1 )
		{	// Activates it only from melee damage
			uint16 skill_id;
			if( rnd()%2 == 1 )
				skill_id = AB_DUPLELIGHT_MELEE;
			else
				skill_id = AB_DUPLELIGHT_MAGIC;
			skill_attack(skill_get_type(skill_id), src, src, target, skill_id, sc->data[SC_DUPLELIGHT]->val1, tick, SD_LEVEL);
		}
	}

	wd.dmotion = clif_damage(src, target, tick, wd.amotion, wd.dmotion, wd.damage, wd.div_ , wd.type, wd.damage2, wd.isspdamage);

	if (sd && sd->bonus.splash_range > 0 && damage > 0)
		skill_castend_damage_id(src, target, 0, 1, tick, 0);
	if ( target->type == BL_SKILL && damage > 0 ) {
		TBL_SKILL *su = (TBL_SKILL*)target;

		if (su && su->group) {
			if (su->group->skill_id == HT_BLASTMINE)
				skill_blown(src, target, 3, -1, BLOWN_NONE);
			if (su->group->skill_id == GN_WALLOFTHORN) {
				if (--su->val2 <= 0)
					skill_delunit(su);
			}
		}
	}

	map_freeblock_lock();

	if( !(tsc && tsc->data[SC_DEVOTION]) && !vellum_damage && skill_check_shadowform(target, damage, wd.div_) ) {
		if( !status_isdead(target) )
			skill_additional_effect(src, target, 0, 0, wd.flag, wd.dmg_lv, tick);
		if( wd.dmg_lv > ATK_BLOCK )
			skill_counter_additional_effect(src, target, 0, 0, wd.flag, tick);
	} else
		battle_delay_damage(tick, wd.amotion, src, target, wd.flag, 0, 0, damage, wd.dmg_lv, wd.dmotion, true, wd.isspdamage);
	if( tsc ) {
		if( tsc->data[SC_DEVOTION] ) {
			struct status_change_entry *sce = tsc->data[SC_DEVOTION];
			struct block_list *d_bl = map_id2bl(sce->val1);

			if( d_bl && (
				(d_bl->type == BL_MER && ((TBL_MER*)d_bl)->master && ((TBL_MER*)d_bl)->master->bl.id == target->id) ||
				(d_bl->type == BL_PC && ((TBL_PC*)d_bl)->devotion[sce->val2] == target->id)
				) && check_distance_bl(target, d_bl, sce->val3) )
			{
				// Only trigger if the devoted player was hit
				if( damage > 0 ){
					struct map_session_data* dsd = BL_CAST( BL_PC, d_bl );

					// The devoting player needs to stand up
					if( dsd && pc_issit( dsd ) ){
						pc_setstand( dsd, true );
						skill_sit( dsd, 0 );
					}

					clif_damage(d_bl, d_bl, gettick(), wd.amotion, wd.dmotion, damage, 1, DMG_NORMAL, 0, false);
					status_fix_damage(NULL, d_bl, damage, 0, CR_DEVOTION);
				}
			}
			else
				status_change_end(target, SC_DEVOTION, INVALID_TIMER);
		}
		if (target->type == BL_PC && (wd.flag&BF_SHORT) && tsc->data[SC_CIRCLE_OF_FIRE_OPTION]) {
			struct elemental_data *ed = ((TBL_PC*)target)->ed;

			if (ed) {
				clif_skill_damage(&ed->bl, target, tick, status_get_amotion(src), 0, -30000, 1, EL_CIRCLE_OF_FIRE, tsc->data[SC_CIRCLE_OF_FIRE_OPTION]->val1, DMG_SINGLE);
				skill_attack(BF_WEAPON,&ed->bl,&ed->bl,src,EL_CIRCLE_OF_FIRE,tsc->data[SC_CIRCLE_OF_FIRE_OPTION]->val1,tick,wd.flag);
			}
		}
		if (tsc->data[SC_WATER_SCREEN_OPTION]) {
			struct block_list *e_bl = map_id2bl(tsc->data[SC_WATER_SCREEN_OPTION]->val1);

			if (e_bl && !status_isdead(e_bl)) {
				clif_damage(e_bl, e_bl, tick, 0, 0, damage, wd.div_, DMG_NORMAL, 0, false);
				status_fix_damage(NULL, e_bl, damage, 0, EL_WATER_SCREEN);
			}
		}
	}
	if (sc && sc->data[SC_AUTOSPELL] && rnd()%100 < sc->data[SC_AUTOSPELL]->val4) {
		int sp = 0;
		uint16 skill_id = sc->data[SC_AUTOSPELL]->val2;
		uint16 skill_lv = sc->data[SC_AUTOSPELL]->val3;
		int i = rnd()%100;
		if (sc->data[SC_SPIRIT] && sc->data[SC_SPIRIT]->val2 == SL_SAGE)
			i = 0; //Max chance, no skill_lv reduction. [Skotlex]
		//reduction only for skill_lv > 1
		if (skill_lv > 1) {
			if (i >= 50) skill_lv /= 2;
			else if (i >= 15) skill_lv--;
		}
		sp = skill_get_sp(skill_id,skill_lv) * 2 / 3;

		if (status_charge(src, 0, sp)) {
			struct unit_data *ud = unit_bl2ud(src);

			switch (skill_get_casttype(skill_id)) {
				case CAST_GROUND:
					skill_castend_pos2(src, target->x, target->y, skill_id, skill_lv, tick, flag);
					break;
				case CAST_NODAMAGE:
					skill_castend_nodamage_id(src, target, skill_id, skill_lv, tick, flag);
					break;
				case CAST_DAMAGE:
					skill_castend_damage_id(src, target, skill_id, skill_lv, tick, flag);
					break;
			}
			if (ud) {
				int autospell_tick = skill_delayfix(src, skill_id, skill_lv);

				if (DIFF_TICK(ud->canact_tick, tick + autospell_tick) < 0) {
					ud->canact_tick = i64max(tick + autospell_tick, ud->canact_tick);
					if (battle_config.display_status_timers && sd)
						clif_status_change(src, EFST_POSTDELAY, 1, autospell_tick, 0, 0, 0);
				}
			}
		}
	}
	if (sd) {
		uint16 r_skill = 0, sk_idx = 0;
		if( wd.flag&BF_WEAPON && sc && sc->data[SC__AUTOSHADOWSPELL] && rnd()%100 < sc->data[SC__AUTOSHADOWSPELL]->val3 &&
			(r_skill = (uint16)sc->data[SC__AUTOSHADOWSPELL]->val1) && (sk_idx = skill_get_index(r_skill)) &&
			sd->status.skill[sk_idx].id != 0 && sd->status.skill[sk_idx].flag == SKILL_FLAG_PLAGIARIZED )
		{
			int r_lv = sc->data[SC__AUTOSHADOWSPELL]->val2;

			if (r_skill != AL_HOLYLIGHT && r_skill != PR_MAGNUS) {
				int type;
				if( (type = skill_get_casttype(r_skill)) == CAST_GROUND ) {
					int maxcount = 0;
					std::shared_ptr<s_skill_db> skill = skill_db.find(r_skill);

					if( !(BL_PC&battle_config.skill_reiteration) && skill->unit_flag[UF_NOREITERATION] )
							type = -1;

					if( BL_PC&battle_config.skill_nofootset && skill->unit_flag[UF_NOFOOTSET] )
							type = -1;

					if( BL_PC&battle_config.land_skill_limit &&
						(maxcount = skill_get_maxcount(r_skill, r_lv)) > 0
					  ) {
						int v;
						for(v=0;v<MAX_SKILLUNITGROUP && sd->ud.skillunit[v] && maxcount;v++) {
							if(sd->ud.skillunit[v]->skill_id == r_skill)
								maxcount--;
						}
						if( maxcount == 0 )
							type = -1;
					}

					if( type != CAST_GROUND ){
						clif_skill_fail(sd,r_skill,USESKILL_FAIL_LEVEL,0);
						map_freeblock_unlock();
						return wd.dmg_lv;
					}
				}

				if (sd->state.autocast == 0) {
					sd->state.autocast = 1;
					skill_consume_requirement(sd, r_skill, r_lv, 3);
					switch (type) {
						case CAST_GROUND:
							skill_castend_pos2(src, target->x, target->y, r_skill, r_lv, tick, flag);
							break;
						case CAST_NODAMAGE:
							skill_castend_nodamage_id(src, target, r_skill, r_lv, tick, flag);
							break;
						case CAST_DAMAGE:
							skill_castend_damage_id(src, target, r_skill, r_lv, tick, flag);
							break;
					}
				}
				sd->state.autocast = 0;

				sd->ud.canact_tick = i64max(tick + skill_delayfix(src, r_skill, r_lv), sd->ud.canact_tick);
				clif_status_change(src, EFST_POSTDELAY, 1, skill_delayfix(src, r_skill, r_lv), 0, 0, 1);
			}
		}
		if (wd.flag&BF_WEAPON && sc && sc->data[SC_FALLINGSTAR] && rand()%100 < sc->data[SC_FALLINGSTAR]->val2) {
			if (sd)
				sd->state.autocast = 1;
			if (status_charge(src, 0, skill_get_sp(SJ_FALLINGSTAR_ATK, sc->data[SC_FALLINGSTAR]->val1)))
				skill_castend_nodamage_id(src, src, SJ_FALLINGSTAR_ATK, sc->data[SC_FALLINGSTAR]->val1, tick, flag);
			if (sd)
				sd->state.autocast = 0;
		}
		if (wd.flag & BF_WEAPON && src != target && damage > 0) {
			if (battle_config.left_cardfix_to_right)
				battle_drain(sd, target, wd.damage, wd.damage, tstatus->race, tstatus->class_);
			else
				battle_drain(sd, target, wd.damage, wd.damage2, tstatus->race, tstatus->class_);
		}
	}

	if (tsc) {
		if (damage > 0 && tsc->data[SC_POISONREACT] &&
			(rnd()%100 < tsc->data[SC_POISONREACT]->val3
			|| sstatus->def_ele == ELE_POISON) &&
//			check_distance_bl(src, target, tstatus->rhw.range+1) && Doesn't checks range! o.O;
			status_check_skilluse(target, src, TF_POISON, 0)
		) {	//Poison React
			struct status_change_entry *sce = tsc->data[SC_POISONREACT];
			if (sstatus->def_ele == ELE_POISON) {
				sce->val2 = 0;
				skill_attack(BF_WEAPON,target,target,src,AS_POISONREACT,sce->val1,tick,0);
			} else {
				skill_attack(BF_WEAPON,target,target,src,TF_POISON, 5, tick, 0);
				--sce->val2;
			}
			if (sce->val2 <= 0)
				status_change_end(target, SC_POISONREACT, INVALID_TIMER);
		}
	}
	map_freeblock_unlock();
	return wd.dmg_lv;
}

/*=========================
 * Check for undead status
 *-------------------------
 * Credits:
 *	Original coder Skotlex
 *  Refactored by Baalberith
 */
int battle_check_undead(int race,int element)
{
	if(battle_config.undead_detect_type == 0) {
		if(element == ELE_UNDEAD)
			return 1;
	}
	else if(battle_config.undead_detect_type == 1) {
		if(race == RC_UNDEAD)
			return 1;
	}
	else {
		if(element == ELE_UNDEAD || race == RC_UNDEAD)
			return 1;
	}
	return 0;
}

/*================================================================
 * Returns the upmost level master starting with the given object
 *----------------------------------------------------------------*/
struct block_list* battle_get_master(struct block_list *src)
{
	struct block_list *prev; //Used for infinite loop check (master of yourself?)
	do {
		prev = src;
		switch (src->type) {
			case BL_PET:
				if (((TBL_PET*)src)->master)
					src = (struct block_list*)((TBL_PET*)src)->master;
				break;
			case BL_MOB:
				if (((TBL_MOB*)src)->master_id)
					src = map_id2bl(((TBL_MOB*)src)->master_id);
				break;
			case BL_HOM:
				if (((TBL_HOM*)src)->master)
					src = (struct block_list*)((TBL_HOM*)src)->master;
				break;
			case BL_MER:
				if (((TBL_MER*)src)->master)
					src = (struct block_list*)((TBL_MER*)src)->master;
				break;
			case BL_ELEM:
				if (((TBL_ELEM*)src)->master)
					src = (struct block_list*)((TBL_ELEM*)src)->master;
				break;
			case BL_SKILL:
				if (((TBL_SKILL*)src)->group && ((TBL_SKILL*)src)->group->src_id)
					src = map_id2bl(((TBL_SKILL*)src)->group->src_id);
				break;
		}
	} while (src && src != prev);
	return prev;
}

/*==========================================
 * Checks the state between two targets
 * (enemy, friend, party, guild, etc)
 *------------------------------------------
 * Usage:
 * See battle.hpp for possible values/combinations
 * to be used here (BCT_* constants)
 * Return value is:
 * 1: flag holds true (is enemy, party, etc)
 * -1: flag fails
 * 0: Invalid target (non-targetable ever)
 *
 * Credits:
 *	Original coder unknown
 *	Rewritten by Skotlex
*/
int battle_check_target( struct block_list *src, struct block_list *target,int flag)
{
	int16 m; //map
	int state = 0; //Initial state none
	int strip_enemy = 1; //Flag which marks whether to remove the BCT_ENEMY status if it's also friend/ally.
	struct block_list *s_bl = src, *t_bl = target;
	struct unit_data *ud = NULL;

	nullpo_ret(src);
	nullpo_ret(target);

	ud = unit_bl2ud(target);
	m = target->m;

	//t_bl/s_bl hold the 'master' of the attack, while src/target are the actual
	//objects involved.
	if( (t_bl = battle_get_master(target)) == NULL )
		t_bl = target;

	if( (s_bl = battle_get_master(src)) == NULL )
		s_bl = src;

	if ( s_bl->type == BL_PC ) {
		switch( t_bl->type ) {
			case BL_MOB: // Source => PC, Target => MOB
				if ( pc_has_permission((TBL_PC*)s_bl, PC_PERM_DISABLE_PVM) )
					return 0;
				break;
			case BL_PC:
				if (pc_has_permission((TBL_PC*)s_bl, PC_PERM_DISABLE_PVP))
					return 0;
				break;
			default:/* anything else goes */
				break;
		}
	}

	struct map_data *mapdata = map_getmapdata(m);

	switch( target->type ) { // Checks on actual target
		case BL_PC: {
				struct status_change* sc = status_get_sc(src);

				if (((TBL_PC*)target)->invincible_timer != INVALID_TIMER || pc_isinvisible((TBL_PC*)target))
					return -1; //Cannot be targeted yet.
				if( sc && sc->count ) {
					if( sc->data[SC_VOICEOFSIREN] && sc->data[SC_VOICEOFSIREN]->val2 == target->id )
						return -1;
				}
			}
			break;
		case BL_MOB:
		{
			struct mob_data *md = ((TBL_MOB*)target);

			if (ud && ud->immune_attack)
				return 0;
			if(((md->special_state.ai == AI_SPHERE || //Marine Spheres
				(md->special_state.ai == AI_FLORA && battle_config.summon_flora&1)) && s_bl->type == BL_PC && src->type != BL_MOB) || //Floras
				(md->special_state.ai == AI_ZANZOU && t_bl->id != s_bl->id) || //Zanzou
				(md->special_state.ai == AI_FAW && (t_bl->id != s_bl->id || (s_bl->type == BL_PC && src->type != BL_MOB)))
			){	//Targettable by players
				state |= BCT_ENEMY;
				strip_enemy = 0;
			}
			break;
		}
		case BL_SKILL:
		{
			TBL_SKILL *su = (TBL_SKILL*)target;
			uint16 skill_id = battle_getcurrentskill(src);
			if( !su || !su->group)
				return 0;
			if( skill_get_inf2(su->group->skill_id, INF2_ISTRAP) && su->group->unit_id != UNT_USED_TRAPS) {
				if (!skill_id || su->group->skill_id == NPC_REVERBERATION || su->group->skill_id == WM_POEMOFNETHERWORLD) {
					;
				}
				else if (skill_get_inf2(skill_id, INF2_TARGETTRAP)) { // Only a few skills can target traps
					switch (skill_id) {
						case RK_DRAGONBREATH:
						case RK_DRAGONBREATH_WATER:
						case NC_SELFDESTRUCTION:
						case NC_AXETORNADO:
						case SR_SKYNETBLOW:
							// Can only hit traps in PVP/GVG maps
							if (!mapdata->flag[MF_PVP] && !mapdata->flag[MF_GVG])
								return 0;
							break;
					}
				}
				else
					return 0;
				state |= BCT_ENEMY;
				strip_enemy = 0;
			} else if (su->group->skill_id == WZ_ICEWALL || (su->group->skill_id == GN_WALLOFTHORN && skill_id != GN_CARTCANNON)) {
				switch (skill_id) {
					case RK_DRAGONBREATH:
					case RK_DRAGONBREATH_WATER:
					case NC_SELFDESTRUCTION:
					case NC_AXETORNADO:
					case SR_SKYNETBLOW:
						// Can only hit icewall in PVP/GVG maps
						if (!mapdata->flag[MF_PVP] && !mapdata->flag[MF_GVG])
							return 0;
						break;
					case HT_CLAYMORETRAP:
						// Can't hit icewall
						return 0;
					default:
						// Usually BCT_ALL stands for only hitting chars, but skills specifically set to hit traps also hit icewall
						if ((flag&BCT_ALL) == BCT_ALL && !skill_get_inf2(skill_id, INF2_TARGETTRAP))
							return -1;
				}
				state |= BCT_ENEMY;
				strip_enemy = 0;
			} else	//Excepting traps, Icewall, and Wall of Thorns, you should not be able to target skills.
				return 0;
		}
			break;
		case BL_MER:
		case BL_HOM:
		case BL_ELEM:
			if (ud && ud->immune_attack)
				return 0;
			break;
		//All else not specified is an invalid target.
		default:
			return 0;
	} //end switch actual target

	switch( t_bl->type ) { //Checks on target master
		case BL_PC: {
			struct map_session_data *sd;
			struct status_change *sc = NULL;

			if( t_bl == s_bl )
				break;

			sd = BL_CAST(BL_PC, t_bl);
			sc = status_get_sc(t_bl);

			if( ((sd->state.block_action & PCBLOCK_IMMUNE) || (sc->data[SC_KINGS_GRACE] && s_bl->type != BL_PC)) && flag&BCT_ENEMY )
				return 0; // Global immunity only to Attacks
			if( sd->status.karma && s_bl->type == BL_PC && ((TBL_PC*)s_bl)->status.karma )
				state |= BCT_ENEMY; // Characters with bad karma may fight amongst them
			if( sd->state.killable ) {
				state |= BCT_ENEMY; // Everything can kill it
				strip_enemy = 0;
			}
			break;
		}
		case BL_MOB:
		{
			struct mob_data *md = BL_CAST(BL_MOB, t_bl);

			if( md->guardian_data && md->guardian_data->guild_id && !mapdata_flag_gvg(mapdata) )
				return 0; // Disable guardians/emperiums owned by Guilds on non-woe times.
			break;
		}
		default: break; //other type doesn't have slave yet
    } //end switch master target

	switch( src->type ) { //Checks on actual src type
		case BL_PET:
			if (t_bl->type != BL_MOB && flag&BCT_ENEMY)
				return 0; //Pet may not attack non-mobs.
			if (t_bl->type == BL_MOB && ((TBL_MOB*)t_bl)->guardian_data && flag&BCT_ENEMY)
				return 0; //pet may not attack Guardians/Emperium
			break;
		case BL_SKILL: {
				struct skill_unit *su = (struct skill_unit *)src;
				struct status_change* sc = status_get_sc(target);
				if (!su || !su->group)
					return 0;

				std::bitset<INF2_MAX> inf2 = skill_db.find(su->group->skill_id)->inf2;

				if (su->group->src_id == target->id) {
					if (inf2[INF2_NOTARGETSELF])
						return -1;
					if (inf2[INF2_TARGETSELF])
						return 1;
				}
				//Status changes that prevent traps from triggering
				if (sc && sc->count && inf2[INF2_ISTRAP]) {
					if( sc->data[SC_SIGHTBLASTER] && sc->data[SC_SIGHTBLASTER]->val2 > 0 && sc->data[SC_SIGHTBLASTER]->val4%2 == 0)
						return -1;
				}
			}
			break;
		case BL_MER:
			if (t_bl->type == BL_MOB && ((TBL_MOB*)t_bl)->mob_id == MOBID_EMPERIUM && flag&BCT_ENEMY)
				return 0; //mercenary may not attack Emperium
			break;
    } //end switch actual src

	switch( s_bl->type )
	{	//Checks on source master
		case BL_PC:
		{
			struct map_session_data *sd = BL_CAST(BL_PC, s_bl);
			if( s_bl != t_bl )
			{
				if( sd->state.killer )
				{
					state |= BCT_ENEMY; // Can kill anything
					strip_enemy = 0;
				}
				else if( sd->duel_group && !((!battle_config.duel_allow_pvp && mapdata->flag[MF_PVP]) || (!battle_config.duel_allow_gvg && mapdata_flag_gvg(mapdata))) )
				{
					if( t_bl->type == BL_PC && (sd->duel_group == ((TBL_PC*)t_bl)->duel_group) )
						return (BCT_ENEMY&flag)?1:-1; // Duel targets can ONLY be your enemy, nothing else.
					else
						return 0; // You can't target anything out of your duel
				}
			}
			if( !sd->status.guild_id && t_bl->type == BL_MOB && ((TBL_MOB*)t_bl)->mob_id == MOBID_EMPERIUM && mapdata_flag_gvg(mapdata) )
				return 0; //If you don't belong to a guild, can't target emperium.
			if( t_bl->type != BL_PC )
				state |= BCT_ENEMY; //Natural enemy.
			break;
		}
		case BL_MOB:
		{
			struct mob_data *md = BL_CAST(BL_MOB, s_bl);
			if( md->guardian_data && md->guardian_data->guild_id && !mapdata_flag_gvg(mapdata) )
				return 0; // Disable guardians/emperium owned by Guilds on non-woe times.

			if( !md->special_state.ai )
			{ //Normal mobs
				if(
					( target->type == BL_MOB && t_bl->type == BL_PC && ( ((TBL_MOB*)target)->special_state.ai != AI_ZANZOU && ((TBL_MOB*)target)->special_state.ai != AI_ATTACK ) ) ||
					( t_bl->type == BL_MOB && !((TBL_MOB*)t_bl)->special_state.ai )
				  )
					state |= BCT_PARTY; //Normal mobs with no ai are friends.
				else
					state |= BCT_ENEMY; //However, all else are enemies.
			}
			else
			{
				if( t_bl->type == BL_MOB && !((TBL_MOB*)t_bl)->special_state.ai )
					state |= BCT_ENEMY; //Natural enemy for AI mobs are normal mobs.
			}
			break;
		}
		default:
		//Need some sort of default behaviour for unhandled types.
			if (t_bl->type != s_bl->type)
				state |= BCT_ENEMY;
			break;
    } //end switch on src master

	if( (flag&BCT_ALL) == BCT_ALL )
	{ //All actually stands for all attackable chars, icewall and traps
		if(target->type&(BL_CHAR|BL_SKILL))
			return 1;
		else
			return -1;
	}
	if( flag == BCT_NOONE ) //Why would someone use this? no clue.
		return -1;

	if( t_bl == s_bl )
	{ //No need for further testing.
		state |= BCT_SELF|BCT_PARTY|BCT_GUILD;
		if( state&BCT_ENEMY && strip_enemy )
			state&=~BCT_ENEMY;
		return (flag&state)?1:-1;
	}

	if( mapdata_flag_vs(mapdata) )
	{ //Check rivalry settings.
		int sbg_id = 0, tbg_id = 0;
		if(mapdata->flag[MF_BATTLEGROUND] )
		{
			sbg_id = bg_team_get_id(s_bl);
			tbg_id = bg_team_get_id(t_bl);
		}
		if( flag&(BCT_PARTY|BCT_ENEMY) )
		{
			int s_party = status_get_party_id(s_bl);
			if( s_party && s_party == status_get_party_id(t_bl) && !(mapdata->flag[MF_PVP] && mapdata->flag[MF_PVP_NOPARTY]) && !(mapdata_flag_gvg(mapdata) && mapdata->flag[MF_GVG_NOPARTY]) && (!mapdata->flag[MF_BATTLEGROUND] || sbg_id == tbg_id) )
				state |= BCT_PARTY;
			else
				state |= BCT_ENEMY;
		}
		if( flag&(BCT_GUILD|BCT_ENEMY) )
		{
			int s_guild = status_get_guild_id(s_bl);
			int t_guild = status_get_guild_id(t_bl);
			if( !(mapdata->flag[MF_PVP] && mapdata->flag[MF_PVP_NOGUILD]) && s_guild && t_guild && (s_guild == t_guild || (!(flag&BCT_SAMEGUILD) && guild_isallied(s_guild, t_guild))) && (!mapdata->flag[MF_BATTLEGROUND] || sbg_id == tbg_id) )
				state |= BCT_GUILD;
			else
				state |= BCT_ENEMY;
		}
		if( state&BCT_ENEMY && mapdata->flag[MF_BATTLEGROUND] && sbg_id && sbg_id == tbg_id )
			state &= ~BCT_ENEMY;

		if( state&BCT_ENEMY && battle_config.pk_mode && !mapdata_flag_gvg(mapdata) && s_bl->type == BL_PC && t_bl->type == BL_PC )
		{ // Prevent novice engagement on pk_mode (feature by Valaris)
			TBL_PC *sd = (TBL_PC*)s_bl, *sd2 = (TBL_PC*)t_bl;
			if (
				(sd->class_&MAPID_UPPERMASK) == MAPID_NOVICE ||
				(sd2->class_&MAPID_UPPERMASK) == MAPID_NOVICE ||
				(int)sd->status.base_level < battle_config.pk_min_level ||
			  	(int)sd2->status.base_level < battle_config.pk_min_level ||
				(battle_config.pk_level_range && abs((int)sd->status.base_level - (int)sd2->status.base_level) > battle_config.pk_level_range)
			)
				state &= ~BCT_ENEMY;
		}
	}//end map_flag_vs chk rivality
	else
	{ //Non pvp/gvg, check party/guild settings.
		if( flag&BCT_PARTY || state&BCT_ENEMY )
		{
			int s_party = status_get_party_id(s_bl);
			if(s_party && s_party == status_get_party_id(t_bl))
				state |= BCT_PARTY;
		}
		if( flag&BCT_GUILD || state&BCT_ENEMY )
		{
			int s_guild = status_get_guild_id(s_bl);
			int t_guild = status_get_guild_id(t_bl);
			if(s_guild && t_guild && (s_guild == t_guild || (!(flag&BCT_SAMEGUILD) && guild_isallied(s_guild, t_guild))))
				state |= BCT_GUILD;
		}
	} //end non pvp/gvg chk rivality

	if( !state ) //If not an enemy, nor a guild, nor party, nor yourself, it's neutral.
		state = BCT_NEUTRAL;
	//Alliance state takes precedence over enemy one.
	else if( state&BCT_ENEMY && strip_enemy && state&(BCT_SELF|BCT_PARTY|BCT_GUILD) )
		state&=~BCT_ENEMY;

	return (flag&state)?1:-1;
}
/*==========================================
 * Check if can attack from this range
 * Basic check then calling path_search for obstacle etc..
 *------------------------------------------
 */
bool battle_check_range(struct block_list *src, struct block_list *bl, int range)
{
	int d;
	nullpo_retr(false, src);
	nullpo_retr(false, bl);

	if( src->m != bl->m )
		return false;

#ifndef CIRCULAR_AREA
	if( src->type == BL_PC ) { // Range for players' attacks and skills should always have a circular check. [Angezerus]
		if ( !check_distance_client_bl(src, bl, range) )
			return false;
	} else
#endif
	if( !check_distance_bl(src, bl, range) )
		return false;

	if( (d = distance_bl(src, bl)) < 2 )
		return true;  // No need for path checking.

	if( d > AREA_SIZE )
		return false; // Avoid targetting objects beyond your range of sight.

	return path_search_long(NULL,src->m,src->x,src->y,bl->x,bl->y,CELL_CHKWALL);
}

/*=============================================
 * Battle.conf settings and default/max values
 *---------------------------------------------
 */
static const struct _battle_data {
	const char* str;
	int* val;
	int defval;
	int min;
	int max;
} battle_data[] = {
	{ "warp_point_debug",                   &battle_config.warp_point_debug,                0,      0,      1,              },
	{ "enable_critical",                    &battle_config.enable_critical,                 BL_PC,  BL_NUL, BL_ALL,         },
	{ "mob_critical_rate",                  &battle_config.mob_critical_rate,               100,    0,      INT_MAX,        },
	{ "critical_rate",                      &battle_config.critical_rate,                   100,    0,      INT_MAX,        },
	{ "enable_baseatk",                     &battle_config.enable_baseatk,                  BL_CHAR|BL_HOM, BL_NUL, BL_ALL, },
	{ "enable_baseatk_renewal",             &battle_config.enable_baseatk_renewal,          BL_ALL, BL_NUL, BL_ALL,         },
	{ "enable_perfect_flee",                &battle_config.enable_perfect_flee,             BL_PC|BL_PET, BL_NUL, BL_ALL,   },
	{ "casting_rate",                       &battle_config.cast_rate,                       100,    0,      INT_MAX,        },
	{ "delay_rate",                         &battle_config.delay_rate,                      100,    0,      INT_MAX,        },
	{ "delay_dependon_dex",                 &battle_config.delay_dependon_dex,              0,      0,      1,              },
	{ "delay_dependon_agi",                 &battle_config.delay_dependon_agi,              0,      0,      1,              },
	{ "skill_delay_attack_enable",          &battle_config.sdelay_attack_enable,            0,      0,      1,              },
	{ "left_cardfix_to_right",              &battle_config.left_cardfix_to_right,           0,      0,      1,              },
	{ "skill_add_range",                    &battle_config.skill_add_range,                 0,      0,      INT_MAX,        },
	{ "skill_out_range_consume",            &battle_config.skill_out_range_consume,         1,      0,      1,              },
	{ "skillrange_by_distance",             &battle_config.skillrange_by_distance,          ~BL_PC, BL_NUL, BL_ALL,         },
	{ "skillrange_from_weapon",             &battle_config.use_weapon_skill_range,          BL_NUL, BL_NUL, BL_ALL,         },
	{ "player_damage_delay_rate",           &battle_config.pc_damage_delay_rate,            100,    0,      INT_MAX,        },
	{ "defunit_not_enemy",                  &battle_config.defnotenemy,                     0,      0,      1,              },
	{ "gvg_traps_target_all",               &battle_config.vs_traps_bctall,                 BL_PC,  BL_NUL, BL_ALL,         },
#ifdef RENEWAL
	{ "traps_setting",                      &battle_config.traps_setting,                   2,      0,      2,              },
#else
	{ "traps_setting",                      &battle_config.traps_setting,                   0,      0,      2,              },
#endif
	{ "summon_flora_setting",               &battle_config.summon_flora,                    1|2,    0,      1|2,            },
	{ "clear_skills_on_death",              &battle_config.clear_unit_ondeath,              BL_NUL, BL_NUL, BL_ALL,         },
	{ "clear_skills_on_warp",               &battle_config.clear_unit_onwarp,               BL_ALL, BL_NUL, BL_ALL,         },
	{ "random_monster_checklv",             &battle_config.random_monster_checklv,          0,      0,      1,              },
	{ "attribute_recover",                  &battle_config.attr_recover,                    1,      0,      1,              },
	{ "flooritem_lifetime",                 &battle_config.flooritem_lifetime,              60000,  1000,   INT_MAX,        },
	{ "item_auto_get",                      &battle_config.item_auto_get,                   0,      0,      1,              },
	{ "item_first_get_time",                &battle_config.item_first_get_time,             3000,   0,      INT_MAX,        },
	{ "item_second_get_time",               &battle_config.item_second_get_time,            1000,   0,      INT_MAX,        },
	{ "item_third_get_time",                &battle_config.item_third_get_time,             1000,   0,      INT_MAX,        },
	{ "mvp_item_first_get_time",            &battle_config.mvp_item_first_get_time,         10000,  0,      INT_MAX,        },
	{ "mvp_item_second_get_time",           &battle_config.mvp_item_second_get_time,        10000,  0,      INT_MAX,        },
	{ "mvp_item_third_get_time",            &battle_config.mvp_item_third_get_time,         2000,   0,      INT_MAX,        },
	{ "drop_rate0item",                     &battle_config.drop_rate0item,                  0,      0,      1,              },
	{ "base_exp_rate",                      &battle_config.base_exp_rate,                   100,    0,      INT_MAX,        },
	{ "job_exp_rate",                       &battle_config.job_exp_rate,                    100,    0,      INT_MAX,        },
	{ "pvp_exp",                            &battle_config.pvp_exp,                         1,      0,      1,              },
	{ "death_penalty_type",                 &battle_config.death_penalty_type,              0,      0,      2,              },
	{ "death_penalty_base",                 &battle_config.death_penalty_base,              0,      0,      INT_MAX,        },
	{ "death_penalty_job",                  &battle_config.death_penalty_job,               0,      0,      INT_MAX,        },
	{ "zeny_penalty",                       &battle_config.zeny_penalty,                    0,      0,      INT_MAX,        },
	{ "hp_rate",                            &battle_config.hp_rate,                         100,    1,      INT_MAX,        },
	{ "sp_rate",                            &battle_config.sp_rate,                         100,    1,      INT_MAX,        },
	{ "restart_hp_rate",                    &battle_config.restart_hp_rate,                 0,      0,      100,            },
	{ "restart_sp_rate",                    &battle_config.restart_sp_rate,                 0,      0,      100,            },
	{ "guild_aura",                         &battle_config.guild_aura,                      31,     0,      31,             },
	{ "mvp_hp_rate",                        &battle_config.mvp_hp_rate,                     100,    1,      INT_MAX,        },
	{ "mvp_exp_rate",                       &battle_config.mvp_exp_rate,                    100,    0,      INT_MAX,        },
	{ "monster_hp_rate",                    &battle_config.monster_hp_rate,                 100,    1,      INT_MAX,        },
	{ "monster_max_aspd",                   &battle_config.monster_max_aspd,                199,    100,    199,            },
	{ "view_range_rate",                    &battle_config.view_range_rate,                 100,    0,      INT_MAX,        },
	{ "chase_range_rate",                   &battle_config.chase_range_rate,                100,    0,      INT_MAX,        },
	{ "gtb_sc_immunity",                    &battle_config.gtb_sc_immunity,                 50,     0,      INT_MAX,        },
	{ "guild_max_castles",                  &battle_config.guild_max_castles,               0,      0,      INT_MAX,        },
	{ "guild_skill_relog_delay",            &battle_config.guild_skill_relog_delay,         300000, 0,      INT_MAX,        },
	{ "emergency_call",                     &battle_config.emergency_call,                  11,     0,      31,             },
	{ "atcommand_spawn_quantity_limit",     &battle_config.atc_spawn_quantity_limit,        100,    0,      INT_MAX,        },
	{ "atcommand_slave_clone_limit",        &battle_config.atc_slave_clone_limit,           25,     0,      INT_MAX,        },
	{ "partial_name_scan",                  &battle_config.partial_name_scan,               0,      0,      1,              },
	{ "player_skillfree",                   &battle_config.skillfree,                       0,      0,      1,              },
	{ "player_skillup_limit",               &battle_config.skillup_limit,                   1,      0,      1,              },
	{ "weapon_produce_rate",                &battle_config.wp_rate,                         100,    0,      INT_MAX,        },
	{ "potion_produce_rate",                &battle_config.pp_rate,                         100,    0,      INT_MAX,        },
	{ "monster_active_enable",              &battle_config.monster_active_enable,           1,      0,      1,              },
	{ "monster_damage_delay_rate",          &battle_config.monster_damage_delay_rate,       100,    0,      INT_MAX,        },
	{ "monster_loot_type",                  &battle_config.monster_loot_type,               0,      0,      1,              },
//	{ "mob_skill_use",                      &battle_config.mob_skill_use,                   1,      0,      1,              }, //Deprecated
	{ "mob_skill_rate",                     &battle_config.mob_skill_rate,                  100,    0,      INT_MAX,        },
	{ "mob_skill_delay",                    &battle_config.mob_skill_delay,                 100,    0,      INT_MAX,        },
	{ "mob_count_rate",                     &battle_config.mob_count_rate,                  100,    0,      INT_MAX,        },
	{ "mob_spawn_delay",                    &battle_config.mob_spawn_delay,                 100,    0,      INT_MAX,        },
	{ "plant_spawn_delay",                  &battle_config.plant_spawn_delay,               100,    0,      INT_MAX,        },
	{ "boss_spawn_delay",                   &battle_config.boss_spawn_delay,                100,    0,      INT_MAX,        },
	{ "no_spawn_on_player",                 &battle_config.no_spawn_on_player,              0,      0,      100,            },
	{ "force_random_spawn",                 &battle_config.force_random_spawn,              0,      0,      1,              },
	{ "slaves_inherit_mode",                &battle_config.slaves_inherit_mode,             4,      0,      4,              },
	{ "slaves_inherit_speed",               &battle_config.slaves_inherit_speed,            3,      0,      3,              },
	{ "summons_trigger_autospells",         &battle_config.summons_trigger_autospells,      1,      0,      1,              },
	{ "pc_damage_walk_delay_rate",          &battle_config.pc_walk_delay_rate,              20,     0,      INT_MAX,        },
	{ "damage_walk_delay_rate",             &battle_config.walk_delay_rate,                 100,    0,      INT_MAX,        },
	{ "multihit_delay",                     &battle_config.multihit_delay,                  80,     0,      INT_MAX,        },
	{ "quest_skill_learn",                  &battle_config.quest_skill_learn,               0,      0,      1,              },
	{ "quest_skill_reset",                  &battle_config.quest_skill_reset,               0,      0,      1,              },
	{ "basic_skill_check",                  &battle_config.basic_skill_check,               1,      0,      1,              },
	{ "guild_emperium_check",               &battle_config.guild_emperium_check,            1,      0,      1,              },
	{ "guild_exp_limit",                    &battle_config.guild_exp_limit,                 50,     0,      99,             },
	{ "player_invincible_time",             &battle_config.pc_invincible_time,              5000,   0,      INT_MAX,        },
	{ "pet_catch_rate",                     &battle_config.pet_catch_rate,                  100,    0,      INT_MAX,        },
	{ "pet_rename",                         &battle_config.pet_rename,                      0,      0,      1,              },
	{ "pet_friendly_rate",                  &battle_config.pet_friendly_rate,               100,    0,      INT_MAX,        },
	{ "pet_hungry_delay_rate",              &battle_config.pet_hungry_delay_rate,           100,    10,     INT_MAX,        },
	{ "pet_hungry_friendly_decrease",       &battle_config.pet_hungry_friendly_decrease,    5,      0,      INT_MAX,        },
	{ "pet_status_support",                 &battle_config.pet_status_support,              0,      0,      1,              },
	{ "pet_attack_support",                 &battle_config.pet_attack_support,              0,      0,      1,              },
	{ "pet_damage_support",                 &battle_config.pet_damage_support,              0,      0,      1,              },
	{ "pet_support_min_friendly",           &battle_config.pet_support_min_friendly,        900,    0,      950,            },
	{ "pet_support_rate",                   &battle_config.pet_support_rate,                100,    0,      INT_MAX,        },
	{ "pet_attack_exp_to_master",           &battle_config.pet_attack_exp_to_master,        0,      0,      1,              },
	{ "pet_attack_exp_rate",                &battle_config.pet_attack_exp_rate,             100,    0,      INT_MAX,        },
	{ "pet_lv_rate",                        &battle_config.pet_lv_rate,                     0,      0,      INT_MAX,        },
	{ "pet_max_stats",                      &battle_config.pet_max_stats,                   99,     0,      INT_MAX,        },
	{ "pet_max_atk1",                       &battle_config.pet_max_atk1,                    750,    0,      INT_MAX,        },
	{ "pet_max_atk2",                       &battle_config.pet_max_atk2,                    1000,   0,      INT_MAX,        },
	{ "pet_disable_in_gvg",                 &battle_config.pet_no_gvg,                      0,      0,      1,              },
	{ "pet_master_dead",                    &battle_config.pet_master_dead,                 0,      0,      1,              },
	{ "skill_min_damage",                   &battle_config.skill_min_damage,                2|4,    0,      1|2|4,          },
	{ "finger_offensive_type",              &battle_config.finger_offensive_type,           0,      0,      1,              },
	{ "heal_exp",                           &battle_config.heal_exp,                        0,      0,      INT_MAX,        },
	{ "resurrection_exp",                   &battle_config.resurrection_exp,                0,      0,      INT_MAX,        },
	{ "shop_exp",                           &battle_config.shop_exp,                        0,      0,      INT_MAX,        },
	{ "max_heal_lv",                        &battle_config.max_heal_lv,                     11,     1,      INT_MAX,        },
	{ "max_heal",                           &battle_config.max_heal,                        9999,   0,      INT_MAX,        },
	{ "combo_delay_rate",                   &battle_config.combo_delay_rate,                100,    0,      INT_MAX,        },
	{ "item_check",                         &battle_config.item_check,                      0x0,    0x0,    0x7,            },
	{ "item_use_interval",                  &battle_config.item_use_interval,               100,    0,      INT_MAX,        },
	{ "cashfood_use_interval",              &battle_config.cashfood_use_interval,           60000,  0,      INT_MAX,        },
	{ "wedding_modifydisplay",              &battle_config.wedding_modifydisplay,           0,      0,      1,              },
	{ "wedding_ignorepalette",              &battle_config.wedding_ignorepalette,           0,      0,      1,              },
	{ "xmas_ignorepalette",                 &battle_config.xmas_ignorepalette,              0,      0,      1,              },
	{ "summer_ignorepalette",               &battle_config.summer_ignorepalette,            0,      0,      1,              },
	{ "hanbok_ignorepalette",               &battle_config.hanbok_ignorepalette,            0,      0,      1,              },
	{ "oktoberfest_ignorepalette",          &battle_config.oktoberfest_ignorepalette,       0,      0,      1,              },
	{ "natural_healhp_interval",            &battle_config.natural_healhp_interval,         6000,   NATURAL_HEAL_INTERVAL, INT_MAX, },
	{ "natural_healsp_interval",            &battle_config.natural_healsp_interval,         8000,   NATURAL_HEAL_INTERVAL, INT_MAX, },
	{ "natural_heal_skill_interval",        &battle_config.natural_heal_skill_interval,     10000,  NATURAL_HEAL_INTERVAL, INT_MAX, },
	{ "natural_heal_weight_rate",           &battle_config.natural_heal_weight_rate,        50,     0,      100             },
	{ "natural_heal_weight_rate_renewal",   &battle_config.natural_heal_weight_rate_renewal,70,     0,      100             },
	{ "arrow_decrement",                    &battle_config.arrow_decrement,                 1,      0,      2,              },
	{ "ammo_unequip",                       &battle_config.ammo_unequip,                    1,      0,      1,              },
	{ "ammo_check_weapon",                  &battle_config.ammo_check_weapon,               1,      0,      1,              },
	{ "max_aspd",                           &battle_config.max_aspd,                        190,    100,    199,            },
	{ "max_third_aspd",                     &battle_config.max_third_aspd,                  193,    100,    199,            },
	{ "max_walk_speed",                     &battle_config.max_walk_speed,                  300,    100,    100*DEFAULT_WALK_SPEED, },
	{ "max_lv",                             &battle_config.max_lv,                          99,     0,      MAX_LEVEL,      },
	{ "aura_lv",                            &battle_config.aura_lv,                         99,     0,      INT_MAX,        },
	{ "max_hp_lv99",                        &battle_config.max_hp_lv99,                    330000,  100,    1000000000,     },
	{ "max_hp_lv150",                       &battle_config.max_hp_lv150,                   660000,  100,    1000000000,     },
	{ "max_hp",                             &battle_config.max_hp,                        1100000,  100,    1000000000,     },
	{ "max_sp",                             &battle_config.max_sp,                          32500,  100,    1000000000,     },
	{ "max_cart_weight",                    &battle_config.max_cart_weight,                 8000,   100,    1000000,        },
	{ "max_parameter",                      &battle_config.max_parameter,                   99,     10,     SHRT_MAX,       },
	{ "max_baby_parameter",                 &battle_config.max_baby_parameter,              80,     10,     SHRT_MAX,       },
	{ "max_def",                            &battle_config.max_def,                         99,     0,      INT_MAX,        },
	{ "over_def_bonus",                     &battle_config.over_def_bonus,                  0,      0,      1000,           },
	{ "skill_log",                          &battle_config.skill_log,                       BL_NUL, BL_NUL, BL_ALL,         },
	{ "battle_log",                         &battle_config.battle_log,                      0,      0,      1,              },
	{ "etc_log",                            &battle_config.etc_log,                         1,      0,      1,              },
	{ "save_clothcolor",                    &battle_config.save_clothcolor,                 1,      0,      1,              },
	{ "undead_detect_type",                 &battle_config.undead_detect_type,              0,      0,      2,              },
	{ "auto_counter_type",                  &battle_config.auto_counter_type,               BL_ALL, BL_NUL, BL_ALL,         },
	{ "min_hitrate",                        &battle_config.min_hitrate,                     5,      0,      100,            },
	{ "max_hitrate",                        &battle_config.max_hitrate,                     100,    0,      100,            },
	{ "agi_penalty_target",                 &battle_config.agi_penalty_target,              BL_PC,  BL_NUL, BL_ALL,         },
	{ "agi_penalty_type",                   &battle_config.agi_penalty_type,                1,      0,      2,              },
	{ "agi_penalty_count",                  &battle_config.agi_penalty_count,               3,      2,      INT_MAX,        },
	{ "agi_penalty_num",                    &battle_config.agi_penalty_num,                 10,     0,      INT_MAX,        },
	{ "vit_penalty_target",                 &battle_config.vit_penalty_target,              BL_PC,  BL_NUL, BL_ALL,         },
	{ "vit_penalty_type",                   &battle_config.vit_penalty_type,                1,      0,      2,              },
	{ "vit_penalty_count",                  &battle_config.vit_penalty_count,               3,      2,      INT_MAX,        },
	{ "vit_penalty_num",                    &battle_config.vit_penalty_num,                 5,      1,      INT_MAX,        },
	{ "weapon_defense_type",                &battle_config.weapon_defense_type,             0,      0,      INT_MAX,        },
	{ "magic_defense_type",                 &battle_config.magic_defense_type,              0,      0,      INT_MAX,        },
	{ "skill_reiteration",                  &battle_config.skill_reiteration,               BL_NUL, BL_NUL, BL_ALL,         },
	{ "skill_nofootset",                    &battle_config.skill_nofootset,                 BL_PC,  BL_NUL, BL_ALL,         },
	{ "player_cloak_check_type",            &battle_config.pc_cloak_check_type,             1,      0,      1|2|4,          },
	{ "monster_cloak_check_type",           &battle_config.monster_cloak_check_type,        4,      0,      1|2|4,          },
	{ "sense_type",                         &battle_config.estimation_type,                 1|2,    0,      1|2,            },
	{ "gvg_short_attack_damage_rate",       &battle_config.gvg_short_damage_rate,           80,     0,      INT_MAX,        },
	{ "gvg_long_attack_damage_rate",        &battle_config.gvg_long_damage_rate,            80,     0,      INT_MAX,        },
	{ "gvg_weapon_attack_damage_rate",      &battle_config.gvg_weapon_damage_rate,          60,     0,      INT_MAX,        },
	{ "gvg_magic_attack_damage_rate",       &battle_config.gvg_magic_damage_rate,           60,     0,      INT_MAX,        },
	{ "gvg_misc_attack_damage_rate",        &battle_config.gvg_misc_damage_rate,            60,     0,      INT_MAX,        },
	{ "gvg_flee_penalty",                   &battle_config.gvg_flee_penalty,                20,     0,      INT_MAX,        },
	{ "pk_short_attack_damage_rate",        &battle_config.pk_short_damage_rate,            80,     0,      INT_MAX,        },
	{ "pk_long_attack_damage_rate",         &battle_config.pk_long_damage_rate,             70,     0,      INT_MAX,        },
	{ "pk_weapon_attack_damage_rate",       &battle_config.pk_weapon_damage_rate,           60,     0,      INT_MAX,        },
	{ "pk_magic_attack_damage_rate",        &battle_config.pk_magic_damage_rate,            60,     0,      INT_MAX,        },
	{ "pk_misc_attack_damage_rate",         &battle_config.pk_misc_damage_rate,             60,     0,      INT_MAX,        },
	{ "mob_changetarget_byskill",           &battle_config.mob_changetarget_byskill,        0,      0,      1,              },
	{ "attack_direction_change",            &battle_config.attack_direction_change,         BL_ALL, BL_NUL, BL_ALL,         },
	{ "land_skill_limit",                   &battle_config.land_skill_limit,                BL_ALL, BL_NUL, BL_ALL,         },
	{ "monster_class_change_full_recover",  &battle_config.monster_class_change_recover,    1,      0,      1,              },
	{ "produce_item_name_input",            &battle_config.produce_item_name_input,         0x1|0x2, 0,     0x9F,           },
	{ "display_skill_fail",                 &battle_config.display_skill_fail,              2,      0,      1|2|4|8,        },
	{ "chat_warpportal",                    &battle_config.chat_warpportal,                 0,      0,      1,              },
	{ "mob_warp",                           &battle_config.mob_warp,                        0,      0,      1|2|4|8,          },
	{ "dead_branch_active",                 &battle_config.dead_branch_active,              1,      0,      1,              },
	{ "vending_max_value",                  &battle_config.vending_max_value,               10000000, 1,    MAX_ZENY,       },
	{ "vending_over_max",                   &battle_config.vending_over_max,                1,      0,      1,              },
	{ "show_steal_in_same_party",           &battle_config.show_steal_in_same_party,        0,      0,      1,              },
	{ "party_hp_mode",                      &battle_config.party_hp_mode,                   0,      0,      1,              },
	{ "show_party_share_picker",            &battle_config.party_show_share_picker,         1,      0,      1,              },
	{ "show_picker.item_type",              &battle_config.show_picker_item_type,           112,    0,      INT_MAX,        },
	{ "party_update_interval",              &battle_config.party_update_interval,           1000,   100,    INT_MAX,        },
	{ "party_item_share_type",              &battle_config.party_share_type,                0,      0,      1|2|3,          },
	{ "attack_attr_none",                   &battle_config.attack_attr_none,                ~BL_PC, BL_NUL, BL_ALL,         },
	{ "gx_allhit",                          &battle_config.gx_allhit,                       0,      0,      1,              },
	{ "gx_disptype",                        &battle_config.gx_disptype,                     1,      0,      1,              },
	{ "devotion_level_difference",          &battle_config.devotion_level_difference,       10,     0,      INT_MAX,        },
	{ "player_skill_partner_check",         &battle_config.player_skill_partner_check,      1,      0,      1,              },
	{ "invite_request_check",               &battle_config.invite_request_check,            1,      0,      1,              },
	{ "skill_removetrap_type",              &battle_config.skill_removetrap_type,           0,      0,      1,              },
	{ "disp_experience",                    &battle_config.disp_experience,                 0,      0,      1,              },
	{ "disp_zeny",                          &battle_config.disp_zeny,                       0,      0,      1,              },
	{ "bone_drop",                          &battle_config.bone_drop,                       0,      0,      2,              },
	{ "buyer_name",                         &battle_config.buyer_name,                      1,      0,      1,              },
	{ "skill_wall_check",                   &battle_config.skill_wall_check,                1,      0,      1,              },
	{ "official_cell_stack_limit",          &battle_config.official_cell_stack_limit,       1,      0,      255,            },
	{ "custom_cell_stack_limit",            &battle_config.custom_cell_stack_limit,         1,      1,      255,            },
	{ "dancing_weaponswitch_fix",           &battle_config.dancing_weaponswitch_fix,        1,      0,      1,              },

	// eAthena additions
	{ "item_logarithmic_drops",             &battle_config.logarithmic_drops,               0,      0,      1,              },
	{ "item_drop_common_min",               &battle_config.item_drop_common_min,            1,      0,      10000,          },
	{ "item_drop_common_max",               &battle_config.item_drop_common_max,            10000,  1,      10000,          },
	{ "item_drop_equip_min",                &battle_config.item_drop_equip_min,             1,      0,      10000,          },
	{ "item_drop_equip_max",                &battle_config.item_drop_equip_max,             10000,  1,      10000,          },
	{ "item_drop_card_min",                 &battle_config.item_drop_card_min,              1,      0,      10000,          },
	{ "item_drop_card_max",                 &battle_config.item_drop_card_max,              10000,  1,      10000,          },
	{ "item_drop_mvp_min",                  &battle_config.item_drop_mvp_min,               1,      0,      10000,          },
	{ "item_drop_mvp_max",                  &battle_config.item_drop_mvp_max,               10000,  1,      10000,          },
	{ "item_drop_mvp_mode",                 &battle_config.item_drop_mvp_mode,              0,      0,      2,              },
	{ "item_drop_heal_min",                 &battle_config.item_drop_heal_min,              1,      0,      10000,          },
	{ "item_drop_heal_max",                 &battle_config.item_drop_heal_max,              10000,  1,      10000,          },
	{ "item_drop_use_min",                  &battle_config.item_drop_use_min,               1,      0,      10000,          },
	{ "item_drop_use_max",                  &battle_config.item_drop_use_max,               10000,  1,      10000,          },
	{ "item_drop_add_min",                  &battle_config.item_drop_adddrop_min,           1,      0,      10000,          },
	{ "item_drop_add_max",                  &battle_config.item_drop_adddrop_max,           10000,  1,      10000,          },
	{ "item_drop_treasure_min",             &battle_config.item_drop_treasure_min,          1,      0,      10000,          },
	{ "item_drop_treasure_max",             &battle_config.item_drop_treasure_max,          10000,  1,      10000,          },
	{ "item_rate_mvp",                      &battle_config.item_rate_mvp,                   100,    0,      1000000,        },
	{ "item_rate_common",                   &battle_config.item_rate_common,                100,    0,      1000000,        },
	{ "item_rate_common_boss",              &battle_config.item_rate_common_boss,           100,    0,      1000000,        },
	{ "item_rate_common_mvp",               &battle_config.item_rate_common_mvp,            100,    0,      1000000,        },
	{ "item_rate_equip",                    &battle_config.item_rate_equip,                 100,    0,      1000000,        },
	{ "item_rate_equip_boss",               &battle_config.item_rate_equip_boss,            100,    0,      1000000,        },
	{ "item_rate_equip_mvp",                &battle_config.item_rate_equip_mvp,             100,    0,      1000000,        },
	{ "item_rate_card",                     &battle_config.item_rate_card,                  100,    0,      1000000,        },
	{ "item_rate_card_boss",                &battle_config.item_rate_card_boss,             100,    0,      1000000,        },
	{ "item_rate_card_mvp",                 &battle_config.item_rate_card_mvp,              100,    0,      1000000,        },
	{ "item_rate_heal",                     &battle_config.item_rate_heal,                  100,    0,      1000000,        },
	{ "item_rate_heal_boss",                &battle_config.item_rate_heal_boss,             100,    0,      1000000,        },
	{ "item_rate_heal_mvp",                 &battle_config.item_rate_heal_mvp,              100,    0,      1000000,        },
	{ "item_rate_use",                      &battle_config.item_rate_use,                   100,    0,      1000000,        },
	{ "item_rate_use_boss",                 &battle_config.item_rate_use_boss,              100,    0,      1000000,        },
	{ "item_rate_use_mvp",                  &battle_config.item_rate_use_mvp,               100,    0,      1000000,        },
	{ "item_rate_adddrop",                  &battle_config.item_rate_adddrop,               100,    0,      1000000,        },
	{ "item_rate_treasure",                 &battle_config.item_rate_treasure,              100,    0,      1000000,        },
	{ "prevent_logout",                     &battle_config.prevent_logout,                  10000,  0,      60000,          },
	{ "prevent_logout_trigger",             &battle_config.prevent_logout_trigger,          0xE,    0,      0xF,            },
	{ "alchemist_summon_reward",            &battle_config.alchemist_summon_reward,         1,      0,      2,              },
	{ "drops_by_luk",                       &battle_config.drops_by_luk,                    0,      0,      INT_MAX,        },
	{ "drops_by_luk2",                      &battle_config.drops_by_luk2,                   0,      0,      INT_MAX,        },
	{ "equip_natural_break_rate",           &battle_config.equip_natural_break_rate,        0,      0,      INT_MAX,        },
	{ "equip_self_break_rate",              &battle_config.equip_self_break_rate,           100,    0,      INT_MAX,        },
	{ "equip_skill_break_rate",             &battle_config.equip_skill_break_rate,          100,    0,      INT_MAX,        },
	{ "pk_mode",                            &battle_config.pk_mode,                         0,      0,      2,              },
	{ "pk_mode_mes",                        &battle_config.pk_mode_mes,                     1,      0,      1,              },
	{ "pk_level_range",                     &battle_config.pk_level_range,                  0,      0,      INT_MAX,        },
	{ "manner_system",                      &battle_config.manner_system,                   0xFFF,  0,      0xFFF,          },
	{ "pet_equip_required",                 &battle_config.pet_equip_required,              0,      0,      1,              },
	{ "multi_level_up",                     &battle_config.multi_level_up,                  0,      0,      1,              },
	{ "multi_level_up_base",                &battle_config.multi_level_up_base,             0,      0,      MAX_LEVEL,      },
	{ "multi_level_up_job",                 &battle_config.multi_level_up_job,              0,      0,      MAX_LEVEL,      },
	{ "max_exp_gain_rate",                  &battle_config.max_exp_gain_rate,               0,      0,      INT_MAX,        },
	{ "backstab_bow_penalty",               &battle_config.backstab_bow_penalty,            0,      0,      1,              },
	{ "night_at_start",                     &battle_config.night_at_start,                  0,      0,      1,              },
	{ "show_mob_info",                      &battle_config.show_mob_info,                   0,      0,      1|2|4,          },
	{ "ban_hack_trade",                     &battle_config.ban_hack_trade,                  0,      0,      INT_MAX,        },
	{ "min_hair_style",                     &battle_config.min_hair_style,                  0,      0,      INT_MAX,        },
	{ "max_hair_style",                     &battle_config.max_hair_style,                  23,     0,      INT_MAX,        },
	{ "min_hair_color",                     &battle_config.min_hair_color,                  0,      0,      INT_MAX,        },
	{ "max_hair_color",                     &battle_config.max_hair_color,                  9,      0,      INT_MAX,        },
	{ "min_cloth_color",                    &battle_config.min_cloth_color,                 0,      0,      INT_MAX,        },
	{ "max_cloth_color",                    &battle_config.max_cloth_color,                 4,      0,      INT_MAX,        },
	{ "pet_hair_style",                     &battle_config.pet_hair_style,                  100,    0,      INT_MAX,        },
	{ "castrate_dex_scale",                 &battle_config.castrate_dex_scale,              150,    1,      INT_MAX,        },
	{ "vcast_stat_scale",                   &battle_config.vcast_stat_scale,                530,    1,      INT_MAX,        },
	{ "area_size",                          &battle_config.area_size,                       14,     0,      INT_MAX,        },
	{ "zeny_from_mobs",                     &battle_config.zeny_from_mobs,                  0,      0,      1,              },
	{ "mobs_level_up",                      &battle_config.mobs_level_up,                   0,      0,      1,              },
	{ "mobs_level_up_exp_rate",             &battle_config.mobs_level_up_exp_rate,          1,      1,      INT_MAX,        },
	{ "pk_min_level",                       &battle_config.pk_min_level,                    55,     1,      INT_MAX,        },
	{ "skill_steal_max_tries",              &battle_config.skill_steal_max_tries,           0,      0,      UCHAR_MAX,      },
	{ "motd_type",                          &battle_config.motd_type,                       0,      0,      1,              },
	{ "finding_ore_rate",                   &battle_config.finding_ore_rate,                100,    0,      INT_MAX,        },
	{ "exp_calc_type",                      &battle_config.exp_calc_type,                   0,      0,      1,              },
	{ "exp_bonus_attacker",                 &battle_config.exp_bonus_attacker,              25,     0,      INT_MAX,        },
	{ "exp_bonus_max_attacker",             &battle_config.exp_bonus_max_attacker,          12,     2,      INT_MAX,        },
	{ "min_skill_delay_limit",              &battle_config.min_skill_delay_limit,           100,    10,     INT_MAX,        },
	{ "default_walk_delay",                 &battle_config.default_walk_delay,              300,    0,      INT_MAX,        },
	{ "no_skill_delay",                     &battle_config.no_skill_delay,                  BL_MOB, BL_NUL, BL_ALL,         },
	{ "attack_walk_delay",                  &battle_config.attack_walk_delay,               BL_ALL, BL_NUL, BL_ALL,         },
	{ "require_glory_guild",                &battle_config.require_glory_guild,             0,      0,      1,              },
	{ "idle_no_share",                      &battle_config.idle_no_share,                   0,      0,      INT_MAX,        },
	{ "party_even_share_bonus",             &battle_config.party_even_share_bonus,          0,      0,      INT_MAX,        },
	{ "delay_battle_damage",                &battle_config.delay_battle_damage,             1,      0,      1,              },
	{ "hide_woe_damage",                    &battle_config.hide_woe_damage,                 0,      0,      1,              },
	{ "display_version",                    &battle_config.display_version,                 1,      0,      1,              },
	{ "display_hallucination",              &battle_config.display_hallucination,           1,      0,      1,              },
	{ "use_statpoint_table",                &battle_config.use_statpoint_table,             1,      0,      1,              },
	{ "ignore_items_gender",                &battle_config.ignore_items_gender,             1,      0,      1,              },
	{ "berserk_cancels_buffs",              &battle_config.berserk_cancels_buffs,           0,      0,      1,              },
	{ "debuff_on_logout",                   &battle_config.debuff_on_logout,                1|2,    0,      1|2,            },
	{ "monster_ai",                         &battle_config.mob_ai,                          0x000,  0x000,  0xFFF,          },
	{ "hom_setting",                        &battle_config.hom_setting,                     0xFFFF, 0x0000, 0xFFFF,         },
	{ "dynamic_mobs",                       &battle_config.dynamic_mobs,                    1,      0,      1,              },
	{ "mob_remove_damaged",                 &battle_config.mob_remove_damaged,              1,      0,      1,              },
	{ "show_hp_sp_drain",                   &battle_config.show_hp_sp_drain,                0,      0,      1,              },
	{ "show_hp_sp_gain",                    &battle_config.show_hp_sp_gain,                 1,      0,      1,              },
	{ "mob_npc_event_type",                 &battle_config.mob_npc_event_type,              1,      0,      1,              },
	{ "character_size",                     &battle_config.character_size,                  1|2,    0,      1|2,            },
	{ "mob_max_skilllvl",                   &battle_config.mob_max_skilllvl,                MAX_MOBSKILL_LEVEL, 1, MAX_MOBSKILL_LEVEL, },
	{ "retaliate_to_master",                &battle_config.retaliate_to_master,             1,      0,      1,              },
	{ "rare_drop_announce",                 &battle_config.rare_drop_announce,              0,      0,      10000,          },
	{ "duel_allow_pvp",                     &battle_config.duel_allow_pvp,                  0,      0,      1,              },
	{ "duel_allow_gvg",                     &battle_config.duel_allow_gvg,                  0,      0,      1,              },
	{ "duel_allow_teleport",                &battle_config.duel_allow_teleport,             0,      0,      1,              },
	{ "duel_autoleave_when_die",            &battle_config.duel_autoleave_when_die,         1,      0,      1,              },
	{ "duel_time_interval",                 &battle_config.duel_time_interval,              60,     0,      INT_MAX,        },
	{ "duel_only_on_same_map",              &battle_config.duel_only_on_same_map,           0,      0,      1,              },
	{ "skip_teleport_lv1_menu",             &battle_config.skip_teleport_lv1_menu,          0,      0,      1,              },
	{ "allow_skill_without_day",            &battle_config.allow_skill_without_day,         0,      0,      1,              },
	{ "allow_es_magic_player",              &battle_config.allow_es_magic_pc,               0,      0,      1,              },
	{ "skill_caster_check",                 &battle_config.skill_caster_check,              1,      0,      1,              },
	{ "status_cast_cancel",                 &battle_config.sc_castcancel,                   BL_NUL, BL_NUL, BL_ALL,         },
	{ "pc_status_def_rate",                 &battle_config.pc_sc_def_rate,                  100,    0,      INT_MAX,        },
	{ "mob_status_def_rate",                &battle_config.mob_sc_def_rate,                 100,    0,      INT_MAX,        },
	{ "pc_max_status_def",                  &battle_config.pc_max_sc_def,                   100,    0,      INT_MAX,        },
	{ "mob_max_status_def",                 &battle_config.mob_max_sc_def,                  100,    0,      INT_MAX,        },
	{ "sg_miracle_skill_ratio",             &battle_config.sg_miracle_skill_ratio,          1,      0,      10000,          },
	{ "sg_angel_skill_ratio",               &battle_config.sg_angel_skill_ratio,            10,     0,      10000,          },
	{ "autospell_stacking",                 &battle_config.autospell_stacking,              0,      0,      1,              },
	{ "override_mob_names",                 &battle_config.override_mob_names,              0,      0,      2,              },
	{ "min_chat_delay",                     &battle_config.min_chat_delay,                  0,      0,      INT_MAX,        },
	{ "friend_auto_add",                    &battle_config.friend_auto_add,                 1,      0,      1,              },
	{ "hom_rename",                         &battle_config.hom_rename,                      0,      0,      1,              },
	{ "homunculus_show_growth",             &battle_config.homunculus_show_growth,          0,      0,      1,              },
	{ "homunculus_friendly_rate",           &battle_config.homunculus_friendly_rate,        100,    0,      INT_MAX,        },
	{ "vending_tax",                        &battle_config.vending_tax,                     0,      0,      10000,          },
	{ "vending_tax_min",                    &battle_config.vending_tax_min,                 0,      0,      MAX_ZENY,       },
	{ "day_duration",                       &battle_config.day_duration,                    0,      0,      INT_MAX,        },
	{ "night_duration",                     &battle_config.night_duration,                  0,      0,      INT_MAX,        },
	{ "mob_remove_delay",                   &battle_config.mob_remove_delay,                60000,  1000,   INT_MAX,        },
	{ "mob_active_time",                    &battle_config.mob_active_time,                 0,      0,      INT_MAX,        },
	{ "boss_active_time",                   &battle_config.boss_active_time,                0,      0,      INT_MAX,        },
	{ "sg_miracle_skill_duration",          &battle_config.sg_miracle_skill_duration,       3600000, 0,     INT_MAX,        },
	{ "hvan_explosion_intimate",            &battle_config.hvan_explosion_intimate,         45000,  0,      100000,         },
	{ "quest_exp_rate",                     &battle_config.quest_exp_rate,                  100,    0,      INT_MAX,        },
	{ "at_mapflag",                         &battle_config.autotrade_mapflag,               0,      0,      1,              },
	{ "at_timeout",                         &battle_config.at_timeout,                      0,      0,      INT_MAX,        },
	{ "homunculus_autoloot",                &battle_config.homunculus_autoloot,             0,      0,      1,              },
	{ "idle_no_autoloot",                   &battle_config.idle_no_autoloot,                0,      0,      INT_MAX,        },
	{ "max_guild_alliance",                 &battle_config.max_guild_alliance,              3,      0,      3,              },
	{ "ksprotection",                       &battle_config.ksprotection,                    5000,   0,      INT_MAX,        },
	{ "auction_feeperhour",                 &battle_config.auction_feeperhour,              12000,  0,      INT_MAX,        },
	{ "auction_maximumprice",               &battle_config.auction_maximumprice,            500000000, 0,   MAX_ZENY,       },
	{ "homunculus_auto_vapor",              &battle_config.homunculus_auto_vapor,           80,     0,      100,            },
	{ "display_status_timers",              &battle_config.display_status_timers,           1,      0,      1,              },
	{ "skill_add_heal_rate",                &battle_config.skill_add_heal_rate,             7,      0,      INT_MAX,        },
	{ "eq_single_target_reflectable",       &battle_config.eq_single_target_reflectable,    1,      0,      1,              },
	{ "invincible.nodamage",                &battle_config.invincible_nodamage,             0,      0,      1,              },
	{ "mob_slave_keep_target",              &battle_config.mob_slave_keep_target,           0,      0,      1,              },
	{ "autospell_check_range",              &battle_config.autospell_check_range,           0,      0,      1,              },
	{ "knockback_left",                     &battle_config.knockback_left,                  1,      0,      1,              },
	{ "client_reshuffle_dice",              &battle_config.client_reshuffle_dice,           0,      0,      1,              },
	{ "client_sort_storage",                &battle_config.client_sort_storage,             0,      0,      1,              },
	{ "feature.buying_store",               &battle_config.feature_buying_store,            1,      0,      1,              },
	{ "feature.search_stores",              &battle_config.feature_search_stores,           1,      0,      1,              },
	{ "searchstore_querydelay",             &battle_config.searchstore_querydelay,         10,      0,      INT_MAX,        },
	{ "searchstore_maxresults",             &battle_config.searchstore_maxresults,         30,      1,      INT_MAX,        },
	{ "display_party_name",                 &battle_config.display_party_name,              0,      0,      1,              },
	{ "cashshop_show_points",               &battle_config.cashshop_show_points,            0,      0,      1,              },
	{ "mail_show_status",                   &battle_config.mail_show_status,                0,      0,      2,              },
	{ "client_limit_unit_lv",               &battle_config.client_limit_unit_lv,            0,      0,      BL_ALL,         },
	{ "land_protector_behavior",            &battle_config.land_protector_behavior,         0,      0,      1,              },
	{ "npc_emotion_behavior",               &battle_config.npc_emotion_behavior,            0,      0,      1,              },
// BattleGround Settings
	{ "bg_update_interval",                 &battle_config.bg_update_interval,              1000,   100,    INT_MAX,        },
	{ "bg_short_attack_damage_rate",        &battle_config.bg_short_damage_rate,            80,     0,      INT_MAX,        },
	{ "bg_long_attack_damage_rate",         &battle_config.bg_long_damage_rate,             80,     0,      INT_MAX,        },
	{ "bg_weapon_attack_damage_rate",       &battle_config.bg_weapon_damage_rate,           60,     0,      INT_MAX,        },
	{ "bg_magic_attack_damage_rate",        &battle_config.bg_magic_damage_rate,            60,     0,      INT_MAX,        },
	{ "bg_misc_attack_damage_rate",         &battle_config.bg_misc_damage_rate,             60,     0,      INT_MAX,        },
	{ "bg_flee_penalty",                    &battle_config.bg_flee_penalty,                 20,     0,      INT_MAX,        },
// rAthena
	{ "max_third_parameter",				&battle_config.max_third_parameter,				135,	10,		SHRT_MAX,		},
	{ "max_baby_third_parameter",			&battle_config.max_baby_third_parameter,		108,	10,		SHRT_MAX,		},
	{ "max_trans_parameter",				&battle_config.max_trans_parameter,				99,		10,		SHRT_MAX,		},
	{ "max_third_trans_parameter",			&battle_config.max_third_trans_parameter,		135,	10,		SHRT_MAX,		},
	{ "max_extended_parameter",				&battle_config.max_extended_parameter,			125,	10,		SHRT_MAX,		},
	{ "max_summoner_parameter",				&battle_config.max_summoner_parameter,			120,	10,		SHRT_MAX,		},
	{ "skill_amotion_leniency",             &battle_config.skill_amotion_leniency,          0,      0,      300             },
	{ "mvp_tomb_enabled",                   &battle_config.mvp_tomb_enabled,                1,      0,      1               },
	{ "mvp_tomb_delay",                     &battle_config.mvp_tomb_delay,                  9000,   0,      INT_MAX,        },
	{ "feature.atcommand_suggestions",      &battle_config.atcommand_suggestions_enabled,   0,      0,      1               },
	{ "min_npc_vendchat_distance",          &battle_config.min_npc_vendchat_distance,       3,      0,      100             },
	{ "atcommand_mobinfo_type",             &battle_config.atcommand_mobinfo_type,          0,      0,      1               },
	{ "homunculus_max_level",               &battle_config.hom_max_level,                   99,     0,      MAX_LEVEL,      },
	{ "homunculus_S_max_level",             &battle_config.hom_S_max_level,                 150,    0,      MAX_LEVEL,      },
	{ "mob_size_influence",                 &battle_config.mob_size_influence,              0,      0,      1,              },
	{ "skill_trap_type",                    &battle_config.skill_trap_type,                 0,      0,      3,              },
	{ "allow_consume_restricted_item",      &battle_config.allow_consume_restricted_item,   1,      0,      1,              },
	{ "allow_equip_restricted_item",        &battle_config.allow_equip_restricted_item,     1,      0,      1,              },
	{ "max_walk_path",                      &battle_config.max_walk_path,                   17,     1,      MAX_WALKPATH,   },
	{ "item_enabled_npc",                   &battle_config.item_enabled_npc,                1,      0,      1,              },
	{ "item_flooritem_check",               &battle_config.item_onfloor,                    1,      0,      1,              },
	{ "bowling_bash_area",                  &battle_config.bowling_bash_area,               0,      0,      20,             },
	{ "drop_rateincrease",                  &battle_config.drop_rateincrease,               0,      0,      1,              },
	{ "feature.auction",                    &battle_config.feature_auction,                 0,      0,      2,              },
	{ "feature.banking",                    &battle_config.feature_banking,                 1,      0,      1,              },
#ifdef VIP_ENABLE
	{ "vip_storage_increase",               &battle_config.vip_storage_increase,          300,      0,      MAX_STORAGE-MIN_STORAGE, },
#else
	{ "vip_storage_increase",               &battle_config.vip_storage_increase,          300,      0,      MAX_STORAGE, },
#endif
	{ "vip_base_exp_increase",              &battle_config.vip_base_exp_increase,          50,      0,      INT_MAX,        },
	{ "vip_job_exp_increase",               &battle_config.vip_job_exp_increase,           50,      0,      INT_MAX,        },
	{ "vip_exp_penalty_base",               &battle_config.vip_exp_penalty_base,          100,      0,      INT_MAX,        },
	{ "vip_exp_penalty_job",                &battle_config.vip_exp_penalty_job,           100,      0,      INT_MAX,        },
	{ "vip_zeny_penalty",                   &battle_config.vip_zeny_penalty,                0,      0,      INT_MAX,        },
	{ "vip_bm_increase",                    &battle_config.vip_bm_increase,                 2,      0,      INT_MAX,        },
	{ "vip_drop_increase",                  &battle_config.vip_drop_increase,              50,      0,      INT_MAX,        },
	{ "vip_gemstone",                       &battle_config.vip_gemstone,                    2,      0,      2,              },
	{ "vip_disp_rate",                      &battle_config.vip_disp_rate,                   1,      0,      1,              },
	{ "mon_trans_disable_in_gvg",           &battle_config.mon_trans_disable_in_gvg,        0,      0,      1,              },
	{ "homunculus_S_growth_level",          &battle_config.hom_S_growth_level,             99,      0,      MAX_LEVEL,      },
	{ "emblem_woe_change",                  &battle_config.emblem_woe_change,               0,      0,      1,              },
	{ "emblem_transparency_limit",          &battle_config.emblem_transparency_limit,      80,      0,      100,            },
	{ "discount_item_point_shop",			&battle_config.discount_item_point_shop,		0,		0,		3,				},
	{ "update_enemy_position",				&battle_config.update_enemy_position,			0,		0,		1,				},
	{ "devotion_rdamage",					&battle_config.devotion_rdamage,				0,		0,		100,			},
	{ "feature.autotrade",					&battle_config.feature_autotrade,				1,		0,		1,				},
	{ "feature.autotrade_direction",		&battle_config.feature_autotrade_direction,		4,		-1,		7,				},
	{ "feature.autotrade_head_direction",	&battle_config.feature_autotrade_head_direction,0,		-1,		2,				},
	{ "feature.autotrade_sit",				&battle_config.feature_autotrade_sit,			1,		-1,		1,				},
	{ "feature.autotrade_open_delay",		&battle_config.feature_autotrade_open_delay,	5000,	1000,	INT_MAX,		},
	{ "disp_servervip_msg",					&battle_config.disp_servervip_msg,				0,		0,		1,				},
	{ "warg_can_falcon",                    &battle_config.warg_can_falcon,                 0,      0,      1,              },
	{ "path_blown_halt",                    &battle_config.path_blown_halt,                 1,      0,      1,              },
	{ "rental_mount_speed_boost",           &battle_config.rental_mount_speed_boost,        25,     0,      100,        	},
	{ "feature.warp_suggestions",           &battle_config.warp_suggestions_enabled,        0,      0,      1,              },
	{ "taekwon_mission_mobname",            &battle_config.taekwon_mission_mobname,         0,      0,      2,              },
	{ "teleport_on_portal",                 &battle_config.teleport_on_portal,              0,      0,      1,              },
	{ "cart_revo_knockback",                &battle_config.cart_revo_knockback,             1,      0,      1,              },
	{ "guild_notice_changemap",             &battle_config.guild_notice_changemap,          2,      0,      2,              },
	{ "transcendent_status_points",         &battle_config.transcendent_status_points,     52,      1,      INT_MAX,        },
	{ "taekwon_ranker_min_lv",              &battle_config.taekwon_ranker_min_lv,          90,      1,      MAX_LEVEL,      },
	{ "revive_onwarp",                      &battle_config.revive_onwarp,                   1,      0,      1,              },
	{ "fame_taekwon_mission",               &battle_config.fame_taekwon_mission,            1,      0,      INT_MAX,        },
	{ "fame_refine_lv1",                    &battle_config.fame_refine_lv1,                 1,      0,      INT_MAX,        },
	{ "fame_refine_lv1",                    &battle_config.fame_refine_lv1,                 1,      0,      INT_MAX,        },
	{ "fame_refine_lv2",                    &battle_config.fame_refine_lv2,                 25,     0,      INT_MAX,        },
	{ "fame_refine_lv3",                    &battle_config.fame_refine_lv3,                 1000,   0,      INT_MAX,        },
	{ "fame_forge",                         &battle_config.fame_forge,                      10,     0,      INT_MAX,        },
	{ "fame_pharmacy_3",                    &battle_config.fame_pharmacy_3,                 1,      0,      INT_MAX,        },
	{ "fame_pharmacy_5",                    &battle_config.fame_pharmacy_5,                 3,      0,      INT_MAX,        },
	{ "fame_pharmacy_7",                    &battle_config.fame_pharmacy_7,                 10,     0,      INT_MAX,        },
	{ "fame_pharmacy_10",                   &battle_config.fame_pharmacy_10,                50,     0,      INT_MAX,        },
	{ "mail_delay",                         &battle_config.mail_delay,                      1000,   1000,   INT_MAX,        },
	{ "at_monsterignore",                   &battle_config.autotrade_monsterignore,         0,      0,      1,              },
	{ "idletime_option",                    &battle_config.idletime_option,                 0x1F,   0x1,    0xFFF,          },
	{ "spawn_direction",                    &battle_config.spawn_direction,                 0,      0,      1,              },
	{ "arrow_shower_knockback",             &battle_config.arrow_shower_knockback,          1,      0,      1,              },
	{ "devotion_rdamage_skill_only",        &battle_config.devotion_rdamage_skill_only,     1,      0,      1,              },
	{ "max_extended_aspd",                  &battle_config.max_extended_aspd,               193,    100,    199,            },
	{ "monster_chase_refresh",              &battle_config.mob_chase_refresh,               3,      0,      30,             },
	{ "mob_icewall_walk_block",             &battle_config.mob_icewall_walk_block,          75,     0,      255,            },
	{ "boss_icewall_walk_block",            &battle_config.boss_icewall_walk_block,         0,      0,      255,            },
	{ "snap_dodge",                         &battle_config.snap_dodge,                      0,      0,      1,              },
	{ "stormgust_knockback",                &battle_config.stormgust_knockback,             1,      0,      1,              },
	{ "default_fixed_castrate",             &battle_config.default_fixed_castrate,          20,     0,      100,            },
	{ "default_bind_on_equip",              &battle_config.default_bind_on_equip,           BOUND_CHAR, BOUND_NONE, BOUND_MAX-1, },
	{ "pet_ignore_infinite_def",            &battle_config.pet_ignore_infinite_def,         0,      0,      1,              },
	{ "homunculus_evo_intimacy_need",       &battle_config.homunculus_evo_intimacy_need,    91100,  0,      INT_MAX,        },
	{ "homunculus_evo_intimacy_reset",      &battle_config.homunculus_evo_intimacy_reset,   1000,   0,      INT_MAX,        },
	{ "monster_loot_search_type",           &battle_config.monster_loot_search_type,        1,      0,      1,              },
	{ "feature.roulette",                   &battle_config.feature_roulette,                1,      0,      1,              },
	{ "monster_hp_bars_info",               &battle_config.monster_hp_bars_info,            1,      0,      1,              },
	{ "min_body_style",                     &battle_config.min_body_style,                  0,      0,      SHRT_MAX,       },
	{ "max_body_style",                     &battle_config.max_body_style,                  1,      0,      SHRT_MAX,       },
	{ "save_body_style",                    &battle_config.save_body_style,                 1,      0,      1,              },
	{ "monster_eye_range_bonus",            &battle_config.mob_eye_range_bonus,             0,      0,      10,             },
	{ "monster_stuck_warning",              &battle_config.mob_stuck_warning,               0,      0,      1,              },
	{ "skill_eightpath_algorithm",          &battle_config.skill_eightpath_algorithm,       1,      0,      1,              },
	{ "death_penalty_maxlv",                &battle_config.death_penalty_maxlv,             0,      0,      3,              },
	{ "exp_cost_redemptio",                 &battle_config.exp_cost_redemptio,              1,      0,      100,            },
	{ "exp_cost_redemptio_limit",           &battle_config.exp_cost_redemptio_limit,        5,      0,      MAX_PARTY,      },
	{ "exp_cost_inspiration",               &battle_config.exp_cost_inspiration,            1,      0,      100,            },
	{ "mvp_exp_reward_message",             &battle_config.mvp_exp_reward_message,          0,      0,      1,              },
	{ "can_damage_skill",                   &battle_config.can_damage_skill,                1,      0,      BL_ALL,         },
	{ "atcommand_levelup_events",			&battle_config.atcommand_levelup_events,		0,		0,		1,				},
	{ "atcommand_disable_npc",				&battle_config.atcommand_disable_npc,			1,		0,		1,				},
	{ "block_account_in_same_party",		&battle_config.block_account_in_same_party,		1,		0,		1,				},
	{ "tarotcard_equal_chance",             &battle_config.tarotcard_equal_chance,          0,      0,      1,              },
	{ "change_party_leader_samemap",        &battle_config.change_party_leader_samemap,     1,      0,      1,              },
	{ "dispel_song",                        &battle_config.dispel_song,                     0,      0,      1,              },
	{ "guild_maprespawn_clones",			&battle_config.guild_maprespawn_clones,			0,		0,		1,				},
	{ "hide_fav_sell", 			&battle_config.hide_fav_sell,			0,      0,      1,              },
	{ "mail_daily_count",					&battle_config.mail_daily_count,				100,	0,		INT32_MAX,		},
	{ "mail_zeny_fee",						&battle_config.mail_zeny_fee,					2,		0,		100,			},
	{ "mail_attachment_price",				&battle_config.mail_attachment_price,			2500,	0,		INT32_MAX,		},
	{ "mail_attachment_weight",				&battle_config.mail_attachment_weight,			2000,	0,		INT32_MAX,		},
	{ "banana_bomb_duration",				&battle_config.banana_bomb_duration,			0,		0,		UINT16_MAX,		},
	{ "guild_leaderchange_delay",			&battle_config.guild_leaderchange_delay,		1440,	0,		INT32_MAX,		},
	{ "guild_leaderchange_woe",				&battle_config.guild_leaderchange_woe,			0,		0,		1,				},
	{ "guild_alliance_onlygm",              &battle_config.guild_alliance_onlygm,           0,      0,      1, },
	{ "feature.achievement",                &battle_config.feature_achievement,             1,      0,      1,              },
	{ "allow_bound_sell",                   &battle_config.allow_bound_sell,                0,      0,      0xF,            },
	{ "event_refine_chance",                &battle_config.event_refine_chance,             0,      0,      1,              },
	{ "autoloot_adjust",                    &battle_config.autoloot_adjust,                 0,      0,      1,              },
	{ "feature.petevolution",               &battle_config.feature_petevolution,            1,      0,      1,              },
	{ "feature.petautofeed",                &battle_config.feature_pet_autofeed,            1,      0,      1,              },
	{ "feature.pet_autofeed_rate",          &battle_config.feature_pet_autofeed_rate,      89,      0,    100,              },
	{ "pet_autofeed_always",                &battle_config.pet_autofeed_always,             1,      0,      1,              },
	{ "broadcast_hide_name",                &battle_config.broadcast_hide_name,             2,      0,      NAME_LENGTH,    },
	{ "skill_drop_items_full",              &battle_config.skill_drop_items_full,           0,      0,      1,              },
	{ "switch_remove_edp",                  &battle_config.switch_remove_edp,               2,      0,      3,              },
	{ "feature.homunculus_autofeed",        &battle_config.feature_homunculus_autofeed,     1,      0,      1,              },
	{ "feature.homunculus_autofeed_rate",   &battle_config.feature_homunculus_autofeed_rate,30,     0,    100,              },
	{ "summoner_trait",                     &battle_config.summoner_trait,                  3,      0,      3,              },
	{ "homunculus_autofeed_always",         &battle_config.homunculus_autofeed_always,      1,      0,      1,              },
	{ "feature.attendance",                 &battle_config.feature_attendance,              1,      0,      1,              },
	{ "feature.privateairship",             &battle_config.feature_privateairship,          1,      0,      1,              },
	{ "rental_transaction",                 &battle_config.rental_transaction,              1,      0,      1,              },
	{ "min_shop_buy",                       &battle_config.min_shop_buy,                    1,      0,      INT_MAX,        },
	{ "min_shop_sell",                      &battle_config.min_shop_sell,                   0,      0,      INT_MAX,        },
	{ "feature.equipswitch",                &battle_config.feature_equipswitch,             1,      0,      1,              },
	{ "pet_walk_speed",                     &battle_config.pet_walk_speed,                  1,      1,      3,              },
	{ "blacksmith_fame_refine_threshold",   &battle_config.blacksmith_fame_refine_threshold,10,     1,      MAX_REFINE,     },
	{ "mob_nopc_idleskill_rate",            &battle_config.mob_nopc_idleskill_rate,         100,    0,    100,              },
	{ "mob_nopc_move_rate",                 &battle_config.mob_nopc_move_rate,              100,    0,    100,              },
	{ "boss_nopc_idleskill_rate",           &battle_config.boss_nopc_idleskill_rate,        100,    0,    100,              },
	{ "boss_nopc_move_rate",                &battle_config.boss_nopc_move_rate,             100,    0,    100,              },
	{ "hom_idle_no_share",                  &battle_config.hom_idle_no_share,               0,      0,      INT_MAX,        },
	{ "idletime_hom_option",                &battle_config.idletime_hom_option,             0x1F,   0x1,    0xFFF,          },
	{ "devotion_standup_fix",               &battle_config.devotion_standup_fix,            1,      0,      1,              },
	{ "feature.bgqueue",                    &battle_config.feature_bgqueue,                 1,      0,      1,              },
	{ "bgqueue_nowarp_mapflag",             &battle_config.bgqueue_nowarp_mapflag,          0,      0,      1,              },
	{ "homunculus_exp_gain",                &battle_config.homunculus_exp_gain,             10,     0,      100,            },
	{ "rental_item_novalue",                &battle_config.rental_item_novalue,             1,      0,      1,              },
	{ "ping_timer_inverval",                &battle_config.ping_timer_interval,             30,     0,      99999999,       },
	{ "ping_time",                          &battle_config.ping_time,                       20,     0,      99999999,       },
<<<<<<< HEAD
	{ "feature.refineui",                   &battle_config.feature_refineui,                3,      0,      3,              },
=======
	{ "show_skill_scale",                   &battle_config.show_skill_scale,                1,      0,      1,              },
>>>>>>> d87ac219

#include "../custom/battle_config_init.inc"
};

/*==========================
 * Set battle settings
 *--------------------------*/
int battle_set_value(const char* w1, const char* w2)
{
	int val = config_switch(w2);

	int i;
	ARR_FIND(0, ARRAYLENGTH(battle_data), i, strcmpi(w1, battle_data[i].str) == 0);
	if (i == ARRAYLENGTH(battle_data))
		return 0; // not found

	if (val < battle_data[i].min || val > battle_data[i].max) {
		ShowWarning("Value for setting '%s': %s is invalid (min:%i max:%i)! Defaulting to %i...\n", w1, w2, battle_data[i].min, battle_data[i].max, battle_data[i].defval);
		val = battle_data[i].defval;
	}

	*battle_data[i].val = val;
	return 1;
}

/*===========================
 * Get battle settings
 *---------------------------*/
int battle_get_value(const char* w1)
{
	int i;
	ARR_FIND(0, ARRAYLENGTH(battle_data), i, strcmpi(w1, battle_data[i].str) == 0);
	if (i == ARRAYLENGTH(battle_data))
		return 0; // not found
	else
		return *battle_data[i].val;
}

/*======================
 * Set default settings
 *----------------------*/
void battle_set_defaults()
{
	int i;
	for (i = 0; i < ARRAYLENGTH(battle_data); i++)
		*battle_data[i].val = battle_data[i].defval;
}

/*==================================
 * Cap certain battle.conf settings
 *----------------------------------*/
void battle_adjust_conf()
{
	battle_config.monster_max_aspd = 2000 - battle_config.monster_max_aspd * 10;
	battle_config.max_aspd = 2000 - battle_config.max_aspd * 10;
	battle_config.max_third_aspd = 2000 - battle_config.max_third_aspd * 10;
	battle_config.max_extended_aspd = 2000 - battle_config.max_extended_aspd * 10;
	battle_config.max_walk_speed = 100 * DEFAULT_WALK_SPEED / battle_config.max_walk_speed;
	battle_config.max_cart_weight *= 10;

	if (battle_config.max_def > 100 && !battle_config.weapon_defense_type) // added by [Skotlex]
		battle_config.max_def = 100;

	if (battle_config.min_hitrate > battle_config.max_hitrate)
		battle_config.min_hitrate = battle_config.max_hitrate;

	if (battle_config.pet_max_atk1 > battle_config.pet_max_atk2) //Skotlex
		battle_config.pet_max_atk1 = battle_config.pet_max_atk2;

	if (battle_config.day_duration && battle_config.day_duration < 60000) // added by [Yor]
		battle_config.day_duration = 60000;
	if (battle_config.night_duration && battle_config.night_duration < 60000) // added by [Yor]
		battle_config.night_duration = 60000;

#if PACKETVER < 20100427
	if (battle_config.feature_buying_store) {
		ShowWarning("conf/battle/feature.conf:buying_store is enabled but it requires PACKETVER 2010-04-27 or newer, disabling...\n");
		battle_config.feature_buying_store = 0;
	}
#endif

#if PACKETVER < 20100803
	if (battle_config.feature_search_stores) {
		ShowWarning("conf/battle/feature.conf:search_stores is enabled but it requires PACKETVER 2010-08-03 or newer, disabling...\n");
		battle_config.feature_search_stores = 0;
	}
#endif

#if PACKETVER < 20120101
	if (battle_config.feature_bgqueue) {
		ShowWarning("conf/battle/feature.conf:bgqueue is enabled but it requires PACKETVER 2012-01-01 or newer, disabling...\n");
		battle_config.feature_bgqueue = 0;
	}
#endif

#if PACKETVER > 20120000 && PACKETVER < 20130515 /* Exact date (when it started) not known */
	if (battle_config.feature_auction) {
		ShowWarning("conf/battle/feature.conf:feature.auction is enabled but it is not stable on PACKETVER " EXPAND_AND_QUOTE(PACKETVER) ", disabling...\n");
		ShowWarning("conf/battle/feature.conf:feature.auction change value to '2' to silence this warning and maintain it enabled\n");
		battle_config.feature_auction = 0;
	}
#elif PACKETVER >= 20141112
	if (battle_config.feature_auction) {
		ShowWarning("conf/battle/feature.conf:feature.auction is enabled but it is not available for clients from 2014-11-12 on, disabling...\n");
		ShowWarning("conf/battle/feature.conf:feature.auction change value to '2' to silence this warning and maintain it enabled\n");
		battle_config.feature_auction = 0;
	}
#endif

#if PACKETVER < 20130724
	if (battle_config.feature_banking) {
		ShowWarning("conf/battle/feature.conf banking is enabled but it requires PACKETVER 2013-07-24 or newer, disabling...\n");
		battle_config.feature_banking = 0;
	}
#endif

#if PACKETVER < 20131223
	if (battle_config.mvp_exp_reward_message) {
		ShowWarning("conf/battle/client.conf MVP EXP reward message is enabled but it requires PACKETVER 2013-12-23 or newer, disabling...\n");
		battle_config.mvp_exp_reward_message = 0;
	}
#endif

#if PACKETVER < 20141022
	if (battle_config.feature_roulette) {
		ShowWarning("conf/battle/feature.conf roulette is enabled but it requires PACKETVER 2014-10-22 or newer, disabling...\n");
		battle_config.feature_roulette = 0;
	}
#endif

#if PACKETVER < 20150513
	if (battle_config.feature_achievement) {
		ShowWarning("conf/battle/feature.conf achievement is enabled but it requires PACKETVER 2015-05-13 or newer, disabling...\n");
		battle_config.feature_achievement = 0;
	}
#endif

#if PACKETVER < 20141008
	if (battle_config.feature_petevolution) {
		ShowWarning("conf/battle/feature.conf petevolution is enabled but it requires PACKETVER 2014-10-08 or newer, disabling...\n");
		battle_config.feature_petevolution = 0;
	}
	if (battle_config.feature_pet_autofeed) {
		ShowWarning("conf/battle/feature.conf pet auto feed is enabled but it requires PACKETVER 2014-10-08 or newer, disabling...\n");
		battle_config.feature_pet_autofeed = 0;
	}
#endif

#if PACKETVER < 20161012
	if (battle_config.feature_refineui) {
		ShowWarning("conf/battle/feature.conf refine UI is enabled but it requires PACKETVER 2016-10-12 or newer, disabling...\n");
		battle_config.feature_refineui = 0;
	}
#else
	// Check if Refine UI is only enabled in scripts
	if( battle_config.feature_refineui == 2 ){
		ShowWarning("conf/battle/feature.conf refine UI is enabled in scripts but disabled in general, enabling...\n");
		battle_config.feature_refineui = 3;
	}
#endif

#if PACKETVER < 20170208
	if (battle_config.feature_equipswitch) {
		ShowWarning("conf/battle/feature.conf equip switch is enabled but it requires PACKETVER 2017-02-08 or newer, disabling...\n");
		battle_config.feature_equipswitch = 0;
	}
#endif

#if PACKETVER < 20170920
	if( battle_config.feature_homunculus_autofeed ){
		ShowWarning("conf/battle/feature.conf homunculus autofeeding is enabled but it requires PACKETVER 2017-09-20 or newer, disabling...\n");
		battle_config.feature_homunculus_autofeed = 0;
	}
#endif

#if PACKETVER < 20180307
	if( battle_config.feature_attendance ){
		ShowWarning("conf/battle/feature.conf attendance system is enabled but it requires PACKETVER 2018-03-07 or newer, disabling...\n");
		battle_config.feature_attendance = 0;
	}
#endif

#if PACKETVER < 20180321
	if( battle_config.feature_privateairship ){
		ShowWarning("conf/battle/feature.conf private airship system is enabled but it requires PACKETVER 2018-03-21 or newer, disabling...\n");
		battle_config.feature_privateairship = 0;
	}
#endif

#ifndef CELL_NOSTACK
	if (battle_config.custom_cell_stack_limit != 1)
		ShowWarning("Battle setting 'custom_cell_stack_limit' takes no effect as this server was compiled without Cell Stack Limit support.\n");
#endif
}

/*=====================================
 * Read battle.conf settings from file
 *-------------------------------------*/
int battle_config_read(const char* cfgName)
{
	FILE* fp;
	static int count = 0;

	if (count == 0)
		battle_set_defaults();

	count++;

	fp = fopen(cfgName,"r");
	if (fp == NULL)
		ShowError("File not found: %s\n", cfgName);
	else {
		char line[1024], w1[1024], w2[1024];

		while(fgets(line, sizeof(line), fp)) {
			if (line[0] == '/' && line[1] == '/')
				continue;
			if (sscanf(line, "%1023[^:]:%1023s", w1, w2) != 2)
				continue;
			if (strcmpi(w1, "import") == 0)
				battle_config_read(w2);
			else if( strcmpi( w1, "atcommand_symbol" ) == 0 ){
				const char* symbol = &w2[0];

				if (ISPRINT(*symbol) && // no control characters
					*symbol != '/' && // symbol of client commands
					*symbol != '%' && // symbol of party chat
					*symbol != '$' && // symbol of guild chat
					*symbol != charcommand_symbol)
					atcommand_symbol = *symbol;
			}else if( strcmpi( w1, "charcommand_symbol" ) == 0 ){
				const char* symbol = &w2[0];

				if (ISPRINT(*symbol) && // no control characters
					*symbol != '/' && // symbol of client commands
					*symbol != '%' && // symbol of party chat
					*symbol != '$' && // symbol of guild chat
					*symbol != atcommand_symbol)
					charcommand_symbol = *symbol;
			}else if( battle_set_value(w1, w2) == 0 )
				ShowWarning("Unknown setting '%s' in file %s\n", w1, cfgName);
		}

		fclose(fp);
	}

	count--;

	if (count == 0)
		battle_adjust_conf();

	return 0;
}

/*==========================
 * initialize battle timer
 *--------------------------*/
void do_init_battle(void)
{
	delay_damage_ers = ers_new(sizeof(struct delay_damage),"battle.cpp::delay_damage_ers",ERS_OPT_CLEAR);
	add_timer_func_list(battle_delay_damage_sub, "battle_delay_damage_sub");
}

/*==================
 * end battle timer
 *------------------*/
void do_final_battle(void)
{
	ers_destroy(delay_damage_ers);
}<|MERGE_RESOLUTION|>--- conflicted
+++ resolved
@@ -8956,11 +8956,8 @@
 	{ "rental_item_novalue",                &battle_config.rental_item_novalue,             1,      0,      1,              },
 	{ "ping_timer_inverval",                &battle_config.ping_timer_interval,             30,     0,      99999999,       },
 	{ "ping_time",                          &battle_config.ping_time,                       20,     0,      99999999,       },
-<<<<<<< HEAD
+	{ "show_skill_scale",                   &battle_config.show_skill_scale,                1,      0,      1,              },
 	{ "feature.refineui",                   &battle_config.feature_refineui,                3,      0,      3,              },
-=======
-	{ "show_skill_scale",                   &battle_config.show_skill_scale,                1,      0,      1,              },
->>>>>>> d87ac219
 
 #include "../custom/battle_config_init.inc"
 };
