// Copyright (c) rAthena Dev Teams - Licensed under GNU GPL
// For more information, see LICENCE in the main folder

#include "battle.hpp"

#include <math.h>
#include <stdlib.h>

#include "../common/cbasetypes.hpp"
#include "../common/ers.hpp"
#include "../common/malloc.hpp"
#include "../common/nullpo.hpp"
#include "../common/random.hpp"
#include "../common/showmsg.hpp"
#include "../common/socket.hpp"
#include "../common/strlib.hpp"
#include "../common/timer.hpp"
#include "../common/utils.hpp"

#include "atcommand.hpp"
#include "battleground.hpp"
#include "chrif.hpp"
#include "clif.hpp"
#include "elemental.hpp"
#include "guild.hpp"
#include "homunculus.hpp"
#include "log.hpp"
#include "map.hpp"
#include "mercenary.hpp"
#include "mob.hpp"
#include "party.hpp"
#include "path.hpp"
#include "pc.hpp"
#include "pc_groups.hpp"
#include "pet.hpp"

int attr_fix_table[MAX_ELE_LEVEL][ELE_MAX][ELE_MAX];

struct Battle_Config battle_config;
static struct eri *delay_damage_ers; //For battle delay damage structures.

/**
 * Returns the current/list skill used by the bl
 * @param bl
 * @return skill_id
 */
uint16 battle_getcurrentskill(struct block_list *bl)
{
	struct unit_data *ud;

	if( bl->type == BL_SKILL ) {
		struct skill_unit *su = (struct skill_unit*)bl;
		return (su && su->group?su->group->skill_id:0);
	}

	ud = unit_bl2ud(bl);

	return (ud?ud->skill_id:0);
}

/**
 * Get random targeting enemy
 * @param bl
 * @param ap
 * @return Found target (1) or not found (0)
 */
static int battle_gettargeted_sub(struct block_list *bl, va_list ap)
{
	struct block_list **bl_list;
	struct unit_data *ud;
	int target_id;
	int *c;

	bl_list = va_arg(ap, struct block_list **);
	c = va_arg(ap, int *);
	target_id = va_arg(ap, int);

	if (bl->id == target_id)
		return 0;

	if (*c >= 24)
		return 0;

	if ( !(ud = unit_bl2ud(bl)) )
		return 0;

	if (ud->target == target_id || ud->skilltarget == target_id) {
		bl_list[(*c)++] = bl;
		return 1;
	}

	return 0;
}

/**
 * Returns list of targets
 * @param target
 * @return Target list
 */
struct block_list* battle_gettargeted(struct block_list *target)
{
	struct block_list *bl_list[24];
	int c = 0;
	nullpo_retr(NULL, target);

	memset(bl_list, 0, sizeof(bl_list));
	map_foreachinallrange(battle_gettargeted_sub, target, AREA_SIZE, BL_CHAR, bl_list, &c, target->id);
	if ( c == 0 )
		return NULL;
	if( c > 24 )
		c = 24;
	return bl_list[rnd()%c];
}

/**
 * Returns the ID of the current targeted character of the passed bl
 * @param bl
 * @return Target Unit ID
 * @author [Skotlex]
 */
int battle_gettarget(struct block_list* bl)
{

	switch (bl->type) {
		case BL_PC:  return ((struct map_session_data*)bl)->ud.target;
		case BL_MOB: return ((struct mob_data*)bl)->target_id;
		case BL_PET: return ((struct pet_data*)bl)->target_id;
		case BL_HOM: return ((struct homun_data*)bl)->ud.target;
		case BL_MER: return ((struct mercenary_data*)bl)->ud.target;
		case BL_ELEM: return ((struct elemental_data*)bl)->ud.target;
	}

	return 0;
}

/**
 * Get random enemy
 * @param bl
 * @param ap
 * @return Found target (1) or not found (0)
 */
static int battle_getenemy_sub(struct block_list *bl, va_list ap)
{
	struct block_list **bl_list;
	struct block_list *target;
	int *c;

	bl_list = va_arg(ap, struct block_list **);
	c = va_arg(ap, int *);
	target = va_arg(ap, struct block_list *);

	if (bl->id == target->id)
		return 0;

	if (*c >= 24)
		return 0;

	if (status_isdead(bl))
		return 0;

	if (battle_check_target(target, bl, BCT_ENEMY) > 0) {
		bl_list[(*c)++] = bl;
		return 1;
	}

	return 0;
}

/**
 * Returns list of enemies within given range
 * @param target
 * @param type
 * @param range
 * @return Target list
 * @author [Skotlex]
 */
struct block_list* battle_getenemy(struct block_list *target, int type, int range)
{
	struct block_list *bl_list[24];
	int c = 0;

	memset(bl_list, 0, sizeof(bl_list));
	map_foreachinallrange(battle_getenemy_sub, target, range, type, bl_list, &c, target);

	if ( c == 0 )
		return NULL;

	if( c > 24 )
		c = 24;

	return bl_list[rnd()%c];
}

/**
 * Get random enemy within area
 * @param bl
 * @param ap
 * @return Found target (1) or not found (0)
 */
static int battle_getenemyarea_sub(struct block_list *bl, va_list ap)
{
	struct block_list **bl_list, *src;
	int *c, ignore_id;

	bl_list = va_arg(ap, struct block_list **);
	c = va_arg(ap, int *);
	src = va_arg(ap, struct block_list *);
	ignore_id = va_arg(ap, int);

	if( bl->id == src->id || bl->id == ignore_id )
		return 0; // Ignores Caster and a possible pre-target

	if( *c >= 23 )
		return 0;

	if( status_isdead(bl) )
		return 0;

	if( battle_check_target(src, bl, BCT_ENEMY) > 0 ) {// Is Enemy!...
		bl_list[(*c)++] = bl;
		return 1;
	}

	return 0;
}

/**
 * Returns list of enemies within an area
 * @param src
 * @param x
 * @param y
 * @param range
 * @param type
 * @param ignore_id
 * @return Target list
 */
struct block_list* battle_getenemyarea(struct block_list *src, int x, int y, int range, int type, int ignore_id)
{
	struct block_list *bl_list[24];
	int c = 0;

	memset(bl_list, 0, sizeof(bl_list));
	map_foreachinallarea(battle_getenemyarea_sub, src->m, x - range, y - range, x + range, y + range, type, bl_list, &c, src, ignore_id);

	if( c == 0 )
		return NULL;
	if( c >= 24 )
		c = 23;

	return bl_list[rnd()%c];
}

/*========================================== [Playtester]
* Deals damage without delay, applies additional effects and triggers monster events
* This function is called from battle_delay_damage or battle_delay_damage_sub
* @param src: Source of damage
* @param target: Target of damage
* @param damage: Damage to be dealt
* @param delay: Damage delay
* @param skill_lv: Level of skill used
* @param skill_id: ID o skill used
* @param dmg_lv: State of the attack (miss, etc.)
* @param attack_type: Type of the attack (BF_NORMAL|BF_SKILL|BF_SHORT|BF_LONG|BF_WEAPON|BF_MAGIC|BF_MISC)
* @param additional_effects: Whether additional effect should be applied
* @param isspdamage: If the damage is done to SP
* @param tick: Current tick
*------------------------------------------*/
void battle_damage(struct block_list *src, struct block_list *target, int64 damage, t_tick delay, uint16 skill_lv, uint16 skill_id, enum damage_lv dmg_lv, unsigned short attack_type, bool additional_effects, t_tick tick, bool isspdamage) {
	map_freeblock_lock();
	if (isspdamage)
		status_fix_spdamage(src, target, damage, delay, skill_id);
	else
		status_fix_damage(src, target, damage, delay, skill_id); // We have to separate here between reflect damage and others [icescope]
	if (attack_type && !status_isdead(target) && additional_effects)
		skill_additional_effect(src, target, skill_id, skill_lv, attack_type, dmg_lv, tick);
	if (dmg_lv > ATK_BLOCK && attack_type)
		skill_counter_additional_effect(src, target, skill_id, skill_lv, attack_type, tick);
	// This is the last place where we have access to the actual damage type, so any monster events depending on type must be placed here
	if (target->type == BL_MOB && damage && (attack_type&BF_NORMAL)) {
		// Monsters differentiate whether they have been attacked by a skill or a normal attack
		struct mob_data* md = BL_CAST(BL_MOB, target);
		md->norm_attacked_id = md->attacked_id;
	}
	map_freeblock_unlock();
}

/// Damage Delayed Structure
struct delay_damage {
	int src_id;
	int target_id;
	int64 damage;
	t_tick delay;
	unsigned short distance;
	uint16 skill_lv;
	uint16 skill_id;
	enum damage_lv dmg_lv;
	unsigned short attack_type;
	bool additional_effects;
	enum bl_type src_type;
	bool isspdamage;
};

TIMER_FUNC(battle_delay_damage_sub){
	struct delay_damage *dat = (struct delay_damage *)data;

	if ( dat ) {
		struct block_list* src = map_id2bl(dat->src_id);
		struct block_list* target = map_id2bl(dat->target_id);

		if (target && !status_isdead(target)) {
			if( src && target->m == src->m &&
				(target->type != BL_PC || ((TBL_PC*)target)->invincible_timer == INVALID_TIMER) &&
				check_distance_bl(src, target, dat->distance) ) //Check to see if you haven't teleported. [Skotlex]
			{
				//Deal damage
				battle_damage(src, target, dat->damage, dat->delay, dat->skill_lv, dat->skill_id, dat->dmg_lv, dat->attack_type, dat->additional_effects, tick, dat->isspdamage);
			} else if( !src && dat->skill_id == CR_REFLECTSHIELD ) { // it was monster reflected damage, and the monster died, we pass the damage to the character as expected
				map_freeblock_lock();
				status_fix_damage(target, target, dat->damage, dat->delay, dat->skill_id);
				map_freeblock_unlock();
			}
		}

		struct map_session_data *sd = BL_CAST(BL_PC, src);

		if (sd && --sd->delayed_damage == 0 && sd->state.hold_recalc) {
			sd->state.hold_recalc = false;
			status_calc_pc(sd, SCO_FORCE);
		}
	}
	ers_free(delay_damage_ers, dat);
	return 0;
}

int battle_delay_damage(t_tick tick, int amotion, struct block_list *src, struct block_list *target, int attack_type, uint16 skill_id, uint16 skill_lv, int64 damage, enum damage_lv dmg_lv, t_tick ddelay, bool additional_effects, bool isspdamage)
{
	struct delay_damage *dat;
	struct status_change *sc;
	struct block_list *d_tbl = NULL;
	struct block_list *e_tbl = NULL;

	nullpo_ret(src);
	nullpo_ret(target);

	sc = status_get_sc(target);

	if (sc) {
		if (sc->data[SC_DEVOTION] && sc->data[SC_DEVOTION]->val1)
			d_tbl = map_id2bl(sc->data[SC_DEVOTION]->val1);
		if (sc->data[SC_WATER_SCREEN_OPTION] && sc->data[SC_WATER_SCREEN_OPTION]->val1)
			e_tbl = map_id2bl(sc->data[SC_WATER_SCREEN_OPTION]->val1);
	}

	if( ((d_tbl && check_distance_bl(target, d_tbl, sc->data[SC_DEVOTION]->val3)) || e_tbl) &&
		damage > 0 && skill_id != CR_REFLECTSHIELD
#ifndef RENEWAL
		&& skill_id != PA_PRESSURE
#endif
		) {
		struct map_session_data* tsd = BL_CAST( BL_PC, target );

		if( tsd && pc_issit( tsd ) && battle_config.devotion_standup_fix ){
			pc_setstand( tsd, true );
			skill_sit( tsd, 0 );
		}

		damage = 0;
	}

	if ( !battle_config.delay_battle_damage || amotion <= 1 ) {
		//Deal damage
		battle_damage(src, target, damage, ddelay, skill_lv, skill_id, dmg_lv, attack_type, additional_effects, gettick(), isspdamage);
		return 0;
	}
	dat = ers_alloc(delay_damage_ers, struct delay_damage);
	dat->src_id = src->id;
	dat->target_id = target->id;
	dat->skill_id = skill_id;
	dat->skill_lv = skill_lv;
	dat->attack_type = attack_type;
	dat->damage = damage;
	dat->dmg_lv = dmg_lv;
	dat->delay = ddelay;
	dat->distance = distance_bl(src, target) + (battle_config.snap_dodge ? 10 : AREA_SIZE);
	dat->additional_effects = additional_effects;
	dat->src_type = src->type;
	dat->isspdamage = isspdamage;
	if (src->type != BL_PC && amotion > 1000)
		amotion = 1000; //Aegis places a damage-delay cap of 1 sec to non player attacks. [Skotlex]

	if( src->type == BL_PC )
		((TBL_PC*)src)->delayed_damage++;

	add_timer(tick+amotion, battle_delay_damage_sub, 0, (intptr_t)dat);

	return 0;
}

/**
 * Get attribute ratio
 * @param atk_elem Attack element enum e_element
 * @param def_type Defense element enum e_element
 * @param def_lv Element level 1 ~ MAX_ELE_LEVEL
 */
int battle_attr_ratio(int atk_elem, int def_type, int def_lv)
{
	if (!CHK_ELEMENT(atk_elem) || !CHK_ELEMENT(def_type) || !CHK_ELEMENT_LEVEL(def_lv))
		return 100;

	return attr_fix_table[def_lv-1][atk_elem][def_type];
}

/**
 * Does attribute fix modifiers.
 * Added passing of the chars so that the status changes can affect it. [Skotlex]
 * Note: Passing src/target == NULL is perfectly valid, it skips SC_ checks.
 * @param src
 * @param target
 * @param damage
 * @param atk_elem
 * @param def_type
 * @param def_lv
 * @param flag
 * @return damage
 */
int64 battle_attr_fix(struct block_list *src, struct block_list *target, int64 damage,int atk_elem,int def_type, int def_lv)
{
	struct status_change *sc = NULL, *tsc = NULL;
	int ratio;

	if (src) sc = status_get_sc(src);
	if (target) tsc = status_get_sc(target);

	if (!CHK_ELEMENT(atk_elem))
		atk_elem = rnd()%ELE_ALL;

	if (!CHK_ELEMENT(def_type) || !CHK_ELEMENT_LEVEL(def_lv)) {
		ShowError("battle_attr_fix: unknown attribute type: atk=%d def_type=%d def_lv=%d\n",atk_elem,def_type,def_lv);
		return damage;
	}

	ratio = attr_fix_table[def_lv-1][atk_elem][def_type];
	if (sc && sc->count) { //increase dmg by src status
		switch(atk_elem){
			case ELE_FIRE:
				if (sc->data[SC_VOLCANO])
#ifdef RENEWAL
					ratio += sc->data[SC_VOLCANO]->val3;
#else
					damage += (int64)((damage*sc->data[SC_VOLCANO]->val3) / 100);
#endif
				break;
			case ELE_WIND:
				if (sc->data[SC_VIOLENTGALE])
#ifdef RENEWAL
					ratio += sc->data[SC_VIOLENTGALE]->val3;
#else
					damage += (int64)((damage*sc->data[SC_VIOLENTGALE]->val3) / 100);
#endif
				break;
			case ELE_WATER:
				if (sc->data[SC_DELUGE])
#ifdef RENEWAL
					ratio += sc->data[SC_DELUGE]->val3;
#else
					damage += (int64)((damage*sc->data[SC_DELUGE]->val3) / 100);
#endif
				break;
			case ELE_GHOST:
				if (sc->data[SC_TELEKINESIS_INTENSE])
					ratio += sc->data[SC_TELEKINESIS_INTENSE]->val3;
				break;
		}
	}

	if( target && target->type == BL_SKILL ) {
		if( atk_elem == ELE_FIRE && battle_getcurrentskill(target) == GN_WALLOFTHORN ) {
			struct skill_unit *su = (struct skill_unit*)target;
			struct skill_unit_group *sg;
			struct block_list *src2;

			if( !su || !su->alive || (sg = su->group) == NULL || !sg || sg->val3 == -1 ||
			   (src2 = map_id2bl(sg->src_id)) == NULL || status_isdead(src2) )
				return 0;

			if( sg->unit_id != UNT_FIREWALL ) {
				int x,y;
				x = sg->val3 >> 16;
				y = sg->val3 & 0xffff;
				skill_unitsetting(src2,su->group->skill_id,su->group->skill_lv,x,y,1);
				sg->val3 = -1;
				sg->limit = DIFF_TICK(gettick(),sg->tick)+300;
			}
		}
	}

	if (tsc && tsc->count) { //increase dmg by target status
		switch(atk_elem) {
			case ELE_FIRE:
				if (tsc->data[SC_SPIDERWEB]) { //Double damage
#ifdef RENEWAL
					ratio += 100;
#else
					damage *= 2;
#endif
					//Remove a unit group or end whole status change
					status_change_end(target, SC_SPIDERWEB, INVALID_TIMER);
				}
				if (tsc->data[SC_THORNSTRAP] && battle_getcurrentskill(src) != GN_CARTCANNON)
					status_change_end(target, SC_THORNSTRAP, INVALID_TIMER);
				if (tsc->data[SC_CRYSTALIZE])
					status_change_end(target, SC_CRYSTALIZE, INVALID_TIMER);
				if (tsc->data[SC_EARTH_INSIGNIA])
#ifdef RENEWAL
					ratio += 50;
#else
					damage += (int64)(damage * 50 / 100);
#endif
				break;
			case ELE_HOLY:
				if (tsc->data[SC_ORATIO])
#ifdef RENEWAL
					ratio += tsc->data[SC_ORATIO]->val1 * 2;
#else
					damage += (int64)(damage * (tsc->data[SC_ORATIO]->val1 * 2) / 100);
#endif
				break;
			case ELE_POISON:
				if (tsc->data[SC_VENOMIMPRESS])
#ifdef RENEWAL
					ratio += tsc->data[SC_VENOMIMPRESS]->val2;
#else
					damage += (int64)(damage * tsc->data[SC_VENOMIMPRESS]->val2 / 100);
#endif
				break;
			case ELE_WIND:
				if (tsc->data[SC_WATER_INSIGNIA])
#ifdef RENEWAL
					ratio += 50;
#else
					damage += (int64)(damage * 50 / 100);
#endif
				if (tsc->data[SC_CRYSTALIZE]) {
					uint16 skill_id = battle_getcurrentskill(src);

					if (skill_get_type(skill_id)&BF_MAGIC)
#ifdef RENEWAL
						ratio += 50;
#else
						damage += (int64)(damage * 50 / 100);
#endif
				}
				break;
			case ELE_WATER:
				if (tsc->data[SC_FIRE_INSIGNIA])
#ifdef RENEWAL
					ratio += 50;
#else
					damage += (int64)(damage * 50 / 100);
#endif
				break;
			case ELE_EARTH:
				if (tsc->data[SC_WIND_INSIGNIA])
#ifdef RENEWAL
					ratio += 50;
#else
					damage += (int64)(damage * 50 / 100);
#endif
				status_change_end(target, SC_MAGNETICFIELD, INVALID_TIMER); //freed if received earth dmg
				break;
			case ELE_NEUTRAL:
				if (tsc->data[SC_ANTI_M_BLAST])
#ifdef RENEWAL
					ratio += tsc->data[SC_ANTI_M_BLAST]->val2;
#else
					damage += (int64)(damage * tsc->data[SC_ANTI_M_BLAST]->val2 / 100);
#endif
				break;
			case ELE_DARK:
				if (tsc->data[SC_SOULCURSE]) {
					if (status_get_class_(target) == CLASS_BOSS)
#ifdef RENEWAL
						ratio += 20;
#else
						damage += (int64)(damage * 20 / 100);
#endif
					else
#ifdef RENEWAL
						ratio += 100;
#else
						damage *= 2;
#endif
				}
				break;
		}
	}

	if (battle_config.attr_recover == 0 && ratio < 0)
		ratio = 0;

#ifdef RENEWAL
	//In renewal, reductions are always rounded down so damage can never reach 0 unless ratio is 0
	damage = damage - (int64)((damage * (100 - ratio)) / 100);
#else
	damage = (int64)((damage*ratio)/100);
#endif

	//Damage can be negative, see battle_config.attr_recover
	return damage;
}

/**
 * Calculates card bonuses damage adjustments.
 * @param attack_type @see enum e_battle_flag
 * @param src Attacker
 * @param target Target
 * @param nk Skill's nk @see enum e_skill_nk [NK_IGNOREATKCARD|NK_IGNOREELEMENT|NK_IGNOREDEFCARD]
 * @param rh_ele Right-hand weapon element
 * @param lh_ele Left-hand weapon element (BF_MAGIC and BF_MISC ignore this value)
 * @param damage Original damage
 * @param left Left hand flag (BF_MISC and BF_MAGIC ignore flag value)
 *         3: Calculates attacker bonuses in both hands.
 *         2: Calculates attacker bonuses in right-hand only.
 *         0 or 1: Only calculates target bonuses.
 * @param flag Misc value of skill & damage flags
 * @return damage Damage diff between original damage and after calculation
 */
int battle_calc_cardfix(int attack_type, struct block_list *src, struct block_list *target, std::bitset<NK_MAX> nk, int rh_ele, int lh_ele, int64 damage, int left, int flag){
	struct map_session_data *sd, ///< Attacker session data if BL_PC
		*tsd; ///< Target session data if BL_PC
	short cardfix = 1000;
	int s_class, ///< Attacker class
		t_class; ///< Target class
	enum e_race2 s_race2, /// Attacker Race2
		t_race2; ///< Target Race2
	enum e_element s_defele; ///< Attacker Element (not a weapon or skill element!)
	struct status_data *sstatus, ///< Attacker status data
		*tstatus; ///< Target status data
	int64 original_damage;

	if( !damage )
		return 0;

	original_damage = damage;

	sd = BL_CAST(BL_PC, src);
	tsd = BL_CAST(BL_PC, target);
	t_class = status_get_class(target);
	s_class = status_get_class(src);
	sstatus = status_get_status_data(src);
	tstatus = status_get_status_data(target);
	s_race2 = status_get_race2(src);
	t_race2 = status_get_race2(target);
	s_defele = (tsd) ? (enum e_element)status_get_element(src) : ELE_NONE;

//Official servers apply the cardfix value on a base of 1000 and round down the reduction/increase
#define APPLY_CARDFIX(damage, fix) { (damage) = (damage) - (int64)(((damage) * (1000 - (fix))) / 1000); }

	switch( attack_type ) {
		case BF_MAGIC:
			// Affected by attacker ATK bonuses
			if( sd && !nk[NK_IGNOREATKCARD] ) {
				cardfix = cardfix * (100 + sd->magic_addrace[tstatus->race] + sd->magic_addrace[RC_ALL] + sd->magic_addrace2[t_race2]) / 100;
				if( !nk[NK_IGNOREELEMENT] ) { // Affected by Element modifier bonuses
					cardfix = cardfix * (100 + sd->magic_addele[tstatus->def_ele] + sd->magic_addele[ELE_ALL] +
						sd->magic_addele_script[tstatus->def_ele] + sd->magic_addele_script[ELE_ALL]) / 100;
					cardfix = cardfix * (100 + sd->magic_atk_ele[rh_ele] + sd->magic_atk_ele[ELE_ALL]) / 100;
				}
				cardfix = cardfix * (100 + sd->magic_addsize[tstatus->size] + sd->magic_addsize[SZ_ALL]) / 100;
				cardfix = cardfix * (100 + sd->magic_addclass[tstatus->class_] + sd->magic_addclass[CLASS_ALL]) / 100;
				for (const auto &it : sd->add_mdmg) {
					if (it.id == t_class) {
						cardfix = cardfix * (100 + it.val) / 100;
						break;
					}
				}
				APPLY_CARDFIX(damage, cardfix);
			}

			// Affected by target DEF bonuses
			if( tsd && !nk[NK_IGNOREDEFCARD] ) {
				cardfix = 1000; // reset var for target

				if( !nk[NK_IGNOREELEMENT] ) { // Affected by Element modifier bonuses
					int ele_fix = tsd->subele[rh_ele] + tsd->subele[ELE_ALL] + tsd->subele_script[rh_ele] + tsd->subele_script[ELE_ALL];

					for (const auto &it : tsd->subele2) {
						if (it.ele != rh_ele)
							continue;
						if (!(((it.flag)&flag)&BF_WEAPONMASK &&
							((it.flag)&flag)&BF_RANGEMASK &&
							((it.flag)&flag)&BF_SKILLMASK))
							continue;
						ele_fix += it.rate;
					}
					if (s_defele != ELE_NONE)
						ele_fix += tsd->subdefele[s_defele] + tsd->subdefele[ELE_ALL];
					cardfix = cardfix * (100 - ele_fix) / 100;
				}
				cardfix = cardfix * (100 - tsd->subsize[sstatus->size] - tsd->subsize[SZ_ALL]) / 100;
				cardfix = cardfix * (100 - tsd->subrace2[s_race2]) / 100;
				cardfix = cardfix * (100 - tsd->subrace[sstatus->race] - tsd->subrace[RC_ALL]) / 100;
				cardfix = cardfix * (100 - tsd->subclass[sstatus->class_] - tsd->subclass[CLASS_ALL]) / 100;

				for (const auto &it : tsd->add_mdef) {
					if (it.id == s_class) {
						cardfix = cardfix * (100 - it.val) / 100;
						break;
					}
				}
#ifndef RENEWAL
				//It was discovered that ranged defense also counts vs magic! [Skotlex]
				if( flag&BF_SHORT )
					cardfix = cardfix * (100 - tsd->bonus.near_attack_def_rate) / 100;
				else
					cardfix = cardfix * (100 - tsd->bonus.long_attack_def_rate) / 100;
#endif
				cardfix = cardfix * (100 - tsd->bonus.magic_def_rate) / 100;

				if( tsd->sc.data[SC_MDEF_RATE] )
					cardfix = cardfix * (100 - tsd->sc.data[SC_MDEF_RATE]->val1) / 100;
				APPLY_CARDFIX(damage, cardfix);
			}
			break;

		case BF_WEAPON:
			// Affected by attacker ATK bonuses
			if( sd && !nk[NK_IGNOREATKCARD] && (left&2) ) {
				short cardfix_ = 1000;

				if( sd->state.arrow_atk ) { // Ranged attack
					cardfix = cardfix * (100 + sd->right_weapon.addrace[tstatus->race] + sd->arrow_addrace[tstatus->race] +
						sd->right_weapon.addrace[RC_ALL] + sd->arrow_addrace[RC_ALL]) / 100;
					if( !nk[NK_IGNOREELEMENT] ) { // Affected by Element modifier bonuses
						int ele_fix = sd->right_weapon.addele[tstatus->def_ele] + sd->arrow_addele[tstatus->def_ele] +
							sd->right_weapon.addele[ELE_ALL] + sd->arrow_addele[ELE_ALL];

						for (const auto &it : sd->right_weapon.addele2) {
							if (it.ele != tstatus->def_ele)
								continue;
							if (!(((it.flag)&flag)&BF_WEAPONMASK &&
								((it.flag)&flag)&BF_RANGEMASK &&
								((it.flag)&flag)&BF_SKILLMASK))
								continue;
							ele_fix += it.rate;
						}
						cardfix = cardfix * (100 + ele_fix) / 100;
					}
					cardfix = cardfix * (100 + sd->right_weapon.addsize[tstatus->size] + sd->arrow_addsize[tstatus->size] +
						sd->right_weapon.addsize[SZ_ALL] + sd->arrow_addsize[SZ_ALL]) / 100;
					cardfix = cardfix * (100 + sd->right_weapon.addrace2[t_race2]) / 100;
					cardfix = cardfix * (100 + sd->right_weapon.addclass[tstatus->class_] + sd->arrow_addclass[tstatus->class_] +
						sd->right_weapon.addclass[CLASS_ALL] + sd->arrow_addclass[CLASS_ALL]) / 100;
				} else { // Melee attack
					int skill = 0;

					// Calculates each right & left hand weapon bonuses separatedly
					if( !battle_config.left_cardfix_to_right ) {
						// Right-handed weapon
						cardfix = cardfix * (100 + sd->right_weapon.addrace[tstatus->race] + sd->right_weapon.addrace[RC_ALL]) / 100;
						if( !nk[NK_IGNOREELEMENT] ) { // Affected by Element modifier bonuses
							int ele_fix = sd->right_weapon.addele[tstatus->def_ele] + sd->right_weapon.addele[ELE_ALL];

							for (const auto &it : sd->right_weapon.addele2) {
								if (it.ele != tstatus->def_ele)
									continue;
								if (!(((it.flag)&flag)&BF_WEAPONMASK &&
									((it.flag)&flag)&BF_RANGEMASK &&
									((it.flag)&flag)&BF_SKILLMASK))
									continue;
								ele_fix += it.rate;
							}
							cardfix = cardfix * (100 + ele_fix) / 100;
						}
						cardfix = cardfix * (100 + sd->right_weapon.addsize[tstatus->size] + sd->right_weapon.addsize[SZ_ALL]) / 100;
						cardfix = cardfix * (100 + sd->right_weapon.addrace2[t_race2]) / 100;
						cardfix = cardfix * (100 + sd->right_weapon.addclass[tstatus->class_] + sd->right_weapon.addclass[CLASS_ALL]) / 100;

						if( left&1 ) { // Left-handed weapon
							cardfix_ = cardfix_ * (100 + sd->left_weapon.addrace[tstatus->race] + sd->left_weapon.addrace[RC_ALL]) / 100;
							if( !nk[NK_IGNOREELEMENT] ) { // Affected by Element modifier bonuses
								int ele_fix_lh = sd->left_weapon.addele[tstatus->def_ele] + sd->left_weapon.addele[ELE_ALL];

								for (const auto &it : sd->left_weapon.addele2) {
									if (it.ele != tstatus->def_ele)
										continue;
									if (!(((it.flag)&flag)&BF_WEAPONMASK &&
										((it.flag)&flag)&BF_RANGEMASK &&
										((it.flag)&flag)&BF_SKILLMASK))
										continue;
									ele_fix_lh += it.rate;
								}
								cardfix_ = cardfix_ * (100 + ele_fix_lh) / 100;
							}
							cardfix_ = cardfix_ * (100 + sd->left_weapon.addsize[tstatus->size] + sd->left_weapon.addsize[SZ_ALL]) / 100;
							cardfix_ = cardfix_ * (100 + sd->left_weapon.addrace2[t_race2]) / 100;
							cardfix_ = cardfix_ * (100 + sd->left_weapon.addclass[tstatus->class_] + sd->left_weapon.addclass[CLASS_ALL]) / 100;
						}
					}
					// Calculates right & left hand weapon as unity
					else {
						//! CHECKME: If 'left_cardfix_to_right' is yes, doesn't need to check NK_IGNOREELEMENT?
						//if( !nk[&]K_IGNOREELEMENT) ) { // Affected by Element modifier bonuses
							int ele_fix = sd->right_weapon.addele[tstatus->def_ele] + sd->left_weapon.addele[tstatus->def_ele]
										+ sd->right_weapon.addele[ELE_ALL] + sd->left_weapon.addele[ELE_ALL];

							for (const auto &it : sd->right_weapon.addele2) {
								if (it.ele != tstatus->def_ele)
									continue;
								if (!(((it.flag)&flag)&BF_WEAPONMASK &&
									((it.flag)&flag)&BF_RANGEMASK &&
									((it.flag)&flag)&BF_SKILLMASK))
									continue;
								ele_fix += it.rate;
							}
							for (const auto &it : sd->left_weapon.addele2) {
								if (it.ele != tstatus->def_ele)
									continue;
								if (!(((it.flag)&flag)&BF_WEAPONMASK &&
									((it.flag)&flag)&BF_RANGEMASK &&
									((it.flag)&flag)&BF_SKILLMASK))
									continue;
								ele_fix += it.rate;
							}
							cardfix = cardfix * (100 + ele_fix) / 100;
						//}
						cardfix = cardfix * (100 + sd->right_weapon.addrace[tstatus->race] + sd->left_weapon.addrace[tstatus->race] +
							sd->right_weapon.addrace[RC_ALL] + sd->left_weapon.addrace[RC_ALL]) / 100;
						cardfix = cardfix * (100 + sd->right_weapon.addsize[tstatus->size] + sd->left_weapon.addsize[tstatus->size] +
							sd->right_weapon.addsize[SZ_ALL] + sd->left_weapon.addsize[SZ_ALL]) / 100;
						cardfix = cardfix * (100 + sd->right_weapon.addrace2[t_race2] + sd->left_weapon.addrace2[t_race2]) / 100;
						cardfix = cardfix * (100 + sd->right_weapon.addclass[tstatus->class_] + sd->left_weapon.addclass[tstatus->class_] +
							sd->right_weapon.addclass[CLASS_ALL] + sd->left_weapon.addclass[CLASS_ALL]) / 100;
					}
					if( sd->status.weapon == W_KATAR && (skill = pc_checkskill(sd,ASC_KATAR)) > 0 ) // Adv. Katar Mastery functions similar to a +%ATK card on official [helvetica]
						cardfix = cardfix * (100 + (10 + 2 * skill)) / 100;
				}

				//! CHECKME: These right & left hand weapon ignores 'left_cardfix_to_right'?
				for (const auto &it : sd->right_weapon.add_dmg) {
					if (it.id == t_class) {
						cardfix = cardfix * (100 + it.val) / 100;
						break;
					}
				}
				if( left&1 ) {
					for (const auto &it : sd->left_weapon.add_dmg) {
						if (it.id == t_class) {
							cardfix_ = cardfix_ * (100 + it.val) / 100;
							break;
						}
					}
				}
#ifndef RENEWAL
				if( flag&BF_LONG )
					cardfix = cardfix * (100 + sd->bonus.long_attack_atk_rate) / 100;
#endif
				if (left&1) {
					APPLY_CARDFIX(damage, cardfix_);
				} else {
					APPLY_CARDFIX(damage, cardfix);
				}
			}
			// Affected by target DEF bonuses
			else if( tsd && !nk[NK_IGNOREDEFCARD] && !(left&2) ) {
				if( !nk[NK_IGNOREELEMENT] ) { // Affected by Element modifier bonuses
					int ele_fix = tsd->subele[rh_ele] + tsd->subele[ELE_ALL] + tsd->subele_script[rh_ele] + tsd->subele_script[ELE_ALL];

					for (const auto &it : tsd->subele2) {
						if (it.ele != rh_ele)
							continue;
						if (!(((it.flag)&flag)&BF_WEAPONMASK &&
							((it.flag)&flag)&BF_RANGEMASK &&
							((it.flag)&flag)&BF_SKILLMASK))
							continue;
						ele_fix += it.rate;
					}
					cardfix = cardfix * (100 - ele_fix) / 100;

					if( left&1 && lh_ele != rh_ele ) {
						int ele_fix_lh = tsd->subele[lh_ele] + tsd->subele[ELE_ALL] + tsd->subele_script[lh_ele] + tsd->subele_script[ELE_ALL];

						for (const auto &it : tsd->subele2) {
							if (it.ele != lh_ele)
								continue;
							if (!(((it.flag)&flag)&BF_WEAPONMASK &&
								((it.flag)&flag)&BF_RANGEMASK &&
								((it.flag)&flag)&BF_SKILLMASK))
								continue;
							ele_fix_lh += it.rate;
						}
						cardfix = cardfix * (100 - ele_fix_lh) / 100;
					}

					cardfix = cardfix * (100 - tsd->subdefele[s_defele] - tsd->subdefele[ELE_ALL]) / 100;
				}
				cardfix = cardfix * (100 - tsd->subsize[sstatus->size] - tsd->subsize[SZ_ALL]) / 100;
				cardfix = cardfix * (100 - tsd->subrace2[s_race2]) / 100;
				cardfix = cardfix * (100 - tsd->subrace[sstatus->race] - tsd->subrace[RC_ALL]) / 100;
				cardfix = cardfix * (100 - tsd->subclass[sstatus->class_] - tsd->subclass[CLASS_ALL]) / 100;
				for (const auto &it : tsd->add_def) {
					if (it.id == s_class) {
						cardfix = cardfix * (100 - it.val) / 100;
						break;
					}
				}
				if( flag&BF_SHORT )
					cardfix = cardfix * (100 - tsd->bonus.near_attack_def_rate) / 100;
				else	// BF_LONG (there's no other choice)
					cardfix = cardfix * (100 - tsd->bonus.long_attack_def_rate) / 100;
				if( tsd->sc.data[SC_DEF_RATE] )
					cardfix = cardfix * (100 - tsd->sc.data[SC_DEF_RATE]->val1) / 100;
				APPLY_CARDFIX(damage, cardfix);
			}
			break;

		case BF_MISC:
			// Affected by target DEF bonuses
			if( tsd && !nk[NK_IGNOREDEFCARD] ) {
				if( !nk[NK_IGNOREELEMENT] ) { // Affected by Element modifier bonuses
					int ele_fix = tsd->subele[rh_ele] + tsd->subele[ELE_ALL] + tsd->subele_script[rh_ele] + tsd->subele_script[ELE_ALL];

					for (const auto &it : tsd->subele2) {
						if (it.ele != rh_ele)
							continue;
						if (!(((it.flag)&flag)&BF_WEAPONMASK &&
							((it.flag)&flag)&BF_RANGEMASK &&
							((it.flag)&flag)&BF_SKILLMASK))
							continue;
						ele_fix += it.rate;
					}
					if (s_defele != ELE_NONE)
						ele_fix += tsd->subdefele[s_defele] + tsd->subdefele[ELE_ALL];
					cardfix = cardfix * (100 - ele_fix) / 100;
				}
				cardfix = cardfix * (100 - tsd->subsize[sstatus->size] - tsd->subsize[SZ_ALL]) / 100;
				cardfix = cardfix * (100 - tsd->subrace2[s_race2]) / 100;
				cardfix = cardfix * (100 - tsd->subrace[sstatus->race] - tsd->subrace[RC_ALL]) / 100;
				cardfix = cardfix * (100 - tsd->subclass[sstatus->class_] - tsd->subclass[CLASS_ALL]) / 100;
				cardfix = cardfix * (100 - tsd->bonus.misc_def_rate) / 100;
				if( flag&BF_SHORT )
					cardfix = cardfix * (100 - tsd->bonus.near_attack_def_rate) / 100;
				else	// BF_LONG (there's no other choice)
					cardfix = cardfix * (100 - tsd->bonus.long_attack_def_rate) / 100;
				APPLY_CARDFIX(damage, cardfix);
			}
			break;
	}

#undef APPLY_CARDFIX

	return (int)cap_value(damage - original_damage, INT_MIN, INT_MAX);
}

/**
* Absorb damage based on criteria
* @param bl
* @param d Damage
**/
static void battle_absorb_damage(struct block_list *bl, struct Damage *d) {
	int64 dmg_ori = 0, dmg_new = 0;

	nullpo_retv(bl);
	nullpo_retv(d);

	if (!d->damage && !d->damage2)
		return;

	switch (bl->type) {
		case BL_PC:
			{
				struct map_session_data *sd = BL_CAST(BL_PC, bl);
				if (!sd)
					return;
				if (sd->bonus.absorb_dmg_maxhp) {
					int hp = sd->bonus.absorb_dmg_maxhp * status_get_max_hp(bl) / 100;
					dmg_ori = dmg_new = d->damage + d->damage2;
					if (dmg_ori > hp)
						dmg_new = dmg_ori - hp;
				}
			}
			break;
	}

	if (dmg_ori == dmg_new)
		return;

	if (!d->damage2)
		d->damage = dmg_new;
	else if (!d->damage)
		d->damage2 = dmg_new;
	else {
		d->damage = dmg_new;
		d->damage2 = dmg_new * d->damage2 / dmg_ori / 100;
		if (d->damage2 < 1)
			d->damage2 = 1;
		d->damage = d->damage - d->damage2;
	}
}

/**
 * Check Safety Wall and Pneuma effect.
 * Maybe expand this to move checks the target's SC from battle_calc_damage?
 * @param src Attacker
 * @param target Target of attack
 * @param sc STatus Change
 * @param d Damage data
 * @param damage Damage received
 * @param skill_id
 * @param skill_lv
 * @return True:Damage inflicted, False:Missed
 **/
bool battle_check_sc(struct block_list *src, struct block_list *target, struct status_change *sc, struct Damage *d, int64 damage, uint16 skill_id, uint16 skill_lv) {
	if (!sc)
		return true;

	if (sc->data[SC_SAFETYWALL] && (d->flag&(BF_SHORT|BF_MAGIC)) == BF_SHORT) {
		struct skill_unit_group* group = skill_id2group(sc->data[SC_SAFETYWALL]->val3);
		uint16 skill_id_val = sc->data[SC_SAFETYWALL]->val2;

		if (group) {
			if (skill_id_val == MH_STEINWAND) {
				if (--group->val2 <= 0)
					skill_delunitgroup(group);
				d->dmg_lv = ATK_BLOCK;
				if( (group->val3 - damage) > 0 )
					group->val3 -= (int)cap_value(damage, INT_MIN, INT_MAX);
				else
					skill_delunitgroup(group);
				return false;
			}
			//in RE, SW possesses a lifetime equal to group val2, (3x caster hp, or homon formula)
			d->dmg_lv = ATK_BLOCK;
#ifdef RENEWAL
			if ( ( group->val2 - damage) > 0 ) {
				group->val2 -= (int)cap_value(damage, INT_MIN, INT_MAX);
			} else
				skill_delunitgroup(group);
			return false;
#else
			if (--group->val2 <= 0)
				skill_delunitgroup(group);
			return false;
#endif
		}
		status_change_end(target, SC_SAFETYWALL, INVALID_TIMER);
	}

	if (sc->data[SC_NEUTRALBARRIER] && ((d->flag&(BF_LONG|BF_MAGIC)) == BF_LONG
#ifndef RENEWAL
		|| skill_id == CR_ACIDDEMONSTRATION
#endif
		)) {
		d->dmg_lv = ATK_MISS;
		return false;
	}

	if( sc->data[SC_PNEUMA] && (d->flag&(BF_MAGIC|BF_LONG)) == BF_LONG ) {
		d->dmg_lv = ATK_BLOCK;
		return false;
	}
	return true;
}

/**
 * Check damage through status.
 * ATK may be MISS, BLOCKED FAIL, reduc, increase, end status.
 * After this we apply bg/gvg reduction
 * @param src
 * @param bl
 * @param d
 * @param damage
 * @param skill_id
 * @param skill_lv
 * @return damage
 */
int64 battle_calc_damage(struct block_list *src,struct block_list *bl,struct Damage *d,int64 damage,uint16 skill_id,uint16 skill_lv)
{
	struct map_session_data *sd = NULL;
	struct status_change *sc, *tsc;
	struct status_change_entry *sce;
	int div_ = d->div_, flag = d->flag;

	nullpo_ret(bl);

	if( !damage )
		return 0;
	if( battle_config.ksprotection && mob_ksprotected(src, bl) )
		return 0;

	if( map_getcell(bl->m, bl->x, bl->y, CELL_CHKMAELSTROM) && skill_id && skill_get_type(skill_id) != BF_MISC
		&& skill_get_casttype(skill_id) == CAST_GROUND )
		return 0;

	if (bl->type == BL_PC) {
		sd=(struct map_session_data *)bl;
		//Special no damage states
		if(flag&BF_WEAPON && sd->special_state.no_weapon_damage)
			damage -= damage * sd->special_state.no_weapon_damage / 100;

		if(flag&BF_MAGIC && sd->special_state.no_magic_damage)
			damage -= damage * sd->special_state.no_magic_damage / 100;

		if(flag&BF_MISC && sd->special_state.no_misc_damage)
			damage -= damage * sd->special_state.no_misc_damage / 100;

		if(!damage)
			return 0;
	}

	sc = status_get_sc(bl); //check target status

	if( sc && sc->data[SC_INVINCIBLE] && !sc->data[SC_INVINCIBLEOFF] )
		return 1;

	if (sc && sc->data[SC_MAXPAIN])
		return 0;

	switch (skill_id) {
#ifndef RENEWAL
    case PA_PRESSURE:
		case HW_GRAVITATION:
#endif
		case SP_SOULEXPLOSION:
			return damage; //These skills bypass everything else.
  }

	// Nothing can reduce the damage, but Safety Wall and Millennium Shield can block it completely.
	// So can defense sphere's but what the heck is that??? [Rytech]
	if (skill_id == SJ_NOVAEXPLOSING && !(sc && (sc->data[SC_SAFETYWALL] || sc->data[SC_MILLENNIUMSHIELD])))
		return damage;

	if( sc && sc->count ) { // SC_* that reduce damage to 0.
#ifdef RENEWAL
		if (sc->data[SC_BASILICA_CELL]
#else
		if (sc->data[SC_BASILICA]
#endif
			&& !status_bl_has_mode(src,MD_STATUS_IMMUNE) && skill_id != SP_SOULEXPLOSION ) {
			d->dmg_lv = ATK_BLOCK;
			return 0;
		}
		if( sc->data[SC_WHITEIMPRISON] ) { // Pre-Renewal: Gravitation and Pressure do damage without removing the effect
			if( skill_id == MG_NAPALMBEAT ||
				skill_id == MG_SOULSTRIKE ||
				skill_id == WL_SOULEXPANSION ||
				(skill_id && skill_get_ele(skill_id, skill_lv) == ELE_GHOST) ||
				(!skill_id && (status_get_status_data(src))->rhw.ele == ELE_GHOST) )
			{
				if( skill_id == WL_SOULEXPANSION )
					damage <<= 1; // If used against a player in White Imprison, the skill deals double damage.
				status_change_end(bl,SC_WHITEIMPRISON,INVALID_TIMER); // Those skills do damage and removes effect
			} else {
				d->dmg_lv = ATK_BLOCK;
				return 0;
			}
		}

		if( sc->data[SC_ZEPHYR] && !(flag&BF_MAGIC && skill_id) && !(skill_get_inf(skill_id)&(INF_GROUND_SKILL|INF_SELF_SKILL)) ) {
			d->dmg_lv = ATK_BLOCK;
			return 0;
		}

		if (!battle_check_sc(src, bl, sc, d, damage, skill_id, skill_lv))
			return 0;

		if (sc->data[SC__MANHOLE] || (src->type == BL_PC && sc->data[SC_KINGS_GRACE]) || sc->data[SC_GRAVITYCONTROL]) {
			d->dmg_lv = ATK_BLOCK;
			return 0;
		}

		if( sc->data[SC_WEAPONBLOCKING] && flag&(BF_SHORT|BF_WEAPON) && rnd()%100 < sc->data[SC_WEAPONBLOCKING]->val2 ) {
			clif_skill_nodamage(bl,src,GC_WEAPONBLOCKING,sc->data[SC_WEAPONBLOCKING]->val1,1);
			sc_start(src, bl, SC_WEAPONBLOCK_ON, 100, src->id, skill_get_time2(GC_WEAPONBLOCKING, 1));
			d->dmg_lv = ATK_BLOCK;
			return 0;
		}

		if( (sce = sc->data[SC_AUTOGUARD]) && flag&BF_WEAPON && !skill_get_inf2(skill_id, INF2_IGNOREAUTOGUARD) && rnd()%100 < sce->val2) {
			int delay;
			struct status_change_entry *sce_d = sc->data[SC_DEVOTION];
			struct block_list *d_bl = NULL;

			// different delay depending on skill level [celest]
			if (sce->val1 <= 5)
				delay = 300;
			else if (sce->val1 > 5 && sce->val1 <= 9)
				delay = 200;
			else
				delay = 100;
			if (sd && pc_issit(sd))
				pc_setstand(sd, true);
			if( sce_d && (d_bl = map_id2bl(sce_d->val1)) &&
				((d_bl->type == BL_MER && ((TBL_MER*)d_bl)->master && ((TBL_MER*)d_bl)->master->bl.id == bl->id) ||
				(d_bl->type == BL_PC && ((TBL_PC*)d_bl)->devotion[sce_d->val2] == bl->id)) &&
				check_distance_bl(bl,d_bl,sce_d->val3) )
			{ //If player is target of devotion, show guard effect on the devotion caster rather than the target
				clif_skill_nodamage(d_bl,d_bl,CR_AUTOGUARD,sce->val1,1);
				unit_set_walkdelay(d_bl,gettick(),delay,1);
				d->dmg_lv = ATK_MISS;
				return 0;
			} else {
				clif_skill_nodamage(bl,bl,CR_AUTOGUARD,sce->val1,1);
				unit_set_walkdelay(bl,gettick(),delay,1);
				if( sc->data[SC_SHRINK] && rnd()%100 < 5 * sce->val1 )
					skill_blown(bl,src,skill_get_blewcount(CR_SHRINK,1),-1,BLOWN_NONE);
				d->dmg_lv = ATK_MISS;
				return 0;
			}
		}

		if( (sce = sc->data[SC_MILLENNIUMSHIELD]) && sce->val2 > 0 && damage > 0 ) {
			sce->val3 -= (int)cap_value(damage,INT_MIN,INT_MAX); // absorb damage
			d->dmg_lv = ATK_BLOCK;
			if( sce->val3 <= 0 ) { // Shield Down
				sce->val2--;
				if( sce->val2 >= 0 ) {
					clif_millenniumshield(bl,sce->val2);
					if( !sce->val2 )
						status_change_end(bl,SC_MILLENNIUMSHIELD,INVALID_TIMER); // All shields down
					else
						sce->val3 = 1000; // Next shield
				}
				status_change_start(src,bl,SC_STUN,10000,0,0,0,0,1000,SCSTART_NOTICKDEF);
			}
			return 0;
		}

		// attack blocked by Parrying
		if( (sce = sc->data[SC_PARRYING]) && flag&BF_WEAPON && skill_id != WS_CARTTERMINATION && rnd()%100 < sce->val2 ) {
			clif_skill_nodamage(bl, bl, LK_PARRYING, sce->val1,1);
			return 0;
		}

		if (sc->data[SC_DODGE] && (flag&BF_LONG || sc->data[SC_SPURT]) && rnd() % 100 < 20) {
			if (sd && pc_issit(sd))
				pc_setstand(sd, true); //Stand it to dodge.
			clif_skill_nodamage(bl, bl, TK_DODGE, 1, 1);
			sc_start4(src, bl, SC_COMBO, 100, TK_JUMPKICK, src->id, 1, 0, 2000);
			return 0;
		}

		if(sc->data[SC_HERMODE] && flag&BF_MAGIC)
			return 0;

		if(sc->data[SC_TATAMIGAESHI] && (flag&(BF_MAGIC|BF_LONG)) == BF_LONG)
			return 0;

		//Kaupe blocks damage (skill or otherwise) from players, mobs, homuns, mercenaries.
		if ((sce = sc->data[SC_KAUPE]) && rnd()%100 < sce->val2) {
			clif_specialeffect(bl, EF_STORMKICK4, AREA);
			//Shouldn't end until Breaker's non-weapon part connects.
#ifndef RENEWAL
			if (skill_id != ASC_BREAKER || !(flag&BF_WEAPON))
#endif
				if (--(sce->val3) <= 0) //We make it work like Safety Wall, even though it only blocks 1 time.
					status_change_end(bl, SC_KAUPE, INVALID_TIMER);
			return 0;
		}

#ifdef RENEWAL // Flat +400% damage from melee
		if (sc->data[SC_KAITE] && (flag&(BF_SHORT|BF_MAGIC)) == BF_SHORT)
			damage <<= 2;
#endif

		if( flag&BF_MAGIC && (sce=sc->data[SC_PRESTIGE]) && rnd()%100 < sce->val2) {
			clif_specialeffect(bl, EF_STORMKICK4, AREA); // Still need confirm it.
			return 0;
		}

		if (((sce = sc->data[SC_UTSUSEMI]) || sc->data[SC_BUNSINJYUTSU]) && flag&BF_WEAPON && !skill_get_inf2(skill_id, INF2_IGNORECICADA)) {
			skill_additional_effect (src, bl, skill_id, skill_lv, flag, ATK_BLOCK, gettick() );
			if (!status_isdead(src))
				skill_counter_additional_effect( src, bl, skill_id, skill_lv, flag, gettick() );
			if (sce) {
				clif_specialeffect(bl, EF_STORMKICK4, AREA);
				skill_blown(src,bl,sce->val3,-1,BLOWN_NONE);
			}
			//Both need to be consumed if they are active.
			if (sce && --(sce->val2) <= 0)
				status_change_end(bl, SC_UTSUSEMI, INVALID_TIMER);
			if ((sce = sc->data[SC_BUNSINJYUTSU]) && --(sce->val2) <= 0)
				status_change_end(bl, SC_BUNSINJYUTSU, INVALID_TIMER);

			return 0;
		}

		//Now damage increasing effects
		if (sc->data[SC_AETERNA] && skill_id != PF_SOULBURN) {
			if (src->type != BL_MER || !skill_id)
				damage <<= 1; // Lex Aeterna only doubles damage of regular attacks from mercenaries

#ifndef RENEWAL
			if( skill_id != ASC_BREAKER || !(flag&BF_WEAPON) )
#endif
				status_change_end(bl, SC_AETERNA, INVALID_TIMER); //Shouldn't end until Breaker's non-weapon part connects.
		}

#ifdef RENEWAL
		if( sc->data[SC_RAID] ) {
			if (status_get_class_(bl) == CLASS_BOSS)
				damage += damage * 15 / 100;
			else
				damage += damage * 30 / 100;
		}
#endif

		if( damage ) {
			struct map_session_data *tsd = BL_CAST(BL_PC, src);
			if( sc->data[SC_DEEPSLEEP] ) {
				damage += damage / 2; // 1.5 times more damage while in Deep Sleep.
				status_change_end(bl,SC_DEEPSLEEP,INVALID_TIMER);
			}
			if( tsd && sd && sc->data[SC_CRYSTALIZE] && flag&BF_WEAPON ) {
				switch(tsd->status.weapon) {
					case W_MACE:
					case W_2HMACE:
					case W_1HAXE:
					case W_2HAXE:
						damage += damage / 2;
						break;
					case W_MUSICAL:
					case W_WHIP:
						if(!tsd->state.arrow_atk)
							break;
					case W_BOW:
					case W_REVOLVER:
					case W_RIFLE:
					case W_GATLING:
					case W_SHOTGUN:
					case W_GRENADE:
					case W_DAGGER:
					case W_1HSWORD:
					case W_2HSWORD:
						damage -= damage / 2;
						break;
				}
			}
			if( sc->data[SC_VOICEOFSIREN] )
				status_change_end(bl,SC_VOICEOFSIREN,INVALID_TIMER);
		}

		// Damage reductions
		// Assumptio increases DEF on RE mode, otherwise gives a reduction on the final damage. [Igniz]
#ifndef RENEWAL
		if( sc->data[SC_ASSUMPTIO] ) {
			if( map_flag_vs(bl->m) )
				damage = (int64)damage*2/3; //Receive 66% damage
			else
				damage >>= 1; //Receive 50% damage
		}
#endif

		if (sc->data[SC_DEFENDER] &&
			skill_id != NJ_ZENYNAGE && skill_id != KO_MUCHANAGE &&
#ifdef RENEWAL
			((flag&(BF_LONG|BF_WEAPON)) == (BF_LONG|BF_WEAPON) || skill_id == GN_FIRE_EXPANSION_ACID))
#else
			(flag&(BF_LONG|BF_WEAPON)) == (BF_LONG|BF_WEAPON))
#endif
			damage -= damage * sc->data[SC_DEFENDER]->val2 / 100;

		if(sc->data[SC_ADJUSTMENT] && (flag&(BF_LONG|BF_WEAPON)) == (BF_LONG|BF_WEAPON))
			damage -= damage * 20 / 100;

		if(sc->data[SC_FOGWALL] && skill_id != RK_DRAGONBREATH && skill_id != RK_DRAGONBREATH_WATER) {
			if(flag&BF_SKILL) //25% reduction
				damage -= damage * 25 / 100;
			else if ((flag&(BF_LONG|BF_WEAPON)) == (BF_LONG|BF_WEAPON))
				damage >>= 2; //75% reduction
		}

		if(sc->data[SC_ARMORCHANGE]) {
			//On official servers, SC_ARMORCHANGE does not change DEF/MDEF but rather increases/decreases the damage
			if(flag&BF_WEAPON)
				damage -= damage * sc->data[SC_ARMORCHANGE]->val2 / 100;
			else if(flag&BF_MAGIC)
				damage -= damage * sc->data[SC_ARMORCHANGE]->val3 / 100;
		}

		if(sc->data[SC_SMOKEPOWDER]) {
			if( (flag&(BF_SHORT|BF_WEAPON)) == (BF_SHORT|BF_WEAPON) )
				damage -= damage * 15 / 100; // 15% reduction to physical melee attacks
			else if( (flag&(BF_LONG|BF_WEAPON)) == (BF_LONG|BF_WEAPON) )
				damage -= damage * 50 / 100; // 50% reduction to physical ranged attacks
		}

		if (sc->data[SC_WATER_BARRIER])
			damage = damage * 80 / 100; // 20% reduction to all type attacks

		if (sc->data[SC_SU_STOOP])
			damage -= damage * 90 / 100;

		// Compressed code, fixed by map.hpp [Epoque]
		if (src->type == BL_MOB) {
			enum e_race2 race2 = status_get_race2(src);
			if (race2 == RC2_MANUK && (sce = sc->data[SC_MANU_DEF]))
				damage -= damage * sce->val1 / 100;
			if (race2 == RC2_SPLENDIDE && (sce = sc->data[SC_SPL_DEF]))
				damage -= damage * sce->val1 / 100;
			if (race2 == RC2_OGH_ATK_DEF && sc->data[SC_GLASTHEIM_DEF])
				return 0;
			if (race2 == RC2_OGH_HIDDEN && (sce = sc->data[SC_GLASTHEIM_HIDDEN]))
				damage -= damage * sce->val1 / 100;
			if (race2 == RC2_BIO5_ACOLYTE_MERCHANT && (sce = sc->data[SC_LHZ_DUN_N1]))
				damage -= damage * sce->val2 / 100;
			if (race2 == RC2_BIO5_MAGE_ARCHER && (sce = sc->data[SC_LHZ_DUN_N2]))
				damage -= damage * sce->val2 / 100;
			if (race2 == RC2_BIO5_SWORDMAN_THIEF && (sce = sc->data[SC_LHZ_DUN_N3]))
				damage -= damage * sce->val2 / 100;
			if (race2 == RC2_BIO5_MVP && (sce = sc->data[SC_LHZ_DUN_N4]))
				damage -= damage * sce->val2 / 100;
		}

		if((sce=sc->data[SC_ARMOR]) && //NPC_DEFENDER
			sce->val3&flag && sce->val4&flag)
			damage -= damage * sc->data[SC_ARMOR]->val2 / 100;

		if( sc->data[SC_ENERGYCOAT] && (skill_id == GN_HELLS_PLANT_ATK ||
#ifdef RENEWAL
			((flag&BF_WEAPON || flag&BF_MAGIC) && skill_id != WS_CARTTERMINATION)
#else
			(flag&BF_WEAPON && skill_id != WS_CARTTERMINATION)
#endif
			) )
		{
			struct status_data *status = status_get_status_data(bl);
			int per = 100*status->sp / status->max_sp -1; //100% should be counted as the 80~99% interval
			per /=20; //Uses 20% SP intervals.
			//SP Cost: 1% + 0.5% per every 20% SP
			if (!status_charge(bl, 0, (10+5*per)*status->max_sp/1000))
				status_change_end(bl, SC_ENERGYCOAT, INVALID_TIMER);
			damage -= damage * 6 * (1 + per) / 100; //Reduction: 6% + 6% every 20%
		}

		if(sc->data[SC_GRANITIC_ARMOR])
			damage -= damage * sc->data[SC_GRANITIC_ARMOR]->val2 / 100;

		if(sc->data[SC_PAIN_KILLER]) {
			damage -= sc->data[SC_PAIN_KILLER]->val3;
			damage = i64max(damage, 1);
		}

		if( sc->data[SC_DARKCROW] && (flag&(BF_SHORT|BF_MAGIC)) == BF_SHORT )
			damage += damage * sc->data[SC_DARKCROW]->val2 / 100;

		if( (sce=sc->data[SC_MAGMA_FLOW]) && (rnd()%100 <= sce->val2) )
			skill_castend_damage_id(bl,src,MH_MAGMA_FLOW,sce->val1,gettick(),0);

		if( damage > 0 && (sce = sc->data[SC_STONEHARDSKIN]) ) {
			if( src->type == BL_MOB ) //using explicit call instead break_equip for duration
				sc_start(src,src, SC_STRIPWEAPON, 30, 0, skill_get_time2(RK_STONEHARDSKIN, sce->val1));
			else if (flag&(BF_WEAPON|BF_SHORT))
				skill_break_equip(src,src, EQP_WEAPON, 3000, BCT_SELF);
		}

		if (src->type == BL_PC && sc->data[SC_GVG_GOLEM]) {
			if (flag&BF_WEAPON)
				damage -= damage * sc->data[SC_GVG_GOLEM]->val3 / 100;
			if (flag&BF_MAGIC)
				damage -= damage * sc->data[SC_GVG_GOLEM]->val4 / 100;
		}

#ifdef RENEWAL
		// Renewal: steel body reduces all incoming damage to 1/10 [helvetica]
		if( sc->data[SC_STEELBODY] )
			damage = damage > 10 ? damage / 10 : 1;
#endif

		//Finally added to remove the status of immobile when Aimed Bolt is used. [Jobbie]
		if( skill_id == RA_AIMEDBOLT && (sc->data[SC_BITE] || sc->data[SC_ANKLE] || sc->data[SC_ELECTRICSHOCKER]) ) {
			status_change_end(bl, SC_BITE, INVALID_TIMER);
			status_change_end(bl, SC_ANKLE, INVALID_TIMER);
			status_change_end(bl, SC_ELECTRICSHOCKER, INVALID_TIMER);
		}

		//Finally Kyrie because it may, or not, reduce damage to 0.
		if((sce = sc->data[SC_KYRIE]) && damage > 0){
			sce->val2 -= (int)cap_value(damage,INT_MIN,INT_MAX);
			if(flag&BF_WEAPON || skill_id == TF_THROWSTONE){
				if(sce->val2>=0)
					damage=0;
				else
				  	damage=-sce->val2;
			}
			if((--sce->val3)<=0 || (sce->val2<=0) || skill_id == AL_HOLYLIGHT)
				status_change_end(bl, SC_KYRIE, INVALID_TIMER);
		}

		if ((sce = sc->data[SC_P_ALTER]) && damage > 0) {
			clif_specialeffect(bl, EF_GUARD, AREA);
			sce->val3 -= (int)cap_value(damage, INT_MIN, INT_MAX);
			if (sce->val3 >= 0)
				damage = 0;
			else
				damage = -sce->val3;
			if (sce->val3 <= 0)
				status_change_end(bl, SC_P_ALTER, INVALID_TIMER);
		}

		if ((sce = sc->data[SC_TUNAPARTY]) && damage > 0) {
			sce->val2 -= (int)cap_value(damage, INT_MIN, INT_MAX);
			if (sce->val2 >= 0)
				damage = 0;
			else
			  	damage = -sce->val2;
			if (sce->val2 <= 0)
				status_change_end(bl, SC_TUNAPARTY, INVALID_TIMER);
		}

		if ((sce = sc->data[SC_DIMENSION1]) && damage > 0) {
			sce->val2 -= (int)cap_value(damage, INT_MIN, INT_MAX);
			if (sce->val2 >= 0)
				damage = 0;
			else
				damage = -sce->val2;
			if (sce->val2 <= 0)
				status_change_end(bl, SC_DIMENSION1, INVALID_TIMER);
		}

		if ((sce = sc->data[SC_DIMENSION2]) && damage > 0) {
			sce->val2 -= (int)cap_value(damage, INT_MIN, INT_MAX);
			if (sce->val2 >= 0)
				damage = 0;
			else
				damage = -sce->val2;
			if (sce->val2 <= 0)
				status_change_end(bl, SC_DIMENSION2, INVALID_TIMER);
		}

		if( sc->data[SC_MEIKYOUSISUI] && rnd()%100 < 40 ) // custom value
			damage = 0;

		if (!damage)
			return 0;

		if( (sce = sc->data[SC_LIGHTNINGWALK]) && flag&BF_LONG && rnd()%100 < sce->val1 ) {
			int dx[8] = { 0,-1,-1,-1,0,1,1,1 };
			int dy[8] = { 1,1,0,-1,-1,-1,0,1 };
			uint8 dir = map_calc_dir(bl, src->x, src->y);

			if( unit_movepos(bl, src->x-dx[dir], src->y-dy[dir], 1, 1) ) {
				clif_blown(bl);
				unit_setdir(bl, dir);
			}
			d->dmg_lv = ATK_DEF;
			status_change_end(bl, SC_LIGHTNINGWALK, INVALID_TIMER);
			return 0;
		}

		if( sd && (sce = sc->data[SC_FORCEOFVANGUARD]) && flag&BF_WEAPON && rnd()%100 < sce->val2 )
			pc_addspiritball(sd,skill_get_time(LG_FORCEOFVANGUARD,sce->val1),sce->val3);

		if( sd && (sce = sc->data[SC_GT_ENERGYGAIN]) && flag&BF_WEAPON && rnd()%100 < sce->val2 ) {
			int spheres = 5;

			if( sc->data[SC_RAISINGDRAGON] )
				spheres += sc->data[SC_RAISINGDRAGON]->val1;

			pc_addspiritball(sd, skill_get_time2(SR_GENTLETOUCH_ENERGYGAIN, sce->val1), spheres);
		}

		if (sc->data[SC_STYLE_CHANGE] && sc->data[SC_STYLE_CHANGE]->val1 == MH_MD_GRAPPLING) {
			TBL_HOM *hd = BL_CAST(BL_HOM,bl); // We add a sphere for when the Homunculus is being hit

			if (hd && (rnd()%100<50) ) // According to WarpPortal, this is a flat 50% chance
				hom_addspiritball(hd, 10);
		}

		if( sc->data[SC__DEADLYINFECT] && (flag&(BF_SHORT|BF_MAGIC)) == BF_SHORT && damage > 0 && rnd()%100 < 30 + 10 * sc->data[SC__DEADLYINFECT]->val1 )
			status_change_spread(bl, src, 1); // Deadly infect attacked side

	} //End of target SC_ check

	//SC effects from caster side.
	sc = status_get_sc(src);
	tsc = status_get_sc(src);

	if (sc && sc->count) {
		if( sc->data[SC_INVINCIBLE] && !sc->data[SC_INVINCIBLEOFF] )
			damage += damage * 75 / 100;

		if ((sce = sc->data[SC_BLOODLUST]) && flag&BF_WEAPON && damage > 0 && rnd()%100 < sce->val3)
			status_heal(src, damage * sce->val4 / 100, 0, 3);

		if (flag&BF_MAGIC && bl->type == BL_PC && sc->data[SC_GVG_GIANT] && sc->data[SC_GVG_GIANT]->val4)
			damage += damage * sc->data[SC_GVG_GIANT]->val4 / 100;

		// [Epoque]
		if (bl->type == BL_MOB) {
			if ((flag&BF_WEAPON) || (flag&BF_MAGIC)) {
				enum e_race2 race2 = status_get_race2(bl);
				if (race2 == RC2_MANUK && (sce = sc->data[SC_MANU_ATK]))
					damage += damage * sce->val1 / 100;
				if (race2 == RC2_SPLENDIDE && (sce = sc->data[SC_SPL_ATK]))
					damage += damage * sce->val1 / 100;
				if (race2 == RC2_OGH_ATK_DEF && sc->data[SC_GLASTHEIM_ATK])
					damage <<= 1;
				if (race2 == RC2_BIO5_SWORDMAN_THIEF && (sce = sc->data[SC_LHZ_DUN_N1]))
					damage += damage * sce->val1 / 100;
				if (race2 == RC2_BIO5_ACOLYTE_MERCHANT && (sce = sc->data[SC_LHZ_DUN_N2]))
					damage += damage * sce->val1 / 100;
				if (race2 == RC2_BIO5_MAGE_ARCHER && (sce = sc->data[SC_LHZ_DUN_N3]))
					damage += damage * sce->val1 / 100;
				if (race2 == RC2_BIO5_MVP && (sce = sc->data[SC_LHZ_DUN_N4]))
					damage += damage * sce->val1 / 100;
			}
		}
		/* Self Buff that destroys the armor of any target hit with melee or ranged physical attacks */
		if( sc->data[SC_SHIELDSPELL_REF] && sc->data[SC_SHIELDSPELL_REF]->val1 == 1 && flag&BF_WEAPON ) {
			skill_break_equip(src,bl, EQP_ARMOR, 10000, BCT_ENEMY); // 100% chance (http://irowiki.org/wiki/Shield_Spell#Level_3_spells_.28refine_based.29)
			status_change_end(src,SC_SHIELDSPELL_REF,INVALID_TIMER);
		}

		if( sc->data[SC_POISONINGWEAPON]
			&& ((flag&BF_WEAPON) && (!skill_id || skill_id == GC_VENOMPRESSURE)) //check skill type poison_smoke is a unit
			&& (damage > 0 && rnd()%100 < sc->data[SC_POISONINGWEAPON]->val3 )) //did some damage and chance ok (why no additional effect ??)
			sc_start2(src,bl,(enum sc_type)sc->data[SC_POISONINGWEAPON]->val2,100,sc->data[SC_POISONINGWEAPON]->val1,sc->data[SC_POISONINGWEAPON]->val4,skill_get_time2(GC_POISONINGWEAPON, 1));

		if( sc->data[SC__DEADLYINFECT] && (flag&(BF_SHORT|BF_MAGIC)) == BF_SHORT && damage > 0 && rnd()%100 < 30 + 10 * sc->data[SC__DEADLYINFECT]->val1 )
			status_change_spread(src, bl, 0);

		if (sc->data[SC_STYLE_CHANGE] && sc->data[SC_STYLE_CHANGE]->val1 == MH_MD_FIGHTING) {
			TBL_HOM *hd = BL_CAST(BL_HOM,src); //when attacking

			if (hd && (rnd()%100<50) ) hom_addspiritball(hd, 10); // According to WarpPortal, this is a flat 50% chance
		}
	} //End of caster SC_ check

	if (tsc && tsc->count) {
		struct map_session_data *tsd = (struct map_session_data *)src;

		if (tsc->data[SC_INVINCIBLE] && !tsc->data[SC_INVINCIBLEOFF])
			damage += damage * 75 / 100;
		if (tsd && (sce = tsc->data[SC_SOULREAPER])) {
			if (rnd()%100 < sce->val2 && tsd->soulball < MAX_SOUL_BALL) {
				clif_specialeffect(src, 1208, AREA);
				pc_addsoulball(tsd, 0, 5 + 3 * pc_checkskill(tsd, SP_SOULENERGY));
			}
		}
	}

	//PK damage rates
	if (battle_config.pk_mode && sd && bl->type == BL_PC && damage && map_getmapflag(bl->m, MF_PVP)) {
		if (flag & BF_SKILL) { //Skills get a different reduction than non-skills. [Skotlex]
			if (flag&BF_WEAPON)
				damage = damage * battle_config.pk_weapon_damage_rate / 100;
			if (flag&BF_MAGIC)
				damage = damage * battle_config.pk_magic_damage_rate / 100;
			if (flag&BF_MISC)
				damage = damage * battle_config.pk_misc_damage_rate / 100;
		} else { //Normal attacks get reductions based on range.
			if (flag & BF_SHORT)
				damage = damage * battle_config.pk_short_damage_rate / 100;
			if (flag & BF_LONG)
				damage = damage * battle_config.pk_long_damage_rate / 100;
		}
		damage = i64max(damage,1);
	}

	if(battle_config.skill_min_damage && damage > 0 && damage < div_) {
		if ((flag&BF_WEAPON && battle_config.skill_min_damage&1)
			|| (flag&BF_MAGIC && battle_config.skill_min_damage&2)
			|| (flag&BF_MISC && battle_config.skill_min_damage&4)
		)
			damage = div_;
	}

	if( bl->type == BL_MOB && !status_isdead(bl) && src != bl) {
		if (damage > 0 )
			mobskill_event((TBL_MOB*)bl,src,gettick(),flag);
		if (skill_id)
			mobskill_event((TBL_MOB*)bl,src,gettick(),MSC_SKILLUSED|(skill_id<<16));
	}
	if (sd && pc_ismadogear(sd)) {
		short element = skill_get_ele(skill_id, skill_lv);

		if( !skill_id || element == ELE_WEAPON ) { //Take weapon's element
			struct status_data *sstatus = NULL;
			if( src->type == BL_PC && ((TBL_PC*)src)->bonus.arrow_ele )
				element = ((TBL_PC*)src)->bonus.arrow_ele;
			else if( (sstatus = status_get_status_data(src)) ) {
				element = sstatus->rhw.ele;
			}
		} else if( element == ELE_ENDOWED ) //Use enchantment's element
			element = status_get_attack_sc_element(src,status_get_sc(src));
		else if( element == ELE_RANDOM ) //Use random element
			element = rnd()%ELE_ALL;
		pc_overheat(sd, (element == ELE_FIRE ? 3 : 1));
	}

	return damage;
}

/**
 * Determines whether battleground target can be hit
 * @param src: Source of attack
 * @param bl: Target of attack
 * @param skill_id: Skill ID used
 * @param flag: Special flags
 * @return Can be hit (true) or can't be hit (false)
 */
bool battle_can_hit_bg_target(struct block_list *src, struct block_list *bl, uint16 skill_id, int flag)
{
	struct mob_data* md = BL_CAST(BL_MOB, bl);
	struct unit_data *ud = unit_bl2ud(bl);

	if (ud && ud->immune_attack)
		return false;
	if (md && md->bg_id) {
		if (status_bl_has_mode(bl, MD_SKILL_IMMUNE) && flag&BF_SKILL) //Skill immunity.
			return false;
		if (src->type == BL_PC) {
			struct map_session_data *sd = map_id2sd(src->id);

			if (sd && sd->bg_id == md->bg_id)
				return false;
		}
	}
	return true;
}

/**
 * Calculates BG related damage adjustments.
 * @param src
 * @param bl
 * @param damage
 * @param skill_id
 * @param flag
 * @return damage
 * Credits:
 *	Original coder Skotlex
 *	Initial refactoring by Baalberith
 *	Refined and optimized by helvetica
 */
int64 battle_calc_bg_damage(struct block_list *src, struct block_list *bl, int64 damage, uint16 skill_id, int flag)
{
	if( !damage )
		return 0;

	if (!battle_can_hit_bg_target(src, bl, skill_id, flag))
		return 0;

	if(skill_get_inf2(skill_id, INF2_IGNOREBGREDUCTION))
		return damage; //skill that ignore bg map reduction

	if( flag&BF_SKILL ) { //Skills get a different reduction than non-skills. [Skotlex]
		if( flag&BF_WEAPON )
			damage = damage * battle_config.bg_weapon_damage_rate / 100;
		if( flag&BF_MAGIC )
			damage = damage * battle_config.bg_magic_damage_rate / 100;
		if(	flag&BF_MISC )
			damage = damage * battle_config.bg_misc_damage_rate / 100;
	} else { //Normal attacks get reductions based on range.
		if( flag&BF_SHORT )
			damage = damage * battle_config.bg_short_damage_rate / 100;
		if( flag&BF_LONG )
			damage = damage * battle_config.bg_long_damage_rate / 100;
	}

	damage = i64max(damage,1); //min 1 damage
	return damage;
}

/**
 * Determines whether target can be hit
 * @param src
 * @param bl
 * @param skill_id
 * @param flag
 * @return Can be hit (true) or can't be hit (false)
 */
bool battle_can_hit_gvg_target(struct block_list *src,struct block_list *bl,uint16 skill_id,int flag)
{
	struct mob_data* md = BL_CAST(BL_MOB, bl);
	struct unit_data *ud = unit_bl2ud(bl);
	int class_ = status_get_class(bl);

	if (ud && ud->immune_attack)
		return false;
	if(md && md->guardian_data) {
		if ((status_bl_has_mode(bl,MD_SKILL_IMMUNE) || (class_ == MOBID_EMPERIUM && !skill_get_inf2(skill_id, INF2_TARGETEMPERIUM))) && flag&BF_SKILL) //Skill immunity.
			return false;
		if( src->type != BL_MOB || mob_is_clone( ((struct mob_data*)src)->mob_id ) ){
			struct guild *g = src->type == BL_PC ? ((TBL_PC *)src)->guild : guild_search(status_get_guild_id(src));

			if (class_ == MOBID_EMPERIUM && (!g || guild_checkskill(g,GD_APPROVAL) <= 0 ))
				return false;

			if (g && battle_config.guild_max_castles && guild_checkcastles(g)>=battle_config.guild_max_castles)
				return false; // [MouseJstr]
		}
	}
	return true;
}

/**
 * Calculates GVG related damage adjustments.
 * @param src
 * @param bl
 * @param damage
 * @param skill_id
 * @param flag
 * @return damage
 */
int64 battle_calc_gvg_damage(struct block_list *src,struct block_list *bl,int64 damage,uint16 skill_id,int flag)
{
	if (!damage) //No reductions to make.
		return 0;

	if (!battle_can_hit_gvg_target(src,bl,skill_id,flag))
		return 0;

	if (skill_get_inf2(skill_id, INF2_IGNOREGVGREDUCTION)) //Skills with no gvg damage reduction.
		return damage;

	if (flag & BF_SKILL) { //Skills get a different reduction than non-skills. [Skotlex]
		if (flag&BF_WEAPON)
			damage = damage * battle_config.gvg_weapon_damage_rate / 100;
		if (flag&BF_MAGIC)
			damage = damage * battle_config.gvg_magic_damage_rate / 100;
		if (flag&BF_MISC)
			damage = damage * battle_config.gvg_misc_damage_rate / 100;
	} else { //Normal attacks get reductions based on range.
		if (flag & BF_SHORT)
			damage = damage * battle_config.gvg_short_damage_rate / 100;
		if (flag & BF_LONG)
			damage = damage * battle_config.gvg_long_damage_rate / 100;
	}
	damage = i64max(damage,1);
	return damage;
}

/**
 * HP/SP drain calculation
 * @param damage Damage inflicted to the enemy
 * @param rate Success chance 1000 = 100%
 * @param per HP/SP drained
 * @return diff
 */
static int battle_calc_drain(int64 damage, int rate, int per)
{
	int64 diff = 0;

	if (per && (rate > 1000 || rnd()%1000 < rate)) {
		diff = (damage * per) / 100;
		if (diff == 0) {
			if (per > 0)
				diff = 1;
			else
				diff = -1;
		}
	}
	return (int)cap_value(diff, INT_MIN, INT_MAX);
}

/**
 * Passive skill damage increases
 * @param sd
 * @param target
 * @param dmg
 * @param type
 * @return damage
 */
int64 battle_addmastery(struct map_session_data *sd,struct block_list *target,int64 dmg,int type)
{
	int64 damage;
	struct status_data *status = status_get_status_data(target);
	int weapon, skill;

#ifdef RENEWAL
	damage = 0;
#else
	damage = dmg;
#endif

	nullpo_ret(sd);

	if((skill = pc_checkskill(sd,AL_DEMONBANE)) > 0 &&
		target->type == BL_MOB && //This bonus doesn't work against players.
		(battle_check_undead(status->race,status->def_ele) || status->race == RC_DEMON) )
		damage += (skill*(int)(3+(sd->status.base_level+1)*0.05));	// submitted by orn
	if( (skill = pc_checkskill(sd, RA_RANGERMAIN)) > 0 && (status->race == RC_BRUTE || status->race == RC_PLANT || status->race == RC_FISH) )
		damage += (skill * 5);
	if( (skill = pc_checkskill(sd,NC_RESEARCHFE)) > 0 && (status->def_ele == ELE_FIRE || status->def_ele == ELE_EARTH) )
		damage += (skill * 10);

	damage += (15 * pc_checkskill(sd, NC_MADOLICENCE)); // Attack bonus is granted even without the Madogear

	if((skill = pc_checkskill(sd,HT_BEASTBANE)) > 0 && (status->race == RC_BRUTE || status->race == RC_INSECT) ) {
		damage += (skill * 4);
		if (sd->sc.data[SC_SPIRIT] && sd->sc.data[SC_SPIRIT]->val2 == SL_HUNTER)
			damage += sd->status.str;
	}

#ifdef RENEWAL
	//Weapon Research bonus applies to all weapons
	if((skill = pc_checkskill(sd,BS_WEAPONRESEARCH)) > 0)
		damage += (skill * 2);
#endif

	if(type == 0)
		weapon = sd->weapontype1;
	else
		weapon = sd->weapontype2;

	switch(weapon) {
		case W_1HSWORD:
#ifdef RENEWAL
			if((skill = pc_checkskill(sd,AM_AXEMASTERY)) > 0)
				damage += (skill * 3);
#endif
		case W_DAGGER:
			if((skill = pc_checkskill(sd,SM_SWORD)) > 0)
				damage += (skill * 4);
			if((skill = pc_checkskill(sd,GN_TRAINING_SWORD)) > 0)
				damage += skill * 10;
			break;
		case W_2HSWORD:
			if((skill = pc_checkskill(sd,SM_TWOHAND)) > 0)
				damage += (skill * 4);
			break;
		case W_1HSPEAR:
		case W_2HSPEAR:
			if((skill = pc_checkskill(sd,KN_SPEARMASTERY)) > 0) {
				if(!pc_isriding(sd) && !pc_isridingdragon(sd))
					damage += (skill * 4);
				else
					damage += (skill * 5);
				// Increase damage by level of KN_SPEARMASTERY * 10
				if(pc_checkskill(sd,RK_DRAGONTRAINING) > 0)
					damage += (skill * 10);
			}
			break;
		case W_1HAXE:
		case W_2HAXE:
			if((skill = pc_checkskill(sd,AM_AXEMASTERY)) > 0)
				damage += (skill * 3);
			if((skill = pc_checkskill(sd,NC_TRAININGAXE)) > 0)
				damage += (skill * 5);
			break;
		case W_MACE:
		case W_2HMACE:
			if((skill = pc_checkskill(sd,PR_MACEMASTERY)) > 0)
				damage += (skill * 3);
			if((skill = pc_checkskill(sd,NC_TRAININGAXE)) > 0)
				damage += (skill * 4);
			break;
		case W_FIST:
			if((skill = pc_checkskill(sd,TK_RUN)) > 0)
				damage += (skill * 10);
			// No break, fallthrough to Knuckles
		case W_KNUCKLE:
			if((skill = pc_checkskill(sd,MO_IRONHAND)) > 0)
				damage += (skill * 3);
			break;
		case W_MUSICAL:
			if((skill = pc_checkskill(sd,BA_MUSICALLESSON)) > 0)
				damage += (skill * 3);
			break;
		case W_WHIP:
			if((skill = pc_checkskill(sd,DC_DANCINGLESSON)) > 0)
				damage += (skill * 3);
			break;
		case W_BOOK:
			if((skill = pc_checkskill(sd,SA_ADVANCEDBOOK)) > 0)
				damage += (skill * 3);
			break;
		case W_KATAR:
			if((skill = pc_checkskill(sd,AS_KATAR)) > 0)
				damage += (skill * 3);
			break;
	}

	return damage;
}

/** Calculates overrefine damage bonus and weapon related bonuses (unofficial)
* @param sd Player
* @param damage Current damage
* @param lr_type EQI_HAND_L:left-hand weapon, EQI_HAND_R:right-hand weapon
*/
static void battle_add_weapon_damage(struct map_session_data *sd, int64 *damage, int lr_type) {
	if (!sd)
		return;
	//rodatazone says that Overrefine bonuses are part of baseatk
	//Here we also apply the weapon_damage_rate bonus so it is correctly applied on left/right hands.
	if (lr_type == EQI_HAND_L) {
		if (sd->left_weapon.overrefine)
			(*damage) = (*damage) + rnd() % sd->left_weapon.overrefine + 1;
		if (sd->weapon_damage_rate[sd->weapontype2])
			(*damage) += (*damage) * sd->weapon_damage_rate[sd->weapontype2] / 100;
	}
	else if (lr_type == EQI_HAND_R) {
		if (sd->right_weapon.overrefine)
			(*damage) = (*damage) + rnd() % sd->right_weapon.overrefine + 1;
		if (sd->weapon_damage_rate[sd->weapontype1])
			(*damage) += (*damage) * sd->weapon_damage_rate[sd->weapontype1] / 100;
	}
}

#ifdef RENEWAL
static int battle_calc_sizefix(int64 damage, struct map_session_data *sd, unsigned char t_size, unsigned char weapon_type, short flag)
{
	if (sd && !sd->special_state.no_sizefix && !flag) // Size fix only for players
		damage = damage * (weapon_type == EQI_HAND_L ? sd->left_weapon.atkmods[t_size] : sd->right_weapon.atkmods[t_size]) / 100;

	return (int)cap_value(damage, INT_MIN, INT_MAX);
}

static int battle_calc_status_attack(struct status_data *status, short hand)
{
	//left-hand penalty on sATK is always 50% [Baalberith]
	if (hand == EQI_HAND_L)
		return status->batk;
	else
		return 2 * status->batk;
}

/**
 * Calculates renewal Variance, OverUpgradeBonus, and SizePenaltyMultiplier of weapon damage parts for player
 * @param src Block list of attacker
 * @param tstatus Target's status data
 * @param wa Weapon attack data
 * @param sd Player
 * @return Base weapon damage
 */
static int battle_calc_base_weapon_attack(struct block_list *src, struct status_data *tstatus, struct weapon_atk *wa, struct map_session_data *sd)
{
	struct status_data *status = status_get_status_data(src);
	uint8 type = (wa == &status->lhw)?EQI_HAND_L:EQI_HAND_R;
	uint16 atkmin = (type == EQI_HAND_L)?status->watk2:status->watk;
	uint16 atkmax = atkmin;
	int64 damage = atkmin;
	uint16 weapon_perfection = 0;
	struct status_change *sc = status_get_sc(src);

	if (sd->equip_index[type] >= 0 && sd->inventory_data[sd->equip_index[type]]) {
		int variance =   wa->atk * (sd->inventory_data[sd->equip_index[type]]->wlv*5)/100;

		atkmin = max(0, (int)(atkmin - variance));
		atkmax = min(UINT16_MAX, (int)(atkmax + variance));

		if (sc && sc->data[SC_MAXIMIZEPOWER])
			damage = atkmax;
		else
			damage = rnd_value(atkmin, atkmax);
	}

	if (sc && sc->data[SC_WEAPONPERFECTION])
		weapon_perfection = 1;

	battle_add_weapon_damage(sd, &damage, type);

	damage = battle_calc_sizefix(damage, sd, tstatus->size, type, weapon_perfection);

	return (int)cap_value(damage, INT_MIN, INT_MAX);
}
#endif

/*==========================================
 * Calculates the standard damage of a normal attack assuming it hits,
 * it calculates nothing extra fancy, is needed for magnum break's WATK_ELEMENT bonus. [Skotlex]
 * This applies to pre-renewal and non-sd in renewal
 *------------------------------------------
 * Pass damage2 as NULL to not calc it.
 * Flag values:
 * &1 : Critical hit
 * &2 : Arrow attack
 * &4 : Skill is Magic Crasher
 * &8 : Skip target size adjustment (Extremity Fist?)
 * &16: Arrow attack but BOW, REVOLVER, RIFLE, SHOTGUN, GATLING or GRENADE type weapon not equipped (i.e. shuriken, kunai and venom knives not affected by DEX)
 *
 * Credits:
 *	Original coder Skotlex
 *	Initial refactoring by Baalberith
 *	Refined and optimized by helvetica
 */
static int64 battle_calc_base_damage(struct block_list *src, struct status_data *status, struct weapon_atk *wa, struct status_change *sc, unsigned short t_size, int flag)
{
	unsigned int atkmin = 0, atkmax = 0;
	short type = 0;
	int64 damage = 0;
	struct map_session_data *sd = NULL;

	nullpo_retr(damage, src);

	sd = BL_CAST(BL_PC, src);

	if (!sd) { //Mobs/Pets
		if(flag&4) {
			atkmin = status->matk_min;
			atkmax = status->matk_max;
		} else {
			atkmin = wa->atk;
			atkmax = wa->atk2;
		}
		if (atkmin > atkmax)
			atkmin = atkmax;
	} else { //PCs
		atkmax = wa->atk;
		type = (wa == &status->lhw)?EQI_HAND_L:EQI_HAND_R;

		if (!(flag&1) || (flag&2)) { //Normal attacks
			atkmin = status->dex;

			if (sd->equip_index[type] >= 0 && sd->inventory_data[sd->equip_index[type]])
				atkmin = atkmin*(80 + sd->inventory_data[sd->equip_index[type]]->wlv*20)/100;

			if (atkmin > atkmax)
				atkmin = atkmax;

			if(flag&2 && !(flag&16)) { //Bows
				atkmin = atkmin*atkmax/100;
				if (atkmin > atkmax)
					atkmax = atkmin;
			}
		}
	}

	if (sc && sc->data[SC_MAXIMIZEPOWER])
		atkmin = atkmax;

	//Weapon Damage calculation
	if (!(flag&1))
		damage = (atkmax>atkmin? rnd()%(atkmax-atkmin):0)+atkmin;
	else
		damage = atkmax;

	if (sd) {
		//rodatazone says the range is 0~arrow_atk-1 for non crit
		if (flag&2 && sd->bonus.arrow_atk)
			damage += ( (flag&1) ? sd->bonus.arrow_atk : rnd()%sd->bonus.arrow_atk );

		// Size fix only for players
		if (!(sd->special_state.no_sizefix || (flag&8)))
			damage = damage * (type == EQI_HAND_L ? sd->left_weapon.atkmods[t_size] : sd->right_weapon.atkmods[t_size]) / 100;
	} else if (src->type == BL_ELEM) {
		struct status_change *ele_sc = status_get_sc(src);
		int ele_class = status_get_class(src);

		if (ele_sc) {
			switch (ele_class) {
			case ELEMENTALID_AGNI_S:
			case ELEMENTALID_AGNI_M:
			case ELEMENTALID_AGNI_L:
				if (ele_sc->data[SC_FIRE_INSIGNIA] && ele_sc->data[SC_FIRE_INSIGNIA]->val1 == 1)
					damage += damage * 20 / 100;
				break;
			case ELEMENTALID_AQUA_S:
			case ELEMENTALID_AQUA_M:
			case ELEMENTALID_AQUA_L:
				if (ele_sc->data[SC_WATER_INSIGNIA] && ele_sc->data[SC_WATER_INSIGNIA]->val1 == 1)
					damage += damage * 20 / 100;
				break;
			case ELEMENTALID_VENTUS_S:
			case ELEMENTALID_VENTUS_M:
			case ELEMENTALID_VENTUS_L:
				if (ele_sc->data[SC_WIND_INSIGNIA] && ele_sc->data[SC_WIND_INSIGNIA]->val1 == 1)
					damage += damage * 20 / 100;
				break;
			case ELEMENTALID_TERA_S:
			case ELEMENTALID_TERA_M:
			case ELEMENTALID_TERA_L:
				if (ele_sc->data[SC_EARTH_INSIGNIA] && ele_sc->data[SC_EARTH_INSIGNIA]->val1 == 1)
					damage += damage * 20 / 100;
				break;
			}
		}
	}

	//Finally, add baseatk
	if(flag&4)
		damage += status->matk_min;
	else
		damage += status->batk;

	if (sd)
		battle_add_weapon_damage(sd, &damage, type);

#ifdef RENEWAL
	if (flag&1)
		damage = (damage * 14) / 10;
#endif

	return damage;
}

/*==========================================
 * Consumes ammo for the given skill.
 *------------------------------------------
 * Credits:
 *	Original coder Skotlex
 *	Initial refactoring by Baalberith
 *	Refined and optimized by helvetica
 */
void battle_consume_ammo(struct map_session_data*sd, int skill, int lv)
{
	int qty = 1;

	if (!battle_config.arrow_decrement)
		return;

	if (skill) {
		qty = skill_get_ammo_qty(skill, lv);
		if (!qty) qty = 1;
	}

	if (sd->equip_index[EQI_AMMO] >= 0) //Qty check should have been done in skill_check_condition
		pc_delitem(sd,sd->equip_index[EQI_AMMO],qty,0,1,LOG_TYPE_CONSUME);

	sd->state.arrow_atk = 0;
}

static int battle_range_type(struct block_list *src, struct block_list *target, uint16 skill_id, uint16 skill_lv)
{
	// [Akinari] , [Xynvaroth]: Traps are always short range.
	if (skill_get_inf2(skill_id, INF2_ISTRAP))
		return BF_SHORT;

	// When monsters use Arrow Shower or Bomb, it is always short range
	if (src->type == BL_MOB && (skill_id == AC_SHOWER || skill_id == AM_DEMONSTRATION))
		return BF_SHORT;

	//Skill Range Criteria
	if (battle_config.skillrange_by_distance &&
		(src->type&battle_config.skillrange_by_distance)
	) { //based on distance between src/target [Skotlex]
		if (check_distance_bl(src, target, 3))
			return BF_SHORT;
		return BF_LONG;
	}

	//based on used skill's range
	if (skill_get_range2(src, skill_id, skill_lv, true) < 4)
		return BF_SHORT;
	return BF_LONG;
}

static int battle_blewcount_bonus(struct map_session_data *sd, uint16 skill_id)
{
	if (sd->skillblown.empty())
		return 0;
	//Apply the bonus blewcount. [Skotlex]
	for (const auto &it : sd->skillblown) {
		if (it.id == skill_id)
			return it.val;
	}
	return 0;
}

static enum e_skill_damage_type battle_skill_damage_type( struct block_list* bl ){
	switch( bl->type ){
		case BL_PC:
			return SKILLDMG_PC;
		case BL_MOB:
			if( status_get_class_(bl) == CLASS_BOSS ){
				return SKILLDMG_BOSS;
			}else{
				return SKILLDMG_MOB;
			}
		default:
			return SKILLDMG_OTHER;
	}
}

/**
 * Gets skill damage rate from a skill (based on skill_damage_db.txt)
 * @param src
 * @param target
 * @param skill_id
 * @return Skill damage rate
 */
static int battle_skill_damage_skill(struct block_list *src, struct block_list *target, uint16 skill_id) {
	std::shared_ptr<s_skill_db> skill = skill_db.find(skill_id);

	if (!skill || !skill->damage.map)
		return 0;

	s_skill_damage *damage = &skill->damage;

	//check the adjustment works for specified type
	if (!(damage->caster&src->type))
		return 0;

	map_data *mapdata = map_getmapdata(src->m);

	if ((damage->map&1 && (!mapdata->flag[MF_PVP] && !mapdata_flag_gvg2(mapdata) && !mapdata->flag[MF_BATTLEGROUND] && !mapdata->flag[MF_SKILL_DAMAGE] && !mapdata->flag[MF_RESTRICTED])) ||
		(damage->map&2 && mapdata->flag[MF_PVP]) ||
		(damage->map&4 && mapdata_flag_gvg2(mapdata)) ||
		(damage->map&8 && mapdata->flag[MF_BATTLEGROUND]) ||
		(damage->map&16 && mapdata->flag[MF_SKILL_DAMAGE]) ||
		(damage->map&mapdata->zone && mapdata->flag[MF_RESTRICTED]))
	{
		return damage->rate[battle_skill_damage_type(target)];
	}

	return 0;
}

/**
 * Gets skill damage rate from a skill (based on 'skill_damage' mapflag)
 * @param src
 * @param target
 * @param skill_id
 * @return Skill damage rate
 */
static int battle_skill_damage_map(struct block_list *src, struct block_list *target, uint16 skill_id) {
	map_data *mapdata = map_getmapdata(src->m);

	if (!mapdata || !mapdata->flag[MF_SKILL_DAMAGE])
		return 0;

	int rate = 0;

	// Damage rate for all skills at this map
	if (mapdata->damage_adjust.caster&src->type)
		rate = mapdata->damage_adjust.rate[battle_skill_damage_type(target)];

	if (mapdata->skill_damage.empty())
		return rate;

	// Damage rate for specified skill at this map
	if (mapdata->skill_damage.find(skill_id) != mapdata->skill_damage.end() && mapdata->skill_damage[skill_id].caster&src->type) {
		rate += mapdata->skill_damage[skill_id].rate[battle_skill_damage_type(target)];
	}
	return rate;
}

/**
 * Check skill damage adjustment based on mapflags and skill_damage_db.txt for specified skill
 * @param src
 * @param target
 * @param skill_id
 * @return Total damage rate
 */
static int battle_skill_damage(struct block_list *src, struct block_list *target, uint16 skill_id) {
	nullpo_ret(src);
	if (!target || !skill_id)
		return 0;
	skill_id = skill_dummy2skill_id(skill_id);
	return battle_skill_damage_skill(src, target, skill_id) + battle_skill_damage_map(src, target, skill_id);
}

/**
 * Calculates Minstrel/Wanderer bonus for Chorus skills.
 * @param sd: Player who has Chorus skill active
 * @return Bonus value based on party count
 */
int battle_calc_chorusbonus(struct map_session_data *sd) {
#ifdef RENEWAL // No bonus in renewal
	return 0;
#endif

	int members = 0;

	if (!sd || !sd->status.party_id)
		return 0;

	members = party_foreachsamemap(party_sub_count_class, sd, 0, MAPID_THIRDMASK, MAPID_MINSTRELWANDERER);

	if (members < 3)
		return 0; // Bonus remains 0 unless 3 or more Minstrels/Wanderers are in the party.
	if (members > 7)
		return 5; // Maximum effect possible from 7 or more Minstrels/Wanderers.
	return members - 2; // Effect bonus from additional Minstrels/Wanderers if not above the max possible.
}

struct Damage battle_calc_magic_attack(struct block_list *src,struct block_list *target,uint16 skill_id,uint16 skill_lv,int mflag);
struct Damage battle_calc_misc_attack(struct block_list *src,struct block_list *target,uint16 skill_id,uint16 skill_lv,int mflag);

/*=======================================================
 * Should infinite defense be applied on target? (plant)
 *-------------------------------------------------------
 * Credits:
 *	Original coder Skotlex
 *	Initial refactoring by Baalberith
 *	Refined and optimized by helvetica
  *	flag - see e_battle_flag
 */
bool is_infinite_defense(struct block_list *target, int flag)
{
	struct status_data *tstatus = status_get_status_data(target);

	if(target->type == BL_SKILL) {
		TBL_SKILL *su = ((TBL_SKILL*)target);

		if (su && su->group && (su->group->skill_id == WM_REVERBERATION || su->group->skill_id == NPC_REVERBERATION || su->group->skill_id == WM_POEMOFNETHERWORLD))
			return true;
	}

	if(status_has_mode(tstatus,MD_IGNOREMELEE) && (flag&(BF_WEAPON|BF_SHORT)) == (BF_WEAPON|BF_SHORT) )
		return true;
	if(status_has_mode(tstatus,MD_IGNOREMAGIC) && flag&(BF_MAGIC) )
		return true;
	if(status_has_mode(tstatus,MD_IGNORERANGED) && (flag&(BF_WEAPON|BF_LONG)) == (BF_WEAPON|BF_LONG) )
		return true;
	if(status_has_mode(tstatus,MD_IGNOREMISC) && flag&(BF_MISC) )
		return true;

	return false;
}

/*========================
 * Is attack arrow based?
 *------------------------
 * Credits:
 *	Original coder Skotlex
 *	Initial refactoring by Baalberith
 *	Refined and optimized by helvetica
 */
static bool is_skill_using_arrow(struct block_list *src, int skill_id)
{
	if(src != NULL) {
		struct status_data *sstatus = status_get_status_data(src);
		struct map_session_data *sd = BL_CAST(BL_PC, src);

		return ((sd && sd->state.arrow_atk) || (!sd && ((skill_id && skill_get_ammotype(skill_id)) || sstatus->rhw.range>3)) || (skill_id == HT_PHANTASMIC) || (skill_id == GS_GROUNDDRIFT));
	} else
		return false;
}

/*=========================================
 * Is attack right handed? By default yes.
 *-----------------------------------------
 * Credits:
 *	Original coder Skotlex
 *	Initial refactoring by Baalberith
 *	Refined and optimized by helvetica
 */
static bool is_attack_right_handed(struct block_list *src, int skill_id)
{
	if(src != NULL) {
		struct map_session_data *sd = BL_CAST(BL_PC, src);

		//Skills ALWAYS use ONLY your right-hand weapon (tested on Aegis 10.2)
		if(!skill_id && sd && sd->weapontype1 == 0 && sd->weapontype2 > 0)
			return false;
	}
	return true;
}

/*=======================================
 * Is attack left handed? By default no.
 *---------------------------------------
 * Credits:
 *	Original coder Skotlex
 *	Initial refactoring by Baalberith
 *	Refined and optimized by helvetica
 */
static bool is_attack_left_handed(struct block_list *src, int skill_id)
{
	if(src != NULL) {
		//Skills ALWAYS use ONLY your right-hand weapon (tested on Aegis 10.2)
		if(!skill_id) {
			struct map_session_data *sd = BL_CAST(BL_PC, src);

			if (sd) {
				if (sd->weapontype1 == 0 && sd->weapontype2 > 0)
					return true;
				if (sd->status.weapon == W_KATAR)
					return true;
			}

			struct status_data *sstatus = status_get_status_data(src);

			if (sstatus->lhw.atk)
				return true;
		}
	}
	return false;
}

/*=============================
 * Do we score a critical hit?
 *-----------------------------
 * Credits:
 *	Original coder Skotlex
 *	Initial refactoring by Baalberith
 *	Refined and optimized by helvetica
 */
static bool is_attack_critical(struct Damage* wd, struct block_list *src, struct block_list *target, int skill_id, int skill_lv, bool first_call)
{
	if (!first_call)
		return (wd->type == DMG_CRITICAL || wd->type == DMG_MULTI_HIT_CRITICAL);

#ifdef RENEWAL
	if (skill_id == NPC_CRITICALSLASH || skill_id == LG_PINPOINTATTACK) //Always critical skills
		return true;
#endif
	if( skill_id && !skill_get_nk(skill_id,NK_CRITICAL) )
		return false;

	struct status_data *sstatus = status_get_status_data(src);

	if( sstatus->cri )
	{
		struct map_session_data *sd = BL_CAST(BL_PC, src);

		if(wd->type == DMG_MULTI_HIT){	//Multiple Hit Attack Skills.
			if(pc_checkskill(sd,GS_CHAINACTION) && !skill_get_nk(GS_CHAINACTION,NK_CRITICAL)) //Chain Action
				return false;

			if(pc_checkskill(sd,TF_DOUBLE) && !skill_get_nk(TF_DOUBLE,NK_CRITICAL)) //Double Attack
				return false;
		}

		struct status_data *tstatus = status_get_status_data(target);
		struct status_change *sc = status_get_sc(src);
		struct status_change *tsc = status_get_sc(target);
		struct map_session_data *tsd = BL_CAST(BL_PC, target);
		short cri = sstatus->cri;

		if (sd) {
			cri += sd->critaddrace[tstatus->race] + sd->critaddrace[RC_ALL];
			if(!skill_id && is_skill_using_arrow(src, skill_id)) {
				cri += sd->bonus.arrow_cri;
				cri += sd->bonus.critical_rangeatk;
			}
		}

		if(sc && sc->data[SC_CAMOUFLAGE])
			cri += 100 * min(10,sc->data[SC_CAMOUFLAGE]->val3); //max 100% (1K)

		//The official equation is *2, but that only applies when sd's do critical.
		//Therefore, we use the old value 3 on cases when an sd gets attacked by a mob
		cri -= tstatus->luk * ((!sd && tsd) ? 3 : 2);

		if( tsc && tsc->data[SC_SLEEP] )
			cri <<= 1;

		switch(skill_id) {
			case 0:
				if(sc && !sc->data[SC_AUTOCOUNTER])
					break;
				clif_specialeffect(src, EF_AUTOCOUNTER, AREA);
				status_change_end(src, SC_AUTOCOUNTER, INVALID_TIMER);
			case KN_AUTOCOUNTER:
				if(battle_config.auto_counter_type &&
					(battle_config.auto_counter_type&src->type))
					return true;
				else
					cri <<= 1;
				break;
			case SN_SHARPSHOOTING:
			case MA_SHARPSHOOTING:
#ifdef RENEWAL
				cri += 300; // !TODO: Confirm new bonus
#else
				cri += 200;
#endif
				break;
			case NJ_KIRIKAGE:
				cri += 250 + 50*skill_lv;
				break;
		}
		if(tsd && tsd->bonus.critical_def)
			cri = cri * ( 100 - tsd->bonus.critical_def ) / 100;
		return (rnd()%1000 < cri);
	}
	return false;
}

/*==========================================================
 * Is the attack piercing? (Investigate/Ice Pick in pre-re)
 *----------------------------------------------------------
 * Credits:
 *	Original coder Skotlex
 *	Initial refactoring by Baalberith
 *	Refined and optimized by helvetica
 */
static int is_attack_piercing(struct Damage* wd, struct block_list *src, struct block_list *target, int skill_id, int skill_lv, short weapon_position)
{
	if (skill_id == MO_INVESTIGATE || skill_id == RL_MASS_SPIRAL)
		return 2;

	if(src != NULL) {
		struct map_session_data *sd = BL_CAST(BL_PC, src);
		struct status_data *tstatus = status_get_status_data(target);
#ifdef RENEWAL
		if( skill_id != PA_SACRIFICE && skill_id != CR_GRANDCROSS && skill_id != NPC_GRANDDARKNESS
			&& skill_id != PA_SHIELDCHAIN && skill_id != KO_HAPPOKUNAI && skill_id != ASC_BREAKER ) // Renewal: Soul Breaker no longer gains ice pick effect and ice pick effect gets crit benefit [helvetica]
#else
		if( skill_id != PA_SACRIFICE && skill_id != CR_GRANDCROSS && skill_id != NPC_GRANDDARKNESS
			&& skill_id != PA_SHIELDCHAIN && skill_id != KO_HAPPOKUNAI && !is_attack_critical(wd, src, target, skill_id, skill_lv, false) )
#endif
		{ //Elemental/Racial adjustments
			if( sd && (sd->right_weapon.def_ratio_atk_ele & (1<<tstatus->def_ele) || sd->right_weapon.def_ratio_atk_ele & (1<<ELE_ALL) ||
				sd->right_weapon.def_ratio_atk_race & (1<<tstatus->race) || sd->right_weapon.def_ratio_atk_race & (1<<RC_ALL) ||
				sd->right_weapon.def_ratio_atk_class & (1<<tstatus->class_) || sd->right_weapon.def_ratio_atk_class & (1<<CLASS_ALL))
			)
				if (weapon_position == EQI_HAND_R)
					return 1;

			if(sd && (sd->left_weapon.def_ratio_atk_ele & (1<<tstatus->def_ele) || sd->left_weapon.def_ratio_atk_ele & (1<<ELE_ALL) ||
				sd->left_weapon.def_ratio_atk_race & (1<<tstatus->race) || sd->left_weapon.def_ratio_atk_race & (1<<RC_ALL) ||
				sd->left_weapon.def_ratio_atk_class & (1<<tstatus->class_) || sd->left_weapon.def_ratio_atk_class & (1<<CLASS_ALL))
			)
			{ //Pass effect onto right hand if configured so. [Skotlex]
				if (battle_config.left_cardfix_to_right && is_attack_right_handed(src, skill_id)){
					if (weapon_position == EQI_HAND_R)
						return 1;
				}
				else if (weapon_position == EQI_HAND_L)
					return 1;
			}
		}
	}
	return 0;
}

static std::bitset<NK_MAX> battle_skill_get_damage_properties(uint16 skill_id, int is_splash)
{
	if (skill_id == 0) {
		if (is_splash) {
			std::bitset<NK_MAX> tmp_nk;

			tmp_nk.set(NK_IGNOREATKCARD);
			tmp_nk.set(NK_IGNOREFLEE);

			return tmp_nk;
		} else
			return 0;
	} else
		return skill_db.find(skill_id)->nk;
}

/*=============================
 * Checks if attack is hitting
 *-----------------------------
 * Credits:
 *	Original coder Skotlex
 *	Initial refactoring by Baalberith
 *	Refined and optimized by helvetica
 */
static bool is_attack_hitting(struct Damage* wd, struct block_list *src, struct block_list *target, int skill_id, int skill_lv, bool first_call)
{
	struct status_data *sstatus = status_get_status_data(src);
	struct status_data *tstatus = status_get_status_data(target);
	struct status_change *sc = status_get_sc(src);
	struct status_change *tsc = status_get_sc(target);
	struct map_session_data *sd = BL_CAST(BL_PC, src);
	std::bitset<NK_MAX> nk = battle_skill_get_damage_properties(skill_id, wd->miscflag);
	short flee, hitrate;

	if (!first_call)
		return (wd->dmg_lv != ATK_FLEE);
	if (is_attack_critical(wd, src, target, skill_id, skill_lv, false))
		return true;
	else if(sd && sd->bonus.perfect_hit > 0 && rnd()%100 < sd->bonus.perfect_hit)
		return true;
	else if (sc && sc->data[SC_FUSION])
		return true;
	else if ((skill_id == AS_SPLASHER || skill_id == GN_SPORE_EXPLOSION) && !wd->miscflag)
		return true;
	else if (skill_id == CR_SHIELDBOOMERANG && sc && sc->data[SC_SPIRIT] && sc->data[SC_SPIRIT]->val2 == SL_CRUSADER )
		return true;
	else if (tsc && tsc->opt1 && tsc->opt1 != OPT1_STONEWAIT && tsc->opt1 != OPT1_BURNING)
		return true;
	else if (nk[NK_IGNOREFLEE])
		return true;

	if( tsc && tsc->data[SC_NEUTRALBARRIER] && (wd->flag&(BF_LONG|BF_MAGIC)) == BF_LONG )
		return false;

	flee = tstatus->flee;
#ifdef RENEWAL
	hitrate = 0; //Default hitrate
#else
	hitrate = 80; //Default hitrate
#endif

	if(battle_config.agi_penalty_type && battle_config.agi_penalty_target&target->type) {
		unsigned char attacker_count = unit_counttargeted(target); //256 max targets should be a sane max

		if(attacker_count >= battle_config.agi_penalty_count) {
			if (battle_config.agi_penalty_type == 1)
				flee = (flee * (100 - (attacker_count - (battle_config.agi_penalty_count - 1)) * battle_config.agi_penalty_num)) / 100;
			else //assume type 2: absolute reduction
				flee -= (attacker_count - (battle_config.agi_penalty_count - 1)) * battle_config.agi_penalty_num;
			if(flee < 1)
				flee = 1;
		}
	}

	hitrate += sstatus->hit - flee;

	//Fogwall's hit penalty is only for normal ranged attacks.
	if ((wd->flag&(BF_LONG|BF_MAGIC)) == BF_LONG && !skill_id && tsc && tsc->data[SC_FOGWALL])
		hitrate -= 50;

	if(sd && is_skill_using_arrow(src, skill_id))
		hitrate += sd->bonus.arrow_hit;

#ifdef RENEWAL
	if (sd) //in Renewal hit bonus from Vultures Eye is not anymore shown in status window
		hitrate += pc_checkskill(sd,AC_VULTURE);
#endif

	if(skill_id) {
		switch(skill_id) { //Hit skill modifiers
			//It is proven that bonus is applied on final hitrate, not hit.
			case SM_BASH:
			case MS_BASH:
				hitrate += hitrate * 5 * skill_lv / 100;
				break;
			case MS_MAGNUM:
			case SM_MAGNUM:
				hitrate += hitrate * 10 * skill_lv / 100;
				break;
			case KN_AUTOCOUNTER:
			case PA_SHIELDCHAIN:
			case NPC_WATERATTACK:
			case NPC_GROUNDATTACK:
			case NPC_FIREATTACK:
			case NPC_WINDATTACK:
			case NPC_POISONATTACK:
			case NPC_HOLYATTACK:
			case NPC_DARKNESSATTACK:
			case NPC_UNDEADATTACK:
			case NPC_TELEKINESISATTACK:
			case NPC_BLEEDING:
				hitrate += hitrate * 20 / 100;
				break;
			case NPC_FIREBREATH:
			case NPC_ICEBREATH:
			case NPC_THUNDERBREATH:
			case NPC_ACIDBREATH:
			case NPC_DARKNESSBREATH:
				hitrate *= 2;
				break;
			case KN_PIERCE:
			case ML_PIERCE:
				hitrate += hitrate * 5 * skill_lv / 100;
				break;
			case AS_SONICBLOW:
				if(sd && pc_checkskill(sd,AS_SONICACCEL) > 0)
					hitrate += hitrate * 50 / 100;
				break;
#ifdef RENEWAL
			case RG_BACKSTAP:
				hitrate += skill_lv; // !TODO: What's the rate increase?
				break;
#endif
			case RK_SONICWAVE:
				hitrate += hitrate * 3 * skill_lv / 100; // !TODO: Confirm the hitrate bonus
				break;
			case MC_CARTREVOLUTION:
			case GN_CART_TORNADO:
			case GN_CARTCANNON:
				if (sd && pc_checkskill(sd, GN_REMODELING_CART))
					hitrate += pc_checkskill(sd, GN_REMODELING_CART) * 4;
				break;
			case LG_BANISHINGPOINT:
				hitrate += 3 * skill_lv;
				break;
			case GC_VENOMPRESSURE:
				hitrate += 10 + 4 * skill_lv;
				break;
			case SC_FATALMENACE:
				if (skill_lv < 6)
					hitrate -= 35 - 5 * skill_lv;
				else if (skill_lv > 6)
					hitrate += 5 * skill_lv - 30;
				break;
			case RL_SLUGSHOT:
				{
					int8 dist = distance_bl(src, target);
					if (dist > 3) {
						// Reduce n hitrate for each cell after initial 3 cells. Different each level
						// -10:-9:-8:-7:-6
						dist -= 3;
						hitrate -= ((11 - skill_lv) * dist);
					}
				}
				break;
		}
	} else if (sd && wd->type&DMG_MULTI_HIT && wd->div_ == 2) // +1 hit per level of Double Attack on a successful double attack (making sure other multi attack skills do not trigger this) [helvetica]
		hitrate += pc_checkskill(sd,TF_DOUBLE);

	if (sd) {
		int skill = 0;

		// Weaponry Research hidden bonus
		if ((skill = pc_checkskill(sd,BS_WEAPONRESEARCH)) > 0)
			hitrate += hitrate * ( 2 * skill ) / 100;

		if( (sd->status.weapon == W_1HSWORD || sd->status.weapon == W_DAGGER) &&
			(skill = pc_checkskill(sd, GN_TRAINING_SWORD))>0 )
			hitrate += 3 * skill;
	}

	if (sc) {
		if (sc->data[SC_MTF_ASPD])
			hitrate += sc->data[SC_MTF_ASPD]->val2;
		if (sc->data[SC_MTF_ASPD2])
			hitrate += sc->data[SC_MTF_ASPD2]->val2;
	}

	hitrate = cap_value(hitrate, battle_config.min_hitrate, battle_config.max_hitrate);
	return (rnd()%100 < hitrate);
}

/*==========================================
 * If attack ignores def.
 *------------------------------------------
 * Credits:
 *	Original coder Skotlex
 *	Initial refactoring by Baalberith
 *	Refined and optimized by helvetica
 */
static bool attack_ignores_def(struct Damage* wd, struct block_list *src, struct block_list *target, uint16 skill_id, uint16 skill_lv, short weapon_position)
{
	struct status_data *tstatus = status_get_status_data(target);
	struct status_change *sc = status_get_sc(src);
	struct map_session_data *sd = BL_CAST(BL_PC, src);
	std::bitset<NK_MAX> nk = battle_skill_get_damage_properties(skill_id, wd->miscflag);

#ifndef RENEWAL
	if (is_attack_critical(wd, src, target, skill_id, skill_lv, false))
		return true;
	else
#endif
	if (sc && sc->data[SC_FUSION])
		return true;
#ifdef RENEWAL
	else if (skill_id != CR_GRANDCROSS && skill_id != NPC_GRANDDARKNESS && skill_id != ASC_BREAKER) // Renewal: Soul Breaker no longer gains ignore DEF from weapon [helvetica]
#else
	else if (skill_id != CR_GRANDCROSS && skill_id != NPC_GRANDDARKNESS)
#endif
	{	//Ignore Defense?
		if (sd && (sd->right_weapon.ignore_def_ele & (1<<tstatus->def_ele) || sd->right_weapon.ignore_def_ele & (1<<ELE_ALL) ||
			sd->right_weapon.ignore_def_race & (1<<tstatus->race) || sd->right_weapon.ignore_def_race & (1<<RC_ALL) ||
			sd->right_weapon.ignore_def_class & (1<<tstatus->class_) || sd->right_weapon.ignore_def_class & (1<<CLASS_ALL)))
			if (weapon_position == EQI_HAND_R)
				return true;

		if (sd && (sd->left_weapon.ignore_def_ele & (1<<tstatus->def_ele) || sd->left_weapon.ignore_def_ele & (1<<ELE_ALL) ||
			sd->left_weapon.ignore_def_race & (1<<tstatus->race) || sd->left_weapon.ignore_def_race & (1<<RC_ALL) ||
			sd->left_weapon.ignore_def_class & (1<<tstatus->class_) || sd->left_weapon.ignore_def_class & (1<<CLASS_ALL)))
		{
			if(battle_config.left_cardfix_to_right && is_attack_right_handed(src, skill_id)) {//Move effect to right hand. [Skotlex]
				if (weapon_position == EQI_HAND_R)
					return true;
			} else if (weapon_position == EQI_HAND_L)
				return true;
		}
	}

	return nk[NK_IGNOREDEFENSE] != 0;
}

/*================================================
 * Should skill attack consider VVS and masteries?
 *------------------------------------------------
 * Credits:
 *	Original coder Skotlex
 *	Initial refactoring by Baalberith
 *	Refined and optimized by helvetica
 */
static bool battle_skill_stacks_masteries_vvs(uint16 skill_id)
{
	if (
#ifndef RENEWAL
		skill_id == PA_SHIELDCHAIN || skill_id == CR_SHIELDBOOMERANG ||
#endif
		skill_id == RK_DRAGONBREATH || skill_id == RK_DRAGONBREATH_WATER || skill_id == NC_SELFDESTRUCTION ||
		skill_id == LG_SHIELDPRESS || skill_id == LG_EARTHDRIVE)
			return false;

	return true;
}

#ifdef RENEWAL
/*========================================
 * Calculate equipment ATK for renewal ATK
 *----------------------------------------
 * Credits:
 *	Original coder Skotlex
 *	Initial refactoring by Baalberith
 *	Refined and optimized by helvetica
 */
static int battle_calc_equip_attack(struct block_list *src, int skill_id)
{
	if(src != NULL) {
		int eatk = 0;
		struct status_data *status = status_get_status_data(src);
		struct map_session_data *sd = BL_CAST(BL_PC, src);

		if (sd) // add arrow atk if using an applicable skill
			eatk += (is_skill_using_arrow(src, skill_id) ? sd->bonus.arrow_atk : 0);

		return eatk + status->eatk;
	}
	return 0; // shouldn't happen but just in case
}
#endif

/*========================================
 * Returns the element type of attack
 *----------------------------------------
 * Credits:
 *	Original coder Skotlex
 *	Initial refactoring by Baalberith
 *	Refined and optimized by helvetica
 */
static int battle_get_weapon_element(struct Damage* wd, struct block_list *src, struct block_list *target, uint16 skill_id, uint16 skill_lv, short weapon_position, bool calc_for_damage_only)
{
	struct map_session_data *sd = BL_CAST(BL_PC, src);
	struct status_change *sc = status_get_sc(src);
	struct status_data *sstatus = status_get_status_data(src);
	int element = skill_get_ele(skill_id, skill_lv);

	//Take weapon's element
	if( !skill_id || element == ELE_WEAPON ) {
		if (weapon_position == EQI_HAND_R)
			element = sstatus->rhw.ele;
		else
			element = sstatus->lhw.ele;
		if(is_skill_using_arrow(src, skill_id) && sd && sd->bonus.arrow_ele && weapon_position == EQI_HAND_R)
			element = sd->bonus.arrow_ele;
		if(sd && sd->spiritcharm_type != CHARM_TYPE_NONE && sd->spiritcharm >= MAX_SPIRITCHARM)
			element = sd->spiritcharm_type; // Summoning 10 spiritcharm will endow your weapon
		// on official endows override all other elements [helvetica]
		if(sc && sc->data[SC_ENCHANTARMS]) // Check for endows
			element = sc->data[SC_ENCHANTARMS]->val1;
	} else if( element == ELE_ENDOWED ) //Use enchantment's element
		element = status_get_attack_sc_element(src,sc);
	else if( element == ELE_RANDOM ) //Use random element
		element = rnd()%ELE_ALL;

	switch( skill_id ) {
		case GS_GROUNDDRIFT:
			element = wd->miscflag; //element comes in flag.
			break;
		case LK_SPIRALPIERCE:
			if (!sd)
				element = ELE_NEUTRAL; //forced neutral for monsters
			break;
		case LG_HESPERUSLIT:
			if (sc && sc->data[SC_BANDING] && sc->data[SC_BANDING]->val2 > 4)
				element = ELE_HOLY;
			break;
		case SJ_PROMINENCEKICK:
 				element = ELE_FIRE;
 			break;
		case RL_H_MINE:
			if (sd && sd->flicker) //Force RL_H_MINE deals fire damage if activated by RL_FLICKER
				element = ELE_FIRE;
			break;
	}

	if (sc && sc->data[SC_GOLDENE_FERSE] && ((!skill_id && (rnd() % 100 < sc->data[SC_GOLDENE_FERSE]->val4)) || skill_id == MH_STAHL_HORN))
		element = ELE_HOLY;

// calc_flag means the element should be calculated for damage only
	if (calc_for_damage_only)
		return element;

#ifdef RENEWAL
	if (skill_id == CR_SHIELDBOOMERANG)
		element = ELE_NEUTRAL;
#endif

	return element;
}

/*========================================
 * Do element damage modifier calculation
 *----------------------------------------
 * Credits:
 *	Original coder Skotlex
 *	Initial refactoring by Baalberith
 *	Refined and optimized by helvetica
 */
static void battle_calc_element_damage(struct Damage* wd, struct block_list *src, struct block_list *target, uint16 skill_id, uint16 skill_lv)
{
	struct map_session_data *sd = BL_CAST(BL_PC, src);
	struct status_change *sc = status_get_sc(src);
	struct status_data *sstatus = status_get_status_data(src);
	struct status_data *tstatus = status_get_status_data(target);
	int element = skill_get_ele(skill_id, skill_lv);
	int left_element = battle_get_weapon_element(wd, src, target, skill_id, skill_lv, EQI_HAND_L, true);
	int right_element = battle_get_weapon_element(wd, src, target, skill_id, skill_lv, EQI_HAND_R, true);
	std::bitset<NK_MAX> nk = battle_skill_get_damage_properties(skill_id, wd->miscflag);

	//Elemental attribute fix
	if(!nk[NK_IGNOREELEMENT]) {
		//Non-pc physical melee attacks (mob, pet, homun) are "non elemental", they deal 100% to all target elements
		//However the "non elemental" attacks still get reduced by "Neutral resistance"
		//Also non-pc units have only a defending element, but can inflict elemental attacks using skills [exneval]
		if(battle_config.attack_attr_none&src->type)
			if(((!skill_id && !right_element) || (skill_id && (element == ELE_WEAPON || !right_element))) &&
				(wd->flag&(BF_SHORT|BF_WEAPON)) == (BF_SHORT|BF_WEAPON))
				return;
		if(wd->damage > 0) {
			//Forced to its element
			wd->damage = battle_attr_fix(src, target, wd->damage, right_element, tstatus->def_ele, tstatus->ele_lv);

			switch( skill_id ) {
				case MC_CARTREVOLUTION:
				case SR_GATEOFHELL:
				case SR_TIGERCANNON:
				case KO_BAKURETSU:
				//case NC_MAGMA_ERUPTION:
					//Forced to neutral element
					wd->damage = battle_attr_fix(src, target, wd->damage, ELE_NEUTRAL, tstatus->def_ele, tstatus->ele_lv);
					break;
				case GN_CARTCANNON:
				case KO_HAPPOKUNAI:
					//Forced to ammo's element
					wd->damage = battle_attr_fix(src, target, wd->damage, (sd && sd->bonus.arrow_ele) ? sd->bonus.arrow_ele : ELE_NEUTRAL, tstatus->def_ele, tstatus->ele_lv);
					break;
			}
		}
		if (is_attack_left_handed(src, skill_id) && wd->damage2 > 0)
			wd->damage2 = battle_attr_fix(src, target, wd->damage2, left_element ,tstatus->def_ele, tstatus->ele_lv);
		if (sc && sc->data[SC_WATK_ELEMENT] && (wd->damage || wd->damage2)) {
			// Descriptions indicate this means adding a percent of a normal attack in another element. [Skotlex]
			int64 damage = battle_calc_base_damage(src, sstatus, &sstatus->rhw, sc, tstatus->size, (is_skill_using_arrow(src, skill_id)?2:0)) * sc->data[SC_WATK_ELEMENT]->val2 / 100;

			wd->damage += battle_attr_fix(src, target, damage, sc->data[SC_WATK_ELEMENT]->val1, tstatus->def_ele, tstatus->ele_lv);
			if (is_attack_left_handed(src, skill_id)) {
				damage = battle_calc_base_damage(src, sstatus, &sstatus->lhw, sc, tstatus->size, (is_skill_using_arrow(src, skill_id)?2:0)) * sc->data[SC_WATK_ELEMENT]->val2 / 100;
				wd->damage2 += battle_attr_fix(src, target, damage, sc->data[SC_WATK_ELEMENT]->val1, tstatus->def_ele, tstatus->ele_lv);
			}
		}
	}
}

#define ATK_RATE(damage, damage2, a) do { int64 rate_ = (a); (damage) = (damage) * rate_ / 100; if(is_attack_left_handed(src, skill_id)) (damage2) = (damage2) * rate_ / 100; } while(0);
#define ATK_RATE2(damage, damage2, a , b) do { int64 rate_ = (a), rate2_ = (b); (damage) = (damage) *rate_ / 100; if(is_attack_left_handed(src, skill_id)) (damage2) = (damage2) * rate2_ / 100; } while(0);
#define ATK_RATER(damage, a) { (damage) = (damage) * (a) / 100; }
#define ATK_RATEL(damage2, a) { (damage2) = (damage2) * (a) / 100; }
//Adds dmg%. 100 = +100% (double) damage. 10 = +10% damage
#define ATK_ADDRATE(damage, damage2, a) do { int64 rate_ = (a); (damage) += (damage) * rate_ / 100; if(is_attack_left_handed(src, skill_id)) (damage2) += (damage2) *rate_ / 100; } while(0);
#define ATK_ADDRATE2(damage, damage2, a , b) do { int64 rate_ = (a), rate2_ = (b); (damage) += (damage) * rate_ / 100; if(is_attack_left_handed(src, skill_id)) (damage2) += (damage2) * rate2_ / 100; } while(0);
//Adds an absolute value to damage. 100 = +100 damage
#define ATK_ADD(damage, damage2, a) do { int64 rate_ = (a); (damage) += rate_; if(is_attack_left_handed(src, skill_id)) (damage2) += rate_; } while(0);
#define ATK_ADD2(damage, damage2, a , b) do { int64 rate_ = (a), rate2_ = (b); (damage) += rate_; if(is_attack_left_handed(src, skill_id)) (damage2) += rate2_; } while(0);

#ifdef RENEWAL
	#define RE_ALLATK_ADD(wd, a) do { int64 a_ = (a); ATK_ADD((wd)->statusAtk, (wd)->statusAtk2, a_); ATK_ADD((wd)->weaponAtk, (wd)->weaponAtk2, a_); ATK_ADD((wd)->equipAtk, (wd)->equipAtk2, a_); ATK_ADD((wd)->masteryAtk, (wd)->masteryAtk2, a_); } while(0);
	#define RE_ALLATK_RATE(wd, a) do { int64 a_ = (a); ATK_RATE((wd)->statusAtk, (wd)->statusAtk2, a_); ATK_RATE((wd)->weaponAtk, (wd)->weaponAtk2, a_); ATK_RATE((wd)->equipAtk, (wd)->equipAtk2, a_); ATK_RATE((wd)->masteryAtk, (wd)->masteryAtk2, a_); } while(0);
	#define RE_ALLATK_ADDRATE(wd, a) do { int64 a_ = (a); ATK_ADDRATE((wd)->statusAtk, (wd)->statusAtk2, a_); ATK_ADDRATE((wd)->weaponAtk, (wd)->weaponAtk2, a_); ATK_ADDRATE((wd)->equipAtk, (wd)->equipAtk2, a_); ATK_ADDRATE((wd)->masteryAtk, (wd)->masteryAtk2, a_); } while(0);
#else
	#define RE_ALLATK_ADD(wd, a) {;}
	#define RE_ALLATK_RATE(wd, a) {;}
	#define RE_ALLATK_ADDRATE(wd, a) {;}
#endif

/*==================================
 * Calculate weapon mastery damages
 *----------------------------------
 * Credits:
 *	Original coder Skotlex
 *	Initial refactoring by Baalberith
 *	Refined and optimized by helvetica
 */
static void battle_calc_attack_masteries(struct Damage* wd, struct block_list *src,struct block_list *target,uint16 skill_id,uint16 skill_lv)
{
	struct map_session_data *sd = BL_CAST(BL_PC, src);
	struct status_change *sc = status_get_sc(src);
	struct status_data *sstatus = status_get_status_data(src);
	int t_class = status_get_class(target);

	if (sd && battle_skill_stacks_masteries_vvs(skill_id) &&
		skill_id != MO_INVESTIGATE &&
		skill_id != MO_EXTREMITYFIST &&
		skill_id != CR_GRANDCROSS)
	{	//Add mastery damage
		uint16 skill;

		wd->damage = battle_addmastery(sd,target,wd->damage,0);
#ifdef RENEWAL
		wd->masteryAtk = battle_addmastery(sd,target,wd->weaponAtk,0);
#endif
		if (is_attack_left_handed(src, skill_id)) {
			wd->damage2 = battle_addmastery(sd,target,wd->damage2,1);
#ifdef RENEWAL
			wd->masteryAtk2 = battle_addmastery(sd,target,wd->weaponAtk2,1);
#endif
		}

#ifdef RENEWAL
		//General skill masteries
		if(skill_id == TF_POISON) //Additional ATK from Envenom is treated as mastery type damage [helvetica]
			ATK_ADD(wd->masteryAtk, wd->masteryAtk2, 15 * skill_lv);
		if (skill_id != MC_CARTREVOLUTION && pc_checkskill(sd, BS_HILTBINDING) > 0)
			ATK_ADD(wd->masteryAtk, wd->masteryAtk2, 4);
		if (skill_id != CR_SHIELDBOOMERANG)
			ATK_ADD2(wd->masteryAtk, wd->masteryAtk2, ((wd->div_ < 1) ? 1 : wd->div_) * sd->right_weapon.star, ((wd->div_ < 1) ? 1 : wd->div_) * sd->left_weapon.star);
		if (skill_id == MO_FINGEROFFENSIVE) {
			ATK_ADD(wd->masteryAtk, wd->masteryAtk2, ((wd->div_ < 1) ? 1 : wd->div_) * sd->spiritball_old * 3);
		} else
			ATK_ADD(wd->masteryAtk, wd->masteryAtk2, ((wd->div_ < 1) ? 1 : wd->div_) * sd->spiritball * 3);
#endif

		if (skill_id == NJ_SYURIKEN && (skill = pc_checkskill(sd,NJ_TOBIDOUGU)) > 0) { // !TODO: Confirm new mastery formula
			ATK_ADD(wd->damage, wd->damage2, 3 * skill);
#ifdef RENEWAL
			ATK_ADD(wd->masteryAtk, wd->masteryAtk2, 3 * skill);
#endif
		}

		switch(skill_id) {
			case RA_WUGDASH:
			case RA_WUGSTRIKE:
			case RA_WUGBITE:
				if (sd) {
					skill = pc_checkskill(sd, RA_TOOTHOFWUG);

					ATK_ADD(wd->damage, wd->damage2, 30 * skill);
#ifdef RENEWAL
					ATK_ADD(wd->masteryAtk, wd->masteryAtk2, 30 * skill);
#endif
				}
				break;
		}

		if (sc) { // Status change considered as masteries
#ifdef RENEWAL
			if (sc->data[SC_NIBELUNGEN]) // With renewal, the level 4 weapon limitation has been removed
				ATK_ADD(wd->masteryAtk, wd->masteryAtk2, sc->data[SC_NIBELUNGEN]->val2);
#endif

			if(sc->data[SC_CAMOUFLAGE]) {
				ATK_ADD(wd->damage, wd->damage2, 30 * min(10, sc->data[SC_CAMOUFLAGE]->val3));
#ifdef RENEWAL
				ATK_ADD(wd->masteryAtk, wd->masteryAtk2, 30 * min(10, sc->data[SC_CAMOUFLAGE]->val3));
#endif
			}
			if(sc->data[SC_GN_CARTBOOST]) {
				ATK_ADD(wd->damage, wd->damage2, 10 * sc->data[SC_GN_CARTBOOST]->val1);
#ifdef RENEWAL
				ATK_ADD(wd->masteryAtk, wd->masteryAtk2, 10 * sc->data[SC_GN_CARTBOOST]->val1);
#endif
			}
			if (sc->data[SC_P_ALTER]) {
				ATK_ADD(wd->damage, wd->damage2, sc->data[SC_P_ALTER]->val2);
#ifdef RENEWAL
				ATK_ADD(wd->masteryAtk, wd->masteryAtk2, sc->data[SC_P_ALTER]->val2);
#endif
			}
		}
	}
}

#ifdef RENEWAL
/*=========================================
 * Calculate the various Renewal ATK parts
 *-----------------------------------------
 * Credits:
 *	Original coder Skotlex
 *	Initial refactoring by Baalberith
 *	Refined and optimized by helvetica
 */
static void battle_calc_damage_parts(struct Damage* wd, struct block_list *src,struct block_list *target,uint16 skill_id,uint16 skill_lv)
{
	struct status_data *sstatus = status_get_status_data(src);
	struct status_data *tstatus = status_get_status_data(target);
	struct map_session_data *sd = BL_CAST(BL_PC, src);

	int right_element = battle_get_weapon_element(wd, src, target, skill_id, skill_lv, EQI_HAND_R, false);
	int left_element = battle_get_weapon_element(wd, src, target, skill_id, skill_lv, EQI_HAND_L, false);

	wd->statusAtk += battle_calc_status_attack(sstatus, EQI_HAND_R);
	wd->statusAtk2 += battle_calc_status_attack(sstatus, EQI_HAND_L);

	if (sd && sd->sc.data[SC_SEVENWIND]) { // Mild Wind applies element to status ATK as well as weapon ATK [helvetica]
		wd->statusAtk = battle_attr_fix(src, target, wd->statusAtk, right_element, tstatus->def_ele, tstatus->ele_lv);
		wd->statusAtk2 = battle_attr_fix(src, target, wd->statusAtk, left_element, tstatus->def_ele, tstatus->ele_lv);
	} else { // status atk is considered neutral on normal attacks [helvetica]
		wd->statusAtk = battle_attr_fix(src, target, wd->statusAtk, ELE_NEUTRAL, tstatus->def_ele, tstatus->ele_lv);
		wd->statusAtk2 = battle_attr_fix(src, target, wd->statusAtk, ELE_NEUTRAL, tstatus->def_ele, tstatus->ele_lv);
	}

	wd->weaponAtk += battle_calc_base_weapon_attack(src, tstatus, &sstatus->rhw, sd);
	wd->weaponAtk = battle_attr_fix(src, target, wd->weaponAtk, right_element, tstatus->def_ele, tstatus->ele_lv);

	wd->weaponAtk2 += battle_calc_base_weapon_attack(src, tstatus, &sstatus->lhw, sd);
	wd->weaponAtk2 = battle_attr_fix(src, target, wd->weaponAtk2, left_element, tstatus->def_ele, tstatus->ele_lv);

	wd->equipAtk += battle_calc_equip_attack(src, skill_id);
	wd->equipAtk = battle_attr_fix(src, target, wd->equipAtk, right_element, tstatus->def_ele, tstatus->ele_lv);

	wd->equipAtk2 += battle_calc_equip_attack(src, skill_id);
	wd->equipAtk2 = battle_attr_fix(src, target, wd->equipAtk2, left_element, tstatus->def_ele, tstatus->ele_lv);

	//Mastery ATK is a special kind of ATK that has no elemental properties
	//Because masteries are not elemental, they are unaffected by Ghost armors or Raydric Card
	battle_calc_attack_masteries(wd, src, target, skill_id, skill_lv);

	wd->damage = 0;
	wd->damage2 = 0;
}
#endif

/*==========================================================
 * Calculate basic ATK that goes into the skill ATK formula
 *----------------------------------------------------------
 * Credits:
 *	Original coder Skotlex
 *	Initial refactoring by Baalberith
 *	Refined and optimized by helvetica
 */
static void battle_calc_skill_base_damage(struct Damage* wd, struct block_list *src,struct block_list *target,uint16 skill_id,uint16 skill_lv)
{
	struct status_change *sc = status_get_sc(src);
	struct status_data *sstatus = status_get_status_data(src);
	struct status_data *tstatus = status_get_status_data(target);
	struct map_session_data *sd = BL_CAST(BL_PC, src);
	uint16 i;
	std::bitset<NK_MAX> nk = battle_skill_get_damage_properties(skill_id, wd->miscflag);

	switch (skill_id) {	//Calc base damage according to skill
		case PA_SACRIFICE:
			wd->damage = sstatus->max_hp* 9/100;
			wd->damage2 = 0;
#ifdef RENEWAL
			wd->weaponAtk = wd->damage;
			wd->weaponAtk2 = wd->damage2;
#endif
			break;
#ifdef RENEWAL
		case LK_SPIRALPIERCE:
		case ML_SPIRALPIERCE:
			if (sd) {
				short index = sd->equip_index[EQI_HAND_R];

				if (index >= 0 &&
					sd->inventory_data[index] &&
					sd->inventory_data[index]->type == IT_WEAPON)
					wd->equipAtk += sd->inventory_data[index]->weight/20; // weight from spear is treated as equipment ATK on official [helvetica]

				battle_calc_damage_parts(wd, src, target, skill_id, skill_lv);
				wd->masteryAtk = 0; // weapon mastery is ignored for spiral
			} else {
				wd->damage = battle_calc_base_damage(src, sstatus, &sstatus->rhw, sc, tstatus->size, 0); //Monsters have no weight and use ATK instead
			}

			switch (tstatus->size) { //Size-fix. Is this modified by weapon perfection?
				// !TODO: Confirm new size modifiers
				case SZ_SMALL: //Small: 125%
					ATK_RATE(wd->damage, wd->damage2, 125);
					RE_ALLATK_RATE(wd, 125);
					break;
				//case SZ_MEDIUM: //Medium: 100%
				case SZ_BIG: //Large: 75%
					ATK_RATE(wd->damage, wd->damage2, 75);
					RE_ALLATK_RATE(wd, 75);
					break;
			}
#else
		case NJ_ISSEN:
			wd->damage = 40 * sstatus->str + sstatus->hp * 8 * skill_lv / 100;
			wd->damage2 = 0;
			break;
		case LK_SPIRALPIERCE:
		case ML_SPIRALPIERCE:
			if (sd) {
				short index = sd->equip_index[EQI_HAND_R];

				if (index >= 0 &&
					sd->inventory_data[index] &&
					sd->inventory_data[index]->type == IT_WEAPON)
					wd->damage = sd->inventory_data[index]->weight*8/100; //80% of weight

				ATK_ADDRATE(wd->damage, wd->damage2, 50*skill_lv); //Skill modifier applies to weight only.
			} else {
				wd->damage = battle_calc_base_damage(src, sstatus, &sstatus->rhw, sc, tstatus->size, 0); //Monsters have no weight and use ATK instead
			}

			i = sstatus->str/10;
			i*=i;
			ATK_ADD(wd->damage, wd->damage2, i); //Add str bonus.
			switch (tstatus->size) { //Size-fix. Is this modified by weapon perfection?
				case SZ_SMALL: //Small: 125%
					ATK_RATE(wd->damage, wd->damage2, 125);
					break;
				//case SZ_MEDIUM: //Medium: 100%
				case SZ_BIG: //Large: 75%
					ATK_RATE(wd->damage, wd->damage2, 75);
					break;
			}
#endif
			break;
		case CR_SHIELDBOOMERANG:
		case PA_SHIELDCHAIN:
			wd->damage = sstatus->batk;
			if (sd) {
				short index = sd->equip_index[EQI_HAND_L];

				if (index >= 0 && sd->inventory_data[index] && sd->inventory_data[index]->type == IT_ARMOR) {
					ATK_ADD(wd->damage, wd->damage2, sd->inventory_data[index]->weight / 10);
#ifdef RENEWAL
					ATK_ADD(wd->weaponAtk, wd->weaponAtk2, sd->inventory_data[index]->weight / 10);
#endif
				}
			} else
				ATK_ADD(wd->damage, wd->damage2, sstatus->rhw.atk2); //Else use Atk2
			break;
		case RK_DRAGONBREATH:
		case RK_DRAGONBREATH_WATER:
			{
				int damagevalue = (sstatus->hp / 50 + status_get_max_sp(src) / 4) * skill_lv;

				if(status_get_lv(src) > 100)
					damagevalue = damagevalue * status_get_lv(src) / 150;
				if(sd)
					damagevalue = damagevalue * (100 + 5 * (pc_checkskill(sd,RK_DRAGONTRAINING) - 1)) / 100;
				ATK_ADD(wd->damage, wd->damage2, damagevalue);
#ifdef RENEWAL
				ATK_ADD(wd->weaponAtk, wd->weaponAtk2, damagevalue);
#endif
				wd->flag |= BF_LONG;
			}
			break;
		case NC_SELFDESTRUCTION: {
				int damagevalue = (skill_lv + 1) * ((sd ? pc_checkskill(sd,NC_MAINFRAME) : 0) + 8) * (status_get_sp(src) + sstatus->vit);

				if(status_get_lv(src) > 100)
					damagevalue = damagevalue * status_get_lv(src) / 100;
				damagevalue = damagevalue + sstatus->hp;
				ATK_ADD(wd->damage, wd->damage2, damagevalue);
#ifdef RENEWAL
				ATK_ADD(wd->weaponAtk, wd->weaponAtk2, damagevalue);
#endif
			}
			break;
		case KO_HAPPOKUNAI:
			if(sd) {
				short index = sd->equip_index[EQI_AMMO];
				int damagevalue = 3 * (
#ifdef RENEWAL
					2 *
#endif
					sstatus->batk + sstatus->rhw.atk + (index >= 0 && sd->inventory_data[index] ?
						sd->inventory_data[index]->atk : 0)) * (skill_lv + 5) / 5;
				ATK_ADD(wd->damage, wd->damage2, damagevalue);
#ifdef RENEWAL
				ATK_ADD(wd->weaponAtk, wd->weaponAtk2, damagevalue);
#endif
			} else
				ATK_ADD(wd->damage, wd->damage2, 5000);
			break;
		case HFLI_SBR44:	//[orn]
			if(src->type == BL_HOM)
				wd->damage = ((TBL_HOM*)src)->homunculus.intimacy ;
			break;

		default:
#ifdef RENEWAL
			if (sd)
				battle_calc_damage_parts(wd, src, target, skill_id, skill_lv);
			else {
				i = (is_attack_critical(wd, src, target, skill_id, skill_lv, false)?1:0)|
					(!skill_id && sc && sc->data[SC_CHANGE]?4:0);

				wd->damage = battle_calc_base_damage(src, sstatus, &sstatus->rhw, sc, tstatus->size, i);
				if (is_attack_left_handed(src, skill_id))
					wd->damage2 = battle_calc_base_damage(src, sstatus, &sstatus->lhw, sc, tstatus->size, i);
			}
#else
			i = (is_attack_critical(wd, src, target, skill_id, skill_lv, false)?1:0)|
				(is_skill_using_arrow(src, skill_id)?2:0)|
				(skill_id == HW_MAGICCRASHER?4:0)|
				(!skill_id && sc && sc->data[SC_CHANGE]?4:0)|
				(skill_id == MO_EXTREMITYFIST?8:0)|
				(sc && sc->data[SC_WEAPONPERFECTION]?8:0);
			if (is_skill_using_arrow(src, skill_id) && sd) {
				switch(sd->status.weapon) {
					case W_BOW:
					case W_REVOLVER:
					case W_GATLING:
					case W_SHOTGUN:
					case W_GRENADE:
						break;
					default:
						i |= 16; // for ex. shuriken must not be influenced by DEX
						break;
				}
			}
			wd->damage = battle_calc_base_damage(src, sstatus, &sstatus->rhw, sc, tstatus->size, i);
			if (is_attack_left_handed(src, skill_id))
				wd->damage2 = battle_calc_base_damage(src, sstatus, &sstatus->lhw, sc, tstatus->size, i);
#endif
			if (nk[NK_SPLASHSPLIT]){ // Divide ATK among targets
				if(wd->miscflag > 0) {
					wd->damage /= wd->miscflag;
#ifdef RENEWAL
					wd->statusAtk /= wd->miscflag;
					wd->weaponAtk /= wd->miscflag;
					wd->equipAtk /= wd->miscflag;
					wd->masteryAtk /= wd->miscflag;
#endif
				} else
					ShowError("0 enemies targeted by %d:%s, divide per 0 avoided!\n", skill_id, skill_get_name(skill_id));
			}

			//Add any bonuses that modify the base atk (pre-skills)
			if(sd) {
				int skill;

				if (sd->bonus.atk_rate) {
					ATK_ADDRATE(wd->damage, wd->damage2, sd->bonus.atk_rate);
					RE_ALLATK_ADDRATE(wd, sd->bonus.atk_rate);
				}
#ifndef RENEWAL
				if(sd->bonus.crit_atk_rate && is_attack_critical(wd, src, target, skill_id, skill_lv, false)) { // add +crit damage bonuses here in pre-renewal mode [helvetica]
					ATK_ADDRATE(wd->damage, wd->damage2, sd->bonus.crit_atk_rate);
				}
#endif
				if(sd->status.party_id && (skill=pc_checkskill(sd,TK_POWER)) > 0) {
					if( (i = party_foreachsamemap(party_sub_count, sd, 0)) > 1 ) { // exclude the player himself [Inkfish]
						ATK_ADDRATE(wd->damage, wd->damage2, 2*skill*i);
						RE_ALLATK_ADDRATE(wd, 2*skill*i);
					}
				}
			}
			break;
	} //End switch(skill_id)
}

//For quick div adjustment.
#define DAMAGE_DIV_FIX(dmg, div) { if ((div) < 0) { (div) *= -1; (dmg) /= (div); } (dmg) *= (div); }
#define DAMAGE_DIV_FIX2(dmg, div) { if ((div) > 1) (dmg) *= div; }
#define DAMAGE_DIV_FIX_RENEWAL(wd, div) do { int div_ = (div); DAMAGE_DIV_FIX2((wd).statusAtk, div_); DAMAGE_DIV_FIX2((wd).weaponAtk, div_); DAMAGE_DIV_FIX2((wd).equipAtk, div_); DAMAGE_DIV_FIX2((wd).masteryAtk, div_); } while(0);
/*================================================= [Playtester]
 * Applies DAMAGE_DIV_FIX and checks for min damage
 * @param d: Damage struct to apply DAMAGE_DIV_FIX to
 * @param skill_id: ID of the skill that deals damage
 * @return Modified damage struct
 *------------------------------------------------*/
static void battle_apply_div_fix(struct Damage* d, uint16 skill_id)
{
	if(d->damage) {
		DAMAGE_DIV_FIX(d->damage, d->div_);
		//Min damage
		if(d->damage < d->div_ && (skill_id == SU_LUNATICCARROTBEAT || skill_id == SU_LUNATICCARROTBEAT2 || skill_id == SU_CN_METEOR || skill_id == SU_CN_METEOR2 || (battle_config.skill_min_damage&d->flag)))
			d->damage = d->div_;
	} else if (d->div_ < 0) {
		d->div_ *= -1;
	}
}

/*=======================================
 * Check for and calculate multi attacks
 *---------------------------------------
 * Credits:
 *	Original coder Skotlex
 *	Initial refactoring by Baalberith
 *	Refined and optimized by helvetica
 */
static void battle_calc_multi_attack(struct Damage* wd, struct block_list *src,struct block_list *target, uint16 skill_id, uint16 skill_lv)
{
	struct map_session_data *sd = BL_CAST(BL_PC, src);
	struct status_change *sc = status_get_sc(src);
	struct status_change *tsc = status_get_sc(target);
	struct status_data *tstatus = status_get_status_data(target);

	if( sd && !skill_id ) {	// if no skill_id passed, check for double attack [helvetica]
		short i;
		if( ( ( skill_lv = pc_checkskill(sd,TF_DOUBLE) ) > 0 && sd->weapontype1 == W_DAGGER )
			|| ( sd->bonus.double_rate > 0 && sd->weapontype1 != W_FIST ) // Will fail bare-handed
			|| ( sc && sc->data[SC_KAGEMUSYA] && sd->weapontype1 != W_FIST )) // Will fail bare-handed
		{	//Success chance is not added, the higher one is used [Skotlex]
			int max_rate = 0;

			if (sc && sc->data[SC_KAGEMUSYA])
				max_rate = sc->data[SC_KAGEMUSYA]->val1 * 10; // Same rate as even levels of TF_DOUBLE
			else
				max_rate = max(5 * skill_lv, sd->bonus.double_rate);

			if( rnd()%100 < max_rate ) {
				wd->div_ = skill_get_num(TF_DOUBLE,skill_lv?skill_lv:1);
				wd->type = DMG_MULTI_HIT;
			}
		}
		else if( ((sd->weapontype1 == W_REVOLVER && (skill_lv = pc_checkskill(sd,GS_CHAINACTION)) > 0) //Normal Chain Action effect
			|| (sc && sc->count && sc->data[SC_E_CHAIN] && (skill_lv = sc->data[SC_E_CHAIN]->val1) > 0)) //Chain Action of ETERNAL_CHAIN
			&& rnd()%100 < 5*skill_lv ) //Success rate
		{
			wd->div_ = skill_get_num(GS_CHAINACTION,skill_lv);
			wd->type = DMG_MULTI_HIT;

			status_data *status = status_get_status_data(src);

			if (status && status->amotion > 70) // Only triggers if ASPD < 193
				sc_start(src,src,SC_QD_SHOT_READY,100,target->id,skill_get_time(RL_QD_SHOT,1));
		}
		else if(sc && sc->data[SC_FEARBREEZE] && sd->weapontype1==W_BOW
			&& (i = sd->equip_index[EQI_AMMO]) >= 0 && sd->inventory_data[i] && sd->inventory.u.items_inventory[i].amount > 1)
		{
			int chance = rnd()%100;
			switch(sc->data[SC_FEARBREEZE]->val1) {
				case 5: if( chance < 4) { wd->div_ = 5; break; } // 3 % chance to attack 5 times.
				case 4: if( chance < 7) { wd->div_ = 4; break; } // 6 % chance to attack 4 times.
				case 3: if( chance < 10) { wd->div_ = 3; break; } // 9 % chance to attack 3 times.
				case 2:
				case 1: if( chance < 13) { wd->div_ = 2; break; } // 12 % chance to attack 2 times.
			}
			wd->div_ = min(wd->div_,sd->inventory.u.items_inventory[i].amount);
			sc->data[SC_FEARBREEZE]->val4 = wd->div_-1;
			if (wd->div_ > 1)
				wd->type = DMG_MULTI_HIT;
		}
	}

	switch (skill_id) {
		case RA_AIMEDBOLT:
			wd->div_ = 2 + tstatus->size + rnd()%2;
			break;
		case SC_FATALMENACE:
			if (sd && sd->weapontype1 == W_DAGGER)
				wd->div_++;
			break;
		case SR_RIDEINLIGHTNING:
			wd->div_ = (sd ? max(1, sd->spiritball_old) : 1);
			break;
		case RL_QD_SHOT:
			wd->div_ = 1 + (sd ? sd->status.job_level : 1) / 20 + (tsc && tsc->data[SC_C_MARKER] ? 2 : 0);
			break;
		case KO_JYUMONJIKIRI:
			if( tsc && tsc->data[SC_JYUMONJIKIRI] )
				wd->div_ = wd->div_ * -1;// needs more info
			break;
	}
}

/*======================================================
 * Calculate skill level ratios for weapon-based skills
 *------------------------------------------------------
 * Credits:
 *	Original coder Skotlex
 *	Initial refactoring by Baalberith
 *	Refined and optimized by helvetica
 */
static int battle_calc_attack_skill_ratio(struct Damage* wd, struct block_list *src,struct block_list *target,uint16 skill_id,uint16 skill_lv)
{
	struct map_session_data *sd = BL_CAST(BL_PC, src);
	struct map_session_data *tsd = BL_CAST(BL_PC, target);
	struct status_change *sc = status_get_sc(src);
	struct status_change *tsc = status_get_sc(target);
	struct status_data *sstatus = status_get_status_data(src);
	struct status_data *tstatus = status_get_status_data(target);
	int skillratio = 100;
	int i;

	//Skill damage modifiers that stack linearly
	if(sc && skill_id != PA_SACRIFICE) {
		if(sc->data[SC_OVERTHRUST])
			skillratio += sc->data[SC_OVERTHRUST]->val3;
		if(sc->data[SC_MAXOVERTHRUST])
			skillratio += sc->data[SC_MAXOVERTHRUST]->val2;
		if(sc->data[SC_BERSERK])
#ifndef RENEWAL
			skillratio += 100;
#else
			skillratio += 200;
		if (sc && sc->data[SC_TRUESIGHT])
			skillratio += 2 * sc->data[SC_TRUESIGHT]->val1;
		if (sc->data[SC_CONCENTRATION] && (skill_id != RK_DRAGONBREATH && skill_id != RK_DRAGONBREATH_WATER))
			skillratio += sc->data[SC_CONCENTRATION]->val2;
#endif
		if (!skill_id || skill_id == KN_AUTOCOUNTER) {
			if (sc->data[SC_CRUSHSTRIKE]) {
				if (sd) { //ATK [{Weapon Level * (Weapon Upgrade Level + 6) * 100} + (Weapon ATK) + (Weapon Weight)]%
					short index = sd->equip_index[EQI_HAND_R];

					if (index >= 0 && sd->inventory_data[index] && sd->inventory_data[index]->type == IT_WEAPON)
						skillratio += -100 + sd->inventory_data[index]->weight / 10 + sd->inventory_data[index]->atk +
							100 * sd->inventory_data[index]->wlv * (sd->inventory.u.items_inventory[index].refine + 6);
				}
				status_change_end(src,SC_CRUSHSTRIKE,INVALID_TIMER);
				skill_break_equip(src,src,EQP_WEAPON,2000,BCT_SELF);
			} else {
				if (sc->data[SC_GIANTGROWTH] && (sd->class_&MAPID_THIRDMASK) == MAPID_RUNE_KNIGHT) { // Increase damage again if Crush Strike is not active
					if (map_flag_vs(src->m)) // Only half of the 2.5x increase on versus-type maps
						skillratio += 125;
					else
						skillratio += 250;
				}
			}
		}
	}

	switch(skill_id) {
		case SM_BASH:
		case MS_BASH:
			skillratio += 30 * skill_lv;
			break;
		case SM_MAGNUM:
		case MS_MAGNUM:
			if(wd->miscflag == 1)
				skillratio += 20 * skill_lv; //Inner 3x3 circle takes 100%+20%*level damage [Playtester]
			else
				skillratio += 10 * skill_lv; //Outer 5x5 circle takes 100%+10%*level damage [Playtester]
			break;
		case MC_MAMMONITE:
			skillratio += 50 * skill_lv;
			break;
		case HT_POWER:
			skillratio += -50 + 8 * sstatus->str;
			break;
		case AC_DOUBLE:
		case MA_DOUBLE:
			skillratio += 10 * (skill_lv - 1);
			break;
		case AC_SHOWER:
		case MA_SHOWER:
#ifdef RENEWAL
			skillratio += 50 + 10 * skill_lv;
#else
			skillratio += -25 + 5 * skill_lv;
#endif
			break;
		case AC_CHARGEARROW:
		case MA_CHARGEARROW:
			skillratio += 50;
			break;
#ifndef RENEWAL
		case HT_FREEZINGTRAP:
		case MA_FREEZINGTRAP:
			skillratio += -50 + 10 * skill_lv;
			break;
#endif
		case KN_PIERCE:
		case ML_PIERCE:
			skillratio += 10 * skill_lv;
			break;
		case MER_CRASH:
			skillratio += 10 * skill_lv;
			break;
		case KN_SPEARSTAB:
			skillratio += 20 * skill_lv;
			break;
		case KN_SPEARBOOMERANG:
			skillratio += 50 * skill_lv;
			break;
#ifdef RENEWAL
		case KN_BRANDISHSPEAR:
			skillratio += -100 + 400 + 100 * skill_lv + sstatus->str * 3;
			break;
#else
		case KN_BRANDISHSPEAR:
#endif
		case ML_BRANDISH:
			{
				int ratio = 100 + 20 * skill_lv;

				skillratio += -100 + ratio;
				if(skill_lv > 3 && wd->miscflag == 0)
					skillratio += ratio / 2;
				if(skill_lv > 6 && wd->miscflag == 0)
					skillratio += ratio / 4;
				if(skill_lv > 9 && wd->miscflag == 0)
					skillratio += ratio / 8;
				if(skill_lv > 6 && wd->miscflag == 1)
					skillratio += ratio / 2;
				if(skill_lv > 9 && wd->miscflag == 1)
					skillratio += ratio / 4;
				if(skill_lv > 9 && wd->miscflag == 2)
					skillratio += ratio / 2;
			}
			break;
		case KN_BOWLINGBASH:
		case MS_BOWLINGBASH:
			skillratio += 40 * skill_lv;
			break;
		case AS_GRIMTOOTH:
			skillratio += 20 * skill_lv;
			break;
		case AS_POISONREACT:
			skillratio += 30 * skill_lv;
			break;
		case AS_SONICBLOW:
			skillratio += 300 + 40 * skill_lv;
#ifdef RENEWAL
			if (tstatus->hp < tstatus->max_hp >> 1)
				skillratio += skillratio / 2;
#endif
			break;
		case TF_SPRINKLESAND:
			skillratio += 30;
			break;
		case MC_CARTREVOLUTION:
			skillratio += 50;
			if(sd && sd->cart_weight)
				skillratio += 100 * sd->cart_weight / sd->cart_weight_max; // +1% every 1% weight
			else if (!sd)
				skillratio += 100; //Max damage for non players.
			break;
		case NPC_PIERCINGATT:
			skillratio += -25; //75% base damage
			break;
		case NPC_COMBOATTACK:
			skillratio += 25 * skill_lv;
			break;
		case NPC_RANDOMATTACK:
		case NPC_WATERATTACK:
		case NPC_GROUNDATTACK:
		case NPC_FIREATTACK:
		case NPC_WINDATTACK:
		case NPC_POISONATTACK:
		case NPC_HOLYATTACK:
		case NPC_DARKNESSATTACK:
		case NPC_UNDEADATTACK:
		case NPC_TELEKINESISATTACK:
		case NPC_BLOODDRAIN:
		case NPC_ACIDBREATH:
		case NPC_DARKNESSBREATH:
		case NPC_FIREBREATH:
		case NPC_ICEBREATH:
		case NPC_THUNDERBREATH:
		case NPC_HELLJUDGEMENT:
		case NPC_PULSESTRIKE:
			skillratio += 100 * (skill_lv - 1);
			break;
		case NPC_REVERBERATION_ATK:
			skillratio += 400 + 200 * skill_lv;
			break;
		case RG_BACKSTAP:
			if(sd && sd->status.weapon == W_BOW && battle_config.backstab_bow_penalty)
				skillratio += (200 + 40 * skill_lv) / 2;
			else
				skillratio += 200 + 40 * skill_lv;
			break;
		case RG_RAID:
#ifdef RENEWAL
			if (status_get_class_(target) == CLASS_BOSS)
				skillratio += 10 * skill_lv; // !TODO: Did this change as well?
			else
				skillratio += 50 + skill_lv * 150;
#else
			skillratio += 40 * skill_lv;
#endif
			break;
		case RG_INTIMIDATE:
			skillratio += 30 * skill_lv;
			break;
		case CR_SHIELDCHARGE:
			skillratio += 20 * skill_lv;
			break;
		case CR_SHIELDBOOMERANG:
#ifdef RENEWAL
			skillratio += -100 + skill_lv * 80;
#else
			skillratio += 30 * skill_lv;
#endif
			break;
		case NPC_DARKCROSS:
		case CR_HOLYCROSS:
#ifdef RENEWAL
			if(sd && sd->status.weapon == W_2HSPEAR)
				skillratio += 70 * skill_lv;
			else
#endif
				skillratio += 35 * skill_lv;
			break;
		case AM_DEMONSTRATION:
			skillratio += 20 * skill_lv;
			break;
		case AM_ACIDTERROR:
#ifdef RENEWAL
			skillratio += -100 + 200 * skill_lv;
			if (sd && pc_checkskill(sd, AM_LEARNINGPOTION))
				skillratio += 100; // !TODO: What's this bonus increase?
#else
			skillratio += 40 * skill_lv;
#endif
			break;
		case MO_FINGEROFFENSIVE:
#ifdef RENEWAL
			skillratio += 500 + skill_lv * 200;
			if (tsc && tsc->data[SC_BLADESTOP])
				skillratio += skillratio / 2;
#else
			skillratio += 50 * skill_lv;
#endif
			break;
		case MO_INVESTIGATE:
#ifdef RENEWAL
			skillratio += -100 + 100 * skill_lv;
			if (tsc && tsc->data[SC_BLADESTOP])
				skillratio += skillratio / 2;
#else
			skillratio += 75 * skill_lv;
#endif
			break;
		case MO_EXTREMITYFIST:
#ifdef RENEWAL
			if (wd->miscflag&1)
				skillratio += 100; // More than 5 spirit balls active
#endif
			skillratio += 100 * (7 + sstatus->sp / 10);
			skillratio = min(500000,skillratio); //We stop at roughly 50k SP for overflow protection
			break;
		case MO_TRIPLEATTACK:
			skillratio += 20 * skill_lv;
			break;
		case MO_CHAINCOMBO:
#ifdef RENEWAL
			skillratio += 150 + 50 * skill_lv;
#else
			skillratio += 50 + 50 * skill_lv;
#endif
			break;
		case MO_COMBOFINISH:
#ifdef RENEWAL
			skillratio += 450 + 50 * skill_lv + sstatus->str; // !TODO: How does STR play a role?
#else
			skillratio += 140 + 60 * skill_lv;
#endif
			if (sc->data[SC_GT_ENERGYGAIN])
				skillratio += skillratio * 50 / 100;
			break;
		case BA_MUSICALSTRIKE:
		case DC_THROWARROW:
#ifdef RENEWAL
			skillratio += 10 + 40 * skill_lv;
#else
			skillratio += 25 + 25 * skill_lv;
#endif
			break;
		case CH_TIGERFIST:
#ifdef RENEWAL
			skillratio += 400 + 150 * skill_lv;
			RE_LVL_DMOD(100);
#else
			skillratio += -60 + 100 * skill_lv;
#endif
			if (sc->data[SC_GT_ENERGYGAIN])
				skillratio += skillratio * 50 / 100;
			break;
		case CH_CHAINCRUSH:
#ifdef RENEWAL
			skillratio += -100 + 200 * skill_lv;
			RE_LVL_DMOD(100);
#else
			skillratio += 300 + 100 * skill_lv;
#endif
			if (sc->data[SC_GT_ENERGYGAIN])
				skillratio += skillratio * 50 / 100;
			break;
		case CH_PALMSTRIKE:
#ifdef RENEWAL
			skillratio += 100 + 100 * skill_lv + sstatus->str; // !TODO: How does STR play a role?
			RE_LVL_DMOD(100);
#else
			skillratio += 100 + 100 * skill_lv;
#endif
			break;
		case LK_HEADCRUSH:
			skillratio += 40 * skill_lv;
			break;
		case LK_JOINTBEAT:
			skillratio += 10 * skill_lv - 50;
			if (wd->miscflag & BREAK_NECK || (tsc && tsc->data[SC_JOINTBEAT] && tsc->data[SC_JOINTBEAT]->val2 & BREAK_NECK)) // The 2x damage is only for the BREAK_NECK ailment.
				skillratio <<= 1;
			break;
#ifdef RENEWAL
		// Renewal: skill ratio applies to entire damage [helvetica]
		case LK_SPIRALPIERCE:
		case ML_SPIRALPIERCE:
			skillratio += 50 + 50 * skill_lv;
			RE_LVL_DMOD(100);
		break;
#endif
		case ASC_METEORASSAULT:
#ifdef RENEWAL
			skillratio += 100 + 120 * skill_lv;
			RE_LVL_DMOD(100);
#else
			skillratio += -60 + 40 * skill_lv;
#endif
			break;
		case SN_SHARPSHOOTING:
		case MA_SHARPSHOOTING:
#ifdef RENEWAL
			skillratio += 50 + 200 * skill_lv;
			RE_LVL_DMOD(100);
#else
			skillratio += 100 + 50 * skill_lv;
#endif
			break;
#ifdef RENEWAL
		case CR_ACIDDEMONSTRATION:
			skillratio += -100 + 200 * skill_lv + sstatus->int_ + sstatus->vit; // !TODO: Confirm status bonus
			if (target->type == BL_PC)
				skillratio /= 2;
			break;
#endif
		case CG_ARROWVULCAN:
#ifdef RENEWAL
			skillratio += 400 + 100 * skill_lv;
			RE_LVL_DMOD(100);
#else
			skillratio += 100 + 100 * skill_lv;
#endif
			break;
		case AS_SPLASHER:
#ifdef RENEWAL
			skillratio += 400 + 100 * skill_lv;
#else
			skillratio += 400 + 50 * skill_lv;
#endif
			if(sd)
				skillratio += 20 * pc_checkskill(sd,AS_POISONREACT);
			break;
#ifndef RENEWAL
		// Pre-Renewal: skill ratio for weapon part of damage [helvetica]
		case ASC_BREAKER:
			skillratio += -100 + 100 * skill_lv;
			break;
#endif
		case PA_SACRIFICE:
			skillratio += -10 + 10 * skill_lv;
			break;
		case PA_SHIELDCHAIN:
#ifdef RENEWAL
			skillratio = 60 + 40 * skill_lv;
			RE_LVL_DMOD(100);
#else
			skillratio += 30 * skill_lv;
#endif
			break;
		case WS_CARTTERMINATION:
			i = 10 * (16 - skill_lv);
			if (i < 1) i = 1;
			//Preserve damage ratio when max cart weight is changed.
			if (sd && sd->cart_weight)
				skillratio += sd->cart_weight / i * 80000 / battle_config.max_cart_weight - 100;
			else if (!sd)
				skillratio += 80000 / i - 100;
			break;
		case TK_DOWNKICK:
		case TK_STORMKICK:
			skillratio += 60 + 20 * skill_lv;
			break;
		case TK_TURNKICK:
		case TK_COUNTER:
			skillratio += 90 + 30 * skill_lv;
			break;
		case TK_JUMPKICK:
			//Different damage formulas depending on damage trigger
			if (sc && sc->data[SC_COMBO] && sc->data[SC_COMBO]->val1 == skill_id)
				skillratio += -100 + 4 * status_get_lv(src); //Tumble formula [4%*baselevel]
			else if (wd->miscflag) {
				skillratio += -100 + 4 * status_get_lv(src); //Running formula [4%*baselevel]
				if (sc && sc->data[SC_SPURT]) //Spurt formula [8%*baselevel]
					skillratio *= 2;
			}
			else
				skillratio += -70 + 10 * skill_lv;
			break;
		case GS_TRIPLEACTION:
			skillratio += 50 * skill_lv;
			break;
		case GS_BULLSEYE:
			//Only works well against brute/demihumans non bosses.
			if((tstatus->race == RC_BRUTE || tstatus->race == RC_DEMIHUMAN || tstatus->race == RC_PLAYER) && !status_has_mode(tstatus,MD_STATUS_IMMUNE))
				skillratio += 400;
			break;
		case GS_TRACKING:
			skillratio += 100 * (skill_lv + 1);
			break;
		case GS_PIERCINGSHOT:
#ifdef RENEWAL
			if (sd && sd->weapontype1 == W_RIFLE)
				skillratio += 150 + 30 * skill_lv;
			else
				skillratio += 100 + 20 * skill_lv;
#else
			skillratio += 20 * skill_lv;
#endif
			break;
		case GS_RAPIDSHOWER:
			skillratio += 400 + 50 * skill_lv;
			break;
		case GS_DESPERADO:
			skillratio += 50 * (skill_lv - 1);
			if (sc && sc->data[SC_FALLEN_ANGEL])
				skillratio *= 2;
			break;
		case GS_DUST:
			skillratio += 50 * skill_lv;
			break;
		case GS_FULLBUSTER:
			skillratio += 100 * (skill_lv + 2);
			break;
		case GS_SPREADATTACK:
#ifdef RENEWAL
			skillratio += 30 * skill_lv;
#else
			skillratio += 20 * (skill_lv - 1);
#endif
			break;
#ifdef RENEWAL
		case GS_GROUNDDRIFT:
			skillratio += 100 + 20 * skill_lv;
			break;
#endif
		case NJ_HUUMA:
#ifdef RENEWAL
			skillratio += -150 + 250 * skill_lv;
#else
			skillratio += 50 + 150 * skill_lv;
#endif
			break;
		case NJ_TATAMIGAESHI:
			skillratio += 10 * skill_lv;
#ifdef RENEWAL
			skillratio *= 2;
#endif
			break;
		case NJ_KASUMIKIRI:
#ifdef RENEWAL
			skillratio += 20 * skill_lv;
#else
			skillratio += 10 * skill_lv;
#endif
			break;
		case NJ_KIRIKAGE:
#ifdef RENEWAL
			skillratio += -50 + 150 * skill_lv;
#else
			skillratio += 100 * (skill_lv - 1);
#endif
			break;
#ifdef RENEWAL
		case NJ_KUNAI:
			skillratio += -100 + 100 * skill_lv;
			break;
#endif
		case KN_CHARGEATK: { // +100% every 3 cells of distance but hard-limited to 500%
				int k = (wd->miscflag-1)/3;
				if (k < 0)
					k = 0;
				else if (k > 4)
					k = 4;
				skillratio += 100 * k;
			}
			break;
		case HT_PHANTASMIC:
			skillratio += 50;
			break;
		case MO_BALKYOUNG:
			skillratio += 200;
			break;
		case HFLI_MOON: //[orn]
			skillratio += 10 + 110 * skill_lv;
			break;
		case HFLI_SBR44: //[orn]
			skillratio += 100 * (skill_lv - 1);
			break;
		case NPC_VAMPIRE_GIFT:
			skillratio += ((skill_lv - 1) % 5 + 1) * 100;
			break;
		case RK_SONICWAVE:
			skillratio += -100 + (skill_lv + 7) * 100; // ATK = {((Skill Level + 7) x 100) x (1 + [(Caster's Base Level - 100) / 200])} %
			skillratio = skillratio * (100 + (status_get_lv(src) - 100) / 2) / 100;
			break;
		case RK_HUNDREDSPEAR:
			skillratio += 500 + (80 * skill_lv);
			if (sd) {
				short index = sd->equip_index[EQI_HAND_R];

				if (index >= 0 && sd->inventory_data[index] && sd->inventory_data[index]->type == IT_WEAPON)
					skillratio += max(10000 - sd->inventory_data[index]->weight, 0) / 10;
				skillratio += 50 * pc_checkskill(sd,LK_SPIRALPIERCE);
			} // (1 + [(Casters Base Level - 100) / 200])
			skillratio = skillratio * (100 + (status_get_lv(src) - 100) / 2) / 100;
			break;
		case RK_WINDCUTTER:
			skillratio += -100 + (skill_lv + 2) * 50;
			RE_LVL_DMOD(100);
			break;
		case RK_IGNITIONBREAK:
			// 3x3 cell Damage = ATK [{(Skill Level x 300) x (1 + [(Caster's Base Level - 100) / 100])}] %
			// 7x7 cell Damage = ATK [{(Skill Level x 250) x (1 + [(Caster's Base Level - 100) / 100])}] %
			// 11x11 cell Damage = ATK [{(Skill Level x 200) x (1 + [(Caster's Base Level - 100) / 100])}] %
			i = distance_bl(src,target);
			if (i < 2)
				skillratio += -100 + 300 * skill_lv;
			else if (i < 4)
				skillratio += -100 + 250 * skill_lv;
			else
				skillratio += -100 + 200 * skill_lv;
			skillratio = skillratio * status_get_lv(src) / 100;
			// Elemental check, 1.5x damage if your weapon element is fire.
			if (sstatus->rhw.ele == ELE_FIRE)
				skillratio += 100 * skill_lv;
			break;
		case RK_STORMBLAST:
			skillratio += -100 + (((sd) ? pc_checkskill(sd,RK_RUNEMASTERY) : 0) + status_get_str(src) / 8) * 100; // ATK = [{Rune Mastery Skill Level + (Caster's STR / 8)} x 100] %
			break;
		case RK_PHANTOMTHRUST: // ATK = [{(Skill Level x 50) + (Spear Master Level x 10)} x Caster's Base Level / 150] %
			skillratio += -100 + 50 * skill_lv + 10 * (sd ? pc_checkskill(sd,KN_SPEARMASTERY) : 5);
			RE_LVL_DMOD(150); // Base level bonus.
			break;
		case GC_CROSSIMPACT:
			skillratio += 900 + 100 * skill_lv;
			RE_LVL_DMOD(120);
			break;
		case GC_COUNTERSLASH:
			//ATK [{(Skill Level x 150) + 300} x Caster's Base Level / 120]% + ATK [(AGI x 2) + (Caster's Job Level x 4)]%
			skillratio += -100 + 300 + 150 * skill_lv;
			RE_LVL_DMOD(120);
			break;
		case GC_VENOMPRESSURE:
			skillratio += 900;
			break;
		case GC_PHANTOMMENACE:
			skillratio += 200;
			break;
		case GC_ROLLINGCUTTER:
			skillratio += -50 + 50 * skill_lv;
			RE_LVL_DMOD(100);
			break;
		case GC_CROSSRIPPERSLASHER:
			skillratio += 300 + 80 * skill_lv;
			RE_LVL_DMOD(100);
			if (sc && sc->data[SC_ROLLINGCUTTER])
				skillratio += sc->data[SC_ROLLINGCUTTER]->val1 * status_get_agi(src);
			break;
		case GC_DARKCROW:
			skillratio += 100 * (skill_lv - 1);
			break;
		case AB_DUPLELIGHT_MELEE:
			skillratio += 50 + 15 * skill_lv;
			break;
		case RA_ARROWSTORM:
		case NPC_ARROWSTORM:
			skillratio += 900 + 80 * skill_lv;
			RE_LVL_DMOD(100);
			break;
		case RA_AIMEDBOLT:
			skillratio += 100 + 20 * skill_lv + 500;
			RE_LVL_DMOD(100);
			break;
		case RA_CLUSTERBOMB:
			skillratio += 100 + 100 * skill_lv;
			break;
		case RA_WUGDASH:// ATK 300%
			skillratio += 200;
			break;
		case RA_WUGSTRIKE:
			skillratio += -100 + 200 * skill_lv;
			break;
		case RA_WUGBITE:
			skillratio += 300 + 200 * skill_lv;
			if (skill_lv == 5)
				skillratio += 100;
			break;
		case RA_SENSITIVEKEEN:
			skillratio += 50 * skill_lv;
			break;
		case NC_BOOSTKNUCKLE:
			skillratio += 100 + 100 * skill_lv + status_get_dex(src);
			RE_LVL_DMOD(120);
			break;
		case NC_PILEBUNKER:
			skillratio += 200 + 100 * skill_lv + status_get_str(src);
			RE_LVL_DMOD(100);
			break;
		case NC_VULCANARM:
			skillratio += -100 + 70 * skill_lv + status_get_dex(src);
			RE_LVL_DMOD(120);
			break;
		case NC_FLAMELAUNCHER:
		case NC_COLDSLOWER:
			skillratio += 200 + 300 * skill_lv;
			RE_LVL_DMOD(150);
			break;
		case NC_ARMSCANNON:
			switch( tstatus->size ) {
				case SZ_SMALL: skillratio += 200 + 400 * skill_lv; break;// Small
				case SZ_MEDIUM: skillratio += 200 + 350 * skill_lv; break;// Medium
				case SZ_BIG: skillratio += 200 + 300 * skill_lv; break;// Large
			}
			RE_LVL_DMOD(120);
			break;
		case NC_AXEBOOMERANG:
			skillratio += 150 + 50 * skill_lv;
			if (sd) {
				short index = sd->equip_index[EQI_HAND_R];

				if (index >= 0 && sd->inventory_data[index] && sd->inventory_data[index]->type == IT_WEAPON)
					skillratio += sd->inventory_data[index]->weight / 10;// Weight is divided by 10 since 10 weight in coding make 1 whole actual weight. [Rytech]
			}
			RE_LVL_DMOD(100);
			break;
		case NC_POWERSWING: // According to current sources, only the str + dex gets modified by level [Akinari]
			skillratio += -100 + status_get_str(src) + status_get_dex(src);
			RE_LVL_DMOD(100);
			skillratio += 300 + 100 * skill_lv;
			break;
		case NC_MAGMA_ERUPTION: // 'Slam' damage
			skillratio += 350 + 50 * skill_lv;
			break;
		case NC_AXETORNADO:
			skillratio += 100 + 100 * skill_lv + status_get_vit(src);
			RE_LVL_DMOD(100);
			if (distance_bl(src, target) > 2) // Will deal 75% damage outside of 5x5 area.
				skillratio = skillratio * 75 / 100;
			break;
		case SC_FATALMENACE:
			skillratio += 100 * skill_lv;
			RE_LVL_DMOD(100);
			break;
		case SC_TRIANGLESHOT:
			skillratio += 200 + (skill_lv - 1) * status_get_agi(src) / 2;
			RE_LVL_DMOD(120);
			break;
		case SC_FEINTBOMB:
			skillratio += -100 + (skill_lv + 1) * status_get_dex(src) / 2 * ((sd) ? sd->status.job_level / 10 : 1);
			RE_LVL_DMOD(120);
			break;
		case LG_CANNONSPEAR:
			skillratio += -100 + skill_lv * (50 + status_get_str(src));
			RE_LVL_DMOD(100);
			break;
		case LG_BANISHINGPOINT:
			skillratio += -100 + (50 * skill_lv) + ((sd) ? pc_checkskill(sd,SM_BASH) * 30 : 0);
			RE_LVL_DMOD(100);
			break;
		case LG_SHIELDPRESS:
			skillratio += -100 + 200 * skill_lv + sstatus->str;
			if (sd) {
				short index = sd->equip_index[EQI_HAND_L];

				if (index >= 0 && sd->inventory_data[index] && sd->inventory_data[index]->type == IT_ARMOR)
					skillratio += sd->inventory_data[index]->weight / 10;
			}
			RE_LVL_DMOD(100);
			break;
		case LG_PINPOINTATTACK:
			skillratio += -100 + 100 * skill_lv + 5 * status_get_agi(src);
			RE_LVL_DMOD(120);
			break;
		case LG_RAGEBURST:
			if (sd && sd->spiritball_old)
				skillratio += -100 + 200 * sd->spiritball_old + (status_get_max_hp(src) - status_get_hp(src)) / 100;
			else
				skillratio += 2900 + (status_get_max_hp(src) - status_get_hp(src));
			RE_LVL_DMOD(100);
			break;
		case LG_SHIELDSPELL:
			if (sd && skill_lv == 1) { // [(Casters Base Level x 4) + (Shield DEF x 10) + (Casters VIT x 2)] %
				short index = sd->equip_index[EQI_HAND_L];

				skillratio += -100 + status_get_lv(src) * 4 + status_get_vit(src) * 2;
				if (index >= 0 && sd->inventory_data[index] && sd->inventory_data[index]->type == IT_ARMOR)
					skillratio += sd->inventory_data[index]->def * 10;
			} else
				skillratio = 0; // Prevent damage since level 2 is MATK. [Aleos]
			break;
		case LG_MOONSLASHER:
			skillratio += -100 + 120 * skill_lv + ((sd) ? pc_checkskill(sd,LG_OVERBRAND) * 80 : 0);
			RE_LVL_DMOD(100);
			break;
		case LG_OVERBRAND:
			skillratio += -100 + 400 * skill_lv + ((sd) ? pc_checkskill(sd,CR_SPEARQUICKEN) * 50 : 0);
			RE_LVL_DMOD(100);
			break;
		case LG_OVERBRAND_BRANDISH:
			skillratio += -100 + 300 * skill_lv + status_get_str(src) + status_get_dex(src);
			RE_LVL_DMOD(100);
			break;
		case LG_OVERBRAND_PLUSATK: // Only Piercing and Swing damage get RE_LVL_DMOD bonus damage
			skillratio += -100 + 200 * skill_lv + rnd()%90 + 10;
			break;
		case LG_EARTHDRIVE:
			if (sd) {
				short index = sd->equip_index[EQI_HAND_L];

				if (index >= 0 && sd->inventory_data[index] && sd->inventory_data[index]->type == IT_ARMOR)
					skillratio += -100 + (skill_lv + 1) * sd->inventory_data[index]->weight / 10;
			}
			RE_LVL_DMOD(100);
			break;
		case LG_HESPERUSLIT:
			if (sc) {
				if (sc->data[SC_INSPIRATION])
					skillratio += 1100;
				if (sc->data[SC_BANDING]) {
					skillratio += -100 + 120 * skill_lv + 200 * sc->data[SC_BANDING]->val2;
					if (sc->data[SC_BANDING]->val2 > 5)
						skillratio = skillratio * 150 / 100;
				}
				RE_LVL_DMOD(100);
			}
			break;
		case SR_EARTHSHAKER:
			if (tsc && ((tsc->option&(OPTION_HIDE|OPTION_CLOAK|OPTION_CHASEWALK)) || tsc->data[SC_CAMOUFLAGE] || tsc->data[SC_STEALTHFIELD] || tsc->data[SC__SHADOWFORM])) {
				//[(Skill Level x 300) x (Caster Base Level / 100) + (Caster STR x 3)] %
				skillratio += -100 + 300 * skill_lv;
				RE_LVL_DMOD(100);
				skillratio += status_get_str(src) * 3;
			} else { //[(Skill Level x 400) x (Caster Base Level / 100) + (Caster STR x 2)] %
				skillratio += -100 + 400 * skill_lv;
				RE_LVL_DMOD(100);
				skillratio += status_get_str(src) * 2;
			}
			break;

		case SR_DRAGONCOMBO:
			skillratio += 40 * skill_lv;
			RE_LVL_DMOD(100);
			break;
		case SR_FALLENEMPIRE:
			// ATK [(Skill Level x 250 + 100) x Caster Base Level / 150] %
			skillratio += -100 + 250 * skill_lv + 100;
			RE_LVL_DMOD(150);
 			break;
		case SR_TIGERCANNON:
			{
				unsigned int hp = sstatus->max_hp * (12 + (skill_lv * 2)) / 100,
							 sp = sstatus->max_sp * (5 + skill_lv) / 100;

				if (wd->miscflag&8)
					// Base_Damage = [((Caster consumed HP + SP) / 2) x Caster Base Level / 100] %
					skillratio += -100 + (hp + sp) / 2;
				else
					// Base_Damage = [((Caster consumed HP + SP) / 4) x Caster Base Level / 100] %
					skillratio += -100 + (hp + sp) / 4;
				RE_LVL_DMOD(100);
			}
			if (sc->data[SC_GT_REVITALIZE])
				skillratio += skillratio * 30 / 100;
			break;
		case SR_SKYNETBLOW:
			//ATK [{(Skill Level x 80) + (Caster AGI)} x Caster Base Level / 100] %
			skillratio += -100 + 80 * skill_lv + sstatus->agi;
			RE_LVL_DMOD(100);
			break;

		case SR_RAMPAGEBLASTER:
			if (tsc && tsc->data[SC_EARTHSHAKER]) {
				skillratio += 1400 + 550 * skill_lv;
				RE_LVL_DMOD(120);
			} else {
				skillratio += 900 + 350 * skill_lv;
				RE_LVL_DMOD(150);
			}
			if (sc->data[SC_GT_CHANGE])
				skillratio += skillratio * 30 / 100;
			break;
		case SR_KNUCKLEARROW:
			if (wd->miscflag&4) { // ATK [(Skill Level x 150) + (1000 x Target current weight / Maximum weight) + (Target Base Level x 5) x (Caster Base Level / 150)] %
				skillratio += -100 + 150 * skill_lv + status_get_lv(target) * 5;
				if (tsd && tsd->weight)
					skillratio += 100 * tsd->weight / tsd->max_weight;
				RE_LVL_DMOD(150);
			} else {
				if (status_get_class_(target) == CLASS_BOSS)
					skillratio += 400 + 200 * skill_lv;
				else // ATK [(Skill Level x 100 + 500) x Caster Base Level / 100] %
					skillratio += 400 + 100 * skill_lv;
				RE_LVL_DMOD(100);
			}
			if (sc->data[SC_GT_CHANGE])
				skillratio += skillratio * 30 / 100;
			break;
		case SR_WINDMILL: // ATK [(Caster Base Level + Caster DEX) x Caster Base Level / 100] %
			skillratio += -100 + status_get_lv(src) + status_get_dex(src);
			RE_LVL_DMOD(100);
			break;
		case SR_GATEOFHELL:
			if (sc && sc->data[SC_COMBO] && sc->data[SC_COMBO]->val1 == SR_FALLENEMPIRE)
				skillratio += -100 + 800 * skill_lv;
			else
				skillratio += -100 + 500 * skill_lv;
			RE_LVL_DMOD(100);
			if (sc->data[SC_GT_REVITALIZE])
				skillratio += skillratio * 30 / 100;
			break;
		case SR_GENTLETOUCH_QUIET:
			skillratio += -100 + 100 * skill_lv + status_get_dex(src);
			RE_LVL_DMOD(100);
			break;
		case SR_HOWLINGOFLION:
			skillratio += -100 + 300 * skill_lv;
			RE_LVL_DMOD(150);
			break;
		case SR_RIDEINLIGHTNING: // ATK [{(Skill Level x 40) + Additional Damage} x Caster Base Level / 100] %
			skillratio += -100 + 40 * skill_lv;
			if (sd && sd->status.weapon == W_KNUCKLE)
				skillratio += skillratio * 25 / 100;
			RE_LVL_DMOD(100);
			break;
		case WM_REVERBERATION_MELEE:
			// ATK [{(Skill Level x 100) + 300} x Caster Base Level / 100]
			skillratio += 200 + 100 * ((sd) ? pc_checkskill(sd, WM_REVERBERATION) : 1);
			RE_LVL_DMOD(100);
			break;
		case WM_SEVERE_RAINSTORM_MELEE:
			//ATK [{(Caster DEX + AGI) x (Skill Level / 5)} x Caster Base Level / 100] %
			skillratio = (status_get_dex(src) + status_get_agi(src)) * skill_lv / 5;
			if (wd->miscflag&4) // Whip/Instrument equipped
				skillratio += 100; // !TODO: What's the weapon bonus?
			RE_LVL_DMOD(100);
			break;
		case WM_GREAT_ECHO:
			skillratio += 300 + 200 * skill_lv;
			if (sd) {
				int chorusbonus = battle_calc_chorusbonus(sd);

				// Chorus bonus don't count the first 2 Minstrels/Wanderers and only increases when their are 3 or more. [Rytech]
				if (chorusbonus >= 1 && chorusbonus <= 5)
					skillratio += 100<<(chorusbonus-1); // 1->100; 2->200; 3->400; 4->800; 5->1600
			}
			RE_LVL_DMOD(100);
			break;
		case GN_CART_TORNADO: { // ATK [( Skill Level x 100 ) + ( Cart Weight / ( 150 - Caster Base STR ))] + ( Cart Remodeling Skill Level x 50 )] %
				skillratio += -100 + 100 * skill_lv;
				if(sd && sd->cart_weight)
					skillratio += sd->cart_weight / 10 / (150 - min(sd->status.str,120)) + pc_checkskill(sd,GN_REMODELING_CART) * 50;
			}
			break;
		case GN_CARTCANNON:
			// ATK [{( INT / (6 - ( Cart Remodeling Skill Level ) )} + ( Cart Cannon Skill Level x 350 )] %
			skillratio += -100 + 350 * skill_lv + sstatus->int_ / (6 - (sd ? pc_checkskill(sd, GN_REMODELING_CART) : 1));
			RE_LVL_DMOD(100);
			break;
		case GN_SPORE_EXPLOSION:
			if (wd->miscflag & 2048)
				skillratio += 200; // Target
			skillratio += -100 + 180 * skill_lv + sstatus->int_;
			RE_LVL_DMOD(100);
			break;
		case GN_WALLOFTHORN:
			skillratio += 10 * skill_lv;
			break;
		case GN_CRAZYWEED_ATK:
			skillratio += -100 + 700 + 100 * skill_lv;
			RE_LVL_DMOD(100);
			break;
		case GN_SLINGITEM_RANGEMELEEATK:
			if( sd ) {
				switch( sd->itemid ) {
					case ITEMID_APPLE_BOMB:
						skillratio += 200 + status_get_str(src) + status_get_dex(src);
						break;
					case ITEMID_COCONUT_BOMB:
					case ITEMID_PINEAPPLE_BOMB:
						skillratio += 700 + status_get_str(src) + status_get_dex(src);
						break;
					case ITEMID_MELON_BOMB:
						skillratio += 400 + status_get_str(src) + status_get_dex(src);
						break;
					case ITEMID_BANANA_BOMB:
						skillratio += 777 + status_get_str(src) + status_get_dex(src);
						break;
					case ITEMID_BLACK_LUMP:
						skillratio += -100 + (status_get_str(src) + status_get_agi(src) + status_get_dex(src)) / 3;
						break;
					case ITEMID_BLACK_HARD_LUMP:
						skillratio += -100 + (status_get_str(src) + status_get_agi(src) + status_get_dex(src)) / 2;
						break;
					case ITEMID_VERY_HARD_LUMP:
						skillratio += -100 + status_get_str(src) + status_get_agi(src) + status_get_dex(src);
						break;
				}
				RE_LVL_DMOD(100);
			}
			break;
		case GN_HELLS_PLANT_ATK:
			skillratio += -100 + 500 * skill_lv + sstatus->int_ * (10 - (sd ? pc_checkskill(sd, AM_CANNIBALIZE) : 0)); // !TODO: Confirm INT and Cannibalize bonus
			RE_LVL_DMOD(100);
			break;
		// Physical Elemantal Spirits Attack Skills
		case EL_CIRCLE_OF_FIRE:
		case EL_FIRE_BOMB_ATK:
		case EL_STONE_RAIN:
			skillratio += 200;
			break;
		case EL_FIRE_WAVE_ATK:
			skillratio += 500;
			break;
		case EL_TIDAL_WEAPON:
			skillratio += 1400;
			break;
		case EL_WIND_SLASH:
			skillratio += 100;
			break;
		case EL_HURRICANE:
			skillratio += 600;
			break;
		case EL_TYPOON_MIS:
		case EL_WATER_SCREW_ATK:
			skillratio += 900;
			break;
		case EL_STONE_HAMMER:
			skillratio += 400;
			break;
		case EL_ROCK_CRUSHER:
			skillratio += 700;
			break;
		case KO_JYUMONJIKIRI:
			skillratio += -100 + 150 * skill_lv;
			RE_LVL_DMOD(120);
			if(tsc && tsc->data[SC_JYUMONJIKIRI])
				skillratio += skill_lv * status_get_lv(src);
			break;
		case KO_HUUMARANKA:
			skillratio += -100 + 150 * skill_lv + sstatus->agi + sstatus->dex + (sd ? pc_checkskill(sd,NJ_HUUMA) * 100 : 0);
			break;
		case KO_SETSUDAN:
			skillratio += 100 * (skill_lv - 1);
			RE_LVL_DMOD(100);
			if (tsc) {
				struct status_change_entry *sce;

				if ((sce = tsc->data[SC_SPIRIT]) || (sce = tsc->data[SC_SOULGOLEM]) || (sce = tsc->data[SC_SOULSHADOW]) || (sce = tsc->data[SC_SOULFALCON]) || (sce = tsc->data[SC_SOULFAIRY])) // Bonus damage added when target is soul linked.
					skillratio += 200 * sce->val1;
			}
			break;
		case KO_BAKURETSU:
			skillratio += -100 + (sd ? pc_checkskill(sd,NJ_TOBIDOUGU) : 1) * (50 + sstatus->dex / 4) * skill_lv * 4 / 10;
			RE_LVL_DMOD(120);
			skillratio += 10 * (sd ? sd->status.job_level : 1);
			break;
		case KO_MAKIBISHI:
			skillratio += -100 + 20 * skill_lv;
			break;
		case MH_NEEDLE_OF_PARALYZE:
			skillratio += -100 + 300 * skill_lv * status_get_lv(src) / 100 + sstatus->dex; // !TODO: Confirm Base Level and DEX bonus
			break;
		case MH_STAHL_HORN:
			skillratio += 900 + 100 * skill_lv * status_get_lv(src) / 150 + sstatus->vit; // !TODO: Confirm VIT bonus
			break;
		case MH_LAVA_SLIDE:
			skillratio += -100 + 70 * skill_lv;
			break;
		case MH_SONIC_CRAW:
			skillratio += -100 + 60 * skill_lv * status_get_lv(src) / 150;
			break;
		case MH_SILVERVEIN_RUSH:
			skillratio += -100 + 250 * skill_lv * status_get_lv(src) / 100 + sstatus->str; // !TODO: Confirm STR bonus
			break;
		case MH_MIDNIGHT_FRENZY:
			skillratio += -100 + 350 * skill_lv * status_get_lv(src) / 150 + sstatus->str; // !TODO: Confirm STR bonus
			break;
		case MH_MAGMA_FLOW:
			skillratio += -100 + (100 * skill_lv + 3 * status_get_lv(src)) * status_get_lv(src) / 120;
			break;
		case RL_MASS_SPIRAL:
			skillratio += -100 + 200 * skill_lv;
			break;
		case RL_FIREDANCE:
			skillratio += 100 + 100 * skill_lv;
			skillratio += (sd ? pc_checkskill(sd, GS_DESPERADO) * 20 : 0);
			RE_LVL_DMOD(100);
			break;
		case RL_BANISHING_BUSTER:
			skillratio += -100 + 1000 + 200 * skill_lv;
			RE_LVL_DMOD(100);
			break;
		case RL_S_STORM:
			skillratio += -100 + 1700 + 200 * skill_lv;
			break;
		case RL_SLUGSHOT:
			if (target->type == BL_PC)
				skillratio += -100 + 1200 * skill_lv;
			else
				skillratio += -100 + 2000 * skill_lv;
			skillratio *= 2 + tstatus->size;
			break;
		case RL_D_TAIL:
			skillratio += -100 + 500 + 200 * skill_lv;
			if (sd && (wd->miscflag & 8))
				skillratio *= 2;
			RE_LVL_DMOD(100);
			break;
		case RL_R_TRIP:
			skillratio += -100 + 350 * skill_lv;
			RE_LVL_DMOD(100);
			break;
		case RL_R_TRIP_PLUSATK:
			skillratio += -100 + 300 + 300 * skill_lv;
			break;
		case RL_H_MINE:
			if (sd && sd->flicker) // Flicker explosion damage: 500 + 300 * SkillLv
				skillratio += -100 + 500 + 300 * skill_lv;
			else // 200 + 200 * SkillLv
				skillratio += -100 + 200 + 200 * skill_lv;
			break;
		case RL_HAMMER_OF_GOD:
			skillratio += -100 + 100 * skill_lv;
			if (sd) {
				if (wd->miscflag & 8)
					skillratio += 400 * sd->spiritball_old;
				else
					skillratio += 150 * sd->spiritball_old;
			}
			RE_LVL_DMOD(100);
			break;
		case RL_FIRE_RAIN:
		case RL_AM_BLAST:
			skillratio += -100 + 3500 + 300 * skill_lv;
			break;
		case SU_BITE:
			skillratio += 100;
			break;
		case SU_SCRATCH:
			skillratio += -50 + 50 * skill_lv;
			break;
		case SU_SCAROFTAROU:
			skillratio += -100 + 100 * skill_lv;
			if (sd && pc_checkskill(sd, SU_SPIRITOFLIFE))
				skillratio += skillratio * status_get_hp(src) / status_get_max_hp(src);
			break;
		case SU_PICKYPECK:
		case SU_PICKYPECK_DOUBLE_ATK:
			skillratio += 100 + 100 * skill_lv;
			if (status_get_hp(target) < status_get_max_hp(target) >> 1)
				skillratio *= 2;
			if (sd && pc_checkskill(sd, SU_SPIRITOFLIFE))
				skillratio += skillratio * status_get_hp(src) / status_get_max_hp(src);
			break;
		case SU_LUNATICCARROTBEAT:
		case SU_LUNATICCARROTBEAT2:
			skillratio += 100 + 100 * skill_lv;
			if (sd && pc_checkskill(sd, SU_SPIRITOFLIFE))
				skillratio += skillratio * status_get_hp(src) / status_get_max_hp(src);
			break;
		case SU_SVG_SPIRIT:
			skillratio += 150 + 150 * skill_lv;
			if (sd && pc_checkskill(sd, SU_SPIRITOFLIFE))
				skillratio += skillratio * status_get_hp(src) / status_get_max_hp(src);
			break;
		case SJ_FULLMOONKICK:
			skillratio += 1000 + 100 * skill_lv;
			RE_LVL_DMOD(100);
			if (sc && sc->data[SC_LIGHTOFMOON])
				skillratio += skillratio * sc->data[SC_LIGHTOFMOON]->val2 / 100;
			break;
		case SJ_NEWMOONKICK:
			skillratio += 600 + 100 * skill_lv;
			break;
		case SJ_STAREMPEROR:
			skillratio += 700 + 200 * skill_lv;
			break;
		case SJ_SOLARBURST:
			skillratio += 900 + 220 * skill_lv;
			RE_LVL_DMOD(100);
			if (sc && sc->data[SC_LIGHTOFSUN])
				skillratio += skillratio * sc->data[SC_LIGHTOFSUN]->val2 / 100;
			break;
		case SJ_PROMINENCEKICK:
				skillratio += 50 + 50 * skill_lv;
			break;
		case SJ_FALLINGSTAR_ATK:
		case SJ_FALLINGSTAR_ATK2:
			skillratio += 100 * skill_lv;
			RE_LVL_DMOD(100);
			if (sc && sc->data[SC_LIGHTOFSTAR])
				skillratio += skillratio * sc->data[SC_LIGHTOFSTAR]->val2 / 100;
			break;
	}
	return skillratio;
}

/*==================================================================================================
 * Constant skill damage additions are added before SC modifiers and after skill base ATK calculation
 *--------------------------------------------------------------------------------------------------*
 * Credits:
 *	Original coder Skotlex
 *	Initial refactoring by Baalberith
 *	Refined and optimized by helvetica
 */
static int64 battle_calc_skill_constant_addition(struct Damage* wd, struct block_list *src,struct block_list *target,uint16 skill_id,uint16 skill_lv)
{
	struct map_session_data *sd = BL_CAST(BL_PC, src);
	struct map_session_data *tsd = BL_CAST(BL_PC, target);
	struct status_data *sstatus = status_get_status_data(src);
	struct status_data *tstatus = status_get_status_data(target);
	int64 atk = 0;

	//Constant/misc additions from skills
	switch (skill_id) {
		case MO_EXTREMITYFIST:
			atk = 250 + 150 * skill_lv;
			break;
#ifndef RENEWAL
		case GS_MAGICALBULLET:
			if (sstatus->matk_max > sstatus->matk_min)
				atk = sstatus->matk_min + rnd()%(sstatus->matk_max - sstatus->matk_min);
			else
				atk = sstatus->matk_min;
			break;
#endif
		case NJ_SYURIKEN:
			atk = 4 * skill_lv;
			break;
#ifdef RENEWAL
		case HT_FREEZINGTRAP:
			if(sd)
				atk = 40 * pc_checkskill(sd, RA_RESEARCHTRAP);
			break;
#endif
		case GC_COUNTERSLASH:
			atk = sstatus->agi * 2 + (sd ? sd->status.job_level * 4 : 0);
			break;
		case LG_SHIELDPRESS:
			if (sd) {
				int damagevalue = 0;
				short index = sd->equip_index[EQI_HAND_L];

				if (index >= 0 && sd->inventory_data[index] && sd->inventory_data[index]->type == IT_ARMOR)
					damagevalue = sstatus->vit * sd->inventory.u.items_inventory[index].refine;
				atk = damagevalue;
			}
			break;
		case SR_FALLENEMPIRE:
			// [(Target Size value + Skill Level - 1) x Caster STR] + [(Target current weight x Caster DEX / 120)]
			atk = ( ((tstatus->size+1)*2 + skill_lv - 1) * sstatus->str);
			if( tsd && tsd->weight )
				atk += ( (tsd->weight/10) * sstatus->dex / 120 );
			else
				atk += ( status_get_lv(target) * 50 ); //mobs
			break;
	}
	return atk;
}

/*==============================================================
 * Stackable SC bonuses added on top of calculated skill damage
 *--------------------------------------------------------------
 * Credits:
 *	Original coder Skotlex
 *	Initial refactoring by Baalberith
 *	Refined and optimized by helvetica
 */
static void battle_attack_sc_bonus(struct Damage* wd, struct block_list *src, struct block_list *target, uint16 skill_id, uint16 skill_lv)
{
	struct map_session_data *sd = BL_CAST(BL_PC, src);
	struct status_change *sc = status_get_sc(src);
	struct status_data *sstatus = status_get_status_data(src);
	struct status_data *tstatus = status_get_status_data(target);
	uint8 anger_id = 0; // SLS Anger

	// Kagerou/Oboro Earth Charm effect +15% wATK
	if(sd && sd->spiritcharm_type == CHARM_TYPE_LAND && sd->spiritcharm > 0) {
		ATK_ADDRATE(wd->damage, wd->damage2, 15 * sd->spiritcharm);
#ifdef RENEWAL
		ATK_ADDRATE(wd->weaponAtk, wd->weaponAtk2, 15 * sd->spiritcharm);
#endif
	}

	//The following are applied on top of current damage and are stackable.
	if (sc) {
#ifdef RENEWAL
		if (sc->data[SC_WATK_ELEMENT] && skill_id != ASC_METEORASSAULT)
			ATK_ADDRATE(wd->weaponAtk, wd->weaponAtk2, sc->data[SC_WATK_ELEMENT]->val2);
		if (sc->data[SC_DRUMBATTLE])
			ATK_ADD(wd->equipAtk, wd->equipAtk2, sc->data[SC_DRUMBATTLE]->val2);
		if (sc->data[SC_MADNESSCANCEL])
			ATK_ADD(wd->equipAtk, wd->equipAtk2, 100);
		if (sc->data[SC_MAGICALBULLET]) {
			short tmdef = tstatus->mdef + tstatus->mdef2;

			if (sstatus->matk_min > tmdef && sstatus->matk_max > sstatus->matk_min) {
				ATK_ADD(wd->weaponAtk, wd->weaponAtk2, i64max((sstatus->matk_min + rnd() % (sstatus->matk_max - sstatus->matk_min)) - tmdef, 0));
			} else {
				ATK_ADD(wd->weaponAtk, wd->weaponAtk2, i64max(sstatus->matk_min - tmdef, 0));
			}
		}
		if (sc->data[SC_GATLINGFEVER])
			ATK_ADD(wd->equipAtk, wd->equipAtk2, sc->data[SC_GATLINGFEVER]->val3);
#else
		if (sc->data[SC_TRUESIGHT])
			ATK_ADDRATE(wd->damage, wd->damage2, 2 * sc->data[SC_TRUESIGHT]->val1);
#endif
		if (sc->data[SC_SPIRIT]) {
			if (skill_id == AS_SONICBLOW && sc->data[SC_SPIRIT]->val2 == SL_ASSASIN) {
				ATK_ADDRATE(wd->damage, wd->damage2, map_flag_gvg2(src->m) ? 25 : 100); //+25% dmg on woe/+100% dmg on nonwoe
				RE_ALLATK_ADDRATE(wd, map_flag_gvg2(src->m) ? 25 : 100); //+25% dmg on woe/+100% dmg on nonwoe
			} else if (skill_id == CR_SHIELDBOOMERANG && sc->data[SC_SPIRIT]->val2 == SL_CRUSADER) {
				ATK_ADDRATE(wd->damage, wd->damage2, 100);
				RE_ALLATK_ADDRATE(wd, 100);
			}
		}
		if (sc->data[SC_GT_CHANGE])
			ATK_ADDRATE(wd->damage, wd->damage2, sc->data[SC_GT_CHANGE]->val1);
		if (sc->data[SC_EDP]) {
			switch(skill_id) {
				case AS_SPLASHER:
				case ASC_METEORASSAULT:
				// Pre-Renewal only: Soul Breaker ignores EDP
				// Renewal only: Grimtooth and Venom Knife ignore EDP
				// Both: Venom Splasher and Meteor Assault ignore EDP [helvetica]
#ifndef RENEWAL
				case ASC_BREAKER:
#else
				case AS_GRIMTOOTH:
				case AS_VENOMKNIFE:
#endif
					break; // skills above have no effect with EDP

#ifdef RENEWAL
				default: // fall through to apply EDP bonuses
					// Renewal EDP formula [helvetica]
					// weapon atk * (1 + (edp level * .8))
					// equip atk * (1 + (edp level * .6))
					ATK_RATE(wd->weaponAtk, wd->weaponAtk2, 100 + (sc->data[SC_EDP]->val1 * 80));
					ATK_RATE(wd->equipAtk, wd->equipAtk2, 100 + (sc->data[SC_EDP]->val1 * 60));
					break;
#else
				default:
					ATK_ADDRATE(wd->damage, wd->damage2, sc->data[SC_EDP]->val3);

#endif
			}
		}
		if (sc->data[SC_GLOOMYDAY_SK] && skill_get_inf2(skill_id, INF2_INCREASEGLOOMYDAYDAMAGE)) {
			ATK_ADDRATE(wd->damage, wd->damage2, sc->data[SC_GLOOMYDAY_SK]->val2);
			RE_ALLATK_ADDRATE(wd, sc->data[SC_GLOOMYDAY_SK]->val2);
		}
		if (sc->data[SC_DANCEWITHWUG]) {
			if (skill_get_inf2(skill_id, INF2_INCREASEDANCEWITHWUGDAMAGE)) {
				ATK_ADDRATE(wd->damage, wd->damage2, sc->data[SC_DANCEWITHWUG]->val1 * 10 * battle_calc_chorusbonus(sd));
				RE_ALLATK_ADDRATE(wd, sc->data[SC_DANCEWITHWUG]->val1 * 10 * battle_calc_chorusbonus(sd));
			}
			ATK_ADDRATE(wd->damage, wd->damage2, sc->data[SC_DANCEWITHWUG]->val1 * 2 * battle_calc_chorusbonus(sd));
#ifdef RENEWAL
			ATK_ADDRATE(wd->equipAtk, wd->equipAtk2, sc->data[SC_DANCEWITHWUG]->val1 * 2 * battle_calc_chorusbonus(sd));
#endif
		}
		if(sc->data[SC_ZENKAI] && sstatus->rhw.ele == sc->data[SC_ZENKAI]->val2) {
			ATK_ADD(wd->damage, wd->damage2, 200);
#ifdef RENEWAL
			ATK_ADD(wd->equipAtk, wd->equipAtk2, 200);
#endif
		}
		if (sc->data[SC_EQC]) {
			ATK_ADDRATE(wd->damage, wd->damage2, -sc->data[SC_EQC]->val2);
#ifdef RENEWAL
			ATK_ADDRATE(wd->equipAtk, wd->equipAtk2, -sc->data[SC_EQC]->val2);
#endif
		}
		if(sc->data[SC_STYLE_CHANGE]) {
			TBL_HOM *hd = BL_CAST(BL_HOM,src);

			if(hd) {
				ATK_ADD(wd->damage, wd->damage2, hd->homunculus.spiritball * 3);
				RE_ALLATK_ADD(wd, hd->homunculus.spiritball * 3);
			}
		}
		if(sc->data[SC_UNLIMIT] && (wd->flag&(BF_LONG|BF_MAGIC)) == BF_LONG) {
			switch(skill_id) {
				case RA_WUGDASH:
				case RA_WUGSTRIKE:
				case RA_WUGBITE:
					break;
				default:
					ATK_ADDRATE(wd->damage, wd->damage2, sc->data[SC_UNLIMIT]->val2);
					RE_ALLATK_ADDRATE(wd, sc->data[SC_UNLIMIT]->val2);
					break;
			}
		}
		if (sc->data[SC_HEAT_BARREL]) {
			ATK_ADDRATE(wd->damage, wd->damage2, sc->data[SC_HEAT_BARREL]->val3);
			RE_ALLATK_ADDRATE(wd, sc->data[SC_HEAT_BARREL]->val3);
		}
		if((wd->flag&(BF_LONG|BF_MAGIC)) == BF_LONG) {
			if (sc->data[SC_MTF_RANGEATK]) { // Monster Transformation bonus
				ATK_ADDRATE(wd->damage, wd->damage2, sc->data[SC_MTF_RANGEATK]->val1);
				RE_ALLATK_ADDRATE(wd, sc->data[SC_MTF_RANGEATK]->val1);
			}
			if (sc->data[SC_MTF_RANGEATK2]) { // Monster Transformation bonus
				ATK_ADDRATE(wd->damage, wd->damage2, sc->data[SC_MTF_RANGEATK2]->val1);
				RE_ALLATK_ADDRATE(wd, sc->data[SC_MTF_RANGEATK2]->val1);
			}
			if (sc->data[SC_ARCLOUSEDASH] && sc->data[SC_ARCLOUSEDASH]->val4) {
				ATK_ADDRATE(wd->damage, wd->damage2, sc->data[SC_ARCLOUSEDASH]->val4);
				RE_ALLATK_ADDRATE(wd, sc->data[SC_ARCLOUSEDASH]->val4);
			}
		}

		if (sd && wd->flag&BF_WEAPON && sc->data[SC_GVG_GIANT] && sc->data[SC_GVG_GIANT]->val3) {
			ATK_ADDRATE(wd->damage, wd->damage2, sc->data[SC_GVG_GIANT]->val3);
			RE_ALLATK_ADDRATE(wd, sc->data[SC_GVG_GIANT]->val3);
		}

		if (sc->data[SC_MIRACLE])
			anger_id = 2; // Always treat all monsters as star flagged monster when in miracle state
	}

	if ((wd->flag&(BF_LONG|BF_MAGIC)) == BF_LONG) {
		if (sd && pc_checkskill(sd, SU_POWEROFLIFE) > 0) {
			if ((pc_checkskill(sd, SU_SCAROFTAROU) + pc_checkskill(sd, SU_PICKYPECK) + pc_checkskill(sd, SU_ARCLOUSEDASH) + pc_checkskill(sd, SU_LUNATICCARROTBEAT) +
				pc_checkskill(sd, SU_HISS) + pc_checkskill(sd, SU_POWEROFFLOCK) + pc_checkskill(sd, SU_SVG_SPIRIT)) > 19) {
					ATK_ADDRATE(wd->damage, wd->damage2, 20);
					RE_ALLATK_ADDRATE(wd, 20);
			}
		}
	}

	if (sd != nullptr && !anger_id)
		ARR_FIND(0, MAX_PC_FEELHATE, anger_id, status_get_class(target) == sd->hate_mob[anger_id]);

	uint16 anger_level;
	if (sd != nullptr && anger_id < MAX_PC_FEELHATE && (anger_level = pc_checkskill(sd, sg_info[anger_id].anger_id))) {
		int skillratio = sd->status.base_level + sstatus->dex + sstatus->luk;

		if (anger_id == 2)
			skillratio += sstatus->str; // SG_STAR_ANGER additionally has STR added in its formula.
		if (anger_level < 4)
			skillratio /= 12 - 3 * anger_level;
		ATK_ADDRATE(wd->damage, wd->damage2, skillratio);
#ifdef RENEWAL
		RE_ALLATK_ADDRATE(wd, skillratio);
#endif
	}
}

/*====================================
 * Calc defense damage reduction
 *------------------------------------
 * Credits:
 *	Original coder Skotlex
 *	Initial refactoring by Baalberith
 *	Refined and optimized by helvetica
 */
static void battle_calc_defense_reduction(struct Damage* wd, struct block_list *src,struct block_list *target, uint16 skill_id, uint16 skill_lv)
{
	struct map_session_data *sd = BL_CAST(BL_PC, src);
	struct map_session_data *tsd = BL_CAST(BL_PC, target);
	struct status_change *sc = status_get_sc(src);
	struct status_change *tsc = status_get_sc(target);
	struct status_data *sstatus = status_get_status_data(src);
	struct status_data *tstatus = status_get_status_data(target);

	//Defense reduction
	short vit_def;
	defType def1 = status_get_def(target); //Don't use tstatus->def1 due to skill timer reductions.
	short def2 = tstatus->def2;

	if (sd) {
		int i = sd->ignore_def_by_race[tstatus->race] + sd->ignore_def_by_race[RC_ALL];
		i += sd->ignore_def_by_class[tstatus->class_] + sd->ignore_def_by_class[CLASS_ALL];
		if (i) {
			i = min(i,100); //cap it to 100 for 0 def min
			def1 -= def1 * i / 100;
			def2 -= def2 * i / 100;
		}

		//Kagerou/Oboro Earth Charm effect +10% eDEF
		if(sd->spiritcharm_type == CHARM_TYPE_LAND && sd->spiritcharm > 0) {
			short si = 10 * sd->spiritcharm;
			def1 = (def1 * (100 + si)) / 100;
		}
	}

	if (sc && sc->data[SC_EXPIATIO]) {
		short i = 5 * sc->data[SC_EXPIATIO]->val1; // 5% per level

		i = min(i,100); //cap it to 100 for 0 def min
		def1 = (def1*(100-i))/100;
		def2 = (def2*(100-i))/100;
	}

	if (tsc) {
		if (tsc->data[SC_FORCEOFVANGUARD]) {
			short i = 2 * tsc->data[SC_FORCEOFVANGUARD]->val1;

			def1 = (def1 * (100 + i)) / 100;
		}

		if( tsc->data[SC_CAMOUFLAGE] ){
			short i = 5 * tsc->data[SC_CAMOUFLAGE]->val3; //5% per second

			i = min(i,100); //cap it to 100 for 0 def min
			def1 = (def1*(100-i))/100;
			def2 = (def2*(100-i))/100;
		}

		if (tsc->data[SC_GT_REVITALIZE])
			def1 += tsc->data[SC_GT_REVITALIZE]->val4;

		if (tsc->data[SC_OVERED_BOOST] && target->type == BL_PC)
			def1 = (def1 * tsc->data[SC_OVERED_BOOST]->val4) / 100;
	}

	if( battle_config.vit_penalty_type && battle_config.vit_penalty_target&target->type ) {
		unsigned char target_count; //256 max targets should be a sane max

		//Official servers limit the count to 22 targets
		target_count = min(unit_counttargeted(target), (100 / battle_config.vit_penalty_num) + (battle_config.vit_penalty_count - 1));
		if(target_count >= battle_config.vit_penalty_count) {
			if(battle_config.vit_penalty_type == 1) {
				if( !tsc || !tsc->data[SC_STEELBODY] )
					def1 = (def1 * (100 - (target_count - (battle_config.vit_penalty_count - 1))*battle_config.vit_penalty_num))/100;
				def2 = (def2 * (100 - (target_count - (battle_config.vit_penalty_count - 1))*battle_config.vit_penalty_num))/100;
			} else { //Assume type 2
				if( !tsc || !tsc->data[SC_STEELBODY] )
					def1 -= (target_count - (battle_config.vit_penalty_count - 1))*battle_config.vit_penalty_num;
				def2 -= (target_count - (battle_config.vit_penalty_count - 1))*battle_config.vit_penalty_num;
			}
		}
		if (skill_id == AM_ACIDTERROR)
#ifdef RENEWAL
			def2 = 0; //Ignore only status defense. [FatalEror]
#else
			def1 = 0; //Ignores only armor defense. [Skotlex]
#endif
		if(def2 < 1)
			def2 = 1;
	}

	//Vitality reduction from rodatazone: http://rodatazone.simgaming.net/mechanics/substats.php#def
	if (tsd) {	//Sd vit-eq
		int skill;
#ifndef RENEWAL
		//[VIT*0.5] + rnd([VIT*0.3], max([VIT*0.3],[VIT^2/150]-1))
		vit_def = def2*(def2-15)/150;
		vit_def = def2/2 + (vit_def>0?rnd()%vit_def:0);
#else
		vit_def = def2;
#endif
		if( src->type == BL_MOB && (battle_check_undead(sstatus->race,sstatus->def_ele) || sstatus->race==RC_DEMON) && //This bonus already doesn't work vs players
			(skill=pc_checkskill(tsd,AL_DP)) > 0 )
			vit_def += skill*(int)(3 +(tsd->status.base_level+1)*0.04);   // submitted by orn
		if( src->type == BL_MOB && (skill=pc_checkskill(tsd,RA_RANGERMAIN))>0 &&
			(sstatus->race == RC_BRUTE || sstatus->race == RC_FISH || sstatus->race == RC_PLANT) )
			vit_def += skill*5;
		if( src->type == BL_MOB && (skill = pc_checkskill(tsd, NC_RESEARCHFE)) > 0 &&
			(sstatus->def_ele == ELE_FIRE || sstatus->def_ele == ELE_EARTH) )
			vit_def += skill * 10;
	} else { //Mob-Pet vit-eq
#ifndef RENEWAL
		//VIT + rnd(0,[VIT/20]^2-1)
		vit_def = (def2/20)*(def2/20);
		if (tsc && tsc->data[SC_SKA])
			vit_def += 100; //Eska increases the random part of the formula by 100
		vit_def = def2 + (vit_def>0?rnd()%vit_def:0);
#else
		//SoftDEF of monsters is floor((BaseLevel+Vit)/2)
		vit_def = def2;
#endif
	}

	if (battle_config.weapon_defense_type) {
		vit_def += def1*battle_config.weapon_defense_type;
		def1 = 0;
	}

#ifdef RENEWAL
	/**
	 * RE DEF Reduction
	 * Damage = Attack * (4000+eDEF)/(4000+eDEF*10) - sDEF
	 * Pierce defence gains 1 atk per def/2
	 */
	if( def1 == -400 ) /* -400 creates a division by 0 and subsequently crashes */
		def1 = -399;
	ATK_ADD2(wd->damage, wd->damage2,
		is_attack_piercing(wd, src, target, skill_id, skill_lv, EQI_HAND_R) ? (def1*battle_calc_attack_skill_ratio(wd, src, target, skill_id, skill_lv))/200 : 0,
		is_attack_piercing(wd, src, target, skill_id, skill_lv, EQI_HAND_L) ? (def1*battle_calc_attack_skill_ratio(wd, src, target, skill_id, skill_lv))/200 : 0
	);
	if( !attack_ignores_def(wd, src, target, skill_id, skill_lv, EQI_HAND_R) && !is_attack_piercing(wd, src, target, skill_id, skill_lv, EQI_HAND_R) )
		wd->damage = wd->damage * (4000+def1) / (4000+10*def1) - vit_def;
	if( is_attack_left_handed(src, skill_id) && !attack_ignores_def(wd, src, target, skill_id, skill_lv, EQI_HAND_L) && !is_attack_piercing(wd, src, target, skill_id, skill_lv, EQI_HAND_L) )
		wd->damage2 = wd->damage2 * (4000+def1) / (4000+10*def1) - vit_def;

#else
		if (def1 > 100) def1 = 100;
		ATK_RATE2(wd->damage, wd->damage2,
			attack_ignores_def(wd, src, target, skill_id, skill_lv, EQI_HAND_R) ?100:(is_attack_piercing(wd, src, target, skill_id, skill_lv, EQI_HAND_R) ? (int64)is_attack_piercing(wd, src, target, skill_id, skill_lv, EQI_HAND_R)*(def1+vit_def) : (100-def1)),
			attack_ignores_def(wd, src, target, skill_id, skill_lv, EQI_HAND_L) ?100:(is_attack_piercing(wd, src, target, skill_id, skill_lv, EQI_HAND_L) ? (int64)is_attack_piercing(wd, src, target, skill_id, skill_lv, EQI_HAND_L)*(def1+vit_def) : (100-def1))
		);
		ATK_ADD2(wd->damage, wd->damage2,
			attack_ignores_def(wd, src, target, skill_id, skill_lv, EQI_HAND_R) || is_attack_piercing(wd, src, target, skill_id, skill_lv, EQI_HAND_R) ?0:-vit_def,
			attack_ignores_def(wd, src, target, skill_id, skill_lv, EQI_HAND_L) || is_attack_piercing(wd, src, target, skill_id, skill_lv, EQI_HAND_L) ?0:-vit_def
		);
#endif
}

/*====================================
 * Modifiers ignoring DEF
 *------------------------------------
 * Credits:
 *	Original coder Skotlex
 *	Initial refactoring by Baalberith
 *	Refined and optimized by helvetica
 */
static void battle_calc_attack_post_defense(struct Damage* wd, struct block_list *src,struct block_list *target,uint16 skill_id,uint16 skill_lv)
{
	struct map_session_data *sd = BL_CAST(BL_PC, src);
	struct status_change *sc = status_get_sc(src);
	struct status_data *sstatus = status_get_status_data(src);

	// Post skill/vit reduction damage increases
	if( sc ) { // SC skill damages
		if(sc->data[SC_AURABLADE]
#ifndef RENEWAL
				&& skill_id != LK_SPIRALPIERCE && skill_id != ML_SPIRALPIERCE
#endif
		) {
#ifdef RENEWAL
			ATK_ADD(wd->damage, wd->damage2, (3 + sc->data[SC_AURABLADE]->val1) * status_get_lv(src)); // !TODO: Confirm formula
#else
			ATK_ADD(wd->damage, wd->damage2, 20 * sc->data[SC_AURABLADE]->val1);
#endif
		}
	}

#ifndef RENEWAL
	battle_calc_attack_masteries(wd, src, target, skill_id, skill_lv);

	//Refine bonus
	if (sd && battle_skill_stacks_masteries_vvs(skill_id) && skill_id != MO_INVESTIGATE && skill_id != MO_EXTREMITYFIST) { // Counts refine bonus multiple times
		if (skill_id == MO_FINGEROFFENSIVE) {
			ATK_ADD2(wd->damage, wd->damage2, wd->div_*sstatus->rhw.atk2, wd->div_*sstatus->lhw.atk2);
		} else {
			ATK_ADD2(wd->damage, wd->damage2, sstatus->rhw.atk2, sstatus->lhw.atk2);
		}
	}
#endif
	//Set to min of 1
	if (is_attack_right_handed(src, skill_id) && wd->damage < 1) wd->damage = 1;
	if (is_attack_left_handed(src, skill_id) && wd->damage2 < 1) wd->damage2 = 1;

	switch (skill_id) {
		case AS_SONICBLOW:
			if(sd && pc_checkskill(sd,AS_SONICACCEL)>0)
				ATK_ADDRATE(wd->damage, wd->damage2, 10);
			break;

		case NC_AXETORNADO:
			if( (sstatus->rhw.ele) == ELE_WIND || (sstatus->lhw.ele) == ELE_WIND )
				ATK_ADDRATE(wd->damage, wd->damage2, 25);
			break;
	}
}

/*=================================================================================
 * "Plant"-type (mobs that only take 1 damage from all sources) damage calculation
 *---------------------------------------------------------------------------------
 * Credits:
 *	Original coder Skotlex
 *	Initial refactoring by Baalberith
 *	Refined and optimized by helvetica
 */
static void battle_calc_attack_plant(struct Damage* wd, struct block_list *src,struct block_list *target, uint16 skill_id, uint16 skill_lv)
{
	struct status_data *tstatus = status_get_status_data(target);
	bool attack_hits = is_attack_hitting(wd, src, target, skill_id, skill_lv, false);
	int right_element = battle_get_weapon_element(wd, src, target, skill_id, skill_lv, EQI_HAND_R, false);
	int left_element = battle_get_weapon_element(wd, src, target, skill_id, skill_lv, EQI_HAND_L, false);
	short class_ = status_get_class(target);

	if (skill_id != SN_SHARPSHOOTING && skill_id != RA_ARROWSTORM)
		status_change_end(src, SC_CAMOUFLAGE, INVALID_TIMER);

	//Plants receive 1 damage when hit
	if( attack_hits || wd->damage > 0 )
		wd->damage = 1; //In some cases, right hand no need to have a weapon to deal a damage
	if( is_attack_left_handed(src, skill_id) && (attack_hits || wd->damage2 > 0) ) {
		struct map_session_data *sd = BL_CAST(BL_PC, src);

		if (sd && sd->status.weapon == W_KATAR)
			wd->damage2 = 0; //No backhand damage against plants
		else
			wd->damage2 = 1; //Deal 1 HP damage as long as there is a weapon in the left hand
	}

	if (attack_hits && target->type == BL_MOB) {
		struct status_change *sc = status_get_sc(target);

		if (sc && !battle_check_sc(src, target, sc, wd, 1, skill_id, skill_lv)) {
			wd->damage = wd->damage2 = 0;
			return;
		}
	}

	if( attack_hits && class_ == MOBID_EMPERIUM ) {
		if(target && !battle_can_hit_gvg_target(src,target,skill_id,(skill_id)?BF_SKILL:0) && map_flag_gvg2(target->m)) {
			wd->damage = wd->damage2 = 0;
			return;
		}
		if (wd->damage > 0) {
			wd->damage = battle_attr_fix(src, target, wd->damage, right_element, tstatus->def_ele, tstatus->ele_lv);
			wd->damage = battle_calc_gvg_damage(src, target, wd->damage, skill_id, wd->flag);
		} else if (wd->damage2 > 0) {
			wd->damage2 = battle_attr_fix(src, target, wd->damage2, left_element, tstatus->def_ele, tstatus->ele_lv);
			wd->damage2 = battle_calc_gvg_damage(src, target, wd->damage2, skill_id, wd->flag);
		}
		return;
	}

	//For plants we don't continue with the weapon attack code, so we have to apply DAMAGE_DIV_FIX here
	battle_apply_div_fix(wd, skill_id);

	//If there is left hand damage, total damage can never exceed 2, even on multiple hits
	if(wd->damage > 1 && wd->damage2 > 0) {
		wd->damage = 1;
		wd->damage2 = 1;
	}
}

/*========================================================================================
 * Perform left/right hand weapon damage calculation based on previously calculated damage
 *----------------------------------------------------------------------------------------
 * Credits:
 *	Original coder Skotlex
 *	Initial refactoring by Baalberith
 *	Refined and optimized by helvetica
 */
static void battle_calc_attack_left_right_hands(struct Damage* wd, struct block_list *src,struct block_list *target,uint16 skill_id,uint16 skill_lv)
{
	struct map_session_data *sd = BL_CAST(BL_PC, src);

	if (sd) {
		int skill;

		if (!is_attack_right_handed(src, skill_id) && is_attack_left_handed(src, skill_id)) {
			wd->damage = wd->damage2;
			wd->damage2 = 0;
		} else if(sd->status.weapon == W_KATAR && !skill_id) { //Katars (offhand damage only applies to normal attacks, tested on Aegis 10.2)
			skill = pc_checkskill(sd,TF_DOUBLE);
			wd->damage2 = (int64)wd->damage * (1 + (skill * 2))/100;
		} else if(is_attack_right_handed(src, skill_id) && is_attack_left_handed(src, skill_id)) {	//Dual-wield
			if (wd->damage) {
				if( (sd->class_&MAPID_BASEMASK) == MAPID_THIEF ) {
					skill = pc_checkskill(sd,AS_RIGHT);
					ATK_RATER(wd->damage, 50 + (skill * 10))
				}
				else if(sd->class_ == MAPID_KAGEROUOBORO) {
					skill = pc_checkskill(sd,KO_RIGHT);
					ATK_RATER(wd->damage, 70 + (skill * 10))
				}
				if(wd->damage < 1)
					wd->damage = 1;
			}
			if (wd->damage2) {
				if( (sd->class_&MAPID_BASEMASK) == MAPID_THIEF) {
					skill = pc_checkskill(sd,AS_LEFT);
					ATK_RATEL(wd->damage2, 30 + (skill * 10))
				}
				else if(sd->class_ == MAPID_KAGEROUOBORO) {
					skill = pc_checkskill(sd,KO_LEFT);
					ATK_RATEL(wd->damage2, 50 + (skill * 10))
				}
				if(wd->damage2 < 1)
					wd->damage2 = 1;
			}
		}
	}

	if(!is_attack_right_handed(src, skill_id) && !is_attack_left_handed(src, skill_id) && wd->damage)
		wd->damage=0;

	if(!is_attack_left_handed(src, skill_id) && wd->damage2)
		wd->damage2=0;
}

/**
* Check if bl is devoted by someone
* @param bl
* @return 'd_bl' if devoted or NULL if not devoted
*/
struct block_list *battle_check_devotion(struct block_list *bl) {
	struct block_list *d_bl = NULL;

	if (battle_config.devotion_rdamage && battle_config.devotion_rdamage > rnd() % 100) {
		struct status_change *sc = status_get_sc(bl);
		if (sc && sc->data[SC_DEVOTION])
			d_bl = map_id2bl(sc->data[SC_DEVOTION]->val1);
	}
	return d_bl;
}

/*==========================================
 * BG/GvG attack modifiers
 *------------------------------------------
 * Credits:
 *	Original coder Skotlex
 *	Initial refactoring by Baalberith
 *	Refined and optimized by helvetica
 */
static void battle_calc_attack_gvg_bg(struct Damage* wd, struct block_list *src,struct block_list *target,uint16 skill_id,uint16 skill_lv)
{
	if( wd->damage + wd->damage2 ) { //There is a total damage value
		if( src != target && //Don't reflect your own damage (Grand Cross)
			(!skill_id || skill_id ||
			(src->type == BL_SKILL && (skill_id == SG_SUN_WARM || skill_id == SG_MOON_WARM || skill_id == SG_STAR_WARM))) ) {
				int64 damage = wd->damage + wd->damage2, rdamage = 0;
				struct map_session_data *tsd = BL_CAST(BL_PC, target);
				struct status_data *sstatus = status_get_status_data(src);
				t_tick tick = gettick(), rdelay = 0;

				rdamage = battle_calc_return_damage(target, src, &damage, wd->flag, skill_id, false);
				if( rdamage > 0 ) { //Item reflect gets calculated before any mapflag reducing is applicated
					struct block_list *d_bl = battle_check_devotion(src);

					rdelay = clif_damage(src, (!d_bl) ? src : d_bl, tick, wd->amotion, sstatus->dmotion, rdamage, 1, DMG_ENDURE, 0, false);
					if( tsd )
						battle_drain(tsd, src, rdamage, rdamage, sstatus->race, sstatus->class_);
					//Use Reflect Shield to signal this kind of skill trigger [Skotlex]
					battle_delay_damage(tick, wd->amotion, target, (!d_bl) ? src : d_bl, 0, CR_REFLECTSHIELD, 0, rdamage, ATK_DEF, rdelay, true, false);
					skill_additional_effect(target, (!d_bl) ? src : d_bl, CR_REFLECTSHIELD, 1, BF_WEAPON|BF_SHORT|BF_NORMAL, ATK_DEF, tick);
				}
		}

		struct map_data *mapdata = map_getmapdata(target->m);

		if(!wd->damage2) {
			wd->damage = battle_calc_damage(src,target,wd,wd->damage,skill_id,skill_lv);
			if( mapdata_flag_gvg2(mapdata) )
				wd->damage=battle_calc_gvg_damage(src,target,wd->damage,skill_id,wd->flag);
			else if( mapdata->flag[MF_BATTLEGROUND] )
				wd->damage=battle_calc_bg_damage(src,target,wd->damage,skill_id,wd->flag);
		}
		else if(!wd->damage) {
			wd->damage2 = battle_calc_damage(src,target,wd,wd->damage2,skill_id,skill_lv);
			if( mapdata_flag_gvg2(mapdata) )
				wd->damage2 = battle_calc_gvg_damage(src,target,wd->damage2,skill_id,wd->flag);
			else if( mapdata->flag[MF_BATTLEGROUND] )
				wd->damage2 = battle_calc_bg_damage(src,target,wd->damage2,skill_id,wd->flag);
		}
		else {
			int64 d1 = wd->damage + wd->damage2,d2 = wd->damage2;
			wd->damage = battle_calc_damage(src,target,wd,d1,skill_id,skill_lv);
			if( mapdata_flag_gvg2(mapdata) )
				wd->damage = battle_calc_gvg_damage(src,target,wd->damage,skill_id,wd->flag);
			else if( mapdata->flag[MF_BATTLEGROUND] )
				wd->damage = battle_calc_bg_damage(src,target,wd->damage,skill_id,wd->flag);
			wd->damage2 = (int64)d2*100/d1 * wd->damage/100;
			if(wd->damage > 1 && wd->damage2 < 1) wd->damage2 = 1;
			wd->damage-=wd->damage2;
		}
	}
}

/*==========================================
 * final ATK modifiers - after BG/GvG calc
 *------------------------------------------
 * Credits:
 *	Original coder Skotlex
 *	Initial refactoring by Baalberith
 *	Refined and optimized by helvetica
 */
static void battle_calc_weapon_final_atk_modifiers(struct Damage* wd, struct block_list *src,struct block_list *target,uint16 skill_id,uint16 skill_lv)
{
	struct map_session_data *sd = BL_CAST(BL_PC, src);
	struct map_session_data *tsd = BL_CAST(BL_PC, target);
	struct status_change *sc = status_get_sc(src);
	struct status_change *tsc = status_get_sc(target);
	struct status_data *sstatus = status_get_status_data(src);
	struct status_data *tstatus = status_get_status_data(target);
	int skill_damage = 0;

	//Reject Sword bugreport:4493 by Daegaladh
	if(wd->damage && tsc && tsc->data[SC_REJECTSWORD] &&
		(src->type!=BL_PC || (
			((TBL_PC *)src)->weapontype1 == W_DAGGER ||
			((TBL_PC *)src)->weapontype1 == W_1HSWORD ||
			((TBL_PC *)src)->status.weapon == W_2HSWORD
		)) &&
		rnd()%100 < tsc->data[SC_REJECTSWORD]->val2
		)
	{
		ATK_RATER(wd->damage, 50)
		status_fix_damage(target,src,wd->damage,clif_damage(target,src,gettick(),0,0,wd->damage,0,DMG_NORMAL,0,false),ST_REJECTSWORD);
		clif_skill_nodamage(target,target,ST_REJECTSWORD,tsc->data[SC_REJECTSWORD]->val1,1);
		if( --(tsc->data[SC_REJECTSWORD]->val3) <= 0 )
			status_change_end(target, SC_REJECTSWORD, INVALID_TIMER);
	}

	if( tsc && tsc->data[SC_CRESCENTELBOW] && wd->flag&BF_SHORT && rnd()%100 < tsc->data[SC_CRESCENTELBOW]->val2 ) {
		//ATK [{(Target HP / 100) x Skill Level} x Caster Base Level / 125] % + [Received damage x {1 + (Skill Level x 0.2)}]
		int64 rdamage = 0;
		int ratio = (int64)(status_get_hp(src) / 100) * tsc->data[SC_CRESCENTELBOW]->val1 * status_get_lv(target) / 125;
		if (ratio > 5000) ratio = 5000; // Maximum of 5000% ATK
		rdamage = battle_calc_base_damage(target,tstatus,&tstatus->rhw,tsc,sstatus->size,0);
		rdamage = (int64)rdamage * ratio / 100 + wd->damage * (10 + tsc->data[SC_CRESCENTELBOW]->val1 * 20 / 10) / 10;
		skill_blown(target, src, skill_get_blewcount(SR_CRESCENTELBOW_AUTOSPELL, tsc->data[SC_CRESCENTELBOW]->val1), unit_getdir(src), BLOWN_NONE);
		clif_skill_damage(target, src, gettick(), status_get_amotion(src), 0, rdamage,
			1, SR_CRESCENTELBOW_AUTOSPELL, tsc->data[SC_CRESCENTELBOW]->val1, DMG_SINGLE); // This is how official does
		clif_damage(src, target, gettick(), status_get_amotion(src)+1000, 0, rdamage/10, 1, DMG_NORMAL, 0, false);
		status_damage(target, src, rdamage, 0, 0, 0, 0);
		status_damage(src, target, rdamage/10, 0, 0, 1, 0);
		status_change_end(target, SC_CRESCENTELBOW, INVALID_TIMER);
	}

	if( sc ) {
		//SC_FUSION hp penalty [Komurka]
		if (sc->data[SC_FUSION]) {
			unsigned int hp = sstatus->max_hp;

			if (sd && tsd) {
				hp = hp / 13;
				if (((int64)sstatus->hp * 100) <= ((int64)sstatus->max_hp * 20))
					hp = sstatus->hp;
			} else
				hp = 2*hp/100; //2% hp loss per hit
			status_zap(src, hp, 0);
		}
		// Only affecting non-skills
		if (!skill_id && wd->dmg_lv > ATK_BLOCK) {
			if (sc->data[SC_ENCHANTBLADE]) {
				//[((Skill Lv x 20) + 100) x (casterBaseLevel / 150)] + casterInt + MATK - MDEF - MDEF2
				int64 enchant_dmg = sc->data[SC_ENCHANTBLADE]->val2;
				if (sstatus->matk_max > sstatus->matk_min)
					enchant_dmg = enchant_dmg + sstatus->matk_min + rnd() % (sstatus->matk_max - sstatus->matk_min);
				else
					enchant_dmg = enchant_dmg + sstatus->matk_min;
				enchant_dmg = enchant_dmg - (tstatus->mdef + tstatus->mdef2);
				if (enchant_dmg > 0)
					ATK_ADD(wd->damage, wd->damage2, enchant_dmg);
			}
		}
		if (skill_id != SN_SHARPSHOOTING && skill_id != RA_ARROWSTORM)
			status_change_end(src, SC_CAMOUFLAGE, INVALID_TIMER);
	}

#ifndef RENEWAL
	if (skill_id == ASC_BREAKER) { //Breaker's int-based damage (a misc attack?)
		struct Damage md = battle_calc_misc_attack(src, target, skill_id, skill_lv, wd->miscflag);

		wd->damage += md.damage;
	}
#endif

	// Skill damage adjustment
	if ((skill_damage = battle_skill_damage(src, target, skill_id)) != 0)
		ATK_ADDRATE(wd->damage, wd->damage2, skill_damage);
}

/*====================================================
 * Basic wd init - not influenced by HIT/MISS/DEF/etc.
 *----------------------------------------------------
 * Credits:
 *	Original coder Skotlex
 *	Initial refactoring by Baalberith
 *	Refined and optimized by helvetica
 */
static struct Damage initialize_weapon_data(struct block_list *src, struct block_list *target, uint16 skill_id, uint16 skill_lv, int wflag)
{
	struct status_data *sstatus = status_get_status_data(src);
	struct status_data *tstatus = status_get_status_data(target);
	struct status_change *sc = status_get_sc(src);
	struct map_session_data *sd = BL_CAST(BL_PC, src);
	struct Damage wd;

	wd.type = DMG_NORMAL; //Normal attack
	wd.div_ = skill_id?skill_get_num(skill_id,skill_lv):1;
	wd.amotion = (skill_id && skill_get_inf(skill_id)&INF_GROUND_SKILL)?0:sstatus->amotion; //Amotion should be 0 for ground skills.
	// counter attack DOES obey ASPD delay on official, uncomment if you want the old (bad) behavior [helvetica]
	/*if(skill_id == KN_AUTOCOUNTER)
		wd.amotion >>= 1; */
	wd.dmotion = tstatus->dmotion;
	wd.blewcount =skill_get_blewcount(skill_id,skill_lv);
	wd.miscflag = wflag;
	wd.flag = BF_WEAPON; //Initial Flag
	wd.flag |= (skill_id||wd.miscflag)?BF_SKILL:BF_NORMAL; // Baphomet card's splash damage is counted as a skill. [Inkfish]
	wd.isspdamage = false;
	wd.damage = wd.damage2 =
#ifdef RENEWAL
	wd.statusAtk = wd.statusAtk2 = wd.equipAtk = wd.equipAtk2 = wd.weaponAtk = wd.weaponAtk2 = wd.masteryAtk = wd.masteryAtk2 =
#endif
	0;

	wd.dmg_lv=ATK_DEF;	//This assumption simplifies the assignation later

	if(sd)
		wd.blewcount += battle_blewcount_bonus(sd, skill_id);

	if (skill_id) {
		wd.flag |= battle_range_type(src, target, skill_id, skill_lv);
		switch(skill_id)
		{
#ifdef RENEWAL
			case RG_BACKSTAP:
				if (sd && sd->status.weapon == W_DAGGER)
					wd.div_ = 2;
				break;
#endif
			case MH_SONIC_CRAW:{
				TBL_HOM *hd = BL_CAST(BL_HOM,src);
				wd.div_ = hd->homunculus.spiritball;
			}
				break;
			case MO_FINGEROFFENSIVE:
				if (sd) {
					if (battle_config.finger_offensive_type)
						wd.div_ = 1;
					else if ((sd->spiritball + sd->spiritball_old) < wd.div_)
						wd.div_ = sd->spiritball + sd->spiritball_old;
				}
				break;

			case KN_PIERCE:
			case ML_PIERCE:
				wd.div_= (wd.div_>0?tstatus->size+1:-(tstatus->size+1));
				break;

			case TF_DOUBLE: //For NPC used skill.
			case GS_CHAINACTION:
				wd.type = DMG_MULTI_HIT;
				break;

			case GS_GROUNDDRIFT:
				wd.amotion = sstatus->amotion;
				//Fall through
			case KN_SPEARSTAB:
			case KN_BOWLINGBASH:
#ifdef RENEWAL
				if (skill_id == KN_BOWLINGBASH && sd && sd->status.weapon == W_2HSWORD)
					wd.div_ = cap_value(wd.miscflag, 2, 4);
#endif
			case MS_BOWLINGBASH:
			case MO_BALKYOUNG:
			case TK_TURNKICK:
				wd.blewcount = 0;
				break;

#ifdef RENEWAL
			case KN_BRANDISHSPEAR:
				wd.flag |= BF_LONG;
				break;
#endif
			case KN_AUTOCOUNTER:
				wd.flag = (wd.flag&~BF_SKILLMASK)|BF_NORMAL;
				break;
			case LK_SPIRALPIERCE:
				if (!sd) wd.flag = (wd.flag&~(BF_RANGEMASK|BF_WEAPONMASK))|BF_LONG|BF_MISC;
				break;

			// The number of hits is set to 3 by default for use in Inspiration status.
			// When in Banding, the number of hits is equal to the number of Royal Guards in Banding.
			case LG_HESPERUSLIT:
				if( sc && sc->data[SC_BANDING] && sc->data[SC_BANDING]->val2 > 3 )
					wd.div_ = sc->data[SC_BANDING]->val2;
				break;
		}
	} else {
		wd.flag |= is_skill_using_arrow(src, skill_id)?BF_LONG:BF_SHORT;
	}

	return wd;
}

/**
 * Check if we should reflect the damage and calculate it if so
 * @param attack_type : BL_WEAPON,BL_MAGIC or BL_MISC
 * @param wd : weapon damage
 * @param src : bl who did the attack
 * @param target : target of the attack
 * @param skill_id : id of casted skill, 0 = basic atk
 * @param skill_lv : lvl of skill casted
 */
void battle_do_reflect(int attack_type, struct Damage *wd, struct block_list* src, struct block_list* target, uint16 skill_id, uint16 skill_lv)
{
	// Don't reflect your own damage (Grand Cross)
	if ((wd->damage + wd->damage2) && src && target && src != target && (src->type != BL_SKILL ||
		(src->type == BL_SKILL && (skill_id == SG_SUN_WARM || skill_id == SG_MOON_WARM || skill_id == SG_STAR_WARM ))))
	{
		int64 damage = wd->damage + wd->damage2, rdamage = 0;
		struct map_session_data *tsd = BL_CAST(BL_PC, target);
		struct status_change *tsc = status_get_sc(target);
		struct status_data *sstatus = status_get_status_data(src);
		struct unit_data *ud = unit_bl2ud(target);
		t_tick tick = gettick(), rdelay = 0;

		if (!tsc)
			return;

		// Calculate skill reflect damage separately
		if ((ud && !ud->immune_attack) || !status_bl_has_mode(target, MD_SKILL_IMMUNE))
			rdamage = battle_calc_return_damage(target, src, &damage, wd->flag, skill_id,true);
		if( rdamage > 0 ) {
			struct block_list *d_bl = battle_check_devotion(src);

			if (tsc->data[SC_MAXPAIN]) {
				tsc->data[SC_MAXPAIN]->val2 = (int)rdamage;
				skill_castend_damage_id(target, src, NPC_MAXPAIN_ATK, tsc->data[SC_MAXPAIN]->val1, tick, wd->flag);
				tsc->data[SC_MAXPAIN]->val2 = 0;
			}
			else if( attack_type == BF_WEAPON && tsc->data[SC_REFLECTDAMAGE] ) // Don't reflect your own damage (Grand Cross)
				map_foreachinshootrange(battle_damage_area,target,skill_get_splash(LG_REFLECTDAMAGE,1),BL_CHAR,tick,target,wd->amotion,sstatus->dmotion,rdamage,wd->flag);
			else if( attack_type == BF_WEAPON || attack_type == BF_MISC) {
				rdelay = clif_damage(src, (!d_bl) ? src : d_bl, tick, wd->amotion, sstatus->dmotion, rdamage, 1, DMG_ENDURE, 0, false);
				if( tsd )
					battle_drain(tsd, src, rdamage, rdamage, sstatus->race, sstatus->class_);
				// It appears that official servers give skill reflect damage a longer delay
				battle_delay_damage(tick, wd->amotion, target, (!d_bl) ? src : d_bl, 0, CR_REFLECTSHIELD, 0, rdamage, ATK_DEF, rdelay ,true, false);
				skill_additional_effect(target, (!d_bl) ? src : d_bl, CR_REFLECTSHIELD, 1, BF_WEAPON|BF_SHORT|BF_NORMAL, ATK_DEF, tick);
			}
		}
	}
}

/*============================================
 * Calculate "weapon"-type attacks and skills
 *--------------------------------------------
 * Credits:
 *	Original coder Skotlex
 *	Initial refactoring by Baalberith
 *	Refined and optimized by helvetica
 */
static struct Damage battle_calc_weapon_attack(struct block_list *src, struct block_list *target, uint16 skill_id, uint16 skill_lv, int wflag)
{
	struct map_session_data *sd, *tsd;
	struct Damage wd;
	struct status_change *sc = status_get_sc(src);
	struct status_change *tsc = status_get_sc(target);
	struct status_data *tstatus = status_get_status_data(target);
	int right_element, left_element;
	bool infdef = false;

	memset(&wd,0,sizeof(wd));

	if (src == NULL || target == NULL) {
		nullpo_info(NLP_MARK);
		return wd;
	}

	wd = initialize_weapon_data(src, target, skill_id, skill_lv, wflag);

	right_element = battle_get_weapon_element(&wd, src, target, skill_id, skill_lv, EQI_HAND_R, false);
	left_element = battle_get_weapon_element(&wd, src, target, skill_id, skill_lv, EQI_HAND_L, false);

	if (sc && !sc->count)
		sc = NULL; //Skip checking as there are no status changes active.
	if (tsc && !tsc->count)
		tsc = NULL; //Skip checking as there are no status changes active.

	sd = BL_CAST(BL_PC, src);
	tsd = BL_CAST(BL_PC, target);

	//Check for Lucky Dodge
	if ((!skill_id || skill_id == PA_SACRIFICE) && tstatus->flee2 && rnd()%1000 < tstatus->flee2) {
		wd.type = DMG_LUCY_DODGE;
		wd.dmg_lv = ATK_LUCKY;
		if(wd.div_ < 0)
			wd.div_ *= -1;
		return wd;
	}

	// on official check for multi hit first so we can override crit on double attack [helvetica]
	battle_calc_multi_attack(&wd, src, target, skill_id, skill_lv);

	// crit check is next since crits always hit on official [helvetica]
	if (is_attack_critical(&wd, src, target, skill_id, skill_lv, true)) {
#if PACKETVER >= 20161207
		if (wd.type&DMG_MULTI_HIT)
			wd.type = DMG_MULTI_HIT_CRITICAL;
		else
			wd.type = DMG_CRITICAL;
#else
		wd.type = DMG_CRITICAL;
#endif
	}

	// check if we're landing a hit
	if(!is_attack_hitting(&wd, src, target, skill_id, skill_lv, true))
		wd.dmg_lv = ATK_FLEE;
	else if(!(infdef = is_infinite_defense(target, wd.flag))) { //no need for math against plants
		int64 ratio = 0;
		int i = 0;

		battle_calc_skill_base_damage(&wd, src, target, skill_id, skill_lv); // base skill damage
		ratio = battle_calc_attack_skill_ratio(&wd, src, target, skill_id, skill_lv); // skill level ratios

		ATK_RATE(wd.damage, wd.damage2, ratio);
		RE_ALLATK_RATE(&wd, ratio);

		ratio = battle_calc_skill_constant_addition(&wd, src, target, skill_id, skill_lv); // other skill bonuses

		ATK_ADD(wd.damage, wd.damage2, ratio);
		RE_ALLATK_ADD(&wd, ratio);

#ifdef RENEWAL
		if(skill_id == HW_MAGICCRASHER) { // Add weapon attack for MATK onto Magic Crasher
			struct status_data *sstatus = status_get_status_data(src);

			if (sstatus->matk_max > sstatus->matk_min) {
				ATK_ADD(wd.weaponAtk, wd.weaponAtk2, sstatus->matk_min+rnd()%(sstatus->matk_max-sstatus->matk_min));
			} else
				ATK_ADD(wd.weaponAtk, wd.weaponAtk2, sstatus->matk_min);
		}
#endif
		// add any miscellaneous player ATK bonuses
		if( sd && skill_id && (i = pc_skillatk_bonus(sd, skill_id))) {
			ATK_ADDRATE(wd.damage, wd.damage2, i);
			RE_ALLATK_ADDRATE(&wd, i);
		}
		if (tsd && (i = pc_sub_skillatk_bonus(tsd, skill_id))) {
			ATK_ADDRATE(wd.damage, wd.damage2, -i);
			RE_ALLATK_ADDRATE(&wd, -i);
		}

#ifdef RENEWAL
		// In Renewal we only cardfix to the weapon and equip ATK
		//Card Fix for attacker (sd), 2 is added to the "left" flag meaning "attacker cards only"
		wd.weaponAtk += battle_calc_cardfix(BF_WEAPON, src, target, battle_skill_get_damage_properties(skill_id, wd.miscflag), right_element, left_element, wd.weaponAtk, 2, wd.flag);
		wd.equipAtk += battle_calc_cardfix(BF_WEAPON, src, target, battle_skill_get_damage_properties(skill_id, wd.miscflag), right_element, left_element, wd.equipAtk, 2, wd.flag);
		if (is_attack_left_handed(src, skill_id)) {
			wd.weaponAtk2 += battle_calc_cardfix(BF_WEAPON, src, target, battle_skill_get_damage_properties(skill_id, wd.miscflag), right_element, left_element, wd.weaponAtk2, 3, wd.flag);
			wd.equipAtk2 += battle_calc_cardfix(BF_WEAPON, src, target, battle_skill_get_damage_properties(skill_id, wd.miscflag), right_element, left_element, wd.equipAtk2, 3, wd.flag);
		}

		// final attack bonuses that aren't affected by cards
		battle_attack_sc_bonus(&wd, src, target, skill_id, skill_lv);

		if (sd) { //monsters, homuns and pets have their damage computed directly
			wd.damage = wd.statusAtk + wd.weaponAtk + wd.equipAtk + wd.masteryAtk;
			wd.damage2 = wd.statusAtk2 + wd.weaponAtk2 + wd.equipAtk2 + wd.masteryAtk2;
			if(wd.flag&BF_LONG && (skill_id != RA_WUGBITE && skill_id != RA_WUGSTRIKE)) //Long damage rate addition doesn't use weapon + equip attack
				ATK_ADDRATE(wd.damage, wd.damage2, sd->bonus.long_attack_atk_rate);
		}
#else
		// final attack bonuses that aren't affected by cards
		battle_attack_sc_bonus(&wd, src, target, skill_id, skill_lv);
#endif

		if (wd.damage + wd.damage2) { //Check if attack ignores DEF
			if(!attack_ignores_def(&wd, src, target, skill_id, skill_lv, EQI_HAND_L) || !attack_ignores_def(&wd, src, target, skill_id, skill_lv, EQI_HAND_R))
				battle_calc_defense_reduction(&wd, src, target, skill_id, skill_lv);

			battle_calc_attack_post_defense(&wd, src, target, skill_id, skill_lv);
		}
	}

#ifdef RENEWAL
	if(!sd) // monsters only have a single ATK for element, in pre-renewal we also apply element to entire ATK on players [helvetica]
#endif
		battle_calc_element_damage(&wd, src, target, skill_id, skill_lv);

	if(skill_id == CR_GRANDCROSS || skill_id == NPC_GRANDDARKNESS)
		return wd; //Enough, rest is not needed.

#ifdef RENEWAL
	if (is_attack_critical(&wd, src, target, skill_id, skill_lv, false)) {
		if (sd) { //Check for player so we don't crash out, monsters don't have bonus crit rates [helvetica]
			wd.damage = (int)floor((float)((wd.damage * 140) / 100 * (100 + sd->bonus.crit_atk_rate)) / 100);
			if (is_attack_left_handed(src, skill_id))
				wd.damage2 = (int)floor((float)((wd.damage2 * 140) / 100 * (100 + sd->bonus.crit_atk_rate)) / 100);
		} else
			wd.damage = (int)floor((float)(wd.damage * 140) / 100);
	}
#endif

	switch (skill_id) {
#ifndef RENEWAL
		case NJ_KUNAI:
			ATK_ADD(wd.damage, wd.damage2, 90);
			break;
#endif
		case TK_DOWNKICK:
		case TK_STORMKICK:
		case TK_TURNKICK:
		case TK_COUNTER:
			if(sd && sd->weapontype1 == W_FIST && sd->weapontype2 == W_FIST)
				ATK_ADD(wd.damage, wd.damage2, 10 * pc_checkskill(sd, TK_RUN));
			break;
		case SR_TIGERCANNON:
			// (Tiger Cannon skill level x 240) + (Target Base Level x 40)
			if (wd.miscflag&8) {
				ATK_ADD(wd.damage, wd.damage2, skill_lv * 500 + status_get_lv(target) * 40);
			} else
				ATK_ADD(wd.damage, wd.damage2, skill_lv * 240 + status_get_lv(target) * 40);
			break;
		case SR_GATEOFHELL: {
			struct status_data *sstatus = status_get_status_data(src);

			ATK_ADD(wd.damage, wd.damage2, sstatus->max_hp - status_get_hp(src));
			if(sc && sc->data[SC_COMBO] && sc->data[SC_COMBO]->val1 == SR_FALLENEMPIRE) {
				ATK_ADD(wd.damage, wd.damage2, (sstatus->max_sp * (1 + skill_lv * 2 / 10)) + 40 * status_get_lv(src));
			} else
				ATK_ADD(wd.damage, wd.damage2, (sstatus->sp * (1 + skill_lv * 2 / 10)) + 10 * status_get_lv(src));
		}
			break;
		case MH_TINDER_BREAKER:
			ATK_ADD(wd.damage, wd.damage2, 2500 * skill_lv + status_get_lv(src)); // !TODO: Confirm base level bonus
			break;
		case MH_CBC:
			ATK_ADD(wd.damage, wd.damage2, 4000 * skill_lv + status_get_lv(src)); // !TODO: Confirm base level bonus
			break;
		case MH_EQC:
			ATK_ADD(wd.damage, wd.damage2, 6000 * skill_lv + status_get_lv(src)); // !TODO: Confirm base level bonus
			break;
	}

	if(sd) {
#ifndef RENEWAL
		uint16 skill;

		if ((skill = pc_checkskill(sd, BS_WEAPONRESEARCH)) > 0)
			ATK_ADD(wd.damage, wd.damage2, skill * 2);
		if (skill_id == TF_POISON)
			ATK_ADD(wd.damage, wd.damage2, 15 * skill_lv);
		if (skill_id == GS_GROUNDDRIFT)
			ATK_ADD(wd.damage, wd.damage2, 50 * skill_lv);
		if (skill_id != CR_SHIELDBOOMERANG) //Only Shield boomerang doesn't takes the Star Crumbs bonus.
			ATK_ADD2(wd.damage, wd.damage2, ((wd.div_ < 1) ? 1 : wd.div_) * sd->right_weapon.star, ((wd.div_ < 1) ? 1 : wd.div_) * sd->left_weapon.star);
		if (skill_id != MC_CARTREVOLUTION && pc_checkskill(sd, BS_HILTBINDING) > 0)
			ATK_ADD(wd.damage, wd.damage2, 4);
		if (skill_id == MO_FINGEROFFENSIVE) { //The finger offensive spheres on moment of attack do count. [Skotlex]
			ATK_ADD(wd.damage, wd.damage2, ((wd.div_ < 1) ? 1 : wd.div_) * sd->spiritball_old * 3);
		} else
			ATK_ADD(wd.damage, wd.damage2, ((wd.div_ < 1) ? 1 : wd.div_) * sd->spiritball * 3);
#endif
		if( skill_id == CR_SHIELDBOOMERANG || skill_id == PA_SHIELDCHAIN ) { //Refine bonus applies after cards and elements.
			short index = sd->equip_index[EQI_HAND_L];

			if( index >= 0 && sd->inventory_data[index] && sd->inventory_data[index]->type == IT_ARMOR )
				ATK_ADD(wd.damage, wd.damage2, 10*sd->inventory.u.items_inventory[index].refine);
		}
#ifndef RENEWAL
		//Card Fix for attacker (sd), 2 is added to the "left" flag meaning "attacker cards only"
		switch(skill_id) {
			case RK_DRAGONBREATH:
			case RK_DRAGONBREATH_WATER:
				if(wd.flag&BF_LONG) { //Add check here, because we want to apply the same behavior in pre-renewal [exneval]
					wd.damage = wd.damage * (100 + sd->bonus.long_attack_atk_rate) / 100;
					if(is_attack_left_handed(src, skill_id))
						wd.damage2 = wd.damage2 * (100 + sd->bonus.long_attack_atk_rate) / 100;
				}
				break;
			default:
				wd.damage += battle_calc_cardfix(BF_WEAPON, src, target, battle_skill_get_damage_properties(skill_id, wd.miscflag), right_element, left_element, wd.damage, 2, wd.flag);
				if( is_attack_left_handed(src, skill_id ))
					wd.damage2 += battle_calc_cardfix(BF_WEAPON, src, target, battle_skill_get_damage_properties(skill_id, wd.miscflag), right_element, left_element, wd.damage2, 3, wd.flag);
				break;
		}
#endif
	}

	if(tsd) { // Card Fix for target (tsd), 2 is not added to the "left" flag meaning "target cards only"
#ifdef RENEWAL
		switch(skill_id) {
			case NJ_ISSEN:
			case ASC_BREAKER:
			case GN_FIRE_EXPANSION_ACID:
				break; //These skills will do a card fix later
			default:
#endif
				wd.damage += battle_calc_cardfix(BF_WEAPON, src, target, battle_skill_get_damage_properties(skill_id, wd.miscflag), right_element, left_element, wd.damage, 0, wd.flag);
				if(is_attack_left_handed(src, skill_id))
					wd.damage2 += battle_calc_cardfix(BF_WEAPON, src, target, battle_skill_get_damage_properties(skill_id, wd.miscflag), right_element, left_element, wd.damage2, 1, wd.flag);
#ifdef RENEWAL
				break;
		}
#endif
	}

#ifdef RENEWAL
	// forced to neutral skills [helvetica]
	// skills forced to neutral gain benefits from weapon element
	// but final damage is considered "neutral" and resistances are applied again
	switch (skill_id) {
		case MC_CARTREVOLUTION:
		case MO_INVESTIGATE:
		case SR_GATEOFHELL:
		case GN_FIRE_EXPANSION_ACID:
		case KO_BAKURETSU:
		//case NC_MAGMA_ERUPTION:
			// Forced to neutral element
			wd.damage = battle_attr_fix(src, target, wd.damage, ELE_NEUTRAL, tstatus->def_ele, tstatus->ele_lv);
			break;
		case CR_SHIELDBOOMERANG:
		case LK_SPIRALPIERCE:
		case ML_SPIRALPIERCE:
		case PA_SHIELDCHAIN:
		case PA_SACRIFICE:
		case RK_DRAGONBREATH:
		case RK_DRAGONBREATH_WATER:
		case NC_SELFDESTRUCTION:
		case KO_HAPPOKUNAI: {
				int64 tmp = wd.damage;

				if (sd) {
					if (skill_id == PA_SHIELDCHAIN) {
						wd.damage = battle_attr_fix(src, target, wd.damage, ELE_NEUTRAL, tstatus->def_ele, tstatus->ele_lv);
						if (wd.damage > 0) {
							wd.damage = battle_attr_fix(src, target, tmp, right_element, tstatus->def_ele, tstatus->ele_lv);
							if (!wd.damage)
								wd.damage = battle_attr_fix(src, target, tmp, ELE_NEUTRAL, tstatus->def_ele, tstatus->ele_lv);
						}
					} else if (skill_id == KO_HAPPOKUNAI) {
						wd.damage = battle_attr_fix(src, target, wd.damage, (sd->bonus.arrow_ele) ? sd->bonus.arrow_ele : ELE_NEUTRAL, tstatus->def_ele, tstatus->ele_lv);
						if (wd.damage > 0) {
							wd.damage = battle_attr_fix(src, target, tmp, right_element, tstatus->def_ele, tstatus->ele_lv);
							if (!wd.damage)
								wd.damage = battle_attr_fix(src, target, tmp, (sd->bonus.arrow_ele) ? sd->bonus.arrow_ele : ELE_NEUTRAL, tstatus->def_ele, tstatus->ele_lv);
						}
					} else
						wd.damage = battle_attr_fix(src, target, wd.damage, right_element, tstatus->def_ele, tstatus->ele_lv);
				}
			}
			break;
		case GN_CARTCANNON: // Cart Cannon gets forced to element of cannon ball (neutral or holy/shadow/ghost)
			wd.damage = battle_attr_fix(src, target, wd.damage, (sd && sd->bonus.arrow_ele) ? sd->bonus.arrow_ele : ELE_NEUTRAL, tstatus->def_ele, tstatus->ele_lv);
			break;
	}

	// perform multihit calculations
	DAMAGE_DIV_FIX_RENEWAL(wd, wd.div_);
#endif
	// only do 1 dmg to plant, no need to calculate rest
	if(infdef){
		battle_calc_attack_plant(&wd, src, target, skill_id, skill_lv);
		return wd;
	}

	//Apply DAMAGE_DIV_FIX and check for min damage
	battle_apply_div_fix(&wd, skill_id);

	battle_calc_attack_left_right_hands(&wd, src, target, skill_id, skill_lv);

#ifdef RENEWAL
	switch (skill_id) {
		case NJ_ISSEN:
		case ASC_BREAKER:
		case GN_FIRE_EXPANSION_ACID:
			return wd; //These skills will do a GVG fix later
		default:
#endif
			battle_calc_attack_gvg_bg(&wd, src, target, skill_id, skill_lv);
#ifdef RENEWAL
			break;
	}
#endif

	battle_calc_weapon_final_atk_modifiers(&wd, src, target, skill_id, skill_lv);

	battle_absorb_damage(target, &wd);

	battle_do_reflect(BF_WEAPON,&wd, src, target, skill_id, skill_lv); //WIP [lighta]

	return wd;
}

/*==========================================
 * Calculate "magic"-type attacks and skills
 *------------------------------------------
 * Credits:
 *	Original coder DracoRPG
 *	Refined and optimized by helvetica
 */
struct Damage battle_calc_magic_attack(struct block_list *src,struct block_list *target,uint16 skill_id,uint16 skill_lv,int mflag)
{
	int i, skill_damage = 0;
	short s_ele = 0;

	TBL_PC *sd;
	TBL_PC *tsd;
	struct status_change *sc, *tsc;
	struct Damage ad;
	struct status_data *sstatus = status_get_status_data(src);
	struct status_data *tstatus = status_get_status_data(target);
	struct {
		unsigned imdef : 1;
		unsigned infdef : 1;
	} flag;

	memset(&ad,0,sizeof(ad));
	memset(&flag,0,sizeof(flag));

	if (src == NULL || target == NULL) {
		nullpo_info(NLP_MARK);
		return ad;
	}
	//Initial Values
	ad.damage = 1;
	ad.div_ = skill_get_num(skill_id,skill_lv);
	ad.amotion = (skill_get_inf(skill_id)&INF_GROUND_SKILL ? 0 : sstatus->amotion); //Amotion should be 0 for ground skills.
	ad.dmotion = tstatus->dmotion;
	ad.blewcount = skill_get_blewcount(skill_id, skill_lv);
	ad.flag = BF_MAGIC|BF_SKILL;
	ad.dmg_lv = ATK_DEF;

	std::shared_ptr<s_skill_db> skill = skill_db.find(skill_id);
	std::bitset<NK_MAX> nk;

	if (skill)
		nk = skill->nk;

	flag.imdef = nk[NK_IGNOREDEFENSE] ? 1 : 0;

	sd = BL_CAST(BL_PC, src);
	tsd = BL_CAST(BL_PC, target);
	sc = status_get_sc(src);
	tsc = status_get_sc(target);

	//Initialize variables that will be used afterwards
	s_ele = skill_get_ele(skill_id, skill_lv);

	if (s_ele == ELE_WEAPON) { // pl=-1 : the skill takes the weapon's element
		s_ele = sstatus->rhw.ele;
		if(sd && sd->spiritcharm_type != CHARM_TYPE_NONE && sd->spiritcharm >= MAX_SPIRITCHARM)
			s_ele = sd->spiritcharm_type; // Summoning 10 spiritcharm will endow your weapon
	} else if (s_ele == ELE_ENDOWED) //Use status element
		s_ele = status_get_attack_sc_element(src,status_get_sc(src));
	else if (s_ele == ELE_RANDOM) //Use random element
		s_ele = rnd()%ELE_ALL;

	switch(skill_id) {
		case LG_SHIELDSPELL:
			if (skill_lv == 2)
				s_ele = ELE_HOLY;
			break;
		case WL_HELLINFERNO:
			if (mflag&ELE_DARK)
				s_ele = ELE_DARK;
			break;
		case SO_PSYCHIC_WAVE:
			if( sc && sc->count ) {
				if( sc->data[SC_HEATER_OPTION] )
					s_ele = sc->data[SC_HEATER_OPTION]->val3;
				else if( sc->data[SC_COOLER_OPTION] )
					s_ele = sc->data[SC_COOLER_OPTION]->val3;
				else if( sc->data[SC_BLAST_OPTION] )
					s_ele = sc->data[SC_BLAST_OPTION]->val3;
				else if( sc->data[SC_CURSED_SOIL_OPTION] )
					s_ele = sc->data[SC_CURSED_SOIL_OPTION]->val3;
			}
			break;
		case KO_KAIHOU:
			if(sd && sd->spiritcharm_type != CHARM_TYPE_NONE && sd->spiritcharm > 0)
				s_ele = sd->spiritcharm_type;
			break;
	}

	//Set miscellaneous data that needs be filled
	if(sd) {
		sd->state.arrow_atk = 0;
		ad.blewcount += battle_blewcount_bonus(sd, skill_id);
	}

	//Skill Range Criteria
	ad.flag |= battle_range_type(src, target, skill_id, skill_lv);

	//Infinite defense (plant mode)
	flag.infdef = is_infinite_defense(target, ad.flag)?1:0;

	switch(skill_id) {
		case MG_FIREWALL:
			if ( tstatus->def_ele == ELE_FIRE || battle_check_undead(tstatus->race, tstatus->def_ele) )
				ad.blewcount = 0; //No knockback
			//Fall through
		case NJ_KAENSIN:
		case PR_SANCTUARY:
			ad.dmotion = 1; //No flinch animation.
			break;
	}

	if (!flag.infdef) { //No need to do the math for plants
		unsigned int skillratio = 100; //Skill dmg modifiers.
#ifdef RENEWAL
		ad.damage = 0; //reinitialize..
#endif
//MATK_RATE scales the damage. 100 = no change. 50 is halved, 200 is doubled, etc
#define MATK_RATE(a) { ad.damage = ad.damage * (a) / 100; }
//Adds dmg%. 100 = +100% (double) damage. 10 = +10% damage
#define MATK_ADDRATE(a) { ad.damage += ad.damage * (a) / 100; }
//Adds an absolute value to damage. 100 = +100 damage
#define MATK_ADD(a) { ad.damage += a; }

		//Calc base damage according to skill
		switch (skill_id) {
			case AL_HEAL:
			case PR_BENEDICTIO:
			case PR_SANCTUARY:
			case AB_HIGHNESSHEAL:
				ad.damage = skill_calc_heal(src, target, skill_id, skill_lv, false);
				break;
			case PR_ASPERSIO:
				ad.damage = 40;
				break;
			case ALL_RESURRECTION:
			case PR_TURNUNDEAD:
				//Undead check is on skill_castend_damageid code.
#ifdef RENEWAL
				i = 10 * skill_lv + sstatus->luk + sstatus->int_ + status_get_lv(src)
				  	+ 300 - 300 * tstatus->hp / tstatus->max_hp;
#else
				i = 20 * skill_lv + sstatus->luk + sstatus->int_ + status_get_lv(src)
				  	+ 200 - 200 * tstatus->hp / tstatus->max_hp;
#endif
				if(i > 700)
					i = 700;
				if(rnd()%1000 < i && !status_has_mode(tstatus,MD_STATUS_IMMUNE))
					ad.damage = tstatus->hp;
				else {
#ifdef RENEWAL
					if (sstatus->matk_max > sstatus->matk_min) {
						MATK_ADD(sstatus->matk_min+rnd()%(sstatus->matk_max-sstatus->matk_min));
					} else {
						MATK_ADD(sstatus->matk_min);
					}
					MATK_RATE(skill_lv);
#else
					ad.damage = status_get_lv(src) + sstatus->int_ + skill_lv * 10;
#endif
				}
				break;
			case PF_SOULBURN:
				ad.damage = tstatus->sp * 2;
				break;
			case AB_RENOVATIO:
				ad.damage = status_get_lv(src) * 10 + sstatus->int_;
				break;
			case NPC_ICEMINE:
			case NPC_FLAMECROSS:
				ad.damage = sstatus->rhw.atk * 20 * skill_lv;
				break;
			default: {
				if (sstatus->matk_max > sstatus->matk_min) {
					MATK_ADD(sstatus->matk_min+rnd()%(sstatus->matk_max-sstatus->matk_min));
				} else {
					MATK_ADD(sstatus->matk_min);
				}

				if (sd) { // Soul energy spheres adds MATK.
					MATK_ADD(3*sd->soulball);
				}

				if (nk[NK_SPLASHSPLIT]) { // Divide MATK in case of multiple targets skill
					if (mflag>0)
						ad.damage /= mflag;
					else
						ShowError("0 enemies targeted by %d:%s, divide per 0 avoided!\n", skill_id, skill_get_name(skill_id));
				}

				switch(skill_id) {
					case MG_NAPALMBEAT:
						skillratio += -30 + 10 * skill_lv;
						break;
					case MG_FIREBALL:
#ifdef RENEWAL
						skillratio += 40 + 20 * skill_lv;
						if(ad.miscflag == 2) //Enemies at the edge of the area will take 75% of the damage
							skillratio = skillratio * 3 / 4;
#else
						skillratio += -30 + 10 * skill_lv;
#endif
						break;
					case MG_SOULSTRIKE:
						if (battle_check_undead(tstatus->race,tstatus->def_ele))
							skillratio += 5 * skill_lv;
						break;
					case MG_FIREWALL:
						skillratio -= 50;
						break;
					case MG_FIREBOLT:
					case MG_COLDBOLT:
					case MG_LIGHTNINGBOLT:
						if (sc && sc->data[SC_SPELLFIST] && mflag&BF_SHORT)  {
							skillratio += (sc->data[SC_SPELLFIST]->val4 * 100) + (sc->data[SC_SPELLFIST]->val1 * 50) - 100;// val4 = used bolt level, val2 = used spellfist level. [Rytech]
							ad.div_ = 1; // ad mods, to make it work similar to regular hits [Xazax]
							ad.flag = BF_WEAPON|BF_SHORT;
							ad.type = DMG_NORMAL;
						}
						break;
					case MG_THUNDERSTORM:
						// in Renewal Thunder Storm boost is 100% (in pre-re, 80%)
#ifndef RENEWAL
						skillratio -= 20;
#endif
						break;
					case MG_FROSTDIVER:
						skillratio += 10 * skill_lv;
						break;
					case AL_HOLYLIGHT:
						skillratio += 25;
						if (sd && sd->sc.data[SC_SPIRIT] && sd->sc.data[SC_SPIRIT]->val2 == SL_PRIEST)
							skillratio *= 5; //Does 5x damage include bonuses from other skills?
						break;
					case AL_RUWACH:
						skillratio += 45;
						break;
					case WZ_FROSTNOVA:
						skillratio += -100 + (100 + skill_lv * 10) * 2 / 3;
						break;
					case WZ_FIREPILLAR:
						if (sd && ad.div_ > 0)
							ad.div_ *= -1; //For players, damage is divided by number of hits
						skillratio += -60 + 20 * skill_lv; //20% MATK each hit
						break;
					case WZ_SIGHTRASHER:
						skillratio += 20 * skill_lv;
						break;
					case WZ_WATERBALL:
						skillratio += 30 * skill_lv;
						break;
					case WZ_STORMGUST:
#ifdef RENEWAL
						skillratio -= 30; // Offset only once
						skillratio += 50 * skill_lv;
#else
						skillratio += 40 * skill_lv;
#endif
						break;
#ifdef RENEWAL
					case WZ_EARTHSPIKE:
						skillratio += 100;
						break;
#endif
					case HW_NAPALMVULCAN:
#ifdef RENEWAL
						skillratio += -100 + 70 * skill_lv;
						RE_LVL_DMOD(100);
#else
						skillratio += 25;
#endif
						break;
					case SL_STIN: //Target size must be small (0) for full damage
						skillratio += (tstatus->size != SZ_SMALL ? -99 : 10 * skill_lv);
						break;
					case SL_STUN: //Full damage is dealt on small/medium targets
						skillratio += (tstatus->size != SZ_BIG ? 5 * skill_lv : -99);
						break;
					case SL_SMA: //Base damage is 40% + lv%
						skillratio += -60 + status_get_lv(src);
						break;
					case NJ_KOUENKA:
						skillratio -= 10;
						if(sd && sd->spiritcharm_type == CHARM_TYPE_FIRE && sd->spiritcharm > 0)
							skillratio += 20 * sd->spiritcharm;
						break;
					case NJ_KAENSIN:
						skillratio -= 50;
						if(sd && sd->spiritcharm_type == CHARM_TYPE_FIRE && sd->spiritcharm > 0)
							skillratio += 10 * sd->spiritcharm;
						break;
					case NJ_BAKUENRYU:
						skillratio += 50 + 150 * skill_lv;
						if(sd && sd->spiritcharm_type == CHARM_TYPE_FIRE && sd->spiritcharm > 0)
							skillratio += 15 * sd->spiritcharm;
						break;
					case NJ_HYOUSENSOU:
#ifdef RENEWAL
						skillratio -= 30;
						if (sc && sc->data[SC_SUITON])
							skillratio += 2 * skill_lv;
#endif
						if(sd && sd->spiritcharm_type == CHARM_TYPE_WATER && sd->spiritcharm > 0)
							skillratio += 5 * sd->spiritcharm;
						break;
					case NJ_HYOUSYOURAKU:
						skillratio += 50 * skill_lv;
						if(sd && sd->spiritcharm_type == CHARM_TYPE_WATER && sd->spiritcharm > 0)
							skillratio += 25 * sd->spiritcharm;
						break;
					case NJ_RAIGEKISAI:
#ifdef RENEWAL
						skillratio += 100 * skill_lv;
#else
						skillratio += 60 + 40 * skill_lv;
#endif
						if(sd && sd->spiritcharm_type == CHARM_TYPE_WIND && sd->spiritcharm > 0)
							skillratio += 15 * sd->spiritcharm;
						break;
					case NJ_KAMAITACHI:
						skillratio += 100 * skill_lv;
						if(sd && sd->spiritcharm_type == CHARM_TYPE_WIND && sd->spiritcharm > 0)
							skillratio += 10 * sd->spiritcharm;
						break;
					case NJ_HUUJIN:
#ifdef RENEWAL
						skillratio += 50;
#endif
						if(sd && sd->spiritcharm_type == CHARM_TYPE_WIND && sd->spiritcharm > 0)
							skillratio += 20 * sd->spiritcharm;
						break;
					case NPC_ENERGYDRAIN:
						skillratio += 100 * skill_lv;
						break;
					case NPC_EARTHQUAKE:
						skillratio += 100 + 100 * skill_lv + 100 * (skill_lv / 2) + ((skill_lv > 4) ? 100 : 0);
						break;
#ifdef RENEWAL
					case WZ_HEAVENDRIVE:
						skillratio += 25;
						break;
					case WZ_METEOR:
						skillratio += 25;
						break;
					case WZ_VERMILION:
						if(sd)
							skillratio += 300 + skill_lv * 100;
						else
							skillratio += 20 * skill_lv - 20; //Monsters use old formula
						break;
					case BA_DISSONANCE:
						skillratio += skill_lv * 10;
						if (sd)
							skillratio += 3 * pc_checkskill(sd, BA_MUSICALLESSON);
						break;
					case HW_GRAVITATION:
						skillratio += -100 + 50 * skill_lv;
						RE_LVL_DMOD(100);
						break;
					case PA_PRESSURE:
						skillratio += -100 + 500 + 150 * skill_lv;
						RE_LVL_DMOD(100);
						break;
#else
					case WZ_VERMILION:
						skillratio += 20 * skill_lv - 20;
						break;
					case PR_MAGNUS:
						if (battle_check_undead(tstatus->race, tstatus->def_ele) || tstatus->race == RC_DEMON)
							skillratio += 30;
						break;
#endif
					case AB_JUDEX:
						skillratio += -100 + 300 + 40 * skill_lv;
						RE_LVL_DMOD(100);
						break;
					case AB_ADORAMUS:
						skillratio += 230 + 70 * skill_lv;
						RE_LVL_DMOD(100);
						break;
					case AB_DUPLELIGHT_MAGIC:
						skillratio += 300 + 40 * skill_lv;
						break;
					case WL_SOULEXPANSION:
						skillratio += -100 + (skill_lv + 4) * 100 + status_get_int(src);
						RE_LVL_DMOD(100);
						break;
					case WL_FROSTMISTY:
						skillratio += 100 + 100 * skill_lv;
						RE_LVL_DMOD(100);
						break;
					case WL_JACKFROST:
					case NPC_JACKFROST:
						if (tsc && tsc->data[SC_FREEZING]) {
							skillratio += 900 + 300 * skill_lv;
							RE_LVL_DMOD(100);
						} else {
							skillratio += 400 + 100 * skill_lv;
							RE_LVL_DMOD(150);
						}
						break;
					case WL_DRAINLIFE:
						skillratio += -100 + 200 * skill_lv + status_get_int(src);
						RE_LVL_DMOD(100);
						break;
					case WL_CRIMSONROCK:
						skillratio += 1200 + 300 * skill_lv;
						RE_LVL_DMOD(100);
						break;
					case WL_HELLINFERNO:
						skillratio += -100 + 300 * skill_lv;
						RE_LVL_DMOD(100);
						// Shadow: MATK [{( Skill Level x 300 ) x ( Caster Base Level / 100 ) x 4/5 }] %
						// Fire : MATK [{( Skill Level x 300 ) x ( Caster Base Level / 100 ) /5 }] %
						if (mflag&ELE_DARK)
							skillratio *= 4;
						skillratio /= 5;
						break;
					case WL_COMET:
						i = (sc ? distance_xy(target->x, target->y, sc->comet_x, sc->comet_y) : 8);
						if (i <= 3)
							skillratio += 2400 + 500 * skill_lv; // 7 x 7 cell
						else if (i <= 5)
							skillratio += 1900 + 500 * skill_lv; // 11 x 11 cell
						else if (i <= 7)
							skillratio += 1400 + 500 * skill_lv; // 15 x 15 cell
						else
							skillratio += 900 + 500 * skill_lv; // 19 x 19 cell

						if (sd && sd->status.party_id) {
							struct map_session_data* psd;
							int p_sd[MAX_PARTY], c;

							c = 0;
							memset(p_sd, 0, sizeof(p_sd));
							party_foreachsamemap(skill_check_condition_char_sub, sd, 3, &sd->bl, &c, &p_sd, skill_id);
							c = (c > 1 ? rnd()%c : 0);

							if( (psd = map_id2sd(p_sd[c])) && pc_checkskill(psd,WL_COMET) > 0 ){
								skillratio = skill_lv * 400; //MATK [{( Skill Level x 400 ) x ( Caster's Base Level / 120 )} + 2500 ] %
								RE_LVL_DMOD(120);
								skillratio += 2500;
								status_zap(&psd->bl, 0, skill_get_sp(skill_id, skill_lv) / 2);
							}
						}
						break;
					case WL_CHAINLIGHTNING_ATK:
						skillratio += 400 + 100 * skill_lv;
						RE_LVL_DMOD(100);
						if (mflag > 0)
							skillratio += 100 * mflag;
						break;
					case WL_EARTHSTRAIN:
						skillratio += 1900 + 100 * skill_lv;
						RE_LVL_DMOD(100);
						break;
					case WL_TETRAVORTEX_FIRE:
					case WL_TETRAVORTEX_WATER:
					case WL_TETRAVORTEX_WIND:
					case WL_TETRAVORTEX_GROUND:
						if (skill_lv < 6)
							skillratio += -100 + 500 + 500 * skill_lv;
						else
							skillratio += -100 + 3000 + 200 * (skill_lv - 5);
						break;
					case WL_SUMMON_ATK_FIRE:
					case WL_SUMMON_ATK_WATER:
					case WL_SUMMON_ATK_WIND:
					case WL_SUMMON_ATK_GROUND:
						skillratio += -100 + (1 + skill_lv) / 2 * (status_get_lv(src) + (sd ? sd->status.job_level : 0));
						RE_LVL_DMOD(100);
						break;
					case LG_RAYOFGENESIS:
						skillratio += -100 + 200 * skill_lv;
						if(sc && sc->data[SC_INSPIRATION])
							skillratio += 1400;
						RE_LVL_DMOD(100);
						break;
					case LG_SHIELDSPELL: // [(Casters Base Level x 4) + (Shield MDEF x 100) + (Casters INT x 2)] %
						if (sd && skill_lv == 2)
							skillratio += -100 + status_get_lv(src) * 4 + sd->bonus.shieldmdef * 100 + status_get_int(src) * 2;
						else
							skillratio = 0;
						break;
					case WM_METALICSOUND:
						skillratio += -100 + 120 * skill_lv + 60 * ((sd) ? pc_checkskill(sd, WM_LESSON) : 1);
						RE_LVL_DMOD(100);
						break;
					case WM_REVERBERATION_MAGIC:
						// MATK [{(Skill Level x 100) + 100} x Casters Base Level / 100] %
						skillratio += 100 * skill_lv;
						RE_LVL_DMOD(100);
						break;
					case SO_FIREWALK:
						skillratio += -100 + 60 * skill_lv;
						RE_LVL_DMOD(100);
						if( sc && sc->data[SC_HEATER_OPTION] )
							skillratio += (sd ? sd->status.job_level / 2 : 0);
						break;
					case SO_ELECTRICWALK:
						skillratio += -100 + 60 * skill_lv;
						RE_LVL_DMOD(100);
						if( sc && sc->data[SC_BLAST_OPTION] )
							skillratio += (sd ? sd->status.job_level / 2 : 0);
						break;
					case SO_EARTHGRAVE:
						skillratio += -100 + sstatus->int_ * skill_lv + ((sd) ? pc_checkskill(sd, SA_SEISMICWEAPON) * 200 : 0);
						RE_LVL_DMOD(100);
						if( sc && sc->data[SC_CURSED_SOIL_OPTION] )
							skillratio += (sd ? sd->status.job_level * 5 : 0);
						break;
					case SO_DIAMONDDUST:
						skillratio = ( 200 * ((sd) ? pc_checkskill(sd, SA_FROSTWEAPON) : 0) + sstatus->int_ * skill_lv );
						RE_LVL_DMOD(100);
						if( sc && sc->data[SC_COOLER_OPTION] )
							skillratio += (sd ? sd->status.job_level * 5 : 0);
						break;
					case SO_POISON_BUSTER:
						skillratio += 900 + 300 * skill_lv;
						RE_LVL_DMOD(120);
						if( sc && sc->data[SC_CURSED_SOIL_OPTION] )
							skillratio += (sd ? sd->status.job_level * 5 : 0);
						break;
					case SO_PSYCHIC_WAVE:
						skillratio += -100 + 70 * skill_lv + 3 * sstatus->int_;
						RE_LVL_DMOD(100);
						if (sc && (sc->data[SC_HEATER_OPTION] || sc->data[SC_COOLER_OPTION] ||
							sc->data[SC_BLAST_OPTION] || sc->data[SC_CURSED_SOIL_OPTION]))
							skillratio += 20;
						break;
					case SO_CLOUD_KILL:
						skillratio += -100 + 40 * skill_lv;
						RE_LVL_DMOD(100);
						if (sc && sc->data[SC_CURSED_SOIL_OPTION])
							skillratio += (sd ? sd->status.job_level : 0);
						break;
					case SO_VARETYR_SPEAR: //MATK [{( Endow Tornado skill level x 50 ) + ( Caster INT x Varetyr Spear Skill level )} x Caster Base Level / 100 ] %
						skillratio += -100 + status_get_int(src) * skill_lv + ((sd) ? pc_checkskill(sd, SA_LIGHTNINGLOADER) * 50 : 0);
						RE_LVL_DMOD(100);
						if (sc && sc->data[SC_BLAST_OPTION])
							skillratio += (sd ? sd->status.job_level * 5 : 0);
						break;
					case GN_DEMONIC_FIRE:
						if (skill_lv > 20)	// Fire expansion Lv.2
							skillratio += 10 + 20 * (skill_lv - 20) + status_get_int(src) * 10;
						else if (skill_lv > 10) { // Fire expansion Lv.1
							skillratio += 10 + 20 * (skill_lv - 10) + status_get_int(src) + ((sd) ? sd->status.job_level : 50);
							RE_LVL_DMOD(100);
						} else
							skillratio += 10 + 20 * skill_lv;
						break;
					case KO_KAIHOU:
						if(sd && sd->spiritcharm_type != CHARM_TYPE_NONE && sd->spiritcharm > 0) {
							skillratio += -100 + 200 * sd->spiritcharm;
							RE_LVL_DMOD(100);
							pc_delspiritcharm(sd, sd->spiritcharm, sd->spiritcharm_type);
						}
						break;
					// Magical Elemental Spirits Attack Skills
					case EL_FIRE_MANTLE:
					case EL_WATER_SCREW:
						skillratio += 900;
						break;
					case EL_FIRE_ARROW:
					case EL_ROCK_CRUSHER_ATK:
						skillratio += 200;
						break;
					case EL_FIRE_BOMB:
					case EL_ICE_NEEDLE:
					case EL_HURRICANE_ATK:
						skillratio += 400;
						break;
					case EL_FIRE_WAVE:
					case EL_TYPOON_MIS_ATK:
						skillratio += 1100;
						break;
					case MH_ERASER_CUTTER:
					case MH_XENO_SLASHER:
						skillratio += -100 + 350 * skill_lv * status_get_lv(src) / 100 + sstatus->int_; // !TODO: Confirm Base Level and INT bonus
						break;
					case MH_HEILIGE_STANGE:
						skillratio += -100 + 1000 + 250 * skill_lv * status_get_lv(src) / 150 + sstatus->vit; // !TODO: Confirm VIT bonus
						break;
					case MH_POISON_MIST:
						skillratio += -100 + 40 * skill_lv * status_get_lv(src) / 100;
						break;
					case SU_SV_STEMSPEAR:
						skillratio += 600;
						break;
					case SU_CN_METEOR:
					case SU_CN_METEOR2:
						skillratio += 100 + 100 * skill_lv;
						break;
					case NPC_VENOMFOG:
						skillratio += 600 + 100 * skill_lv;
						break;
					case NPC_COMET:
						i = (sc ? distance_xy(target->x, target->y, sc->comet_x, sc->comet_y) : 8) / 2;
						i = cap_value(i, 1, 4);
						skillratio = 2500 + ((skill_lv - i + 1) * 500);
						break;
					case SP_CURSEEXPLOSION:
						if (tsc && tsc->data[SC_SOULCURSE])
							skillratio += 1400 + 200 * skill_lv;
						else
							skillratio += 300 + 100 * skill_lv;
						break;
					case SP_SPA:
						skillratio += 400 + 250 * skill_lv;
						RE_LVL_DMOD(100);
						break;
					case SP_SHA:
						skillratio += -100 + 5 * skill_lv;
						break;
					case SP_SWHOO:
						skillratio += 1000 + 200 * skill_lv;
						RE_LVL_DMOD(100);
						break;
				}

				if (sc) {// Insignia's increases the damage of offensive magic by a fixed percentage depending on the element.
					if ((sc->data[SC_FIRE_INSIGNIA] && sc->data[SC_FIRE_INSIGNIA]->val1 == 3 && s_ele == ELE_FIRE) ||
						(sc->data[SC_WATER_INSIGNIA] && sc->data[SC_WATER_INSIGNIA]->val1 == 3 && s_ele == ELE_WATER) ||
						(sc->data[SC_WIND_INSIGNIA] && sc->data[SC_WIND_INSIGNIA]->val1 == 3 && s_ele == ELE_WIND) ||
						(sc->data[SC_EARTH_INSIGNIA] && sc->data[SC_EARTH_INSIGNIA]->val1 == 3 && s_ele == ELE_EARTH))
						skillratio += 25;
				}

				MATK_RATE(skillratio);

				//Constant/misc additions from skills
				if (skill_id == WZ_FIREPILLAR)
					MATK_ADD(100 + 50 * skill_lv);
				break;
			}
		}
#ifdef RENEWAL
		switch(skill_id) { // These skills will do a card fix later
			case ASC_BREAKER:
				break;
			default:
				ad.damage += battle_calc_cardfix(BF_MAGIC, src, target, nk, s_ele, 0, ad.damage, 0, ad.flag);
				break;
		}
#endif

		if(sd) {
			//Damage bonuses
			if ((i = pc_skillatk_bonus(sd, skill_id)))
				ad.damage += (int64)ad.damage*i/100;

			//Ignore Defense?
			if (!flag.imdef && (
				sd->bonus.ignore_mdef_ele & ( 1 << tstatus->def_ele ) || sd->bonus.ignore_mdef_ele & ( 1 << ELE_ALL ) ||
				sd->bonus.ignore_mdef_race & ( 1 << tstatus->race ) || sd->bonus.ignore_mdef_race & ( 1 << RC_ALL ) ||
				sd->bonus.ignore_mdef_class & ( 1 << tstatus->class_ ) || sd->bonus.ignore_mdef_class & ( 1 << CLASS_ALL )
			))
				flag.imdef = 1;
		}

		if (tsd && (i = pc_sub_skillatk_bonus(tsd, skill_id)))
			ad.damage -= (int64)ad.damage*i/100;

		if(!flag.imdef){
			defType mdef = tstatus->mdef;
			int mdef2= tstatus->mdef2;

			if (sc && sc->data[SC_EXPIATIO]) {
				i = 5 * sc->data[SC_EXPIATIO]->val1; // 5% per level

				i = min(i, 100); //cap it to 100 for 5 mdef min
				mdef -= mdef * i / 100;
				//mdef2 -= mdef2 * i / 100;
			}

			if(sd) {
				i = sd->ignore_mdef_by_race[tstatus->race] + sd->ignore_mdef_by_race[RC_ALL];
				i += sd->ignore_mdef_by_class[tstatus->class_] + sd->ignore_mdef_by_class[CLASS_ALL];
				i += sd->ignore_mdef_by_race2[status_get_race2(target)];
				if (i)
				{
					if (i > 100) i = 100;
					mdef -= mdef * i/100;
					//mdef2-= mdef2* i/100;
				}
			}
#ifdef RENEWAL
			/**
			 * RE MDEF Reduction
			 * Damage = Magic Attack * (1000+eMDEF)/(1000+eMDEF) - sMDEF
			 */
			if (mdef < 0)
				mdef = 0; // Negative eMDEF is treated as 0 on official

			ad.damage = ad.damage * (1000 + mdef) / (1000 + mdef * 10) - mdef2;
#else
			if(battle_config.magic_defense_type)
				ad.damage = ad.damage - mdef*battle_config.magic_defense_type - mdef2;
			else
				ad.damage = ad.damage * (100-mdef)/100 - mdef2;
#endif
		}
#if 0 // Doesn't seem to be official
		if (skill_id == NPC_EARTHQUAKE) {
			//Adds atk2 to the damage, should be influenced by number of hits and skill-ratio, but not mdef reductions. [Skotlex]
			//Also divide the extra bonuses from atk2 based on the number in range [Kevin]
			if(mflag>0)
				ad.damage+= (sstatus->rhw.atk2*skillratio/100)/mflag;
			else
				ShowError("Zero range by %d:%s, divide per 0 avoided!\n", skill_id, skill_get_name(skill_id));
		}
#endif
		if(ad.damage<1)
			ad.damage=1;
		else if(sc) { //only applies when hit
			switch(skill_id) {
				case MG_LIGHTNINGBOLT:
				case MG_THUNDERSTORM:
					if(sc->data[SC_GUST_OPTION])
						ad.damage += (6 + sstatus->int_ / 4) + max(sstatus->dex - 10, 0) / 30;
					break;
				case MG_FIREBOLT:
				case MG_FIREWALL:
					if(sc->data[SC_PYROTECHNIC_OPTION])
						ad.damage += (6 + sstatus->int_ / 4) + max(sstatus->dex - 10, 0) / 30;
					break;
				case MG_COLDBOLT:
				case MG_FROSTDIVER:
					if(sc->data[SC_AQUAPLAY_OPTION])
						ad.damage += (6 + sstatus->int_ / 4) + max(sstatus->dex - 10, 0) / 30;
					break;
				case WZ_EARTHSPIKE:
				case WZ_HEAVENDRIVE:
					if(sc->data[SC_PETROLOGY_OPTION])
						ad.damage += (6 + sstatus->int_ / 4) + max(sstatus->dex - 10, 0) / 30;
					break;
			}
		}

		if (!nk[NK_IGNOREELEMENT] && skill_id != ASC_BREAKER) // Soul Breaker's magic portion is non-elemental. [Secret]
			ad.damage = battle_attr_fix(src, target, ad.damage, s_ele, tstatus->def_ele, tstatus->ele_lv);

		//Apply the physical part of the skill's damage. [Skotlex]
		switch(skill_id) {
			case CR_GRANDCROSS:
			case NPC_GRANDDARKNESS: {
					struct Damage wd = battle_calc_weapon_attack(src,target,skill_id,skill_lv,mflag);

					ad.damage = battle_attr_fix(src, target, wd.damage + ad.damage, s_ele, tstatus->def_ele, tstatus->ele_lv) * (100 + 40 * skill_lv) / 100;
#ifdef RENEWAL
					if (src == target)
						ad.damage = 0;
#else
					if(src == target) {
						if(src->type == BL_PC)
							ad.damage = ad.damage / 2;
						else
							ad.damage = 0;
					}
#endif
				}
				break;
		}

#ifndef RENEWAL
		ad.damage += battle_calc_cardfix(BF_MAGIC, src, target, nk, s_ele, 0, ad.damage, 0, ad.flag);
#endif
	} //Hint: Against plants damage will still be 1 at this point

	//Apply DAMAGE_DIV_FIX and check for min damage
	battle_apply_div_fix(&ad, skill_id);

#ifdef RENEWAL
	switch(skill_id) {
		case ASC_BREAKER:
			return ad; //These skills will do a GVG fix later
	}
#endif

	struct map_data *mapdata = map_getmapdata(target->m);

	ad.damage = battle_calc_damage(src,target,&ad,ad.damage,skill_id,skill_lv);
	if (mapdata_flag_gvg2(mapdata))
		ad.damage = battle_calc_gvg_damage(src,target,ad.damage,skill_id,ad.flag);
	else if (mapdata->flag[MF_BATTLEGROUND])
		ad.damage = battle_calc_bg_damage(src,target,ad.damage,skill_id,ad.flag);

	// Skill damage adjustment
	if ((skill_damage = battle_skill_damage(src,target,skill_id)) != 0)
		MATK_ADDRATE(skill_damage);

	battle_absorb_damage(target, &ad);

	//battle_do_reflect(BF_MAGIC,&ad, src, target, skill_id, skill_lv); //WIP [lighta] Magic skill has own handler at skill_attack
	return ad;
}

/*==========================================
 * Calculate "misc"-type attacks and skills
 *------------------------------------------
 * Credits:
 *	Original coder Skotlex
 *	Refined and optimized by helvetica
 */
struct Damage battle_calc_misc_attack(struct block_list *src,struct block_list *target,uint16 skill_id,uint16 skill_lv,int mflag)
{
	int skill_damage = 0;
	short i, s_ele;

	struct map_session_data *sd, *tsd;
	struct Damage md; //DO NOT CONFUSE with md of mob_data!
	struct status_data *sstatus = status_get_status_data(src);
	struct status_data *tstatus = status_get_status_data(target);
	struct status_change *ssc = status_get_sc(src);

	memset(&md,0,sizeof(md));

	if (src == NULL || target == NULL) {
		nullpo_info(NLP_MARK);
		return md;
	}

	//Some initial values
	md.amotion = (skill_get_inf(skill_id)&INF_GROUND_SKILL ? 0 : sstatus->amotion);
	md.dmotion = tstatus->dmotion;
	md.div_ = skill_get_num(skill_id,skill_lv);
	md.blewcount = skill_get_blewcount(skill_id,skill_lv);
	md.dmg_lv = ATK_DEF;
	md.flag = BF_MISC|BF_SKILL;

	std::shared_ptr<s_skill_db> skill = skill_db.find(skill_id);
	std::bitset<NK_MAX> nk;

	if (skill)
		nk = skill->nk;

	sd = BL_CAST(BL_PC, src);
	tsd = BL_CAST(BL_PC, target);

	if(sd) {
		sd->state.arrow_atk = 0;
		md.blewcount += battle_blewcount_bonus(sd, skill_id);
	}

	s_ele = skill_get_ele(skill_id, skill_lv);
	if (s_ele == ELE_WEAPON || s_ele == ELE_ENDOWED) //Attack that takes weapon's element for misc attacks? Make it neutral [Skotlex]
		s_ele = ELE_NEUTRAL;
	else if (s_ele == ELE_RANDOM) //Use random element
		s_ele = rnd()%ELE_ALL;

	//Skill Range Criteria
	md.flag |= battle_range_type(src, target, skill_id, skill_lv);

	switch (skill_id) {
		case TF_THROWSTONE:
			md.damage = 50;
			md.flag |= BF_WEAPON;
			break;
#ifdef RENEWAL
		case HT_LANDMINE:
		case MA_LANDMINE:
		case HT_BLASTMINE:
		case HT_CLAYMORETRAP:
			md.damage = (int64)(skill_lv * sstatus->dex * (3.0 + (float)status_get_lv(src) / 100.0) * (1.0 + (float)sstatus->int_ / 35.0));
			md.damage += md.damage * (rnd()%20 - 10) / 100;
			md.damage += (sd ? pc_checkskill(sd,RA_RESEARCHTRAP) * 40 : 0);
			break;
#else
		case HT_LANDMINE:
		case MA_LANDMINE:
			md.damage = skill_lv * (sstatus->dex + 75) * (100 + sstatus->int_) / 100;
			break;
		case HT_BLASTMINE:
			md.damage = skill_lv * (sstatus->dex / 2 + 50) * (100 + sstatus->int_) / 100;
			break;
		case HT_CLAYMORETRAP:
			md.damage = skill_lv * (sstatus->dex / 2 + 75) * (100 + sstatus->int_) / 100;
			break;
#endif
		case HT_BLITZBEAT:
		case SN_FALCONASSAULT:
			{
				uint16 skill;

				//Blitz-beat Damage
				if(!sd || !(skill = pc_checkskill(sd,HT_STEELCROW)))
					skill = 0;
#ifdef RENEWAL
				md.damage = (sstatus->dex / 10 + sstatus->agi / 2 + skill * 3 + 40) * 2;
				RE_LVL_MDMOD(100);
#else
				md.damage = (sstatus->dex / 10 + sstatus->int_ / 2 + skill * 3 + 40) * 2;
				if(mflag > 1) //Autocasted Blitz
					nk.set(NK_SPLASHSPLIT);
#endif
				if (skill_id == SN_FALCONASSAULT) {
					//Div fix of Blitzbeat
					DAMAGE_DIV_FIX2(md.damage, skill_get_num(HT_BLITZBEAT, 5));
					//Falcon Assault Modifier
					md.damage = md.damage * (150 + 70 * skill_lv) / 100;
				}
			}
			break;
#ifndef RENEWAL
		case BA_DISSONANCE:
			md.damage = 30 + skill_lv * 10;
			if (sd)
				md.damage += 3 * pc_checkskill(sd,BA_MUSICALLESSON);
			break;
#endif
		case NPC_SELFDESTRUCTION:
			md.damage = sstatus->hp;
			break;
		case NPC_SMOKING:
			md.damage = 3;
			break;
		case NPC_DARKBREATH:
			md.damage = tstatus->max_hp * skill_lv * 10 / 100;
			break;
		case NPC_EVILLAND:
			md.damage = skill_calc_heal(src,target,skill_id,skill_lv,false);
			break;
		case ASC_BREAKER:
#ifdef RENEWAL
			// Official Renewal formula [helvetica]
			// damage = ((atk + matk) * (3 + (.5 * skill level))) - (edef + sdef + emdef + smdef)
			// atk part takes weapon element, matk part is non-elemental
			// modified def formula
			{
				short totaldef, totalmdef;
				struct Damage atk, matk;

				atk = battle_calc_weapon_attack(src, target, skill_id, skill_lv, 0);
				nk.set(NK_IGNOREELEMENT); // atk part takes on weapon element, matk part is non-elemental
				matk = battle_calc_magic_attack(src, target, skill_id, skill_lv, 0);

				// (atk + matk) * (3 + (.5 * skill level))
				md.damage = ((30 + (5 * skill_lv)) * (atk.damage + matk.damage)) / 10;

				// modified def reduction, final damage = base damage - (edef + sdef + emdef + smdef)
				totaldef = tstatus->def2 + (short)status_get_def(target);
				totalmdef = tstatus->mdef + tstatus->mdef2;
				md.damage -= totaldef + totalmdef;
			}
#else
			md.damage = 500 + rnd()%500 + 5 * skill_lv * sstatus->int_;
			nk.set(NK_IGNOREFLEE);
			nk.set(NK_IGNOREELEMENT); //These two are not properties of the weapon based part.
#endif
			break;
#ifndef RENEWAL
		case HW_GRAVITATION:
			md.damage = 200 + 200 * skill_lv;
			md.dmotion = 0; //No flinch animation
			break;
		case PA_PRESSURE:
			md.damage = 500 + 300 * skill_lv;
			break;
#endif
		case PA_GOSPEL:
			if (mflag > 0)
				md.damage = (rnd() % 4000) + 1500;
			else {
				md.damage = (rnd() % 5000) + 3000;
#ifdef RENEWAL
				md.damage -= (int64)status_get_def(target);
#else
				md.damage -= (md.damage * (int64)status_get_def(target)) / 100;
#endif
				md.damage -= tstatus->def2;
				if (md.damage < 0)
					md.damage = 0;
			}
			break;
		case GN_FIRE_EXPANSION_ACID:
#ifdef RENEWAL
			// Official Renewal formula [helvetica]
			// damage = 7 * ((atk + matk)/skill level) * (target vit/100)
			// skill is a "forced neutral" type skill, it benefits from weapon element but final damage
			// 	is considered "neutral" for purposes of resistances
			{
				struct Damage atk = battle_calc_weapon_attack(src, target, skill_id, skill_lv, 0);
				struct Damage matk = battle_calc_magic_attack(src, target, skill_id, skill_lv, 0);
				md.damage = 7 * ((atk.damage/skill_lv + matk.damage/skill_lv) * tstatus->vit / 100 );

				// AD benefits from endow/element but damage is forced back to neutral
				md.damage = battle_attr_fix(src, target, md.damage, ELE_NEUTRAL, tstatus->def_ele, tstatus->ele_lv);
			}
			// Fall through
#else
		case CR_ACIDDEMONSTRATION:
			if(tstatus->vit+sstatus->int_) //crash fix
				md.damage = (int)((int64)7*tstatus->vit*sstatus->int_*sstatus->int_ / (10*(tstatus->vit+sstatus->int_)));
			else
				md.damage = 0;
			if (tsd) md.damage>>=1;
#endif
			break;
		case NJ_ZENYNAGE:
		case KO_MUCHANAGE:
				md.damage = skill_get_zeny(skill_id, skill_lv);
				if (!md.damage)
					md.damage = (skill_id == NJ_ZENYNAGE ? 2 : 10);
				md.damage = (skill_id == NJ_ZENYNAGE ? rnd()%md.damage + md.damage : md.damage * rnd_value(50,100)) / (skill_id == NJ_ZENYNAGE ? 1 : 100);
				if (sd && skill_id == KO_MUCHANAGE && !pc_checkskill(sd, NJ_TOBIDOUGU))
					md.damage = md.damage / 2;
				if (status_get_class_(target) == CLASS_BOSS) // Specific to Boss Class
					md.damage = md.damage / (skill_id == NJ_ZENYNAGE ? 3 : 2);
				else if (tsd && skill_id == NJ_ZENYNAGE)
					md.damage = md.damage / 2;
			break;
#ifdef RENEWAL
		case NJ_ISSEN:
			// Official Renewal formula [helvetica]
			// base damage = currenthp + ((atk * currenthp * skill level) / maxhp)
			// final damage = base damage + ((mirror image count + 1) / 5 * base damage) - (edef + sdef)
			// modified def formula
			{
				short totaldef;
				struct Damage atk = battle_calc_weapon_attack(src, target, skill_id, skill_lv, 0);
				struct status_change *sc = status_get_sc(src);

				md.damage = (int64)sstatus->hp + (atk.damage * (int64)sstatus->hp * skill_lv) / (int64)sstatus->max_hp;

				if (sc && sc->data[SC_BUNSINJYUTSU] && (i = sc->data[SC_BUNSINJYUTSU]->val2) > 0) { // mirror image bonus only occurs if active
					md.div_ = -(i + 2); // mirror image count + 2
					md.damage += (md.damage * (((i + 1) * 10) / 5)) / 10;
				}
				// modified def reduction, final damage = base damage - (edef + sdef)
				totaldef = tstatus->def2 + (short)status_get_def(target);
				md.damage -= totaldef;
				md.flag |= BF_WEAPON;
			}
			break;
#endif
		case GS_FLING:
			md.damage = (sd ? sd->status.job_level : status_get_lv(src));
			break;
		case HVAN_EXPLOSION: //[orn]
			md.damage = (int64)sstatus->max_hp * (50 + 50 * skill_lv) / 100;
			break;
		case RA_CLUSTERBOMB:
		case RA_FIRINGTRAP:
		case RA_ICEBOUNDTRAP:
			md.damage = skill_lv * status_get_dex(src) + status_get_int(src) * 5 ;
			RE_LVL_TMDMOD();
			if(sd) {
				int researchskill_lv = pc_checkskill(sd,RA_RESEARCHTRAP);
				if(researchskill_lv)
					md.damage = md.damage * 20 * researchskill_lv / (skill_id == RA_CLUSTERBOMB ? 50 : 100);
				else
					md.damage = 0;
			} else
				md.damage = md.damage * 200 / (skill_id == RA_CLUSTERBOMB ? 50 : 100);
			nk.set(NK_IGNOREELEMENT);
			nk.set(NK_IGNOREFLEE);
			nk.set(NK_IGNOREDEFCARD);
			break;
		case NC_MAGMA_ERUPTION_DOTDAMAGE: // 'Eruption' damage
			md.damage = 800 + 200 * skill_lv;
			break;
		case WM_SOUND_OF_DESTRUCTION:
			md.damage = 1000 * skill_lv + sstatus->int_ * ((sd) ? pc_checkskill(sd,WM_LESSON) : 1);
			md.damage += md.damage * 10 * ((sd) ? battle_calc_chorusbonus(sd) / 100 : 0);
			break;
		case GN_THORNS_TRAP:
			md.damage = 100 + 200 * skill_lv + status_get_int(src);
			break;
		case RL_B_TRAP:
			// kRO 2014-02-12: Damage: Caster's DEX, Target's current HP, Skill Level
			md.damage = status_get_dex(src) * 10 + (skill_lv * 3 * status_get_hp(target)) / 100;
			if (status_bl_has_mode(target, MD_STATUS_IMMUNE))
				md.damage /= 10;
			break;
		case NPC_MAXPAIN_ATK:
			if (ssc && ssc->data[SC_MAXPAIN])
				md.damage = ssc->data[SC_MAXPAIN]->val2;
			else
				md.damage = 0;
			break;
		case SU_SV_ROOTTWIST_ATK:
			md.damage = 100;
			break;
		case SP_SOULEXPLOSION:
			md.damage = tstatus->hp * (20 + 10 * skill_lv) / 100;
			break;
		case SJ_NOVAEXPLOSING:
			// (Base ATK + Weapon ATK) * Ratio
			md.damage = (sstatus->batk + sstatus->rhw.atk) * (200 + 100 * skill_lv) / 100;

			// Additional Damage
			md.damage += sstatus->max_hp / (6 - min(5, skill_lv)) + status_get_max_sp(src) * (2 * skill_lv);
			break;
	}

	if (nk[NK_SPLASHSPLIT]) { // Divide ATK among targets
		if(mflag > 0)
			md.damage /= mflag;
		else
			ShowError("0 enemies targeted by %d:%s, divide per 0 avoided!\n", skill_id, skill_get_name(skill_id));
	}

	if (!nk[NK_IGNOREFLEE]) {
		struct status_change *sc = status_get_sc(target);

		i = 0; //Temp for "hit or no hit"
		if(sc && sc->opt1 && sc->opt1 != OPT1_STONEWAIT && sc->opt1 != OPT1_BURNING)
			i = 1;
		else {
			short
				flee = tstatus->flee,
#ifdef RENEWAL
				hitrate = 0; //Default hitrate
#else
				hitrate = 80; //Default hitrate
#endif

			if(battle_config.agi_penalty_type && battle_config.agi_penalty_target&target->type) {
				unsigned char attacker_count = unit_counttargeted(target); //256 max targets should be a sane max

				if(attacker_count >= battle_config.agi_penalty_count) {
					if (battle_config.agi_penalty_type == 1)
						flee = (flee * (100 - (attacker_count - (battle_config.agi_penalty_count - 1))*battle_config.agi_penalty_num))/100;
					else //assume type 2: absolute reduction
						flee -= (attacker_count - (battle_config.agi_penalty_count - 1))*battle_config.agi_penalty_num;
					if(flee < 1)
						flee = 1;
				}
			}

			hitrate += sstatus->hit - flee;
#ifdef RENEWAL
			if( sd ) //in Renewal hit bonus from Vultures Eye is not shown anymore in status window
				hitrate += pc_checkskill(sd,AC_VULTURE);
#endif
			hitrate = cap_value(hitrate, battle_config.min_hitrate, battle_config.max_hitrate);

			if(rnd()%100 < hitrate)
				i = 1;
		}
		if (!i) {
			md.damage = 0;
			md.dmg_lv = ATK_FLEE;
		}
	}

	md.damage += battle_calc_cardfix(BF_MISC, src, target, nk, s_ele, 0, md.damage, 0, md.flag);

	if (sd && (i = pc_skillatk_bonus(sd, skill_id)))
		md.damage += (int64)md.damage*i/100;

	if (tsd && (i = pc_sub_skillatk_bonus(tsd, skill_id)))
		md.damage -= (int64)md.damage*i/100;

	if(!nk[NK_IGNOREELEMENT])
		md.damage=battle_attr_fix(src, target, md.damage, s_ele, tstatus->def_ele, tstatus->ele_lv);

	//Plant damage
	if(md.damage < 0)
		md.damage = 0;
	else if(md.damage && is_infinite_defense(target, md.flag)) {
		md.damage = 1;
	}

	//Apply DAMAGE_DIV_FIX and check for min damage
	battle_apply_div_fix(&md, skill_id);

	switch(skill_id) {
		case RA_FIRINGTRAP:
 		case RA_ICEBOUNDTRAP:
			if (md.damage == 1)
				break;
		case RA_CLUSTERBOMB:
			{
				struct Damage wd = battle_calc_weapon_attack(src,target,skill_id,skill_lv,mflag);

				md.damage += wd.damage;
			}
			break;
		case NJ_ZENYNAGE:
			if (sd) {
				if (md.damage > sd->status.zeny)
					md.damage = sd->status.zeny;
				pc_payzeny(sd,(int)cap_value(md.damage, INT_MIN, INT_MAX),LOG_TYPE_STEAL,NULL);
			}
			break;
	}

	struct map_data *mapdata = map_getmapdata(target->m);

	md.damage = battle_calc_damage(src,target,&md,md.damage,skill_id,skill_lv);
	if(mapdata_flag_gvg2(mapdata))
		md.damage = battle_calc_gvg_damage(src,target,md.damage,skill_id,md.flag);
	else if(mapdata->flag[MF_BATTLEGROUND])
		md.damage = battle_calc_bg_damage(src,target,md.damage,skill_id,md.flag);

	// Skill damage adjustment
	if ((skill_damage = battle_skill_damage(src,target,skill_id)) != 0)
		md.damage += (int64)md.damage * skill_damage / 100;

	battle_absorb_damage(target, &md);

	battle_do_reflect(BF_MISC,&md, src, target, skill_id, skill_lv); //WIP [lighta]

	return md;
}

/**
 * Calculate vanish damage on a target
 * @param sd: Player with vanish item
 * @param target: Target to vanish HP/SP
 * @param flag: Damage struct battle flag
 */
void battle_vanish_damage(struct map_session_data *sd, struct block_list *target, int flag)
{
	nullpo_retv(sd);
	nullpo_retv(target);

	// bHPVanishRate
	int16 vanish_hp = 0;
	if (!sd->hp_vanish.empty()) {
		for (auto &it : sd->hp_vanish) {
			if (!(((it.flag)&flag)&BF_WEAPONMASK &&
				((it.flag)&flag)&BF_RANGEMASK &&
				((it.flag)&flag)&BF_SKILLMASK))
				continue;
			if (it.rate && (it.rate >= 1000 || rnd() % 1000 < it.rate))
				vanish_hp += it.per;
		}
	}

	// bSPVanishRate
	int16 vanish_sp = 0;
	if (!sd->sp_vanish.empty()) {
		for (auto &it : sd->sp_vanish) {
			if (!(((it.flag)&flag)&BF_WEAPONMASK &&
				((it.flag)&flag)&BF_RANGEMASK &&
				((it.flag)&flag)&BF_SKILLMASK))
				continue;
			if (it.rate && (it.rate >= 1000 || rnd() % 1000 < it.rate))
				vanish_sp += it.per;
		}
	}

	if (vanish_hp > 0 || vanish_sp > 0)
		status_percent_damage(&sd->bl, target, -vanish_hp, -vanish_sp, false); // Damage HP/SP applied once
}

/*==========================================
 * Battle main entry, from skill_attack
 *------------------------------------------
 * Credits:
 *	Original coder unknown
 *	Initial refactoring by Baalberith
 *	Refined and optimized by helvetica
 */
struct Damage battle_calc_attack(int attack_type,struct block_list *bl,struct block_list *target,uint16 skill_id,uint16 skill_lv,int flag)
{
	struct Damage d;

	switch(attack_type) {
		case BF_WEAPON: d = battle_calc_weapon_attack(bl,target,skill_id,skill_lv,flag); break;
		case BF_MAGIC:  d = battle_calc_magic_attack(bl,target,skill_id,skill_lv,flag);  break;
		case BF_MISC:   d = battle_calc_misc_attack(bl,target,skill_id,skill_lv,flag);   break;
		default:
			ShowError("battle_calc_attack: unknown attack type! %d (skill_id=%d, skill_lv=%d)\n", attack_type, skill_id, skill_lv);
			memset(&d,0,sizeof(d));
			break;
		}
	if( d.damage + d.damage2 < 1 )
	{	//Miss/Absorbed
		//Weapon attacks should go through to cause additional effects.
		if (d.dmg_lv == ATK_DEF /*&& attack_type&(BF_MAGIC|BF_MISC)*/) // Isn't it that additional effects don't apply if miss?
			d.dmg_lv = ATK_MISS;
		d.dmotion = 0;
	}
	else // Some skills like Weaponry Research will cause damage even if attack is dodged
		d.dmg_lv = ATK_DEF;

	struct map_session_data *sd = BL_CAST(BL_PC, bl);

	if (sd && d.damage + d.damage2 > 1)
		battle_vanish_damage(sd, target, d.flag);

	return d;
}

/*==========================================
 * Final damage return function
 *------------------------------------------
 * Credits:
 *	Original coder unknown
 *	Initial refactoring by Baalberith
 *	Refined and optimized by helvetica
 */
int64 battle_calc_return_damage(struct block_list* bl, struct block_list *src, int64 *dmg, int flag, uint16 skill_id, bool status_reflect){
	struct map_session_data* sd;
	int64 rdamage = 0, damage = *dmg;
	struct status_change *sc, *ssc;
#ifdef RENEWAL
	int max_damage = status_get_max_hp(bl);
#endif

	sd = BL_CAST(BL_PC, bl);
	sc = status_get_sc(bl);
	ssc = status_get_sc(src);

	if (sc && sc->data[SC_WHITEIMPRISON])
		return 0; // White Imprison does not reflect any damage

	if (sc && sc->data[SC_KYOMU] && (!ssc || !ssc->data[SC_SHIELDSPELL_DEF])) // Nullify reflecting ability except for Shield Spell - Def
		return 0;

	if (flag & BF_SHORT) {//Bounces back part of the damage.
<<<<<<< HEAD
		if ( (skill_get_inf2(skill_id)&INF2_TRAP || !status_reflect) && sd && sd->bonus.short_weapon_damage_return )
=======
		if ( (skill_get_inf2(skill_id, INF2_ISTRAP) || !status_reflect) && sd && sd->bonus.short_weapon_damage_return ) {
>>>>>>> e92f88a0
			rdamage += damage * sd->bonus.short_weapon_damage_return / 100;
		else if( status_reflect && sc && sc->count ) {
			if( sc->data[SC_REFLECTSHIELD] ) {
				struct status_change_entry *sce_d;
				struct block_list *d_bl = NULL;

				if( (sce_d = sc->data[SC_DEVOTION]) && (d_bl = map_id2bl(sce_d->val1)) &&
					((d_bl->type == BL_MER && ((TBL_MER*)d_bl)->master && ((TBL_MER*)d_bl)->master->bl.id == bl->id) ||
					(d_bl->type == BL_PC && ((TBL_PC*)d_bl)->devotion[sce_d->val2] == bl->id)) )
				{ //Don't reflect non-skill attack if has SC_REFLECTSHIELD from Devotion bonus inheritance
					if( (!skill_id && battle_config.devotion_rdamage_skill_only && sc->data[SC_REFLECTSHIELD]->val4) ||
						!check_distance_bl(bl,d_bl,sce_d->val3) )
						return 0;
				}
			}
			if( sc->data[SC_REFLECTDAMAGE] && !skill_get_inf2(skill_id, INF2_ISTRAP)) {
				if( rnd()%100 <= sc->data[SC_REFLECTDAMAGE]->val1*10 + 30 ){
#ifdef RENEWAL
					max_damage = (int64)max_damage * status_get_lv(bl) / 100;
#endif
					rdamage += (*dmg) * sc->data[SC_REFLECTDAMAGE]->val2 / 100;
					if( --(sc->data[SC_REFLECTDAMAGE]->val3) < 1)
						status_change_end(bl,SC_REFLECTDAMAGE,INVALID_TIMER);
				}
			} else {
				if ( sc->data[SC_REFLECTSHIELD] && skill_id != WS_CARTTERMINATION ) {
					// Don't reflect non-skill attack if has SC_REFLECTSHIELD from Devotion bonus inheritance
					if (!skill_id && battle_config.devotion_rdamage_skill_only && sc->data[SC_REFLECTSHIELD]->val4)
						return 0;
					else
						rdamage += damage * sc->data[SC_REFLECTSHIELD]->val2 / 100;
				}

				if (sc->data[SC_DEATHBOUND] && skill_id != WS_CARTTERMINATION && skill_id != GN_HELLS_PLANT_ATK && !status_bl_has_mode(src,MD_STATUS_IMMUNE)) {
					if (distance_bl(src,bl) <= 0 || !map_check_dir(map_calc_dir(bl,src->x,src->y), unit_getdir(bl))) {
						int64 rd1 = 0;

						rd1 = min(damage,status_get_max_hp(bl)) * sc->data[SC_DEATHBOUND]->val2 / 100; // Amplify damage.
						*dmg = rd1 * 30 / 100; // Received damage = 30% of amplified damage.
						clif_skill_damage(src, bl, gettick(), status_get_amotion(src), 0, -30000, 1, RK_DEATHBOUND, sc->data[SC_DEATHBOUND]->val1, DMG_SINGLE);
						skill_blown(bl, src, skill_get_blewcount(RK_DEATHBOUND, 1), unit_getdir(src), BLOWN_NONE);
						status_change_end(bl, SC_DEATHBOUND, INVALID_TIMER);
						rdamage += rd1 * 70 / 100; // Target receives 70% of the amplified damage. [Rytech]
					}
				}

				if( sc->data[SC_SHIELDSPELL_DEF] && sc->data[SC_SHIELDSPELL_DEF]->val1 == 2 && !status_bl_has_mode(src,MD_STATUS_IMMUNE) )
					rdamage += damage * sc->data[SC_SHIELDSPELL_DEF]->val2 / 100;
			}
		}
	} else {
		if (!status_reflect && sd && sd->bonus.long_weapon_damage_return)
			rdamage += damage * sd->bonus.long_weapon_damage_return / 100;
	}

	if (ssc && ssc->data[SC_INSPIRATION])
		rdamage += damage / 100;

	if (sc && sc->data[SC_MAXPAIN])
		rdamage += damage * sc->data[SC_MAXPAIN]->val1 * 10 / 100;

#ifdef RENEWAL
		return cap_value(rdamage, 0, max_damage);
#else
		return i64max(rdamage, 0);
#endif
}

/**
 * Calculate Vellum damage on a target
 * @param sd: Player with vanish item
 * @param target: Target to vanish HP/SP
 * @param wd: Damage struct reference
 * @return True on damage done or false if not
 */
bool battle_vellum_damage(struct map_session_data *sd, struct block_list *target, struct Damage *wd)
{
	nullpo_retr(false, sd);
	nullpo_retr(false, target);
	nullpo_retr(false, wd);

	struct status_data *tstatus = status_get_status_data(target);
	// bHPVanishRaceRate
	int16 vellum_rate_hp = cap_value(sd->hp_vanish_race[tstatus->race].rate + sd->hp_vanish_race[RC_ALL].rate, 0, INT16_MAX);
	int8 vellum_hp = cap_value(sd->hp_vanish_race[tstatus->race].per + sd->hp_vanish_race[RC_ALL].per, INT8_MIN, INT8_MAX);
	// bSPVanishRaceRate
	int16 vellum_rate_sp = cap_value(sd->sp_vanish_race[tstatus->race].rate + sd->sp_vanish_race[RC_ALL].rate, 0, INT16_MAX);
	int8 vellum_sp = cap_value(sd->sp_vanish_race[tstatus->race].per + sd->sp_vanish_race[RC_ALL].per, INT8_MIN, INT8_MAX);

	// The HP and SP damage bonus from these items don't stack because of the special damage display for SP.
	// Vellum damage overrides any other damage done as well.
	if (vellum_hp && vellum_rate_hp && (vellum_rate_hp >= 1000 || rnd() % 1000 < vellum_rate_hp)) {
		wd->damage = apply_rate(tstatus->max_hp, vellum_hp);
		wd->damage2 = 0;
	} else if (vellum_sp && vellum_rate_sp && (vellum_rate_sp >= 1000 || rnd() % 1000 < vellum_rate_sp)) {
		wd->damage = apply_rate(tstatus->max_sp, vellum_sp);
		wd->damage2 = 0;
		wd->isspdamage = true;
	} else
		return false;

	return true;
}

/*===========================================
 * Perform battle drain effects (HP/SP loss)
 *-------------------------------------------*/
void battle_drain(struct map_session_data *sd, struct block_list *tbl, int64 rdamage, int64 ldamage, int race, int class_)
{
	struct weapon_data *wd;
	int64 *damage;
	int thp = 0, // HP gained
		tsp = 0, // SP gained
		//rhp = 0, // HP reduced from target
		//rsp = 0, // SP reduced from target
		hp = 0, sp = 0;

	if (!CHK_RACE(race) && !CHK_CLASS(class_))
		return;

	for (int i = 0; i < 4; i++) {
		//First two iterations: Right hand
		if (i < 2) {
			wd = &sd->right_weapon;
			damage = &rdamage;
		} else {
			wd = &sd->left_weapon;
			damage = &ldamage;
		}

		if (*damage <= 0)
			continue;

		if (i == 1 || i == 3) {
			hp = wd->hp_drain_class[class_] + wd->hp_drain_class[CLASS_ALL];
			hp += battle_calc_drain(*damage, wd->hp_drain_rate.rate, wd->hp_drain_rate.per);

			sp = wd->sp_drain_class[class_] + wd->sp_drain_class[CLASS_ALL];
			sp += battle_calc_drain(*damage, wd->sp_drain_rate.rate, wd->sp_drain_rate.per);

			if( hp ) {
				//rhp += hp;
				thp += hp;
			}

			if( sp ) {
				//rsp += sp;
				tsp += sp;
			}
		} else {
			hp = wd->hp_drain_race[race] + wd->hp_drain_race[RC_ALL];
			sp = wd->sp_drain_race[race] + wd->sp_drain_race[RC_ALL];

			if( hp ) {
				//rhp += hp;
				thp += hp;
			}

			if( sp ) {
				//rsp += sp;
				tsp += sp;
			}
		}
	}

	if (!thp && !tsp)
		return;

	status_heal(&sd->bl, thp, tsp, battle_config.show_hp_sp_drain?3:1);

	//if (rhp || rsp)
	//	status_zap(tbl, rhp, rsp);
}
/*===========================================
 * Deals the same damage to targets in area.
 *-------------------------------------------
 * Credits:
 *	Original coder pakpil
 */
int battle_damage_area(struct block_list *bl, va_list ap) {
	t_tick tick;
	int64 damage;
	int amotion, dmotion;
	struct block_list *src;

	nullpo_ret(bl);

	tick = va_arg(ap, t_tick);
	src = va_arg(ap,struct block_list *);
	amotion = va_arg(ap,int);
	dmotion = va_arg(ap,int);
	damage = va_arg(ap,int);

	if (status_bl_has_mode(bl, MD_SKILL_IMMUNE) || status_get_class(bl) == MOBID_EMPERIUM)
		return 0;
	if( bl != src && battle_check_target(src,bl,BCT_ENEMY) > 0 ) {
		map_freeblock_lock();
		if( src->type == BL_PC )
			battle_drain((TBL_PC*)src, bl, damage, damage, status_get_race(bl), status_get_class_(bl));
		if( amotion )
			battle_delay_damage(tick, amotion,src,bl,0,CR_REFLECTSHIELD,0,damage,ATK_DEF,0,true,false);
		else
			status_fix_damage(src,bl,damage,0,LG_REFLECTDAMAGE);
		clif_damage(bl,bl,tick,amotion,dmotion,damage,1,DMG_ENDURE,0,false);
		skill_additional_effect(src, bl, CR_REFLECTSHIELD, 1, BF_WEAPON|BF_SHORT|BF_NORMAL,ATK_DEF,tick);
		map_freeblock_unlock();
	}

	return 0;
}
/*==========================================
 * Do a basic physical attack (call through unit_attack_timer)
 *------------------------------------------*/
enum damage_lv battle_weapon_attack(struct block_list* src, struct block_list* target, t_tick tick, int flag) {
	struct map_session_data *sd = NULL, *tsd = NULL;
	struct status_data *sstatus, *tstatus;
	struct status_change *sc, *tsc;
	int64 damage;
	int skillv;
	struct Damage wd;
	bool vellum_damage = false;

	nullpo_retr(ATK_NONE, src);
	nullpo_retr(ATK_NONE, target);

	if (src->prev == NULL || target->prev == NULL)
		return ATK_NONE;

	sd = BL_CAST(BL_PC, src);
	tsd = BL_CAST(BL_PC, target);

	sstatus = status_get_status_data(src);
	tstatus = status_get_status_data(target);

	sc = status_get_sc(src);
	tsc = status_get_sc(target);

	if (sc && !sc->count) //Avoid sc checks when there's none to check for. [Skotlex]
		sc = NULL;
	if (tsc && !tsc->count)
		tsc = NULL;

	if (sd)
	{
		sd->state.arrow_atk = (sd->status.weapon == W_BOW || (sd->status.weapon >= W_REVOLVER && sd->status.weapon <= W_GRENADE));
		if (sd->state.arrow_atk)
		{
			short index = sd->equip_index[EQI_AMMO];
			if (index < 0) {
				if (sd->weapontype1 > W_KATAR && sd->weapontype1 < W_HUUMA)
					clif_skill_fail(sd,0,USESKILL_FAIL_NEED_MORE_BULLET,0);
				else
					clif_arrow_fail(sd,0);
				return ATK_NONE;
			}
			//Ammo check by Ishizu-chan
			if (sd->inventory_data[index]) {
				switch (sd->status.weapon) {
					case W_BOW:
						if (sd->inventory_data[index]->look != A_ARROW) {
							clif_arrow_fail(sd,0);
							return ATK_NONE;
						}
						break;
					case W_REVOLVER:
					case W_RIFLE:
					case W_GATLING:
					case W_SHOTGUN:
						if (sd->inventory_data[index]->look != A_BULLET) {
							clif_skill_fail(sd,0,USESKILL_FAIL_NEED_MORE_BULLET,0);
							return ATK_NONE;
						}
						break;
					case W_GRENADE:
						if (sd->inventory_data[index]->look !=
#ifdef RENEWAL
							A_BULLET) {
#else
							A_GRENADE) {
#endif
							clif_skill_fail(sd,0,USESKILL_FAIL_NEED_MORE_BULLET,0);
							return ATK_NONE;
						}
						break;
				}
			}
		}
	}
	if (sc && sc->count) {
		if (sc->data[SC_CLOAKING] && !(sc->data[SC_CLOAKING]->val4 & 2))
			status_change_end(src, SC_CLOAKING, INVALID_TIMER);
		else if (sc->data[SC_CLOAKINGEXCEED] && !(sc->data[SC_CLOAKINGEXCEED]->val4 & 2))
			status_change_end(src, SC_CLOAKINGEXCEED, INVALID_TIMER);
		else if (sc->data[SC_NEWMOON] && --(sc->data[SC_NEWMOON]->val2) <= 0)
			status_change_end(src, SC_NEWMOON, INVALID_TIMER);
	}
	if (tsc && tsc->data[SC_AUTOCOUNTER] && status_check_skilluse(target, src, KN_AUTOCOUNTER, 1)) {
		uint8 dir = map_calc_dir(target,src->x,src->y);
		int t_dir = unit_getdir(target);
		int dist = distance_bl(src, target);

		if (dist <= 0 || (!map_check_dir(dir,t_dir) && dist <= tstatus->rhw.range+1)) {
			uint16 skill_lv = tsc->data[SC_AUTOCOUNTER]->val1;

			clif_skillcastcancel(target); //Remove the casting bar. [Skotlex]
			clif_damage(src, target, tick, sstatus->amotion, 1, 0, 1, DMG_NORMAL, 0, false); //Display MISS.
			status_change_end(target, SC_AUTOCOUNTER, INVALID_TIMER);
			skill_attack(BF_WEAPON,target,target,src,KN_AUTOCOUNTER,skill_lv,tick,0);
			return ATK_BLOCK;
		}
	}

	if( tsc && tsc->data[SC_BLADESTOP_WAIT] &&
#ifndef RENEWAL
		status_get_class_(src) != CLASS_BOSS &&
#endif
		(src->type == BL_PC || tsd == NULL || distance_bl(src, target) <= (tsd->status.weapon == W_FIST ? 1 : 2)) )
	{
		uint16 skill_lv = tsc->data[SC_BLADESTOP_WAIT]->val1;
		int duration = skill_get_time2(MO_BLADESTOP,skill_lv);

#ifdef RENEWAL
			if (status_get_class_(src) == CLASS_BOSS)
				duration = 2000; // Only lasts 2 seconds for Boss monsters
#endif
		status_change_end(target, SC_BLADESTOP_WAIT, INVALID_TIMER);
		if(sc_start4(src,src, SC_BLADESTOP, 100, sd?pc_checkskill(sd, MO_BLADESTOP):5, 0, 0, target->id, duration))
		{	//Target locked.
			clif_damage(src, target, tick, sstatus->amotion, 1, 0, 1, DMG_NORMAL, 0, false); //Display MISS.
			clif_bladestop(target, src->id, 1);
			sc_start4(src,target, SC_BLADESTOP, 100, skill_lv, 0, 0, src->id, duration);
			return ATK_BLOCK;
		}
	}

	if(sd && (skillv = pc_checkskill(sd,MO_TRIPLEATTACK)) > 0) {
#ifdef RENEWAL
		int triple_rate = 30; //Base Rate
#else
		int triple_rate = 30 - skillv; //Base Rate
#endif

		if (sc && sc->data[SC_SKILLRATE_UP] && sc->data[SC_SKILLRATE_UP]->val1 == MO_TRIPLEATTACK) {
			triple_rate+= triple_rate*(sc->data[SC_SKILLRATE_UP]->val2)/100;
			status_change_end(src, SC_SKILLRATE_UP, INVALID_TIMER);
		}
		if (rnd()%100 < triple_rate) {
			//Need to apply canact_tick here because it doesn't go through skill_castend_id
			sd->ud.canact_tick = i64max(tick + skill_delayfix(src, MO_TRIPLEATTACK, skillv), sd->ud.canact_tick);
			if( skill_attack(BF_WEAPON,src,src,target,MO_TRIPLEATTACK,skillv,tick,0) )
				return ATK_DEF;
			return ATK_MISS;
		}
	}

	if (sc) {
		if (sc->data[SC_SACRIFICE]) {
			uint16 skill_lv = sc->data[SC_SACRIFICE]->val1;
			damage_lv ret_val;

			if( --sc->data[SC_SACRIFICE]->val2 <= 0 )
				status_change_end(src, SC_SACRIFICE, INVALID_TIMER);

			/**
			 * We need to calculate the DMG before the hp reduction, because it can kill the source.
			 * For further information: bugreport:4950
			 */
			ret_val = (damage_lv)skill_attack(BF_WEAPON,src,src,target,PA_SACRIFICE,skill_lv,tick,0);

			status_zap(src, sstatus->max_hp*9/100, 0);//Damage to self is always 9%
			if( ret_val == ATK_NONE )
				return ATK_MISS;
			return ret_val;
		}
		if (sc->data[SC_MAGICALATTACK]) {
			if( skill_attack(BF_MAGIC,src,src,target,NPC_MAGICALATTACK,sc->data[SC_MAGICALATTACK]->val1,tick,0) )
				return ATK_DEF;
			return ATK_MISS;
		}
		if( sc->data[SC_GT_ENERGYGAIN] ) {
			int spheres = 5;

			if( sc->data[SC_RAISINGDRAGON] )
				spheres += sc->data[SC_RAISINGDRAGON]->val1;

			if( sd && rnd()%100 < sc->data[SC_GT_ENERGYGAIN]->val2 )
				pc_addspiritball(sd, skill_get_time2(SR_GENTLETOUCH_ENERGYGAIN, sc->data[SC_GT_ENERGYGAIN]->val1), spheres);
		}
	}

	if( tsc && tsc->data[SC_GT_ENERGYGAIN] ) {
		int spheres = 5;

		if( tsc->data[SC_RAISINGDRAGON] )
			spheres += tsc->data[SC_RAISINGDRAGON]->val1;

		if( tsd && rnd()%100 < tsc->data[SC_GT_ENERGYGAIN]->val2 )
			pc_addspiritball(tsd, skill_get_time2(SR_GENTLETOUCH_ENERGYGAIN, tsc->data[SC_GT_ENERGYGAIN]->val1), spheres);
	}

	if (tsc && tsc->data[SC_MTF_MLEATKED] && rnd()%100 < tsc->data[SC_MTF_MLEATKED]->val2)
		clif_skill_nodamage(target, target, SM_ENDURE, tsc->data[SC_MTF_MLEATKED]->val1, sc_start(src, target, SC_ENDURE, 100, tsc->data[SC_MTF_MLEATKED]->val1, skill_get_time(SM_ENDURE, tsc->data[SC_MTF_MLEATKED]->val1)));

	if(tsc && tsc->data[SC_KAAHI] && tstatus->hp < tstatus->max_hp && status_charge(target, 0, tsc->data[SC_KAAHI]->val3)) {
		int hp_heal = tstatus->max_hp - tstatus->hp;
		if (hp_heal > tsc->data[SC_KAAHI]->val2)
			hp_heal = tsc->data[SC_KAAHI]->val2;
		if (hp_heal)
			status_heal(target, hp_heal, 0, 2);
	}

	wd = battle_calc_attack(BF_WEAPON, src, target, 0, 0, flag);

	if (sd && wd.damage + wd.damage2 > 0 && battle_vellum_damage(sd, target, &wd))
		vellum_damage = true;

	if( sc && sc->count ) {
		if (sc->data[SC_EXEEDBREAK]) {
			if (!is_infinite_defense(target, wd.flag) && !vellum_damage)
				wd.damage *= sc->data[SC_EXEEDBREAK]->val2 / 100;
			status_change_end(src, SC_EXEEDBREAK, INVALID_TIMER);
		}
		if( sc->data[SC_SPELLFIST] ) {
			if( --(sc->data[SC_SPELLFIST]->val1) >= 0 && !vellum_damage ){
				if (!is_infinite_defense(target, wd.flag)) {
					struct Damage ad = battle_calc_attack(BF_MAGIC, src, target, sc->data[SC_SPELLFIST]->val3, sc->data[SC_SPELLFIST]->val4, flag | BF_SHORT);

					wd.damage = ad.damage;
					DAMAGE_DIV_FIX(wd.damage, wd.div_); // Double the damage for multiple hits.
				} else {
					wd.damage = 1;
					DAMAGE_DIV_FIX(wd.damage, wd.div_);
				}
			} else
				status_change_end(src,SC_SPELLFIST,INVALID_TIMER);
		}
		if (sc->data[SC_GIANTGROWTH] && (wd.flag&BF_SHORT) && rnd()%100 < sc->data[SC_GIANTGROWTH]->val2 && !is_infinite_defense(target, wd.flag) && !vellum_damage) {
			wd.damage <<= 1; // Double Damage
			skill_break_equip(src, src, EQP_WEAPON, 10, BCT_SELF); // Break chance happens on successful damage increase
		}

		if( sd && battle_config.arrow_decrement && sc->data[SC_FEARBREEZE] && sc->data[SC_FEARBREEZE]->val4 > 0) {
			short idx = sd->equip_index[EQI_AMMO];
			if (idx >= 0 && sd->inventory.u.items_inventory[idx].amount >= sc->data[SC_FEARBREEZE]->val4) {
				pc_delitem(sd,idx,sc->data[SC_FEARBREEZE]->val4,0,1,LOG_TYPE_CONSUME);
				sc->data[SC_FEARBREEZE]->val4 = 0;
			}
		}
	}
	if (sd && sd->state.arrow_atk) //Consume arrow.
		battle_consume_ammo(sd, 0, 0);

	damage = wd.damage + wd.damage2;
	if( damage > 0 && src != target )
	{
		if( sc && sc->data[SC_DUPLELIGHT] && (wd.flag&BF_SHORT) && rnd()%100 <= 10+2*sc->data[SC_DUPLELIGHT]->val1 )
		{	// Activates it only from melee damage
			uint16 skill_id;
			if( rnd()%2 == 1 )
				skill_id = AB_DUPLELIGHT_MELEE;
			else
				skill_id = AB_DUPLELIGHT_MAGIC;
			skill_attack(skill_get_type(skill_id), src, src, target, skill_id, sc->data[SC_DUPLELIGHT]->val1, tick, SD_LEVEL);
		}
	}

	wd.dmotion = clif_damage(src, target, tick, wd.amotion, wd.dmotion, wd.damage, wd.div_ , wd.type, wd.damage2, wd.isspdamage);

	if (sd && sd->bonus.splash_range > 0 && damage > 0)
		skill_castend_damage_id(src, target, 0, 1, tick, 0);
	if ( target->type == BL_SKILL && damage > 0 ) {
		TBL_SKILL *su = (TBL_SKILL*)target;

		if (su && su->group) {
			if (su->group->skill_id == HT_BLASTMINE)
				skill_blown(src, target, 3, -1, BLOWN_NONE);
			if (su->group->skill_id == GN_WALLOFTHORN) {
				if (--su->val2 <= 0)
					skill_delunit(su);
			}
		}
	}

	map_freeblock_lock();

	if( !(tsc && tsc->data[SC_DEVOTION]) && !vellum_damage && skill_check_shadowform(target, damage, wd.div_) ) {
		if( !status_isdead(target) )
			skill_additional_effect(src, target, 0, 0, wd.flag, wd.dmg_lv, tick);
		if( wd.dmg_lv > ATK_BLOCK )
			skill_counter_additional_effect(src, target, 0, 0, wd.flag, tick);
	} else
		battle_delay_damage(tick, wd.amotion, src, target, wd.flag, 0, 0, damage, wd.dmg_lv, wd.dmotion, true, wd.isspdamage);
	if( tsc ) {
		if( tsc->data[SC_DEVOTION] ) {
			struct status_change_entry *sce = tsc->data[SC_DEVOTION];
			struct block_list *d_bl = map_id2bl(sce->val1);

			if( d_bl && (
				(d_bl->type == BL_MER && ((TBL_MER*)d_bl)->master && ((TBL_MER*)d_bl)->master->bl.id == target->id) ||
				(d_bl->type == BL_PC && ((TBL_PC*)d_bl)->devotion[sce->val2] == target->id)
				) && check_distance_bl(target, d_bl, sce->val3) )
			{
				// Only trigger if the devoted player was hit
				if( damage > 0 ){
					struct map_session_data* dsd = BL_CAST( BL_PC, d_bl );

					// The devoting player needs to stand up
					if( dsd && pc_issit( dsd ) ){
						pc_setstand( dsd, true );
						skill_sit( dsd, 0 );
					}

					clif_damage(d_bl, d_bl, gettick(), wd.amotion, wd.dmotion, damage, 1, DMG_NORMAL, 0, false);
					status_fix_damage(NULL, d_bl, damage, 0, CR_DEVOTION);
				}
			}
			else
				status_change_end(target, SC_DEVOTION, INVALID_TIMER);
		}
		if (target->type == BL_PC && (wd.flag&BF_SHORT) && tsc->data[SC_CIRCLE_OF_FIRE_OPTION]) {
			struct elemental_data *ed = ((TBL_PC*)target)->ed;

			if (ed) {
				clif_skill_damage(&ed->bl, target, tick, status_get_amotion(src), 0, -30000, 1, EL_CIRCLE_OF_FIRE, tsc->data[SC_CIRCLE_OF_FIRE_OPTION]->val1, DMG_SINGLE);
				skill_attack(BF_WEAPON,&ed->bl,&ed->bl,src,EL_CIRCLE_OF_FIRE,tsc->data[SC_CIRCLE_OF_FIRE_OPTION]->val1,tick,wd.flag);
			}
		}
		if (tsc->data[SC_WATER_SCREEN_OPTION]) {
			struct block_list *e_bl = map_id2bl(tsc->data[SC_WATER_SCREEN_OPTION]->val1);

			if (e_bl && !status_isdead(e_bl)) {
				clif_damage(e_bl, e_bl, tick, 0, 0, damage, wd.div_, DMG_NORMAL, 0, false);
				status_fix_damage(NULL, e_bl, damage, 0, EL_WATER_SCREEN);
			}
		}
	}
	if (sc && sc->data[SC_AUTOSPELL] && rnd()%100 < sc->data[SC_AUTOSPELL]->val4) {
		int sp = 0;
		uint16 skill_id = sc->data[SC_AUTOSPELL]->val2;
		uint16 skill_lv = sc->data[SC_AUTOSPELL]->val3;
		int i = rnd()%100;
		if (sc->data[SC_SPIRIT] && sc->data[SC_SPIRIT]->val2 == SL_SAGE)
			i = 0; //Max chance, no skill_lv reduction. [Skotlex]
		//reduction only for skill_lv > 1
		if (skill_lv > 1) {
			if (i >= 50) skill_lv /= 2;
			else if (i >= 15) skill_lv--;
		}
		sp = skill_get_sp(skill_id,skill_lv) * 2 / 3;

		if (status_charge(src, 0, sp)) {
			struct unit_data *ud = unit_bl2ud(src);

			switch (skill_get_casttype(skill_id)) {
				case CAST_GROUND:
					skill_castend_pos2(src, target->x, target->y, skill_id, skill_lv, tick, flag);
					break;
				case CAST_NODAMAGE:
					skill_castend_nodamage_id(src, target, skill_id, skill_lv, tick, flag);
					break;
				case CAST_DAMAGE:
					skill_castend_damage_id(src, target, skill_id, skill_lv, tick, flag);
					break;
			}
			if (ud) {
				int autospell_tick = skill_delayfix(src, skill_id, skill_lv);

				if (DIFF_TICK(ud->canact_tick, tick + autospell_tick) < 0) {
					ud->canact_tick = i64max(tick + autospell_tick, ud->canact_tick);
					if (battle_config.display_status_timers && sd)
						clif_status_change(src, EFST_POSTDELAY, 1, autospell_tick, 0, 0, 0);
				}
			}
		}
	}
	if (sd) {
		uint16 r_skill = 0, sk_idx = 0;
		if( wd.flag&BF_WEAPON && sc && sc->data[SC__AUTOSHADOWSPELL] && rnd()%100 < sc->data[SC__AUTOSHADOWSPELL]->val3 &&
			(r_skill = (uint16)sc->data[SC__AUTOSHADOWSPELL]->val1) && (sk_idx = skill_get_index(r_skill)) &&
			sd->status.skill[sk_idx].id != 0 && sd->status.skill[sk_idx].flag == SKILL_FLAG_PLAGIARIZED )
		{
			int r_lv = sc->data[SC__AUTOSHADOWSPELL]->val2;

			if (r_skill != AL_HOLYLIGHT && r_skill != PR_MAGNUS) {
				int type;
				if( (type = skill_get_casttype(r_skill)) == CAST_GROUND ) {
					int maxcount = 0;
					std::shared_ptr<s_skill_db> skill = skill_db.find(r_skill);

					if( !(BL_PC&battle_config.skill_reiteration) && skill->unit_flag[UF_NOREITERATION] )
							type = -1;

					if( BL_PC&battle_config.skill_nofootset && skill->unit_flag[UF_NOFOOTSET] )
							type = -1;

					if( BL_PC&battle_config.land_skill_limit &&
						(maxcount = skill_get_maxcount(r_skill, r_lv)) > 0
					  ) {
						int v;
						for(v=0;v<MAX_SKILLUNITGROUP && sd->ud.skillunit[v] && maxcount;v++) {
							if(sd->ud.skillunit[v]->skill_id == r_skill)
								maxcount--;
						}
						if( maxcount == 0 )
							type = -1;
					}

					if( type != CAST_GROUND ){
						clif_skill_fail(sd,r_skill,USESKILL_FAIL_LEVEL,0);
						map_freeblock_unlock();
						return wd.dmg_lv;
					}
				}

				if (sd->state.autocast == 0) {
					sd->state.autocast = 1;
					skill_consume_requirement(sd, r_skill, r_lv, 3);
					switch (type) {
						case CAST_GROUND:
							skill_castend_pos2(src, target->x, target->y, r_skill, r_lv, tick, flag);
							break;
						case CAST_NODAMAGE:
							skill_castend_nodamage_id(src, target, r_skill, r_lv, tick, flag);
							break;
						case CAST_DAMAGE:
							skill_castend_damage_id(src, target, r_skill, r_lv, tick, flag);
							break;
					}
				}
				sd->state.autocast = 0;

				sd->ud.canact_tick = i64max(tick + skill_delayfix(src, r_skill, r_lv), sd->ud.canact_tick);
				clif_status_change(src, EFST_POSTDELAY, 1, skill_delayfix(src, r_skill, r_lv), 0, 0, 1);
			}
		}
		if (wd.flag&BF_WEAPON && sc && sc->data[SC_FALLINGSTAR] && rand()%100 < sc->data[SC_FALLINGSTAR]->val2) {
			if (sd)
				sd->state.autocast = 1;
			if (status_charge(src, 0, skill_get_sp(SJ_FALLINGSTAR_ATK, sc->data[SC_FALLINGSTAR]->val1)))
				skill_castend_nodamage_id(src, src, SJ_FALLINGSTAR_ATK, sc->data[SC_FALLINGSTAR]->val1, tick, flag);
			if (sd)
				sd->state.autocast = 0;
		}
		if (wd.flag & BF_WEAPON && src != target && damage > 0) {
			if (battle_config.left_cardfix_to_right)
				battle_drain(sd, target, wd.damage, wd.damage, tstatus->race, tstatus->class_);
			else
				battle_drain(sd, target, wd.damage, wd.damage2, tstatus->race, tstatus->class_);
		}
	}

	if (tsc) {
		if (damage > 0 && tsc->data[SC_POISONREACT] &&
			(rnd()%100 < tsc->data[SC_POISONREACT]->val3
			|| sstatus->def_ele == ELE_POISON) &&
//			check_distance_bl(src, target, tstatus->rhw.range+1) && Doesn't checks range! o.O;
			status_check_skilluse(target, src, TF_POISON, 0)
		) {	//Poison React
			struct status_change_entry *sce = tsc->data[SC_POISONREACT];
			if (sstatus->def_ele == ELE_POISON) {
				sce->val2 = 0;
				skill_attack(BF_WEAPON,target,target,src,AS_POISONREACT,sce->val1,tick,0);
			} else {
				skill_attack(BF_WEAPON,target,target,src,TF_POISON, 5, tick, 0);
				--sce->val2;
			}
			if (sce->val2 <= 0)
				status_change_end(target, SC_POISONREACT, INVALID_TIMER);
		}
	}
	map_freeblock_unlock();
	return wd.dmg_lv;
}

/*=========================
 * Check for undead status
 *-------------------------
 * Credits:
 *	Original coder Skotlex
 *  Refactored by Baalberith
 */
int battle_check_undead(int race,int element)
{
	if(battle_config.undead_detect_type == 0) {
		if(element == ELE_UNDEAD)
			return 1;
	}
	else if(battle_config.undead_detect_type == 1) {
		if(race == RC_UNDEAD)
			return 1;
	}
	else {
		if(element == ELE_UNDEAD || race == RC_UNDEAD)
			return 1;
	}
	return 0;
}

/*================================================================
 * Returns the upmost level master starting with the given object
 *----------------------------------------------------------------*/
struct block_list* battle_get_master(struct block_list *src)
{
	struct block_list *prev; //Used for infinite loop check (master of yourself?)
	do {
		prev = src;
		switch (src->type) {
			case BL_PET:
				if (((TBL_PET*)src)->master)
					src = (struct block_list*)((TBL_PET*)src)->master;
				break;
			case BL_MOB:
				if (((TBL_MOB*)src)->master_id)
					src = map_id2bl(((TBL_MOB*)src)->master_id);
				break;
			case BL_HOM:
				if (((TBL_HOM*)src)->master)
					src = (struct block_list*)((TBL_HOM*)src)->master;
				break;
			case BL_MER:
				if (((TBL_MER*)src)->master)
					src = (struct block_list*)((TBL_MER*)src)->master;
				break;
			case BL_ELEM:
				if (((TBL_ELEM*)src)->master)
					src = (struct block_list*)((TBL_ELEM*)src)->master;
				break;
			case BL_SKILL:
				if (((TBL_SKILL*)src)->group && ((TBL_SKILL*)src)->group->src_id)
					src = map_id2bl(((TBL_SKILL*)src)->group->src_id);
				break;
		}
	} while (src && src != prev);
	return prev;
}

/*==========================================
 * Checks the state between two targets
 * (enemy, friend, party, guild, etc)
 *------------------------------------------
 * Usage:
 * See battle.hpp for possible values/combinations
 * to be used here (BCT_* constants)
 * Return value is:
 * 1: flag holds true (is enemy, party, etc)
 * -1: flag fails
 * 0: Invalid target (non-targetable ever)
 *
 * Credits:
 *	Original coder unknown
 *	Rewritten by Skotlex
*/
int battle_check_target( struct block_list *src, struct block_list *target,int flag)
{
	int16 m; //map
	int state = 0; //Initial state none
	int strip_enemy = 1; //Flag which marks whether to remove the BCT_ENEMY status if it's also friend/ally.
	struct block_list *s_bl = src, *t_bl = target;
	struct unit_data *ud = NULL;

	nullpo_ret(src);
	nullpo_ret(target);

	ud = unit_bl2ud(target);
	m = target->m;

	//t_bl/s_bl hold the 'master' of the attack, while src/target are the actual
	//objects involved.
	if( (t_bl = battle_get_master(target)) == NULL )
		t_bl = target;

	if( (s_bl = battle_get_master(src)) == NULL )
		s_bl = src;

	if ( s_bl->type == BL_PC ) {
		switch( t_bl->type ) {
			case BL_MOB: // Source => PC, Target => MOB
				if ( pc_has_permission((TBL_PC*)s_bl, PC_PERM_DISABLE_PVM) )
					return 0;
				break;
			case BL_PC:
				if (pc_has_permission((TBL_PC*)s_bl, PC_PERM_DISABLE_PVP))
					return 0;
				break;
			default:/* anything else goes */
				break;
		}
	}

	struct map_data *mapdata = map_getmapdata(m);

	switch( target->type ) { // Checks on actual target
		case BL_PC: {
				struct status_change* sc = status_get_sc(src);

				if (((TBL_PC*)target)->invincible_timer != INVALID_TIMER || pc_isinvisible((TBL_PC*)target))
					return -1; //Cannot be targeted yet.
				if( sc && sc->count ) {
					if( sc->data[SC_VOICEOFSIREN] && sc->data[SC_VOICEOFSIREN]->val2 == target->id )
						return -1;
				}
			}
			break;
		case BL_MOB:
		{
			struct mob_data *md = ((TBL_MOB*)target);

			if (ud && ud->immune_attack)
				return 0;
			if(((md->special_state.ai == AI_SPHERE || //Marine Spheres
				(md->special_state.ai == AI_FLORA && battle_config.summon_flora&1)) && s_bl->type == BL_PC && src->type != BL_MOB) || //Floras
				(md->special_state.ai == AI_ZANZOU && t_bl->id != s_bl->id) || //Zanzou
				(md->special_state.ai == AI_FAW && (t_bl->id != s_bl->id || (s_bl->type == BL_PC && src->type != BL_MOB)))
			){	//Targettable by players
				state |= BCT_ENEMY;
				strip_enemy = 0;
			}
			break;
		}
		case BL_SKILL:
		{
			TBL_SKILL *su = (TBL_SKILL*)target;
			uint16 skill_id = battle_getcurrentskill(src);
			if( !su || !su->group)
				return 0;
			if( skill_get_inf2(su->group->skill_id, INF2_ISTRAP) && su->group->unit_id != UNT_USED_TRAPS) {
				if (!skill_id || su->group->skill_id == WM_REVERBERATION || su->group->skill_id == NPC_REVERBERATION || su->group->skill_id == WM_POEMOFNETHERWORLD) {
					;
				}
				else if (skill_get_inf2(skill_id, INF2_TARGETTRAP)) { // Only a few skills can target traps
					switch (skill_id) {
						case RK_DRAGONBREATH:
						case RK_DRAGONBREATH_WATER:
						case NC_SELFDESTRUCTION:
						case NC_AXETORNADO:
						case SR_SKYNETBLOW:
							// Can only hit traps in PVP/GVG maps
							if (!mapdata->flag[MF_PVP] && !mapdata->flag[MF_GVG])
								return 0;
							break;
					}
				}
				else
					return 0;
				state |= BCT_ENEMY;
				strip_enemy = 0;
			} else if (su->group->skill_id == WZ_ICEWALL || (su->group->skill_id == GN_WALLOFTHORN && skill_id != GN_CARTCANNON)) {
				switch (skill_id) {
					case RK_DRAGONBREATH:
					case RK_DRAGONBREATH_WATER:
					case NC_SELFDESTRUCTION:
					case NC_AXETORNADO:
					case SR_SKYNETBLOW:
						// Can only hit icewall in PVP/GVG maps
						if (!mapdata->flag[MF_PVP] && !mapdata->flag[MF_GVG])
							return 0;
						break;
					case HT_CLAYMORETRAP:
						// Can't hit icewall
						return 0;
					default:
						// Usually BCT_ALL stands for only hitting chars, but skills specifically set to hit traps also hit icewall
						if ((flag&BCT_ALL) == BCT_ALL && !skill_get_inf2(skill_id, INF2_TARGETTRAP))
							return -1;
				}
				state |= BCT_ENEMY;
				strip_enemy = 0;
			} else	//Excepting traps, Icewall, and Wall of Thorns, you should not be able to target skills.
				return 0;
		}
			break;
		case BL_MER:
		case BL_HOM:
		case BL_ELEM:
			if (ud && ud->immune_attack)
				return 0;
			break;
		//All else not specified is an invalid target.
		default:
			return 0;
	} //end switch actual target

	switch( t_bl->type ) { //Checks on target master
		case BL_PC: {
			struct map_session_data *sd;
			struct status_change *sc = NULL;

			if( t_bl == s_bl )
				break;

			sd = BL_CAST(BL_PC, t_bl);
			sc = status_get_sc(t_bl);

			if( ((sd->state.block_action & PCBLOCK_IMMUNE) || (sc->data[SC_KINGS_GRACE] && s_bl->type != BL_PC)) && flag&BCT_ENEMY )
				return 0; // Global immunity only to Attacks
			if( sd->status.karma && s_bl->type == BL_PC && ((TBL_PC*)s_bl)->status.karma )
				state |= BCT_ENEMY; // Characters with bad karma may fight amongst them
			if( sd->state.killable ) {
				state |= BCT_ENEMY; // Everything can kill it
				strip_enemy = 0;
			}
			break;
		}
		case BL_MOB:
		{
			struct mob_data *md = BL_CAST(BL_MOB, t_bl);

			if( md->guardian_data && md->guardian_data->guild_id && !mapdata_flag_gvg(mapdata) )
				return 0; // Disable guardians/emperiums owned by Guilds on non-woe times.
			break;
		}
		default: break; //other type doesn't have slave yet
    } //end switch master target

	switch( src->type ) { //Checks on actual src type
		case BL_PET:
			if (t_bl->type != BL_MOB && flag&BCT_ENEMY)
				return 0; //Pet may not attack non-mobs.
			if (t_bl->type == BL_MOB && ((TBL_MOB*)t_bl)->guardian_data && flag&BCT_ENEMY)
				return 0; //pet may not attack Guardians/Emperium
			break;
		case BL_SKILL: {
				struct skill_unit *su = (struct skill_unit *)src;
				struct status_change* sc = status_get_sc(target);
				if (!su || !su->group)
					return 0;

				std::bitset<INF2_MAX> inf2 = skill_db.find(su->group->skill_id)->inf2;

				if (su->group->src_id == target->id) {
					if (inf2[INF2_NOTARGETSELF])
						return -1;
					if (inf2[INF2_TARGETSELF])
						return 1;
				}
				//Status changes that prevent traps from triggering
				if (sc && sc->count && inf2[INF2_ISTRAP]) {
					if( sc->data[SC_SIGHTBLASTER] && sc->data[SC_SIGHTBLASTER]->val2 > 0 && sc->data[SC_SIGHTBLASTER]->val4%2 == 0)
						return -1;
				}
			}
			break;
		case BL_MER:
			if (t_bl->type == BL_MOB && ((TBL_MOB*)t_bl)->mob_id == MOBID_EMPERIUM && flag&BCT_ENEMY)
				return 0; //mercenary may not attack Emperium
			break;
    } //end switch actual src

	switch( s_bl->type )
	{	//Checks on source master
		case BL_PC:
		{
			struct map_session_data *sd = BL_CAST(BL_PC, s_bl);
			if( s_bl != t_bl )
			{
				if( sd->state.killer )
				{
					state |= BCT_ENEMY; // Can kill anything
					strip_enemy = 0;
				}
				else if( sd->duel_group && !((!battle_config.duel_allow_pvp && mapdata->flag[MF_PVP]) || (!battle_config.duel_allow_gvg && mapdata_flag_gvg(mapdata))) )
				{
					if( t_bl->type == BL_PC && (sd->duel_group == ((TBL_PC*)t_bl)->duel_group) )
						return (BCT_ENEMY&flag)?1:-1; // Duel targets can ONLY be your enemy, nothing else.
					else
						return 0; // You can't target anything out of your duel
				}
			}
			if( !sd->status.guild_id && t_bl->type == BL_MOB && ((TBL_MOB*)t_bl)->mob_id == MOBID_EMPERIUM && mapdata_flag_gvg(mapdata) )
				return 0; //If you don't belong to a guild, can't target emperium.
			if( t_bl->type != BL_PC )
				state |= BCT_ENEMY; //Natural enemy.
			break;
		}
		case BL_MOB:
		{
			struct mob_data *md = BL_CAST(BL_MOB, s_bl);
			if( md->guardian_data && md->guardian_data->guild_id && !mapdata_flag_gvg(mapdata) )
				return 0; // Disable guardians/emperium owned by Guilds on non-woe times.

			if( !md->special_state.ai )
			{ //Normal mobs
				if(
					( target->type == BL_MOB && t_bl->type == BL_PC && ( ((TBL_MOB*)target)->special_state.ai != AI_ZANZOU && ((TBL_MOB*)target)->special_state.ai != AI_ATTACK ) ) ||
					( t_bl->type == BL_MOB && !((TBL_MOB*)t_bl)->special_state.ai )
				  )
					state |= BCT_PARTY; //Normal mobs with no ai are friends.
				else
					state |= BCT_ENEMY; //However, all else are enemies.
			}
			else
			{
				if( t_bl->type == BL_MOB && !((TBL_MOB*)t_bl)->special_state.ai )
					state |= BCT_ENEMY; //Natural enemy for AI mobs are normal mobs.
			}
			break;
		}
		default:
		//Need some sort of default behaviour for unhandled types.
			if (t_bl->type != s_bl->type)
				state |= BCT_ENEMY;
			break;
    } //end switch on src master

	if( (flag&BCT_ALL) == BCT_ALL )
	{ //All actually stands for all attackable chars, icewall and traps
		if(target->type&(BL_CHAR|BL_SKILL))
			return 1;
		else
			return -1;
	}
	if( flag == BCT_NOONE ) //Why would someone use this? no clue.
		return -1;

	if( t_bl == s_bl )
	{ //No need for further testing.
		state |= BCT_SELF|BCT_PARTY|BCT_GUILD;
		if( state&BCT_ENEMY && strip_enemy )
			state&=~BCT_ENEMY;
		return (flag&state)?1:-1;
	}

	if( mapdata_flag_vs(mapdata) )
	{ //Check rivalry settings.
		int sbg_id = 0, tbg_id = 0;
		if(mapdata->flag[MF_BATTLEGROUND] )
		{
			sbg_id = bg_team_get_id(s_bl);
			tbg_id = bg_team_get_id(t_bl);
		}
		if( flag&(BCT_PARTY|BCT_ENEMY) )
		{
			int s_party = status_get_party_id(s_bl);
			if( s_party && s_party == status_get_party_id(t_bl) && !(mapdata->flag[MF_PVP] && mapdata->flag[MF_PVP_NOPARTY]) && !(mapdata_flag_gvg(mapdata) && mapdata->flag[MF_GVG_NOPARTY]) && (!mapdata->flag[MF_BATTLEGROUND] || sbg_id == tbg_id) )
				state |= BCT_PARTY;
			else
				state |= BCT_ENEMY;
		}
		if( flag&(BCT_GUILD|BCT_ENEMY) )
		{
			int s_guild = status_get_guild_id(s_bl);
			int t_guild = status_get_guild_id(t_bl);
			if( !(mapdata->flag[MF_PVP] && mapdata->flag[MF_PVP_NOGUILD]) && s_guild && t_guild && (s_guild == t_guild || (!(flag&BCT_SAMEGUILD) && guild_isallied(s_guild, t_guild))) && (!mapdata->flag[MF_BATTLEGROUND] || sbg_id == tbg_id) )
				state |= BCT_GUILD;
			else
				state |= BCT_ENEMY;
		}
		if( state&BCT_ENEMY && mapdata->flag[MF_BATTLEGROUND] && sbg_id && sbg_id == tbg_id )
			state &= ~BCT_ENEMY;

		if( state&BCT_ENEMY && battle_config.pk_mode && !mapdata_flag_gvg(mapdata) && s_bl->type == BL_PC && t_bl->type == BL_PC )
		{ // Prevent novice engagement on pk_mode (feature by Valaris)
			TBL_PC *sd = (TBL_PC*)s_bl, *sd2 = (TBL_PC*)t_bl;
			if (
				(sd->class_&MAPID_UPPERMASK) == MAPID_NOVICE ||
				(sd2->class_&MAPID_UPPERMASK) == MAPID_NOVICE ||
				(int)sd->status.base_level < battle_config.pk_min_level ||
			  	(int)sd2->status.base_level < battle_config.pk_min_level ||
				(battle_config.pk_level_range && abs((int)sd->status.base_level - (int)sd2->status.base_level) > battle_config.pk_level_range)
			)
				state &= ~BCT_ENEMY;
		}
	}//end map_flag_vs chk rivality
	else
	{ //Non pvp/gvg, check party/guild settings.
		if( flag&BCT_PARTY || state&BCT_ENEMY )
		{
			int s_party = status_get_party_id(s_bl);
			if(s_party && s_party == status_get_party_id(t_bl))
				state |= BCT_PARTY;
		}
		if( flag&BCT_GUILD || state&BCT_ENEMY )
		{
			int s_guild = status_get_guild_id(s_bl);
			int t_guild = status_get_guild_id(t_bl);
			if(s_guild && t_guild && (s_guild == t_guild || (!(flag&BCT_SAMEGUILD) && guild_isallied(s_guild, t_guild))))
				state |= BCT_GUILD;
		}
	} //end non pvp/gvg chk rivality

	if( !state ) //If not an enemy, nor a guild, nor party, nor yourself, it's neutral.
		state = BCT_NEUTRAL;
	//Alliance state takes precedence over enemy one.
	else if( state&BCT_ENEMY && strip_enemy && state&(BCT_SELF|BCT_PARTY|BCT_GUILD) )
		state&=~BCT_ENEMY;

	return (flag&state)?1:-1;
}
/*==========================================
 * Check if can attack from this range
 * Basic check then calling path_search for obstacle etc..
 *------------------------------------------
 */
bool battle_check_range(struct block_list *src, struct block_list *bl, int range)
{
	int d;
	nullpo_retr(false, src);
	nullpo_retr(false, bl);

	if( src->m != bl->m )
		return false;

#ifndef CIRCULAR_AREA
	if( src->type == BL_PC ) { // Range for players' attacks and skills should always have a circular check. [Angezerus]
		if ( !check_distance_client_bl(src, bl, range) )
			return false;
	} else
#endif
	if( !check_distance_bl(src, bl, range) )
		return false;

	if( (d = distance_bl(src, bl)) < 2 )
		return true;  // No need for path checking.

	if( d > AREA_SIZE )
		return false; // Avoid targetting objects beyond your range of sight.

	return path_search_long(NULL,src->m,src->x,src->y,bl->x,bl->y,CELL_CHKWALL);
}

/*=============================================
 * Battle.conf settings and default/max values
 *---------------------------------------------
 */
static const struct _battle_data {
	const char* str;
	int* val;
	int defval;
	int min;
	int max;
} battle_data[] = {
	{ "warp_point_debug",                   &battle_config.warp_point_debug,                0,      0,      1,              },
	{ "enable_critical",                    &battle_config.enable_critical,                 BL_PC,  BL_NUL, BL_ALL,         },
	{ "mob_critical_rate",                  &battle_config.mob_critical_rate,               100,    0,      INT_MAX,        },
	{ "critical_rate",                      &battle_config.critical_rate,                   100,    0,      INT_MAX,        },
	{ "enable_baseatk",                     &battle_config.enable_baseatk,                  BL_CHAR|BL_HOM, BL_NUL, BL_ALL, },
	{ "enable_baseatk_renewal",             &battle_config.enable_baseatk_renewal,          BL_ALL, BL_NUL, BL_ALL,         },
	{ "enable_perfect_flee",                &battle_config.enable_perfect_flee,             BL_PC|BL_PET, BL_NUL, BL_ALL,   },
	{ "casting_rate",                       &battle_config.cast_rate,                       100,    0,      INT_MAX,        },
	{ "delay_rate",                         &battle_config.delay_rate,                      100,    0,      INT_MAX,        },
	{ "delay_dependon_dex",                 &battle_config.delay_dependon_dex,              0,      0,      1,              },
	{ "delay_dependon_agi",                 &battle_config.delay_dependon_agi,              0,      0,      1,              },
	{ "skill_delay_attack_enable",          &battle_config.sdelay_attack_enable,            0,      0,      1,              },
	{ "left_cardfix_to_right",              &battle_config.left_cardfix_to_right,           0,      0,      1,              },
	{ "skill_add_range",                    &battle_config.skill_add_range,                 0,      0,      INT_MAX,        },
	{ "skill_out_range_consume",            &battle_config.skill_out_range_consume,         1,      0,      1,              },
	{ "skillrange_by_distance",             &battle_config.skillrange_by_distance,          ~BL_PC, BL_NUL, BL_ALL,         },
	{ "skillrange_from_weapon",             &battle_config.use_weapon_skill_range,          BL_NUL, BL_NUL, BL_ALL,         },
	{ "player_damage_delay_rate",           &battle_config.pc_damage_delay_rate,            100,    0,      INT_MAX,        },
	{ "defunit_not_enemy",                  &battle_config.defnotenemy,                     0,      0,      1,              },
	{ "gvg_traps_target_all",               &battle_config.vs_traps_bctall,                 BL_PC,  BL_NUL, BL_ALL,         },
#ifdef RENEWAL
	{ "traps_setting",                      &battle_config.traps_setting,                   2,      0,      2,              },
#else
	{ "traps_setting",                      &battle_config.traps_setting,                   0,      0,      2,              },
#endif
	{ "summon_flora_setting",               &battle_config.summon_flora,                    1|2,    0,      1|2,            },
	{ "clear_skills_on_death",              &battle_config.clear_unit_ondeath,              BL_NUL, BL_NUL, BL_ALL,         },
	{ "clear_skills_on_warp",               &battle_config.clear_unit_onwarp,               BL_ALL, BL_NUL, BL_ALL,         },
	{ "random_monster_checklv",             &battle_config.random_monster_checklv,          0,      0,      1,              },
	{ "attribute_recover",                  &battle_config.attr_recover,                    1,      0,      1,              },
	{ "flooritem_lifetime",                 &battle_config.flooritem_lifetime,              60000,  1000,   INT_MAX,        },
	{ "item_auto_get",                      &battle_config.item_auto_get,                   0,      0,      1,              },
	{ "item_first_get_time",                &battle_config.item_first_get_time,             3000,   0,      INT_MAX,        },
	{ "item_second_get_time",               &battle_config.item_second_get_time,            1000,   0,      INT_MAX,        },
	{ "item_third_get_time",                &battle_config.item_third_get_time,             1000,   0,      INT_MAX,        },
	{ "mvp_item_first_get_time",            &battle_config.mvp_item_first_get_time,         10000,  0,      INT_MAX,        },
	{ "mvp_item_second_get_time",           &battle_config.mvp_item_second_get_time,        10000,  0,      INT_MAX,        },
	{ "mvp_item_third_get_time",            &battle_config.mvp_item_third_get_time,         2000,   0,      INT_MAX,        },
	{ "drop_rate0item",                     &battle_config.drop_rate0item,                  0,      0,      1,              },
	{ "base_exp_rate",                      &battle_config.base_exp_rate,                   100,    0,      INT_MAX,        },
	{ "job_exp_rate",                       &battle_config.job_exp_rate,                    100,    0,      INT_MAX,        },
	{ "pvp_exp",                            &battle_config.pvp_exp,                         1,      0,      1,              },
	{ "death_penalty_type",                 &battle_config.death_penalty_type,              0,      0,      2,              },
	{ "death_penalty_base",                 &battle_config.death_penalty_base,              0,      0,      INT_MAX,        },
	{ "death_penalty_job",                  &battle_config.death_penalty_job,               0,      0,      INT_MAX,        },
	{ "zeny_penalty",                       &battle_config.zeny_penalty,                    0,      0,      INT_MAX,        },
	{ "hp_rate",                            &battle_config.hp_rate,                         100,    1,      INT_MAX,        },
	{ "sp_rate",                            &battle_config.sp_rate,                         100,    1,      INT_MAX,        },
	{ "restart_hp_rate",                    &battle_config.restart_hp_rate,                 0,      0,      100,            },
	{ "restart_sp_rate",                    &battle_config.restart_sp_rate,                 0,      0,      100,            },
	{ "guild_aura",                         &battle_config.guild_aura,                      31,     0,      31,             },
	{ "mvp_hp_rate",                        &battle_config.mvp_hp_rate,                     100,    1,      INT_MAX,        },
	{ "mvp_exp_rate",                       &battle_config.mvp_exp_rate,                    100,    0,      INT_MAX,        },
	{ "monster_hp_rate",                    &battle_config.monster_hp_rate,                 100,    1,      INT_MAX,        },
	{ "monster_max_aspd",                   &battle_config.monster_max_aspd,                199,    100,    199,            },
	{ "view_range_rate",                    &battle_config.view_range_rate,                 100,    0,      INT_MAX,        },
	{ "chase_range_rate",                   &battle_config.chase_range_rate,                100,    0,      INT_MAX,        },
	{ "gtb_sc_immunity",                    &battle_config.gtb_sc_immunity,                 50,     0,      INT_MAX,        },
	{ "guild_max_castles",                  &battle_config.guild_max_castles,               0,      0,      INT_MAX,        },
	{ "guild_skill_relog_delay",            &battle_config.guild_skill_relog_delay,         300000, 0,      INT_MAX,        },
	{ "emergency_call",                     &battle_config.emergency_call,                  11,     0,      31,             },
	{ "atcommand_spawn_quantity_limit",     &battle_config.atc_spawn_quantity_limit,        100,    0,      INT_MAX,        },
	{ "atcommand_slave_clone_limit",        &battle_config.atc_slave_clone_limit,           25,     0,      INT_MAX,        },
	{ "partial_name_scan",                  &battle_config.partial_name_scan,               0,      0,      1,              },
	{ "player_skillfree",                   &battle_config.skillfree,                       0,      0,      1,              },
	{ "player_skillup_limit",               &battle_config.skillup_limit,                   1,      0,      1,              },
	{ "weapon_produce_rate",                &battle_config.wp_rate,                         100,    0,      INT_MAX,        },
	{ "potion_produce_rate",                &battle_config.pp_rate,                         100,    0,      INT_MAX,        },
	{ "monster_active_enable",              &battle_config.monster_active_enable,           1,      0,      1,              },
	{ "monster_damage_delay_rate",          &battle_config.monster_damage_delay_rate,       100,    0,      INT_MAX,        },
	{ "monster_loot_type",                  &battle_config.monster_loot_type,               0,      0,      1,              },
//	{ "mob_skill_use",                      &battle_config.mob_skill_use,                   1,      0,      1,              }, //Deprecated
	{ "mob_skill_rate",                     &battle_config.mob_skill_rate,                  100,    0,      INT_MAX,        },
	{ "mob_skill_delay",                    &battle_config.mob_skill_delay,                 100,    0,      INT_MAX,        },
	{ "mob_count_rate",                     &battle_config.mob_count_rate,                  100,    0,      INT_MAX,        },
	{ "mob_spawn_delay",                    &battle_config.mob_spawn_delay,                 100,    0,      INT_MAX,        },
	{ "plant_spawn_delay",                  &battle_config.plant_spawn_delay,               100,    0,      INT_MAX,        },
	{ "boss_spawn_delay",                   &battle_config.boss_spawn_delay,                100,    0,      INT_MAX,        },
	{ "no_spawn_on_player",                 &battle_config.no_spawn_on_player,              0,      0,      100,            },
	{ "force_random_spawn",                 &battle_config.force_random_spawn,              0,      0,      1,              },
	{ "slaves_inherit_mode",                &battle_config.slaves_inherit_mode,             4,      0,      4,              },
	{ "slaves_inherit_speed",               &battle_config.slaves_inherit_speed,            3,      0,      3,              },
	{ "summons_trigger_autospells",         &battle_config.summons_trigger_autospells,      1,      0,      1,              },
	{ "pc_damage_walk_delay_rate",          &battle_config.pc_walk_delay_rate,              20,     0,      INT_MAX,        },
	{ "damage_walk_delay_rate",             &battle_config.walk_delay_rate,                 100,    0,      INT_MAX,        },
	{ "multihit_delay",                     &battle_config.multihit_delay,                  80,     0,      INT_MAX,        },
	{ "quest_skill_learn",                  &battle_config.quest_skill_learn,               0,      0,      1,              },
	{ "quest_skill_reset",                  &battle_config.quest_skill_reset,               0,      0,      1,              },
	{ "basic_skill_check",                  &battle_config.basic_skill_check,               1,      0,      1,              },
	{ "guild_emperium_check",               &battle_config.guild_emperium_check,            1,      0,      1,              },
	{ "guild_exp_limit",                    &battle_config.guild_exp_limit,                 50,     0,      99,             },
	{ "player_invincible_time",             &battle_config.pc_invincible_time,              5000,   0,      INT_MAX,        },
	{ "pet_catch_rate",                     &battle_config.pet_catch_rate,                  100,    0,      INT_MAX,        },
	{ "pet_rename",                         &battle_config.pet_rename,                      0,      0,      1,              },
	{ "pet_friendly_rate",                  &battle_config.pet_friendly_rate,               100,    0,      INT_MAX,        },
	{ "pet_hungry_delay_rate",              &battle_config.pet_hungry_delay_rate,           100,    10,     INT_MAX,        },
	{ "pet_hungry_friendly_decrease",       &battle_config.pet_hungry_friendly_decrease,    5,      0,      INT_MAX,        },
	{ "pet_status_support",                 &battle_config.pet_status_support,              0,      0,      1,              },
	{ "pet_attack_support",                 &battle_config.pet_attack_support,              0,      0,      1,              },
	{ "pet_damage_support",                 &battle_config.pet_damage_support,              0,      0,      1,              },
	{ "pet_support_min_friendly",           &battle_config.pet_support_min_friendly,        900,    0,      950,            },
	{ "pet_support_rate",                   &battle_config.pet_support_rate,                100,    0,      INT_MAX,        },
	{ "pet_attack_exp_to_master",           &battle_config.pet_attack_exp_to_master,        0,      0,      1,              },
	{ "pet_attack_exp_rate",                &battle_config.pet_attack_exp_rate,             100,    0,      INT_MAX,        },
	{ "pet_lv_rate",                        &battle_config.pet_lv_rate,                     0,      0,      INT_MAX,        },
	{ "pet_max_stats",                      &battle_config.pet_max_stats,                   99,     0,      INT_MAX,        },
	{ "pet_max_atk1",                       &battle_config.pet_max_atk1,                    750,    0,      INT_MAX,        },
	{ "pet_max_atk2",                       &battle_config.pet_max_atk2,                    1000,   0,      INT_MAX,        },
	{ "pet_disable_in_gvg",                 &battle_config.pet_no_gvg,                      0,      0,      1,              },
	{ "pet_master_dead",                    &battle_config.pet_master_dead,                 0,      0,      1,              },
	{ "skill_min_damage",                   &battle_config.skill_min_damage,                2|4,    0,      1|2|4,          },
	{ "finger_offensive_type",              &battle_config.finger_offensive_type,           0,      0,      1,              },
	{ "heal_exp",                           &battle_config.heal_exp,                        0,      0,      INT_MAX,        },
	{ "resurrection_exp",                   &battle_config.resurrection_exp,                0,      0,      INT_MAX,        },
	{ "shop_exp",                           &battle_config.shop_exp,                        0,      0,      INT_MAX,        },
	{ "max_heal_lv",                        &battle_config.max_heal_lv,                     11,     1,      INT_MAX,        },
	{ "max_heal",                           &battle_config.max_heal,                        9999,   0,      INT_MAX,        },
	{ "combo_delay_rate",                   &battle_config.combo_delay_rate,                100,    0,      INT_MAX,        },
	{ "item_check",                         &battle_config.item_check,                      0x0,    0x0,    0x7,            },
	{ "item_use_interval",                  &battle_config.item_use_interval,               100,    0,      INT_MAX,        },
	{ "cashfood_use_interval",              &battle_config.cashfood_use_interval,           60000,  0,      INT_MAX,        },
	{ "wedding_modifydisplay",              &battle_config.wedding_modifydisplay,           0,      0,      1,              },
	{ "wedding_ignorepalette",              &battle_config.wedding_ignorepalette,           0,      0,      1,              },
	{ "xmas_ignorepalette",                 &battle_config.xmas_ignorepalette,              0,      0,      1,              },
	{ "summer_ignorepalette",               &battle_config.summer_ignorepalette,            0,      0,      1,              },
	{ "hanbok_ignorepalette",               &battle_config.hanbok_ignorepalette,            0,      0,      1,              },
	{ "oktoberfest_ignorepalette",          &battle_config.oktoberfest_ignorepalette,       0,      0,      1,              },
	{ "natural_healhp_interval",            &battle_config.natural_healhp_interval,         6000,   NATURAL_HEAL_INTERVAL, INT_MAX, },
	{ "natural_healsp_interval",            &battle_config.natural_healsp_interval,         8000,   NATURAL_HEAL_INTERVAL, INT_MAX, },
	{ "natural_heal_skill_interval",        &battle_config.natural_heal_skill_interval,     10000,  NATURAL_HEAL_INTERVAL, INT_MAX, },
	{ "natural_heal_weight_rate",           &battle_config.natural_heal_weight_rate,        50,     0,      100             },
	{ "natural_heal_weight_rate_renewal",   &battle_config.natural_heal_weight_rate_renewal,70,     0,      100             },
	{ "arrow_decrement",                    &battle_config.arrow_decrement,                 1,      0,      2,              },
	{ "ammo_unequip",                       &battle_config.ammo_unequip,                    1,      0,      1,              },
	{ "ammo_check_weapon",                  &battle_config.ammo_check_weapon,               1,      0,      1,              },
	{ "max_aspd",                           &battle_config.max_aspd,                        190,    100,    199,            },
	{ "max_third_aspd",                     &battle_config.max_third_aspd,                  193,    100,    199,            },
	{ "max_walk_speed",                     &battle_config.max_walk_speed,                  300,    100,    100*DEFAULT_WALK_SPEED, },
	{ "max_lv",                             &battle_config.max_lv,                          99,     0,      MAX_LEVEL,      },
	{ "aura_lv",                            &battle_config.aura_lv,                         99,     0,      INT_MAX,        },
	{ "max_hp_lv99",                        &battle_config.max_hp_lv99,                    330000,  100,    1000000000,     },
	{ "max_hp_lv150",                       &battle_config.max_hp_lv150,                   660000,  100,    1000000000,     },
	{ "max_hp",                             &battle_config.max_hp,                        1100000,  100,    1000000000,     },
	{ "max_sp",                             &battle_config.max_sp,                          32500,  100,    1000000000,     },
	{ "max_cart_weight",                    &battle_config.max_cart_weight,                 8000,   100,    1000000,        },
	{ "max_parameter",                      &battle_config.max_parameter,                   99,     10,     SHRT_MAX,       },
	{ "max_baby_parameter",                 &battle_config.max_baby_parameter,              80,     10,     SHRT_MAX,       },
	{ "max_def",                            &battle_config.max_def,                         99,     0,      INT_MAX,        },
	{ "over_def_bonus",                     &battle_config.over_def_bonus,                  0,      0,      1000,           },
	{ "skill_log",                          &battle_config.skill_log,                       BL_NUL, BL_NUL, BL_ALL,         },
	{ "battle_log",                         &battle_config.battle_log,                      0,      0,      1,              },
	{ "etc_log",                            &battle_config.etc_log,                         1,      0,      1,              },
	{ "save_clothcolor",                    &battle_config.save_clothcolor,                 1,      0,      1,              },
	{ "undead_detect_type",                 &battle_config.undead_detect_type,              0,      0,      2,              },
	{ "auto_counter_type",                  &battle_config.auto_counter_type,               BL_ALL, BL_NUL, BL_ALL,         },
	{ "min_hitrate",                        &battle_config.min_hitrate,                     5,      0,      100,            },
	{ "max_hitrate",                        &battle_config.max_hitrate,                     100,    0,      100,            },
	{ "agi_penalty_target",                 &battle_config.agi_penalty_target,              BL_PC,  BL_NUL, BL_ALL,         },
	{ "agi_penalty_type",                   &battle_config.agi_penalty_type,                1,      0,      2,              },
	{ "agi_penalty_count",                  &battle_config.agi_penalty_count,               3,      2,      INT_MAX,        },
	{ "agi_penalty_num",                    &battle_config.agi_penalty_num,                 10,     0,      INT_MAX,        },
	{ "vit_penalty_target",                 &battle_config.vit_penalty_target,              BL_PC,  BL_NUL, BL_ALL,         },
	{ "vit_penalty_type",                   &battle_config.vit_penalty_type,                1,      0,      2,              },
	{ "vit_penalty_count",                  &battle_config.vit_penalty_count,               3,      2,      INT_MAX,        },
	{ "vit_penalty_num",                    &battle_config.vit_penalty_num,                 5,      1,      INT_MAX,        },
	{ "weapon_defense_type",                &battle_config.weapon_defense_type,             0,      0,      INT_MAX,        },
	{ "magic_defense_type",                 &battle_config.magic_defense_type,              0,      0,      INT_MAX,        },
	{ "skill_reiteration",                  &battle_config.skill_reiteration,               BL_NUL, BL_NUL, BL_ALL,         },
	{ "skill_nofootset",                    &battle_config.skill_nofootset,                 BL_PC,  BL_NUL, BL_ALL,         },
	{ "player_cloak_check_type",            &battle_config.pc_cloak_check_type,             1,      0,      1|2|4,          },
	{ "monster_cloak_check_type",           &battle_config.monster_cloak_check_type,        4,      0,      1|2|4,          },
	{ "sense_type",                         &battle_config.estimation_type,                 1|2,    0,      1|2,            },
	{ "gvg_short_attack_damage_rate",       &battle_config.gvg_short_damage_rate,           80,     0,      INT_MAX,        },
	{ "gvg_long_attack_damage_rate",        &battle_config.gvg_long_damage_rate,            80,     0,      INT_MAX,        },
	{ "gvg_weapon_attack_damage_rate",      &battle_config.gvg_weapon_damage_rate,          60,     0,      INT_MAX,        },
	{ "gvg_magic_attack_damage_rate",       &battle_config.gvg_magic_damage_rate,           60,     0,      INT_MAX,        },
	{ "gvg_misc_attack_damage_rate",        &battle_config.gvg_misc_damage_rate,            60,     0,      INT_MAX,        },
	{ "gvg_flee_penalty",                   &battle_config.gvg_flee_penalty,                20,     0,      INT_MAX,        },
	{ "pk_short_attack_damage_rate",        &battle_config.pk_short_damage_rate,            80,     0,      INT_MAX,        },
	{ "pk_long_attack_damage_rate",         &battle_config.pk_long_damage_rate,             70,     0,      INT_MAX,        },
	{ "pk_weapon_attack_damage_rate",       &battle_config.pk_weapon_damage_rate,           60,     0,      INT_MAX,        },
	{ "pk_magic_attack_damage_rate",        &battle_config.pk_magic_damage_rate,            60,     0,      INT_MAX,        },
	{ "pk_misc_attack_damage_rate",         &battle_config.pk_misc_damage_rate,             60,     0,      INT_MAX,        },
	{ "mob_changetarget_byskill",           &battle_config.mob_changetarget_byskill,        0,      0,      1,              },
	{ "attack_direction_change",            &battle_config.attack_direction_change,         BL_ALL, BL_NUL, BL_ALL,         },
	{ "land_skill_limit",                   &battle_config.land_skill_limit,                BL_ALL, BL_NUL, BL_ALL,         },
	{ "monster_class_change_full_recover",  &battle_config.monster_class_change_recover,    1,      0,      1,              },
	{ "produce_item_name_input",            &battle_config.produce_item_name_input,         0x1|0x2, 0,     0x9F,           },
	{ "display_skill_fail",                 &battle_config.display_skill_fail,              2,      0,      1|2|4|8,        },
	{ "chat_warpportal",                    &battle_config.chat_warpportal,                 0,      0,      1,              },
	{ "mob_warp",                           &battle_config.mob_warp,                        0,      0,      1|2|4|8,          },
	{ "dead_branch_active",                 &battle_config.dead_branch_active,              1,      0,      1,              },
	{ "vending_max_value",                  &battle_config.vending_max_value,               10000000, 1,    MAX_ZENY,       },
	{ "vending_over_max",                   &battle_config.vending_over_max,                1,      0,      1,              },
	{ "show_steal_in_same_party",           &battle_config.show_steal_in_same_party,        0,      0,      1,              },
	{ "party_hp_mode",                      &battle_config.party_hp_mode,                   0,      0,      1,              },
	{ "show_party_share_picker",            &battle_config.party_show_share_picker,         1,      0,      1,              },
	{ "show_picker.item_type",              &battle_config.show_picker_item_type,           112,    0,      INT_MAX,        },
	{ "party_update_interval",              &battle_config.party_update_interval,           1000,   100,    INT_MAX,        },
	{ "party_item_share_type",              &battle_config.party_share_type,                0,      0,      1|2|3,          },
	{ "attack_attr_none",                   &battle_config.attack_attr_none,                ~BL_PC, BL_NUL, BL_ALL,         },
	{ "gx_allhit",                          &battle_config.gx_allhit,                       0,      0,      1,              },
	{ "gx_disptype",                        &battle_config.gx_disptype,                     1,      0,      1,              },
	{ "devotion_level_difference",          &battle_config.devotion_level_difference,       10,     0,      INT_MAX,        },
	{ "player_skill_partner_check",         &battle_config.player_skill_partner_check,      1,      0,      1,              },
	{ "invite_request_check",               &battle_config.invite_request_check,            1,      0,      1,              },
	{ "skill_removetrap_type",              &battle_config.skill_removetrap_type,           0,      0,      1,              },
	{ "disp_experience",                    &battle_config.disp_experience,                 0,      0,      1,              },
	{ "disp_zeny",                          &battle_config.disp_zeny,                       0,      0,      1,              },
	{ "bone_drop",                          &battle_config.bone_drop,                       0,      0,      2,              },
	{ "buyer_name",                         &battle_config.buyer_name,                      1,      0,      1,              },
	{ "skill_wall_check",                   &battle_config.skill_wall_check,                1,      0,      1,              },
	{ "official_cell_stack_limit",          &battle_config.official_cell_stack_limit,       1,      0,      255,            },
	{ "custom_cell_stack_limit",            &battle_config.custom_cell_stack_limit,         1,      1,      255,            },
	{ "dancing_weaponswitch_fix",           &battle_config.dancing_weaponswitch_fix,        1,      0,      1,              },

	// eAthena additions
	{ "item_logarithmic_drops",             &battle_config.logarithmic_drops,               0,      0,      1,              },
	{ "item_drop_common_min",               &battle_config.item_drop_common_min,            1,      0,      10000,          },
	{ "item_drop_common_max",               &battle_config.item_drop_common_max,            10000,  1,      10000,          },
	{ "item_drop_equip_min",                &battle_config.item_drop_equip_min,             1,      0,      10000,          },
	{ "item_drop_equip_max",                &battle_config.item_drop_equip_max,             10000,  1,      10000,          },
	{ "item_drop_card_min",                 &battle_config.item_drop_card_min,              1,      0,      10000,          },
	{ "item_drop_card_max",                 &battle_config.item_drop_card_max,              10000,  1,      10000,          },
	{ "item_drop_mvp_min",                  &battle_config.item_drop_mvp_min,               1,      0,      10000,          },
	{ "item_drop_mvp_max",                  &battle_config.item_drop_mvp_max,               10000,  1,      10000,          },
	{ "item_drop_mvp_mode",                 &battle_config.item_drop_mvp_mode,              0,      0,      2,              },
	{ "item_drop_heal_min",                 &battle_config.item_drop_heal_min,              1,      0,      10000,          },
	{ "item_drop_heal_max",                 &battle_config.item_drop_heal_max,              10000,  1,      10000,          },
	{ "item_drop_use_min",                  &battle_config.item_drop_use_min,               1,      0,      10000,          },
	{ "item_drop_use_max",                  &battle_config.item_drop_use_max,               10000,  1,      10000,          },
	{ "item_drop_add_min",                  &battle_config.item_drop_adddrop_min,           1,      0,      10000,          },
	{ "item_drop_add_max",                  &battle_config.item_drop_adddrop_max,           10000,  1,      10000,          },
	{ "item_drop_treasure_min",             &battle_config.item_drop_treasure_min,          1,      0,      10000,          },
	{ "item_drop_treasure_max",             &battle_config.item_drop_treasure_max,          10000,  1,      10000,          },
	{ "item_rate_mvp",                      &battle_config.item_rate_mvp,                   100,    0,      1000000,        },
	{ "item_rate_common",                   &battle_config.item_rate_common,                100,    0,      1000000,        },
	{ "item_rate_common_boss",              &battle_config.item_rate_common_boss,           100,    0,      1000000,        },
	{ "item_rate_common_mvp",               &battle_config.item_rate_common_mvp,            100,    0,      1000000,        },
	{ "item_rate_equip",                    &battle_config.item_rate_equip,                 100,    0,      1000000,        },
	{ "item_rate_equip_boss",               &battle_config.item_rate_equip_boss,            100,    0,      1000000,        },
	{ "item_rate_equip_mvp",                &battle_config.item_rate_equip_mvp,             100,    0,      1000000,        },
	{ "item_rate_card",                     &battle_config.item_rate_card,                  100,    0,      1000000,        },
	{ "item_rate_card_boss",                &battle_config.item_rate_card_boss,             100,    0,      1000000,        },
	{ "item_rate_card_mvp",                 &battle_config.item_rate_card_mvp,              100,    0,      1000000,        },
	{ "item_rate_heal",                     &battle_config.item_rate_heal,                  100,    0,      1000000,        },
	{ "item_rate_heal_boss",                &battle_config.item_rate_heal_boss,             100,    0,      1000000,        },
	{ "item_rate_heal_mvp",                 &battle_config.item_rate_heal_mvp,              100,    0,      1000000,        },
	{ "item_rate_use",                      &battle_config.item_rate_use,                   100,    0,      1000000,        },
	{ "item_rate_use_boss",                 &battle_config.item_rate_use_boss,              100,    0,      1000000,        },
	{ "item_rate_use_mvp",                  &battle_config.item_rate_use_mvp,               100,    0,      1000000,        },
	{ "item_rate_adddrop",                  &battle_config.item_rate_adddrop,               100,    0,      1000000,        },
	{ "item_rate_treasure",                 &battle_config.item_rate_treasure,              100,    0,      1000000,        },
	{ "prevent_logout",                     &battle_config.prevent_logout,                  10000,  0,      60000,          },
	{ "prevent_logout_trigger",             &battle_config.prevent_logout_trigger,          0xE,    0,      0xF,            },
	{ "alchemist_summon_reward",            &battle_config.alchemist_summon_reward,         1,      0,      2,              },
	{ "drops_by_luk",                       &battle_config.drops_by_luk,                    0,      0,      INT_MAX,        },
	{ "drops_by_luk2",                      &battle_config.drops_by_luk2,                   0,      0,      INT_MAX,        },
	{ "equip_natural_break_rate",           &battle_config.equip_natural_break_rate,        0,      0,      INT_MAX,        },
	{ "equip_self_break_rate",              &battle_config.equip_self_break_rate,           100,    0,      INT_MAX,        },
	{ "equip_skill_break_rate",             &battle_config.equip_skill_break_rate,          100,    0,      INT_MAX,        },
	{ "pk_mode",                            &battle_config.pk_mode,                         0,      0,      2,              },
	{ "pk_mode_mes",                        &battle_config.pk_mode_mes,                     1,      0,      1,              },
	{ "pk_level_range",                     &battle_config.pk_level_range,                  0,      0,      INT_MAX,        },
	{ "manner_system",                      &battle_config.manner_system,                   0xFFF,  0,      0xFFF,          },
	{ "pet_equip_required",                 &battle_config.pet_equip_required,              0,      0,      1,              },
	{ "multi_level_up",                     &battle_config.multi_level_up,                  0,      0,      1,              },
	{ "multi_level_up_base",                &battle_config.multi_level_up_base,             0,      0,      MAX_LEVEL,      },
	{ "multi_level_up_job",                 &battle_config.multi_level_up_job,              0,      0,      MAX_LEVEL,      },
	{ "max_exp_gain_rate",                  &battle_config.max_exp_gain_rate,               0,      0,      INT_MAX,        },
	{ "backstab_bow_penalty",               &battle_config.backstab_bow_penalty,            0,      0,      1,              },
	{ "night_at_start",                     &battle_config.night_at_start,                  0,      0,      1,              },
	{ "show_mob_info",                      &battle_config.show_mob_info,                   0,      0,      1|2|4,          },
	{ "ban_hack_trade",                     &battle_config.ban_hack_trade,                  0,      0,      INT_MAX,        },
	{ "min_hair_style",                     &battle_config.min_hair_style,                  0,      0,      INT_MAX,        },
	{ "max_hair_style",                     &battle_config.max_hair_style,                  23,     0,      INT_MAX,        },
	{ "min_hair_color",                     &battle_config.min_hair_color,                  0,      0,      INT_MAX,        },
	{ "max_hair_color",                     &battle_config.max_hair_color,                  9,      0,      INT_MAX,        },
	{ "min_cloth_color",                    &battle_config.min_cloth_color,                 0,      0,      INT_MAX,        },
	{ "max_cloth_color",                    &battle_config.max_cloth_color,                 4,      0,      INT_MAX,        },
	{ "pet_hair_style",                     &battle_config.pet_hair_style,                  100,    0,      INT_MAX,        },
	{ "castrate_dex_scale",                 &battle_config.castrate_dex_scale,              150,    1,      INT_MAX,        },
	{ "vcast_stat_scale",                   &battle_config.vcast_stat_scale,                530,    1,      INT_MAX,        },
	{ "area_size",                          &battle_config.area_size,                       14,     0,      INT_MAX,        },
	{ "zeny_from_mobs",                     &battle_config.zeny_from_mobs,                  0,      0,      1,              },
	{ "mobs_level_up",                      &battle_config.mobs_level_up,                   0,      0,      1,              },
	{ "mobs_level_up_exp_rate",             &battle_config.mobs_level_up_exp_rate,          1,      1,      INT_MAX,        },
	{ "pk_min_level",                       &battle_config.pk_min_level,                    55,     1,      INT_MAX,        },
	{ "skill_steal_max_tries",              &battle_config.skill_steal_max_tries,           0,      0,      UCHAR_MAX,      },
	{ "motd_type",                          &battle_config.motd_type,                       0,      0,      1,              },
	{ "finding_ore_rate",                   &battle_config.finding_ore_rate,                100,    0,      INT_MAX,        },
	{ "exp_calc_type",                      &battle_config.exp_calc_type,                   0,      0,      1,              },
	{ "exp_bonus_attacker",                 &battle_config.exp_bonus_attacker,              25,     0,      INT_MAX,        },
	{ "exp_bonus_max_attacker",             &battle_config.exp_bonus_max_attacker,          12,     2,      INT_MAX,        },
	{ "min_skill_delay_limit",              &battle_config.min_skill_delay_limit,           100,    10,     INT_MAX,        },
	{ "default_walk_delay",                 &battle_config.default_walk_delay,              300,    0,      INT_MAX,        },
	{ "no_skill_delay",                     &battle_config.no_skill_delay,                  BL_MOB, BL_NUL, BL_ALL,         },
	{ "attack_walk_delay",                  &battle_config.attack_walk_delay,               BL_ALL, BL_NUL, BL_ALL,         },
	{ "require_glory_guild",                &battle_config.require_glory_guild,             0,      0,      1,              },
	{ "idle_no_share",                      &battle_config.idle_no_share,                   0,      0,      INT_MAX,        },
	{ "party_even_share_bonus",             &battle_config.party_even_share_bonus,          0,      0,      INT_MAX,        },
	{ "delay_battle_damage",                &battle_config.delay_battle_damage,             1,      0,      1,              },
	{ "hide_woe_damage",                    &battle_config.hide_woe_damage,                 0,      0,      1,              },
	{ "display_version",                    &battle_config.display_version,                 1,      0,      1,              },
	{ "display_hallucination",              &battle_config.display_hallucination,           1,      0,      1,              },
	{ "use_statpoint_table",                &battle_config.use_statpoint_table,             1,      0,      1,              },
	{ "ignore_items_gender",                &battle_config.ignore_items_gender,             1,      0,      1,              },
	{ "berserk_cancels_buffs",              &battle_config.berserk_cancels_buffs,           0,      0,      1,              },
	{ "debuff_on_logout",                   &battle_config.debuff_on_logout,                1|2,    0,      1|2,            },
	{ "monster_ai",                         &battle_config.mob_ai,                          0x000,  0x000,  0xFFF,          },
	{ "hom_setting",                        &battle_config.hom_setting,                     0xFFFF, 0x0000, 0xFFFF,         },
	{ "dynamic_mobs",                       &battle_config.dynamic_mobs,                    1,      0,      1,              },
	{ "mob_remove_damaged",                 &battle_config.mob_remove_damaged,              1,      0,      1,              },
	{ "show_hp_sp_drain",                   &battle_config.show_hp_sp_drain,                0,      0,      1,              },
	{ "show_hp_sp_gain",                    &battle_config.show_hp_sp_gain,                 1,      0,      1,              },
	{ "mob_npc_event_type",                 &battle_config.mob_npc_event_type,              1,      0,      1,              },
	{ "character_size",                     &battle_config.character_size,                  1|2,    0,      1|2,            },
	{ "mob_max_skilllvl",                   &battle_config.mob_max_skilllvl,                MAX_MOBSKILL_LEVEL, 1, MAX_MOBSKILL_LEVEL, },
	{ "retaliate_to_master",                &battle_config.retaliate_to_master,             1,      0,      1,              },
	{ "rare_drop_announce",                 &battle_config.rare_drop_announce,              0,      0,      10000,          },
	{ "duel_allow_pvp",                     &battle_config.duel_allow_pvp,                  0,      0,      1,              },
	{ "duel_allow_gvg",                     &battle_config.duel_allow_gvg,                  0,      0,      1,              },
	{ "duel_allow_teleport",                &battle_config.duel_allow_teleport,             0,      0,      1,              },
	{ "duel_autoleave_when_die",            &battle_config.duel_autoleave_when_die,         1,      0,      1,              },
	{ "duel_time_interval",                 &battle_config.duel_time_interval,              60,     0,      INT_MAX,        },
	{ "duel_only_on_same_map",              &battle_config.duel_only_on_same_map,           0,      0,      1,              },
	{ "skip_teleport_lv1_menu",             &battle_config.skip_teleport_lv1_menu,          0,      0,      1,              },
	{ "allow_skill_without_day",            &battle_config.allow_skill_without_day,         0,      0,      1,              },
	{ "allow_es_magic_player",              &battle_config.allow_es_magic_pc,               0,      0,      1,              },
	{ "skill_caster_check",                 &battle_config.skill_caster_check,              1,      0,      1,              },
	{ "status_cast_cancel",                 &battle_config.sc_castcancel,                   BL_NUL, BL_NUL, BL_ALL,         },
	{ "pc_status_def_rate",                 &battle_config.pc_sc_def_rate,                  100,    0,      INT_MAX,        },
	{ "mob_status_def_rate",                &battle_config.mob_sc_def_rate,                 100,    0,      INT_MAX,        },
	{ "pc_max_status_def",                  &battle_config.pc_max_sc_def,                   100,    0,      INT_MAX,        },
	{ "mob_max_status_def",                 &battle_config.mob_max_sc_def,                  100,    0,      INT_MAX,        },
	{ "sg_miracle_skill_ratio",             &battle_config.sg_miracle_skill_ratio,          1,      0,      10000,          },
	{ "sg_angel_skill_ratio",               &battle_config.sg_angel_skill_ratio,            10,     0,      10000,          },
	{ "autospell_stacking",                 &battle_config.autospell_stacking,              0,      0,      1,              },
	{ "override_mob_names",                 &battle_config.override_mob_names,              0,      0,      2,              },
	{ "min_chat_delay",                     &battle_config.min_chat_delay,                  0,      0,      INT_MAX,        },
	{ "friend_auto_add",                    &battle_config.friend_auto_add,                 1,      0,      1,              },
	{ "hom_rename",                         &battle_config.hom_rename,                      0,      0,      1,              },
	{ "homunculus_show_growth",             &battle_config.homunculus_show_growth,          0,      0,      1,              },
	{ "homunculus_friendly_rate",           &battle_config.homunculus_friendly_rate,        100,    0,      INT_MAX,        },
	{ "vending_tax",                        &battle_config.vending_tax,                     0,      0,      10000,          },
	{ "vending_tax_min",                    &battle_config.vending_tax_min,                 0,      0,      MAX_ZENY,       },
	{ "day_duration",                       &battle_config.day_duration,                    0,      0,      INT_MAX,        },
	{ "night_duration",                     &battle_config.night_duration,                  0,      0,      INT_MAX,        },
	{ "mob_remove_delay",                   &battle_config.mob_remove_delay,                60000,  1000,   INT_MAX,        },
	{ "mob_active_time",                    &battle_config.mob_active_time,                 0,      0,      INT_MAX,        },
	{ "boss_active_time",                   &battle_config.boss_active_time,                0,      0,      INT_MAX,        },
	{ "sg_miracle_skill_duration",          &battle_config.sg_miracle_skill_duration,       3600000, 0,     INT_MAX,        },
	{ "hvan_explosion_intimate",            &battle_config.hvan_explosion_intimate,         45000,  0,      100000,         },
	{ "quest_exp_rate",                     &battle_config.quest_exp_rate,                  100,    0,      INT_MAX,        },
	{ "at_mapflag",                         &battle_config.autotrade_mapflag,               0,      0,      1,              },
	{ "at_timeout",                         &battle_config.at_timeout,                      0,      0,      INT_MAX,        },
	{ "homunculus_autoloot",                &battle_config.homunculus_autoloot,             0,      0,      1,              },
	{ "idle_no_autoloot",                   &battle_config.idle_no_autoloot,                0,      0,      INT_MAX,        },
	{ "max_guild_alliance",                 &battle_config.max_guild_alliance,              3,      0,      3,              },
	{ "ksprotection",                       &battle_config.ksprotection,                    5000,   0,      INT_MAX,        },
	{ "auction_feeperhour",                 &battle_config.auction_feeperhour,              12000,  0,      INT_MAX,        },
	{ "auction_maximumprice",               &battle_config.auction_maximumprice,            500000000, 0,   MAX_ZENY,       },
	{ "homunculus_auto_vapor",              &battle_config.homunculus_auto_vapor,           80,     0,      100,            },
	{ "display_status_timers",              &battle_config.display_status_timers,           1,      0,      1,              },
	{ "skill_add_heal_rate",                &battle_config.skill_add_heal_rate,             7,      0,      INT_MAX,        },
	{ "eq_single_target_reflectable",       &battle_config.eq_single_target_reflectable,    1,      0,      1,              },
	{ "invincible.nodamage",                &battle_config.invincible_nodamage,             0,      0,      1,              },
	{ "mob_slave_keep_target",              &battle_config.mob_slave_keep_target,           0,      0,      1,              },
	{ "autospell_check_range",              &battle_config.autospell_check_range,           0,      0,      1,              },
	{ "knockback_left",                     &battle_config.knockback_left,                  1,      0,      1,              },
	{ "client_reshuffle_dice",              &battle_config.client_reshuffle_dice,           0,      0,      1,              },
	{ "client_sort_storage",                &battle_config.client_sort_storage,             0,      0,      1,              },
	{ "feature.buying_store",               &battle_config.feature_buying_store,            1,      0,      1,              },
	{ "feature.search_stores",              &battle_config.feature_search_stores,           1,      0,      1,              },
	{ "searchstore_querydelay",             &battle_config.searchstore_querydelay,         10,      0,      INT_MAX,        },
	{ "searchstore_maxresults",             &battle_config.searchstore_maxresults,         30,      1,      INT_MAX,        },
	{ "display_party_name",                 &battle_config.display_party_name,              0,      0,      1,              },
	{ "cashshop_show_points",               &battle_config.cashshop_show_points,            0,      0,      1,              },
	{ "mail_show_status",                   &battle_config.mail_show_status,                0,      0,      2,              },
	{ "client_limit_unit_lv",               &battle_config.client_limit_unit_lv,            0,      0,      BL_ALL,         },
	{ "land_protector_behavior",            &battle_config.land_protector_behavior,         0,      0,      1,              },
	{ "npc_emotion_behavior",               &battle_config.npc_emotion_behavior,            0,      0,      1,              },
// BattleGround Settings
	{ "bg_update_interval",                 &battle_config.bg_update_interval,              1000,   100,    INT_MAX,        },
	{ "bg_short_attack_damage_rate",        &battle_config.bg_short_damage_rate,            80,     0,      INT_MAX,        },
	{ "bg_long_attack_damage_rate",         &battle_config.bg_long_damage_rate,             80,     0,      INT_MAX,        },
	{ "bg_weapon_attack_damage_rate",       &battle_config.bg_weapon_damage_rate,           60,     0,      INT_MAX,        },
	{ "bg_magic_attack_damage_rate",        &battle_config.bg_magic_damage_rate,            60,     0,      INT_MAX,        },
	{ "bg_misc_attack_damage_rate",         &battle_config.bg_misc_damage_rate,             60,     0,      INT_MAX,        },
	{ "bg_flee_penalty",                    &battle_config.bg_flee_penalty,                 20,     0,      INT_MAX,        },
// rAthena
	{ "max_third_parameter",				&battle_config.max_third_parameter,				135,	10,		SHRT_MAX,		},
	{ "max_baby_third_parameter",			&battle_config.max_baby_third_parameter,		108,	10,		SHRT_MAX,		},
	{ "max_trans_parameter",				&battle_config.max_trans_parameter,				99,		10,		SHRT_MAX,		},
	{ "max_third_trans_parameter",			&battle_config.max_third_trans_parameter,		135,	10,		SHRT_MAX,		},
	{ "max_extended_parameter",				&battle_config.max_extended_parameter,			125,	10,		SHRT_MAX,		},
	{ "max_summoner_parameter",				&battle_config.max_summoner_parameter,			120,	10,		SHRT_MAX,		},
	{ "skill_amotion_leniency",             &battle_config.skill_amotion_leniency,          0,      0,      300             },
	{ "mvp_tomb_enabled",                   &battle_config.mvp_tomb_enabled,                1,      0,      1               },
	{ "mvp_tomb_delay",                     &battle_config.mvp_tomb_delay,                  9000,   0,      INT_MAX,        },
	{ "feature.atcommand_suggestions",      &battle_config.atcommand_suggestions_enabled,   0,      0,      1               },
	{ "min_npc_vendchat_distance",          &battle_config.min_npc_vendchat_distance,       3,      0,      100             },
	{ "atcommand_mobinfo_type",             &battle_config.atcommand_mobinfo_type,          0,      0,      1               },
	{ "homunculus_max_level",               &battle_config.hom_max_level,                   99,     0,      MAX_LEVEL,      },
	{ "homunculus_S_max_level",             &battle_config.hom_S_max_level,                 150,    0,      MAX_LEVEL,      },
	{ "mob_size_influence",                 &battle_config.mob_size_influence,              0,      0,      1,              },
	{ "skill_trap_type",                    &battle_config.skill_trap_type,                 0,      0,      3,              },
	{ "allow_consume_restricted_item",      &battle_config.allow_consume_restricted_item,   1,      0,      1,              },
	{ "allow_equip_restricted_item",        &battle_config.allow_equip_restricted_item,     1,      0,      1,              },
	{ "max_walk_path",                      &battle_config.max_walk_path,                   17,     1,      MAX_WALKPATH,   },
	{ "item_enabled_npc",                   &battle_config.item_enabled_npc,                1,      0,      1,              },
	{ "item_flooritem_check",               &battle_config.item_onfloor,                    1,      0,      1,              },
	{ "bowling_bash_area",                  &battle_config.bowling_bash_area,               0,      0,      20,             },
	{ "drop_rateincrease",                  &battle_config.drop_rateincrease,               0,      0,      1,              },
	{ "feature.auction",                    &battle_config.feature_auction,                 0,      0,      2,              },
	{ "feature.banking",                    &battle_config.feature_banking,                 1,      0,      1,              },
#ifdef VIP_ENABLE
	{ "vip_storage_increase",               &battle_config.vip_storage_increase,          300,      0,      MAX_STORAGE-MIN_STORAGE, },
#else
	{ "vip_storage_increase",               &battle_config.vip_storage_increase,          300,      0,      MAX_STORAGE, },
#endif
	{ "vip_base_exp_increase",              &battle_config.vip_base_exp_increase,          50,      0,      INT_MAX,        },
	{ "vip_job_exp_increase",               &battle_config.vip_job_exp_increase,           50,      0,      INT_MAX,        },
	{ "vip_exp_penalty_base",               &battle_config.vip_exp_penalty_base,          100,      0,      INT_MAX,        },
	{ "vip_exp_penalty_job",                &battle_config.vip_exp_penalty_job,           100,      0,      INT_MAX,        },
	{ "vip_zeny_penalty",                   &battle_config.vip_zeny_penalty,                0,      0,      INT_MAX,        },
	{ "vip_bm_increase",                    &battle_config.vip_bm_increase,                 2,      0,      INT_MAX,        },
	{ "vip_drop_increase",                  &battle_config.vip_drop_increase,              50,      0,      INT_MAX,        },
	{ "vip_gemstone",                       &battle_config.vip_gemstone,                    2,      0,      2,              },
	{ "vip_disp_rate",                      &battle_config.vip_disp_rate,                   1,      0,      1,              },
	{ "mon_trans_disable_in_gvg",           &battle_config.mon_trans_disable_in_gvg,        0,      0,      1,              },
	{ "homunculus_S_growth_level",          &battle_config.hom_S_growth_level,             99,      0,      MAX_LEVEL,      },
	{ "emblem_woe_change",                  &battle_config.emblem_woe_change,               0,      0,      1,              },
	{ "emblem_transparency_limit",          &battle_config.emblem_transparency_limit,      80,      0,      100,            },
	{ "discount_item_point_shop",			&battle_config.discount_item_point_shop,		0,		0,		3,				},
	{ "update_enemy_position",				&battle_config.update_enemy_position,			0,		0,		1,				},
	{ "devotion_rdamage",					&battle_config.devotion_rdamage,				0,		0,		100,			},
	{ "feature.autotrade",					&battle_config.feature_autotrade,				1,		0,		1,				},
	{ "feature.autotrade_direction",		&battle_config.feature_autotrade_direction,		4,		-1,		7,				},
	{ "feature.autotrade_head_direction",	&battle_config.feature_autotrade_head_direction,0,		-1,		2,				},
	{ "feature.autotrade_sit",				&battle_config.feature_autotrade_sit,			1,		-1,		1,				},
	{ "feature.autotrade_open_delay",		&battle_config.feature_autotrade_open_delay,	5000,	1000,	INT_MAX,		},
	{ "disp_servervip_msg",					&battle_config.disp_servervip_msg,				0,		0,		1,				},
	{ "warg_can_falcon",                    &battle_config.warg_can_falcon,                 0,      0,      1,              },
	{ "path_blown_halt",                    &battle_config.path_blown_halt,                 1,      0,      1,              },
	{ "rental_mount_speed_boost",           &battle_config.rental_mount_speed_boost,        25,     0,      100,        	},
	{ "feature.warp_suggestions",           &battle_config.warp_suggestions_enabled,        0,      0,      1,              },
	{ "taekwon_mission_mobname",            &battle_config.taekwon_mission_mobname,         0,      0,      2,              },
	{ "teleport_on_portal",                 &battle_config.teleport_on_portal,              0,      0,      1,              },
	{ "cart_revo_knockback",                &battle_config.cart_revo_knockback,             1,      0,      1,              },
	{ "guild_notice_changemap",             &battle_config.guild_notice_changemap,          2,      0,      2,              },
	{ "transcendent_status_points",         &battle_config.transcendent_status_points,     52,      1,      INT_MAX,        },
	{ "taekwon_ranker_min_lv",              &battle_config.taekwon_ranker_min_lv,          90,      1,      MAX_LEVEL,      },
	{ "revive_onwarp",                      &battle_config.revive_onwarp,                   1,      0,      1,              },
	{ "fame_taekwon_mission",               &battle_config.fame_taekwon_mission,            1,      0,      INT_MAX,        },
	{ "fame_refine_lv1",                    &battle_config.fame_refine_lv1,                 1,      0,      INT_MAX,        },
	{ "fame_refine_lv1",                    &battle_config.fame_refine_lv1,                 1,      0,      INT_MAX,        },
	{ "fame_refine_lv2",                    &battle_config.fame_refine_lv2,                 25,     0,      INT_MAX,        },
	{ "fame_refine_lv3",                    &battle_config.fame_refine_lv3,                 1000,   0,      INT_MAX,        },
	{ "fame_forge",                         &battle_config.fame_forge,                      10,     0,      INT_MAX,        },
	{ "fame_pharmacy_3",                    &battle_config.fame_pharmacy_3,                 1,      0,      INT_MAX,        },
	{ "fame_pharmacy_5",                    &battle_config.fame_pharmacy_5,                 3,      0,      INT_MAX,        },
	{ "fame_pharmacy_7",                    &battle_config.fame_pharmacy_7,                 10,     0,      INT_MAX,        },
	{ "fame_pharmacy_10",                   &battle_config.fame_pharmacy_10,                50,     0,      INT_MAX,        },
	{ "mail_delay",                         &battle_config.mail_delay,                      1000,   1000,   INT_MAX,        },
	{ "at_monsterignore",                   &battle_config.autotrade_monsterignore,         0,      0,      1,              },
	{ "idletime_option",                    &battle_config.idletime_option,                 0x1F,   0x1,    0xFFF,          },
	{ "spawn_direction",                    &battle_config.spawn_direction,                 0,      0,      1,              },
	{ "arrow_shower_knockback",             &battle_config.arrow_shower_knockback,          1,      0,      1,              },
	{ "devotion_rdamage_skill_only",        &battle_config.devotion_rdamage_skill_only,     1,      0,      1,              },
	{ "max_extended_aspd",                  &battle_config.max_extended_aspd,               193,    100,    199,            },
	{ "monster_chase_refresh",              &battle_config.mob_chase_refresh,               3,      0,      30,             },
	{ "mob_icewall_walk_block",             &battle_config.mob_icewall_walk_block,          75,     0,      255,            },
	{ "boss_icewall_walk_block",            &battle_config.boss_icewall_walk_block,         0,      0,      255,            },
	{ "snap_dodge",                         &battle_config.snap_dodge,                      0,      0,      1,              },
	{ "stormgust_knockback",                &battle_config.stormgust_knockback,             1,      0,      1,              },
	{ "default_fixed_castrate",             &battle_config.default_fixed_castrate,          20,     0,      100,            },
	{ "default_bind_on_equip",              &battle_config.default_bind_on_equip,           BOUND_CHAR, BOUND_NONE, BOUND_MAX-1, },
	{ "pet_ignore_infinite_def",            &battle_config.pet_ignore_infinite_def,         0,      0,      1,              },
	{ "homunculus_evo_intimacy_need",       &battle_config.homunculus_evo_intimacy_need,    91100,  0,      INT_MAX,        },
	{ "homunculus_evo_intimacy_reset",      &battle_config.homunculus_evo_intimacy_reset,   1000,   0,      INT_MAX,        },
	{ "monster_loot_search_type",           &battle_config.monster_loot_search_type,        1,      0,      1,              },
	{ "feature.roulette",                   &battle_config.feature_roulette,                1,      0,      1,              },
	{ "monster_hp_bars_info",               &battle_config.monster_hp_bars_info,            1,      0,      1,              },
	{ "min_body_style",                     &battle_config.min_body_style,                  0,      0,      SHRT_MAX,       },
	{ "max_body_style",                     &battle_config.max_body_style,                  1,      0,      SHRT_MAX,       },
	{ "save_body_style",                    &battle_config.save_body_style,                 1,      0,      1,              },
	{ "monster_eye_range_bonus",            &battle_config.mob_eye_range_bonus,             0,      0,      10,             },
	{ "monster_stuck_warning",              &battle_config.mob_stuck_warning,               0,      0,      1,              },
	{ "skill_eightpath_algorithm",          &battle_config.skill_eightpath_algorithm,       1,      0,      1,              },
	{ "death_penalty_maxlv",                &battle_config.death_penalty_maxlv,             0,      0,      3,              },
	{ "exp_cost_redemptio",                 &battle_config.exp_cost_redemptio,              1,      0,      100,            },
	{ "exp_cost_redemptio_limit",           &battle_config.exp_cost_redemptio_limit,        5,      0,      MAX_PARTY,      },
	{ "exp_cost_inspiration",               &battle_config.exp_cost_inspiration,            1,      0,      100,            },
	{ "mvp_exp_reward_message",             &battle_config.mvp_exp_reward_message,          0,      0,      1,              },
	{ "can_damage_skill",                   &battle_config.can_damage_skill,                1,      0,      BL_ALL,         },
	{ "atcommand_levelup_events",			&battle_config.atcommand_levelup_events,		0,		0,		1,				},
	{ "atcommand_disable_npc",				&battle_config.atcommand_disable_npc,			1,		0,		1,				},
	{ "block_account_in_same_party",		&battle_config.block_account_in_same_party,		1,		0,		1,				},
	{ "tarotcard_equal_chance",             &battle_config.tarotcard_equal_chance,          0,      0,      1,              },
	{ "change_party_leader_samemap",        &battle_config.change_party_leader_samemap,     1,      0,      1,              },
	{ "dispel_song",                        &battle_config.dispel_song,                     0,      0,      1,              },
	{ "guild_maprespawn_clones",			&battle_config.guild_maprespawn_clones,			0,		0,		1,				},
	{ "hide_fav_sell", 			&battle_config.hide_fav_sell,			0,      0,      1,              },
	{ "mail_daily_count",					&battle_config.mail_daily_count,				100,	0,		INT32_MAX,		},
	{ "mail_zeny_fee",						&battle_config.mail_zeny_fee,					2,		0,		100,			},
	{ "mail_attachment_price",				&battle_config.mail_attachment_price,			2500,	0,		INT32_MAX,		},
	{ "mail_attachment_weight",				&battle_config.mail_attachment_weight,			2000,	0,		INT32_MAX,		},
	{ "banana_bomb_duration",				&battle_config.banana_bomb_duration,			0,		0,		UINT16_MAX,		},
	{ "guild_leaderchange_delay",			&battle_config.guild_leaderchange_delay,		1440,	0,		INT32_MAX,		},
	{ "guild_leaderchange_woe",				&battle_config.guild_leaderchange_woe,			0,		0,		1,				},
	{ "guild_alliance_onlygm",              &battle_config.guild_alliance_onlygm,           0,      0,      1, },
	{ "feature.achievement",                &battle_config.feature_achievement,             1,      0,      1,              },
	{ "allow_bound_sell",                   &battle_config.allow_bound_sell,                0,      0,      0xF,            },
	{ "event_refine_chance",                &battle_config.event_refine_chance,             0,      0,      1,              },
	{ "autoloot_adjust",                    &battle_config.autoloot_adjust,                 0,      0,      1,              },
	{ "feature.petevolution",               &battle_config.feature_petevolution,            1,      0,      1,              },
	{ "feature.petautofeed",                &battle_config.feature_pet_autofeed,            1,      0,      1,              },
	{ "feature.pet_autofeed_rate",          &battle_config.feature_pet_autofeed_rate,      89,      0,    100,              },
	{ "pet_autofeed_always",                &battle_config.pet_autofeed_always,             1,      0,      1,              },
	{ "broadcast_hide_name",                &battle_config.broadcast_hide_name,             2,      0,      NAME_LENGTH,    },
	{ "skill_drop_items_full",              &battle_config.skill_drop_items_full,           0,      0,      1,              },
	{ "switch_remove_edp",                  &battle_config.switch_remove_edp,               2,      0,      3,              },
	{ "feature.homunculus_autofeed",        &battle_config.feature_homunculus_autofeed,     1,      0,      1,              },
	{ "feature.homunculus_autofeed_rate",   &battle_config.feature_homunculus_autofeed_rate,30,     0,    100,              },
	{ "summoner_trait",                     &battle_config.summoner_trait,                  3,      0,      3,              },
	{ "homunculus_autofeed_always",         &battle_config.homunculus_autofeed_always,      1,      0,      1,              },
	{ "feature.attendance",                 &battle_config.feature_attendance,              1,      0,      1,              },
	{ "feature.privateairship",             &battle_config.feature_privateairship,          1,      0,      1,              },
	{ "rental_transaction",                 &battle_config.rental_transaction,              1,      0,      1,              },
	{ "min_shop_buy",                       &battle_config.min_shop_buy,                    1,      0,      INT_MAX,        },
	{ "min_shop_sell",                      &battle_config.min_shop_sell,                   0,      0,      INT_MAX,        },
	{ "feature.equipswitch",                &battle_config.feature_equipswitch,             1,      0,      1,              },
	{ "pet_walk_speed",                     &battle_config.pet_walk_speed,                  1,      1,      3,              },
	{ "blacksmith_fame_refine_threshold",   &battle_config.blacksmith_fame_refine_threshold,10,     1,      MAX_REFINE,     },
	{ "mob_nopc_idleskill_rate",            &battle_config.mob_nopc_idleskill_rate,         100,    0,    100,              },
	{ "mob_nopc_move_rate",                 &battle_config.mob_nopc_move_rate,              100,    0,    100,              },
	{ "boss_nopc_idleskill_rate",           &battle_config.boss_nopc_idleskill_rate,        100,    0,    100,              },
	{ "boss_nopc_move_rate",                &battle_config.boss_nopc_move_rate,             100,    0,    100,              },
	{ "hom_idle_no_share",                  &battle_config.hom_idle_no_share,               0,      0,      INT_MAX,        },
	{ "idletime_hom_option",                &battle_config.idletime_hom_option,             0x1F,   0x1,    0xFFF,          },
	{ "devotion_standup_fix",               &battle_config.devotion_standup_fix,            1,      0,      1,              },
	{ "feature.bgqueue",                    &battle_config.feature_bgqueue,                 1,      0,      1,              },
	{ "homunculus_exp_gain",                &battle_config.homunculus_exp_gain,             10,     0,      100,            },

#include "../custom/battle_config_init.inc"
};

/*==========================
 * Set battle settings
 *--------------------------*/
int battle_set_value(const char* w1, const char* w2)
{
	int val = config_switch(w2);

	int i;
	ARR_FIND(0, ARRAYLENGTH(battle_data), i, strcmpi(w1, battle_data[i].str) == 0);
	if (i == ARRAYLENGTH(battle_data))
		return 0; // not found

	if (val < battle_data[i].min || val > battle_data[i].max) {
		ShowWarning("Value for setting '%s': %s is invalid (min:%i max:%i)! Defaulting to %i...\n", w1, w2, battle_data[i].min, battle_data[i].max, battle_data[i].defval);
		val = battle_data[i].defval;
	}

	*battle_data[i].val = val;
	return 1;
}

/*===========================
 * Get battle settings
 *---------------------------*/
int battle_get_value(const char* w1)
{
	int i;
	ARR_FIND(0, ARRAYLENGTH(battle_data), i, strcmpi(w1, battle_data[i].str) == 0);
	if (i == ARRAYLENGTH(battle_data))
		return 0; // not found
	else
		return *battle_data[i].val;
}

/*======================
 * Set default settings
 *----------------------*/
void battle_set_defaults()
{
	int i;
	for (i = 0; i < ARRAYLENGTH(battle_data); i++)
		*battle_data[i].val = battle_data[i].defval;
}

/*==================================
 * Cap certain battle.conf settings
 *----------------------------------*/
void battle_adjust_conf()
{
	battle_config.monster_max_aspd = 2000 - battle_config.monster_max_aspd * 10;
	battle_config.max_aspd = 2000 - battle_config.max_aspd * 10;
	battle_config.max_third_aspd = 2000 - battle_config.max_third_aspd * 10;
	battle_config.max_extended_aspd = 2000 - battle_config.max_extended_aspd * 10;
	battle_config.max_walk_speed = 100 * DEFAULT_WALK_SPEED / battle_config.max_walk_speed;
	battle_config.max_cart_weight *= 10;

	if (battle_config.max_def > 100 && !battle_config.weapon_defense_type) // added by [Skotlex]
		battle_config.max_def = 100;

	if (battle_config.min_hitrate > battle_config.max_hitrate)
		battle_config.min_hitrate = battle_config.max_hitrate;

	if (battle_config.pet_max_atk1 > battle_config.pet_max_atk2) //Skotlex
		battle_config.pet_max_atk1 = battle_config.pet_max_atk2;

	if (battle_config.day_duration && battle_config.day_duration < 60000) // added by [Yor]
		battle_config.day_duration = 60000;
	if (battle_config.night_duration && battle_config.night_duration < 60000) // added by [Yor]
		battle_config.night_duration = 60000;

#if PACKETVER < 20100427
	if (battle_config.feature_buying_store) {
		ShowWarning("conf/battle/feature.conf:buying_store is enabled but it requires PACKETVER 2010-04-27 or newer, disabling...\n");
		battle_config.feature_buying_store = 0;
	}
#endif

#if PACKETVER < 20100803
	if (battle_config.feature_search_stores) {
		ShowWarning("conf/battle/feature.conf:search_stores is enabled but it requires PACKETVER 2010-08-03 or newer, disabling...\n");
		battle_config.feature_search_stores = 0;
	}
#endif

#if PACKETVER < 20120101
	if (battle_config.feature_bgqueue) {
		ShowWarning("conf/battle/feature.conf:bgqueue is enabled but it requires PACKETVER 2012-01-01 or newer, disabling...\n");
		battle_config.feature_bgqueue = 0;
	}
#endif

#if PACKETVER > 20120000 && PACKETVER < 20130515 /* Exact date (when it started) not known */
	if (battle_config.feature_auction) {
		ShowWarning("conf/battle/feature.conf:feature.auction is enabled but it is not stable on PACKETVER " EXPAND_AND_QUOTE(PACKETVER) ", disabling...\n");
		ShowWarning("conf/battle/feature.conf:feature.auction change value to '2' to silence this warning and maintain it enabled\n");
		battle_config.feature_auction = 0;
	}
#elif PACKETVER >= 20141112
	if (battle_config.feature_auction) {
		ShowWarning("conf/battle/feature.conf:feature.auction is enabled but it is not available for clients from 2014-11-12 on, disabling...\n");
		ShowWarning("conf/battle/feature.conf:feature.auction change value to '2' to silence this warning and maintain it enabled\n");
		battle_config.feature_auction = 0;
	}
#endif

#if PACKETVER < 20130724
	if (battle_config.feature_banking) {
		ShowWarning("conf/battle/feature.conf banking is enabled but it requires PACKETVER 2013-07-24 or newer, disabling...\n");
		battle_config.feature_banking = 0;
	}
#endif

#if PACKETVER < 20131223
	if (battle_config.mvp_exp_reward_message) {
		ShowWarning("conf/battle/client.conf MVP EXP reward message is enabled but it requires PACKETVER 2013-12-23 or newer, disabling...\n");
		battle_config.mvp_exp_reward_message = 0;
	}
#endif

#if PACKETVER < 20141022
	if (battle_config.feature_roulette) {
		ShowWarning("conf/battle/feature.conf roulette is enabled but it requires PACKETVER 2014-10-22 or newer, disabling...\n");
		battle_config.feature_roulette = 0;
	}
#endif

#if PACKETVER < 20150513
	if (battle_config.feature_achievement) {
		ShowWarning("conf/battle/feature.conf achievement is enabled but it requires PACKETVER 2015-05-13 or newer, disabling...\n");
		battle_config.feature_achievement = 0;
	}
#endif

#if PACKETVER < 20141008
	if (battle_config.feature_petevolution) {
		ShowWarning("conf/battle/feature.conf petevolution is enabled but it requires PACKETVER 2014-10-08 or newer, disabling...\n");
		battle_config.feature_petevolution = 0;
	}
	if (battle_config.feature_pet_autofeed) {
		ShowWarning("conf/battle/feature.conf pet auto feed is enabled but it requires PACKETVER 2014-10-08 or newer, disabling...\n");
		battle_config.feature_pet_autofeed = 0;
	}
#endif

#if PACKETVER < 20170208
	if (battle_config.feature_equipswitch) {
		ShowWarning("conf/battle/feature.conf equip switch is enabled but it requires PACKETVER 2017-02-08 or newer, disabling...\n");
		battle_config.feature_equipswitch = 0;
	}
#endif

#if PACKETVER < 20170920
	if( battle_config.feature_homunculus_autofeed ){
		ShowWarning("conf/battle/feature.conf homunculus autofeeding is enabled but it requires PACKETVER 2017-09-20 or newer, disabling...\n");
		battle_config.feature_homunculus_autofeed = 0;
	}
#endif

#if PACKETVER < 20180307
	if( battle_config.feature_attendance ){
		ShowWarning("conf/battle/feature.conf attendance system is enabled but it requires PACKETVER 2018-03-07 or newer, disabling...\n");
		battle_config.feature_attendance = 0;
	}
#endif

#if PACKETVER < 20180321
	if( battle_config.feature_privateairship ){
		ShowWarning("conf/battle/feature.conf private airship system is enabled but it requires PACKETVER 2018-03-21 or newer, disabling...\n");
		battle_config.feature_privateairship = 0;
	}
#endif

#ifndef CELL_NOSTACK
	if (battle_config.custom_cell_stack_limit != 1)
		ShowWarning("Battle setting 'custom_cell_stack_limit' takes no effect as this server was compiled without Cell Stack Limit support.\n");
#endif
}

/*=====================================
 * Read battle.conf settings from file
 *-------------------------------------*/
int battle_config_read(const char* cfgName)
{
	FILE* fp;
	static int count = 0;

	if (count == 0)
		battle_set_defaults();

	count++;

	fp = fopen(cfgName,"r");
	if (fp == NULL)
		ShowError("File not found: %s\n", cfgName);
	else {
		char line[1024], w1[1024], w2[1024];

		while(fgets(line, sizeof(line), fp)) {
			if (line[0] == '/' && line[1] == '/')
				continue;
			if (sscanf(line, "%1023[^:]:%1023s", w1, w2) != 2)
				continue;
			if (strcmpi(w1, "import") == 0)
				battle_config_read(w2);
			else if( strcmpi( w1, "atcommand_symbol" ) == 0 ){
				const char* symbol = &w2[0];

				if (ISPRINT(*symbol) && // no control characters
					*symbol != '/' && // symbol of client commands
					*symbol != '%' && // symbol of party chat
					*symbol != '$' && // symbol of guild chat
					*symbol != charcommand_symbol)
					atcommand_symbol = *symbol;
			}else if( strcmpi( w1, "charcommand_symbol" ) == 0 ){
				const char* symbol = &w2[0];

				if (ISPRINT(*symbol) && // no control characters
					*symbol != '/' && // symbol of client commands
					*symbol != '%' && // symbol of party chat
					*symbol != '$' && // symbol of guild chat
					*symbol != atcommand_symbol)
					charcommand_symbol = *symbol;
			}else if( battle_set_value(w1, w2) == 0 )
				ShowWarning("Unknown setting '%s' in file %s\n", w1, cfgName);
		}

		fclose(fp);
	}

	count--;

	if (count == 0)
		battle_adjust_conf();

	return 0;
}

/*==========================
 * initialize battle timer
 *--------------------------*/
void do_init_battle(void)
{
	delay_damage_ers = ers_new(sizeof(struct delay_damage),"battle.cpp::delay_damage_ers",ERS_OPT_CLEAR);
	add_timer_func_list(battle_delay_damage_sub, "battle_delay_damage_sub");
}

/*==================
 * end battle timer
 *------------------*/
void do_final_battle(void)
{
	ers_destroy(delay_damage_ers);
}<|MERGE_RESOLUTION|>--- conflicted
+++ resolved
@@ -7252,11 +7252,7 @@
 		return 0;
 
 	if (flag & BF_SHORT) {//Bounces back part of the damage.
-<<<<<<< HEAD
-		if ( (skill_get_inf2(skill_id)&INF2_TRAP || !status_reflect) && sd && sd->bonus.short_weapon_damage_return )
-=======
 		if ( (skill_get_inf2(skill_id, INF2_ISTRAP) || !status_reflect) && sd && sd->bonus.short_weapon_damage_return ) {
->>>>>>> e92f88a0
 			rdamage += damage * sd->bonus.short_weapon_damage_return / 100;
 		else if( status_reflect && sc && sc->count ) {
 			if( sc->data[SC_REFLECTSHIELD] ) {
