// Copyright (c) Athena Dev Teams - Licensed under GNU GPL
// For more information, see LICENCE in the main folder

#include "../common/cbasetypes.h"
#include "../common/timer.h"
#include "../common/nullpo.h"
#include "../common/random.h"
#include "../common/showmsg.h"
#include "../common/malloc.h"
#include "../common/utils.h"
#include "../common/ers.h"
#include "../common/strlib.h"

#include "battle.h"
#include "itemdb.h"
#include "map.h"
#include "path.h"
#include "pc.h"
#include "pet.h"
#include "battleground.h"
#include "homunculus.h"
#include "mercenary.h"
#include "elemental.h"

#include <stdlib.h>
#include <math.h>

// Regen related flags.
enum e_regen {
	RGN_NONE = 0x00,
	RGN_HP   = 0x01,
	RGN_SP   = 0x02,
	RGN_SHP  = 0x04,
	RGN_SSP  = 0x08,
};

// Bonus values and upgrade chances for refining equipment
static struct {
	int chance[MAX_REFINE]; /// Success chance
	int bonus[MAX_REFINE]; /// Cumulative fixed bonus damage
	int randombonus_max[MAX_REFINE]; /// Cumulative maximum random bonus damage
} refine_info[REFINE_TYPE_MAX];

static int atkmods[3][MAX_WEAPON_TYPE];	/// ATK weapon modification for size (size_fix.txt)

static struct eri *sc_data_ers; /// For sc_data entries
static struct status_data dummy_status;

short current_equip_item_index; /// Contains inventory index of an equipped item. To pass it into the EQUP_SCRIPT [Lupus]
unsigned int current_equip_combo_pos; /// For combo items we need to save the position of all involved items here
int current_equip_card_id; /// To prevent card-stacking (from jA) [Skotlex]
bool running_npc_stat_calc_event; /// Indicate if OnPCStatCalcEvent is running.
// We need it for new cards 15 Feb 2005, to check if the combo cards are insrerted into the CURRENT weapon only to avoid cards exploits
short current_equip_opt_index; /// Contains random option index of an equipped item. [Secret]

<<<<<<< HEAD
=======
unsigned int SCDisabled[SC_MAX]; ///< List of disabled SC on map zones. [Cydh]

sc_type SkillStatusChangeTable[MAX_SKILL];
int StatusIconChangeTable[SC_MAX];
unsigned int StatusChangeFlagTable[SC_MAX];
int StatusSkillChangeTable[SC_MAX];
int StatusRelevantBLTypes[SI_MAX];
unsigned int StatusChangeStateTable[SC_MAX];
unsigned int StatusDisplayType[SC_MAX];

>>>>>>> 7a1b2e0f
static unsigned short status_calc_str(struct block_list *,struct status_change *,int);
static unsigned short status_calc_agi(struct block_list *,struct status_change *,int);
static unsigned short status_calc_vit(struct block_list *,struct status_change *,int);
static unsigned short status_calc_int(struct block_list *,struct status_change *,int);
static unsigned short status_calc_dex(struct block_list *,struct status_change *,int);
static unsigned short status_calc_luk(struct block_list *,struct status_change *,int);
static unsigned short status_calc_batk(struct block_list *,struct status_change *,int,bool);
static unsigned short status_calc_watk(struct block_list *,struct status_change *,int,bool);
static unsigned short status_calc_matk(struct block_list *,struct status_change *,int,bool);
static signed short status_calc_hit(struct block_list *,struct status_change *,int,bool);
static signed short status_calc_critical(struct block_list *,struct status_change *,int,bool);
static signed short status_calc_flee(struct block_list *,struct status_change *,int,bool);
static signed short status_calc_flee2(struct block_list *,struct status_change *,int,bool);
static defType status_calc_def(struct block_list *bl, struct status_change *sc, int,bool);
static signed short status_calc_def2(struct block_list *,struct status_change *,int,bool);
static defType status_calc_mdef(struct block_list *bl, struct status_change *sc, int,bool);
static signed short status_calc_mdef2(struct block_list *,struct status_change *,int,bool);
static unsigned short status_calc_speed(struct block_list *,struct status_change *,int);
static short status_calc_aspd_rate(struct block_list *,struct status_change *,int);
static unsigned short status_calc_dmotion(struct block_list *bl, struct status_change *sc, int dmotion);
#ifdef RENEWAL_ASPD
static short status_calc_aspd(struct block_list *bl, struct status_change *sc, bool fixed);
#endif
static short status_calc_fix_aspd(struct block_list *bl, struct status_change *sc, int);
static unsigned int status_calc_maxhp(struct block_list *bl, uint64 maxhp);
static unsigned int status_calc_maxsp(struct block_list *bl, uint64 maxsp);
static unsigned char status_calc_element(struct block_list *bl, struct status_change *sc, int element);
static unsigned char status_calc_element_lv(struct block_list *bl, struct status_change *sc, int lv);
static enum e_mode status_calc_mode(struct block_list *bl, struct status_change *sc, enum e_mode mode);
#ifdef RENEWAL
static unsigned short status_calc_ematk(struct block_list *,struct status_change *,int,bool);
#endif
static int status_get_hpbonus(struct block_list *bl, enum e_status_bonus type);
static int status_get_spbonus(struct block_list *bl, enum e_status_bonus type);
static unsigned int status_calc_maxhpsp_pc(struct map_session_data* sd, unsigned int stat, bool isHP);
static int status_get_sc_interval(enum sc_type type);
struct status_data *status_get_display_status(struct block_list *bl);

unsigned int SCDisabled[SC_MAX]; ///< List of disabled SC on map zones. [Cydh]

static bool status_change_isDisabledOnMap_(sc_type type, bool mapIsVS, bool mapIsPVP, bool mapIsGVG, bool mapIsBG, unsigned int mapZone, bool mapIsTE);
#define status_change_isDisabledOnMap(type, m) ( status_change_isDisabledOnMap_((type), map_flag_vs2((m)), map[(m)].flag.pvp, map_flag_gvg2_no_te((m)), map[(m)].flag.battleground, map[(m)].zone << 3, map_flag_gvg2_te((m))) )

/**
 * Returns the status change associated with a skill.
 * @param skill The skill to look up
 * @return The status registered for this skill
 */
sc_type status_skill2sc(int skill)
{
	int idx = skill_get_index(skill);
	if( idx == 0 ) {
		ShowError("status_skill2sc: Unsupported skill id %d\n", skill);
		return SC_NONE;
	}
	return SkillStatusChangeTable[idx];
}

/**
 * Returns the FIRST skill (in order of definition in initChangeTables) to use a given status change.
 * Utilized for various duration lookups. Use with caution!
 * @param sc The status to look up
 * @return A skill associated with the status
 */
int status_sc2skill(sc_type sc)
{
	if( sc < 0 || sc >= SC_MAX ) {
		ShowError("status_sc2skill: Unsupported status change id %d\n", sc);
		return 0;
	}

	return StatusSkillChangeTable[sc];
}

/**
 * Returns the status calculation flag associated with a given status change.
 * @param sc The status to look up
 * @return The scb_flag registered for this status (see enum scb_flag)
 */
unsigned int status_sc2scb_flag(sc_type sc)
{
	if( sc < 0 || sc >= SC_MAX ) {
		ShowError("status_sc2scb_flag: Unsupported status change id %d\n", sc);
		return SCB_NONE;
	}

	return StatusChangeFlagTable[sc];
}

/**
 * Returns the bl types which require a status change packet to be sent for a given client status identifier.
 * @param type The client-side status identifier to look up (see enum si_type)
 * @return The bl types relevant to the type (see enum bl_type)
 */
int status_type2relevant_bl_types(int type)
{
	if( type < 0 || type >= SI_MAX ) {
		ShowError("status_type2relevant_bl_types: Unsupported type %d\n", type);
		return SI_BLANK;
	}

	return StatusRelevantBLTypes[type];
}

#define add_sc(skill,sc) set_sc(skill,sc,SI_BLANK,SCB_NONE)
// Indicates that the status displays a visual effect for the affected unit, and should be sent to the client for all supported units
#define set_sc_with_vfx(skill, sc, icon, flag) set_sc((skill), (sc), (icon), (flag)); if((icon) < SI_MAX) StatusRelevantBLTypes[(icon)] |= BL_SCEFFECT

static void set_sc(uint16 skill_id, sc_type sc, int icon, unsigned int flag)
{
	uint16 idx = skill_get_index(skill_id);
	if( idx == 0 ) {
		ShowError("set_sc: Unsupported skill id %d (SC: %d. Icon: %d)\n", skill_id, sc, icon);
		return;
	}
	if( sc < 0 || sc >= SC_MAX ) {
		ShowError("set_sc: Unsupported status change id %d (Skill: %d. Icon: %d)\n", sc, skill_id, icon);
		return;
	}

	if( StatusSkillChangeTable[sc] == 0 )
		StatusSkillChangeTable[sc] = skill_id;
	if( StatusIconChangeTable[sc] == SI_BLANK )
		StatusIconChangeTable[sc] = icon;
	StatusChangeFlagTable[sc] |= flag;

	if( SkillStatusChangeTable[idx] == SC_NONE )
		SkillStatusChangeTable[idx] = sc;
}

static void set_sc_with_vfx_noskill(sc_type sc, int icon, unsigned flag) {
	if (sc > SC_NONE && sc < SC_MAX) {
		if (StatusIconChangeTable[sc] == SI_BLANK)
			StatusIconChangeTable[sc] = icon;
		StatusChangeFlagTable[sc] |= flag;
	}
	if (icon > SI_BLANK && icon < SI_MAX)
		StatusRelevantBLTypes[icon] |= BL_SCEFFECT;
}

void initChangeTables(void)
{
	int i;

	for (i = 0; i < SC_MAX; i++)
		StatusIconChangeTable[i] = SI_BLANK;

	for (i = 0; i < MAX_SKILL; i++)
		SkillStatusChangeTable[i] = SC_NONE;

	for (i = 0; i < SI_MAX; i++)
		StatusRelevantBLTypes[i] = BL_PC;

	memset(StatusSkillChangeTable, 0, sizeof(StatusSkillChangeTable));
	memset(StatusChangeFlagTable, 0, sizeof(StatusChangeFlagTable));
	memset(StatusChangeStateTable, 0, sizeof(StatusChangeStateTable));
	memset(StatusDisplayType, 0, sizeof(StatusDisplayType));
	memset(SCDisabled, 0, sizeof(SCDisabled));

	/* First we define the skill for common ailments. These are used in skill_additional_effect through sc cards. [Skotlex] */
	set_sc( NPC_PETRIFYATTACK	, SC_STONE		, SI_BLANK		, SCB_DEF_ELE|SCB_DEF|SCB_MDEF );
	set_sc( NPC_WIDEFREEZE		, SC_FREEZE		, SI_BLANK		, SCB_DEF_ELE|SCB_DEF|SCB_MDEF );
	add_sc( NPC_STUNATTACK		, SC_STUN		);
	add_sc( NPC_SLEEPATTACK		, SC_SLEEP		);
	set_sc( NPC_POISON		, SC_POISON		, SI_BLANK		, SCB_DEF2|SCB_REGEN );
	set_sc( NPC_WIDECURSE		, SC_CURSE		, SI_BLANK		, SCB_LUK|SCB_BATK|SCB_WATK|SCB_SPEED );
	add_sc( NPC_SILENCEATTACK	, SC_SILENCE		);
	add_sc( NPC_WIDECONFUSE		, SC_CONFUSION		);
	set_sc( NPC_BLINDATTACK		, SC_BLIND		, SI_BLANK		, SCB_HIT|SCB_FLEE );
	set_sc( NPC_BLEEDING		, SC_BLEEDING		, SI_BLEEDING		, SCB_REGEN );
	set_sc( NPC_POISON		, SC_DPOISON		, SI_BLANK		, SCB_DEF2|SCB_REGEN );
	add_sc( ALL_REVERSEORCISH,	SC_ORCISH );

	/* The main status definitions */
	add_sc( SM_BASH			, SC_STUN		);
	set_sc( SM_PROVOKE		, SC_PROVOKE		, SI_PROVOKE		, SCB_DEF|SCB_DEF2|SCB_BATK|SCB_WATK );
	add_sc( SM_MAGNUM		, SC_WATK_ELEMENT	);
	set_sc( SM_ENDURE		, SC_ENDURE		, SI_ENDURE		, SCB_MDEF|SCB_DSPD );
	add_sc( MG_SIGHT		, SC_SIGHT		);
	add_sc( MG_SAFETYWALL		, SC_SAFETYWALL		);
	add_sc( MG_FROSTDIVER		, SC_FREEZE		);
	add_sc( MG_STONECURSE		, SC_STONE		);
	add_sc( AL_RUWACH		, SC_RUWACH		);
	add_sc( AL_PNEUMA		, SC_PNEUMA		);
	set_sc( AL_INCAGI		, SC_INCREASEAGI	, SI_INCREASEAGI	, SCB_AGI|SCB_SPEED );
	set_sc( AL_DECAGI		, SC_DECREASEAGI	, SI_DECREASEAGI	, SCB_AGI|SCB_SPEED );
	set_sc( AL_CRUCIS		, SC_SIGNUMCRUCIS	, SI_SIGNUMCRUCIS	, SCB_DEF );
	set_sc( AL_ANGELUS		, SC_ANGELUS		, SI_ANGELUS		, SCB_DEF2 );
	set_sc( AL_BLESSING		, SC_BLESSING		, SI_BLESSING		, SCB_STR|SCB_INT|SCB_DEX );
	set_sc( AC_CONCENTRATION	, SC_CONCENTRATE	, SI_CONCENTRATE	, SCB_AGI|SCB_DEX );
	set_sc( TF_HIDING		, SC_HIDING		, SI_HIDING		, SCB_SPEED );
	add_sc( TF_POISON		, SC_POISON		);
	set_sc( KN_TWOHANDQUICKEN	, SC_TWOHANDQUICKEN	, SI_TWOHANDQUICKEN	, SCB_ASPD );
	set_sc( KN_AUTOCOUNTER		, SC_AUTOCOUNTER	, SI_AUTOCOUNTER	, SCB_NONE );
	set_sc( PR_IMPOSITIO		, SC_IMPOSITIO		, SI_IMPOSITIO		,
#ifndef RENEWAL
		SCB_WATK );
#else
		SCB_NONE );
#endif
	set_sc( PR_SUFFRAGIUM		, SC_SUFFRAGIUM		, SI_SUFFRAGIUM		, SCB_NONE );
	set_sc( PR_ASPERSIO		, SC_ASPERSIO		, SI_ASPERSIO		, SCB_ATK_ELE );
	set_sc( PR_BENEDICTIO		, SC_BENEDICTIO		, SI_BENEDICTIO		, SCB_DEF_ELE );
	set_sc( PR_SLOWPOISON		, SC_SLOWPOISON		, SI_SLOWPOISON		, SCB_REGEN );
	set_sc( PR_KYRIE		, SC_KYRIE		, SI_KYRIE		, SCB_NONE );
	set_sc( PR_MAGNIFICAT		, SC_MAGNIFICAT		, SI_MAGNIFICAT		, SCB_REGEN );
	set_sc( PR_GLORIA		, SC_GLORIA		, SI_GLORIA		, SCB_LUK );
	add_sc( PR_STRECOVERY		, SC_BLIND		);
	add_sc( PR_LEXDIVINA		, SC_SILENCE		);
	set_sc( PR_LEXAETERNA		, SC_AETERNA		, SI_AETERNA		, SCB_NONE );
	add_sc( WZ_METEOR		, SC_STUN		);
	add_sc( WZ_VERMILION		, SC_BLIND		);
	add_sc( WZ_FROSTNOVA		, SC_FREEZE		);
	add_sc( WZ_STORMGUST		, SC_FREEZE		);
	set_sc( WZ_QUAGMIRE		, SC_QUAGMIRE		, SI_QUAGMIRE		, SCB_AGI|SCB_DEX|SCB_ASPD|SCB_SPEED );
	add_sc( BS_HAMMERFALL		, SC_STUN		);
	set_sc( BS_ADRENALINE		, SC_ADRENALINE		, SI_ADRENALINE		, SCB_ASPD );
	set_sc( BS_WEAPONPERFECT	, SC_WEAPONPERFECTION	, SI_WEAPONPERFECTION	, SCB_NONE );
	set_sc( BS_OVERTHRUST		, SC_OVERTHRUST		, SI_OVERTHRUST		, SCB_NONE );
	set_sc( BS_MAXIMIZE		, SC_MAXIMIZEPOWER	, SI_MAXIMIZEPOWER	, SCB_REGEN );
	add_sc( HT_LANDMINE		, SC_STUN		);
	set_sc( HT_ANKLESNARE	, SC_ANKLE	, SI_ANKLESNARE	, SCB_NONE );
	add_sc( HT_SANDMAN		, SC_SLEEP		);
	add_sc( HT_FLASHER		, SC_BLIND		);
	add_sc( HT_FREEZINGTRAP		, SC_FREEZE		);
	set_sc( AS_CLOAKING		, SC_CLOAKING		, SI_CLOAKING		, SCB_CRI|SCB_SPEED );
	add_sc( AS_SONICBLOW		, SC_STUN		);
	set_sc( AS_ENCHANTPOISON	, SC_ENCPOISON		, SI_ENCPOISON		, SCB_ATK_ELE );
	set_sc( AS_POISONREACT		, SC_POISONREACT	, SI_POISONREACT	, SCB_NONE );
	add_sc( AS_VENOMDUST		, SC_POISON		);
	set_sc( AS_SPLASHER		, SC_SPLASHER	, SI_SPLASHER	, SCB_NONE );
	set_sc( NV_TRICKDEAD		, SC_TRICKDEAD		, SI_TRICKDEAD		, SCB_REGEN );
	set_sc( SM_AUTOBERSERK		, SC_AUTOBERSERK	, SI_AUTOBERSERK	, SCB_NONE );
	add_sc( TF_SPRINKLESAND		, SC_BLIND		);
	add_sc( TF_THROWSTONE		, SC_STUN		);
	set_sc( MC_LOUD			, SC_LOUD		, SI_LOUD		, SCB_STR );
	set_sc( MG_ENERGYCOAT		, SC_ENERGYCOAT		, SI_ENERGYCOAT		, SCB_NONE );
	set_sc( NPC_EMOTION		, SC_MODECHANGE		, SI_BLANK		, SCB_MODE );
	add_sc( NPC_EMOTION_ON		, SC_MODECHANGE		);
	set_sc( NPC_ATTRICHANGE		, SC_ELEMENTALCHANGE	, SI_ARMOR_PROPERTY	, SCB_DEF_ELE );
	add_sc( NPC_CHANGEWATER		, SC_ELEMENTALCHANGE	);
	add_sc( NPC_CHANGEGROUND	, SC_ELEMENTALCHANGE	);
	add_sc( NPC_CHANGEFIRE		, SC_ELEMENTALCHANGE	);
	add_sc( NPC_CHANGEWIND		, SC_ELEMENTALCHANGE	);
	add_sc( NPC_CHANGEPOISON	, SC_ELEMENTALCHANGE	);
	add_sc( NPC_CHANGEHOLY		, SC_ELEMENTALCHANGE	);
	add_sc( NPC_CHANGEDARKNESS	, SC_ELEMENTALCHANGE	);
	add_sc( NPC_CHANGETELEKINESIS	, SC_ELEMENTALCHANGE	);
	add_sc( NPC_POISON		, SC_POISON		);
	add_sc( NPC_BLINDATTACK		, SC_BLIND		);
	add_sc( NPC_SILENCEATTACK	, SC_SILENCE		);
	add_sc( NPC_STUNATTACK		, SC_STUN		);
	add_sc( NPC_PETRIFYATTACK	, SC_STONE		);
	add_sc( NPC_CURSEATTACK		, SC_CURSE		);
	add_sc( NPC_SLEEPATTACK		, SC_SLEEP		);
	add_sc( NPC_MAGICALATTACK	, SC_MAGICALATTACK	);
	set_sc( NPC_KEEPING		, SC_KEEPING		, SI_BLANK		, SCB_DEF );
	add_sc( NPC_DARKBLESSING	, SC_COMA		);
	set_sc( NPC_BARRIER		, SC_BARRIER		, SI_BARRIER	, SCB_MDEF|SCB_DEF );
	add_sc( NPC_DEFENDER		, SC_ARMOR		);
	add_sc( NPC_LICK		, SC_STUN		);
	set_sc( NPC_HALLUCINATION	, SC_HALLUCINATION	, SI_HALLUCINATION	, SCB_NONE );
	add_sc( NPC_REBIRTH		, SC_REBIRTH		);
	add_sc( RG_RAID			, SC_STUN		);
#ifdef RENEWAL
	add_sc( RG_RAID			, SC_RAID		);
	add_sc( RG_BACKSTAP		, SC_STUN		);
#endif
	set_sc( RG_STRIPWEAPON		, SC_STRIPWEAPON	, SI_STRIPWEAPON	, SCB_WATK );
	set_sc( RG_STRIPSHIELD		, SC_STRIPSHIELD	, SI_STRIPSHIELD	, SCB_DEF );
	set_sc( RG_STRIPARMOR		, SC_STRIPARMOR		, SI_STRIPARMOR		, SCB_VIT );
	set_sc( RG_STRIPHELM		, SC_STRIPHELM		, SI_STRIPHELM		, SCB_INT );
	add_sc( AM_ACIDTERROR		, SC_BLEEDING		);
	set_sc( AM_CP_WEAPON		, SC_CP_WEAPON		, SI_CP_WEAPON		, SCB_NONE );
	set_sc( AM_CP_SHIELD		, SC_CP_SHIELD		, SI_CP_SHIELD		, SCB_NONE );
	set_sc( AM_CP_ARMOR		, SC_CP_ARMOR		, SI_CP_ARMOR		, SCB_NONE );
	set_sc( AM_CP_HELM		, SC_CP_HELM		, SI_CP_HELM		, SCB_NONE );
	set_sc( CR_AUTOGUARD		, SC_AUTOGUARD		, SI_AUTOGUARD		, SCB_NONE );
	add_sc( CR_SHIELDCHARGE		, SC_STUN		);
	set_sc( CR_REFLECTSHIELD	, SC_REFLECTSHIELD	, SI_REFLECTSHIELD	, SCB_NONE );
	add_sc( CR_HOLYCROSS		, SC_BLIND		);
	add_sc( CR_GRANDCROSS		, SC_BLIND		);
	set_sc( CR_DEVOTION		, SC_DEVOTION	, SI_DEVOTION	, SCB_NONE);
	set_sc( CR_PROVIDENCE		, SC_PROVIDENCE		, SI_PROVIDENCE		, SCB_ALL );
	set_sc( CR_DEFENDER		, SC_DEFENDER		, SI_DEFENDER		, SCB_SPEED|SCB_ASPD );
	set_sc( CR_SPEARQUICKEN		, SC_SPEARQUICKEN	, SI_SPEARQUICKEN	, SCB_ASPD|SCB_CRI|SCB_FLEE );
	set_sc( MO_STEELBODY		, SC_STEELBODY		, SI_STEELBODY		, SCB_DEF|SCB_MDEF|SCB_ASPD|SCB_SPEED );
	add_sc( MO_BLADESTOP		, SC_BLADESTOP_WAIT	);
	set_sc( MO_BLADESTOP		, SC_BLADESTOP	, SI_BLADESTOP	, SCB_NONE );
	set_sc( MO_EXPLOSIONSPIRITS	, SC_EXPLOSIONSPIRITS	, SI_EXPLOSIONSPIRITS	, SCB_CRI|SCB_REGEN );
	set_sc( MO_EXTREMITYFIST	, SC_EXTREMITYFIST	, SI_BLANK			, SCB_REGEN );
#ifdef RENEWAL
	set_sc( MO_EXTREMITYFIST	, SC_EXTREMITYFIST2	, SI_EXTREMITYFIST	, SCB_NONE );
#endif
	set_sc( SA_MAGICROD		, SC_MAGICROD	, SI_MAGICROD	, SCB_NONE );
	set_sc( SA_AUTOSPELL		, SC_AUTOSPELL		, SI_AUTOSPELL		, SCB_NONE );
	set_sc( SA_FLAMELAUNCHER	, SC_FIREWEAPON		, SI_FIREWEAPON		, SCB_ATK_ELE );
	set_sc( SA_FROSTWEAPON		, SC_WATERWEAPON	, SI_WATERWEAPON	, SCB_ATK_ELE );
	set_sc( SA_LIGHTNINGLOADER	, SC_WINDWEAPON		, SI_WINDWEAPON		, SCB_ATK_ELE );
	set_sc( SA_SEISMICWEAPON	, SC_EARTHWEAPON	, SI_EARTHWEAPON	, SCB_ATK_ELE );
	set_sc( SA_VOLCANO		, SC_VOLCANO		, SI_LANDENDOW		, SCB_WATK );
	set_sc( SA_DELUGE		, SC_DELUGE		, SI_LANDENDOW		, SCB_MAXHP );
	set_sc( SA_VIOLENTGALE		, SC_VIOLENTGALE	, SI_LANDENDOW		, SCB_FLEE );
	add_sc( SA_REVERSEORCISH	, SC_ORCISH		);
	add_sc( SA_COMA			, SC_COMA		);
	set_sc( BD_ENCORE		, SC_DANCING		, SI_BDPLAYING		, SCB_SPEED|SCB_REGEN );
	set_sc( BD_RICHMANKIM		, SC_RICHMANKIM		, SI_RICHMANKIM	, SCB_NONE	);
	set_sc( BD_ETERNALCHAOS		, SC_ETERNALCHAOS	, SI_ETERNALCHAOS	, SCB_DEF2 );
	set_sc( BD_DRUMBATTLEFIELD	, SC_DRUMBATTLE		, SI_DRUMBATTLEFIELD	,
#ifndef RENEWAL
		SCB_WATK|SCB_DEF );
#else
		SCB_DEF );
#endif
	set_sc( BD_RINGNIBELUNGEN	, SC_NIBELUNGEN		, SI_RINGNIBELUNGEN		,
#ifndef RENEWAL
		SCB_WATK );
#else
		SCB_NONE );
#endif
	set_sc( BD_ROKISWEIL		, SC_ROKISWEIL	, SI_ROKISWEIL	, SCB_NONE );
	set_sc( BD_INTOABYSS		, SC_INTOABYSS	, SI_INTOABYSS	, SCB_NONE );
	set_sc( BD_SIEGFRIED		, SC_SIEGFRIED		, SI_SIEGFRIED	, SCB_ALL );
	add_sc( BA_FROSTJOKER		, SC_FREEZE		);
	set_sc( BA_WHISTLE		, SC_WHISTLE		, SI_WHISTLE		, SCB_FLEE|SCB_FLEE2 );
	set_sc( BA_ASSASSINCROSS	, SC_ASSNCROS		, SI_ASSASSINCROSS		, SCB_ASPD );
	set_sc( BA_POEMBRAGI		, SC_POEMBRAGI	, SI_POEMBRAGI	, SCB_NONE	);
	set_sc( BA_APPLEIDUN		, SC_APPLEIDUN		, SI_APPLEIDUN		, SCB_MAXHP );
	add_sc( DC_SCREAM		, SC_STUN );
	set_sc( DC_HUMMING		, SC_HUMMING		, SI_HUMMING		, SCB_HIT );
	set_sc( DC_DONTFORGETME		, SC_DONTFORGETME	, SI_DONTFORGETME	, SCB_SPEED|SCB_ASPD );
	set_sc( DC_FORTUNEKISS		, SC_FORTUNE		, SI_FORTUNEKISS	, SCB_CRI );
	set_sc( DC_SERVICEFORYOU	, SC_SERVICE4U		, SI_SERVICEFORYOU	, SCB_ALL );
	add_sc( NPC_DARKCROSS		, SC_BLIND		);
	add_sc( NPC_GRANDDARKNESS	, SC_BLIND		);
	set_sc( NPC_STOP		, SC_STOP		, SI_STOP		, SCB_NONE );
	set_sc( NPC_WEAPONBRAKER	, SC_BROKENWEAPON	, SI_BROKENWEAPON	, SCB_NONE );
	set_sc( NPC_ARMORBRAKE		, SC_BROKENARMOR	, SI_BROKENARMOR	, SCB_NONE );
	set_sc( NPC_CHANGEUNDEAD	, SC_CHANGEUNDEAD	, SI_UNDEAD		, SCB_DEF_ELE );
	set_sc( NPC_POWERUP		, SC_INCHITRATE		, SI_BLANK		, SCB_HIT );
	set_sc( NPC_AGIUP		, SC_INCFLEERATE	, SI_BLANK		, SCB_FLEE );
	add_sc( NPC_INVISIBLE		, SC_CLOAKING		);
	set_sc( LK_AURABLADE		, SC_AURABLADE		, SI_AURABLADE		, SCB_NONE );
	set_sc( LK_PARRYING		, SC_PARRYING		, SI_PARRYING		, SCB_NONE );
	set_sc( LK_CONCENTRATION	, SC_CONCENTRATION	, SI_CONCENTRATION	,
#ifndef RENEWAL
		SCB_BATK|SCB_WATK|SCB_HIT|SCB_DEF|SCB_DEF2 );
#else
		SCB_HIT|SCB_DEF );
#endif
	set_sc( LK_TENSIONRELAX		, SC_TENSIONRELAX	, SI_TENSIONRELAX	, SCB_REGEN );
	set_sc( LK_BERSERK		, SC_BERSERK		, SI_BERSERK		, SCB_DEF|SCB_DEF2|SCB_MDEF|SCB_MDEF2|SCB_FLEE|SCB_SPEED|SCB_ASPD|SCB_MAXHP|SCB_REGEN );
	set_sc( HP_ASSUMPTIO		, SC_ASSUMPTIO		,
#ifndef RENEWAL
			SI_ASSUMPTIO		,
#else
			SI_ASSUMPTIO2		,
#endif
			SCB_NONE );
	add_sc( HP_BASILICA		, SC_BASILICA		);
	set_sc( HW_MAGICPOWER		, SC_MAGICPOWER		, SI_MAGICPOWER		, SCB_MATK );
	add_sc( PA_SACRIFICE		, SC_SACRIFICE		);
	set_sc( PA_GOSPEL		, SC_GOSPEL		, SI_GOSPEL		, SCB_SPEED|SCB_ASPD );
	add_sc( PA_GOSPEL		, SC_SCRESIST		);
	add_sc( CH_TIGERFIST		, SC_STOP		);
	set_sc( ASC_EDP			, SC_EDP		, SI_EDP		, SCB_NONE );
	set_sc( SN_SIGHT		, SC_TRUESIGHT		, SI_TRUESIGHT		, SCB_STR|SCB_AGI|SCB_VIT|SCB_INT|SCB_DEX|SCB_LUK|SCB_CRI|SCB_HIT );
	set_sc( SN_WINDWALK		, SC_WINDWALK		, SI_WINDWALK		, SCB_FLEE|SCB_SPEED );
	set_sc( WS_MELTDOWN		, SC_MELTDOWN		, SI_MELTDOWN		, SCB_NONE );
	set_sc( WS_CARTBOOST		, SC_CARTBOOST		, SI_CARTBOOST		, SCB_SPEED );
	set_sc( ST_CHASEWALK		, SC_CHASEWALK		, SI_CHASEWALK		, SCB_SPEED );
	set_sc( ST_REJECTSWORD		, SC_REJECTSWORD	, SI_REJECTSWORD	, SCB_NONE );
	add_sc( ST_REJECTSWORD		, SC_AUTOCOUNTER	);
	set_sc( CG_MARIONETTE		, SC_MARIONETTE		, SI_MARIONETTE		, SCB_STR|SCB_AGI|SCB_VIT|SCB_INT|SCB_DEX|SCB_LUK );
	set_sc( CG_MARIONETTE		, SC_MARIONETTE2	, SI_MARIONETTE2	, SCB_STR|SCB_AGI|SCB_VIT|SCB_INT|SCB_DEX|SCB_LUK );
	add_sc( LK_SPIRALPIERCE		, SC_STOP		);
	add_sc( LK_HEADCRUSH		, SC_BLEEDING		);
	set_sc( LK_JOINTBEAT		, SC_JOINTBEAT		, SI_JOINTBEAT		, SCB_BATK|SCB_DEF2|SCB_SPEED|SCB_ASPD );
	add_sc( HW_NAPALMVULCAN		, SC_CURSE		);
	set_sc( PF_MINDBREAKER		, SC_MINDBREAKER	, SI_MINDBREAKER	, SCB_MATK|SCB_MDEF2 );
	set_sc( PF_MEMORIZE		, SC_MEMORIZE	, SI_MEMORIZE	, SCB_NONE );
	set_sc( PF_FOGWALL		, SC_FOGWALL	, SI_FOGWALL	, SCB_NONE );
	set_sc( PF_SPIDERWEB		, SC_SPIDERWEB		, SI_SPIDERWEB		, SCB_FLEE );
	set_sc( WE_BABY			, SC_BABY		, SI_BABY		, SCB_NONE );
	set_sc( TK_RUN			, SC_RUN		, SI_RUN		, SCB_SPEED|SCB_DSPD );
	set_sc( TK_RUN			, SC_SPURT		, SI_SPURT		, SCB_STR );
	set_sc( TK_READYSTORM		, SC_READYSTORM		, SI_READYSTORM		, SCB_NONE );
	set_sc( TK_READYDOWN		, SC_READYDOWN		, SI_READYDOWN		, SCB_NONE );
	add_sc( TK_DOWNKICK		, SC_STUN		);
	set_sc( TK_READYTURN		, SC_READYTURN		, SI_READYTURN		, SCB_NONE );
	set_sc( TK_READYCOUNTER		, SC_READYCOUNTER	, SI_READYCOUNTER	, SCB_NONE );
	set_sc( TK_DODGE		, SC_DODGE		, SI_DODGE		, SCB_NONE );
	set_sc( TK_SPTIME		, SC_EARTHSCROLL	, SI_EARTHSCROLL	, SCB_NONE );
	add_sc( TK_SEVENWIND		, SC_SEVENWIND		);
	set_sc( TK_SEVENWIND		, SC_GHOSTWEAPON	, SI_GHOSTWEAPON	, SCB_ATK_ELE );
	set_sc( TK_SEVENWIND		, SC_SHADOWWEAPON	, SI_SHADOWWEAPON	, SCB_ATK_ELE );
	set_sc( SG_SUN_WARM		, SC_WARM		, SI_WARM		, SCB_NONE );
	add_sc( SG_MOON_WARM		, SC_WARM		);
	add_sc( SG_STAR_WARM		, SC_WARM		);
	set_sc( SG_SUN_COMFORT		, SC_SUN_COMFORT	, SI_SUN_COMFORT	, SCB_DEF2 );
	set_sc( SG_MOON_COMFORT		, SC_MOON_COMFORT	, SI_MOON_COMFORT	, SCB_FLEE );
	set_sc( SG_STAR_COMFORT		, SC_STAR_COMFORT	, SI_STAR_COMFORT	, SCB_ASPD );
	add_sc( SG_FRIEND		, SC_SKILLRATE_UP	);
	set_sc( SG_KNOWLEDGE		, SC_KNOWLEDGE		, SI_BLANK		, SCB_ALL );
	set_sc( SG_FUSION		, SC_FUSION		, SI_BLANK		, SCB_SPEED );
	set_sc( BS_ADRENALINE2		, SC_ADRENALINE2	, SI_ADRENALINE2	, SCB_ASPD );
	set_sc( SL_KAIZEL		, SC_KAIZEL		, SI_KAIZEL		, SCB_NONE );
	set_sc( SL_KAAHI		, SC_KAAHI		, SI_KAAHI		, SCB_NONE );
	set_sc( SL_KAUPE		, SC_KAUPE		, SI_KAUPE		, SCB_NONE );
	set_sc( SL_KAITE		, SC_KAITE		, SI_KAITE		, SCB_NONE );
	add_sc( SL_STUN			, SC_STUN		);
	set_sc( SL_SWOO			, SC_SWOO		, SI_SWOO		, SCB_SPEED );
	set_sc( SL_SKE			, SC_SKE		, SI_BLANK		, SCB_BATK|SCB_WATK|SCB_DEF|SCB_DEF2 );
	set_sc( SL_SKA			, SC_SKA		, SI_BLANK		, SCB_DEF2|SCB_MDEF2|SCB_SPEED|SCB_ASPD );
	set_sc( SL_SMA			, SC_SMA		, SI_SMA		, SCB_NONE );
	set_sc( SM_SELFPROVOKE		, SC_PROVOKE		, SI_PROVOKE		, SCB_DEF|SCB_DEF2|SCB_BATK|SCB_WATK );
	set_sc( ST_PRESERVE		, SC_PRESERVE		, SI_PRESERVE		, SCB_NONE );
	set_sc( PF_DOUBLECASTING	, SC_DOUBLECAST		, SI_DOUBLECAST		, SCB_NONE );
	set_sc( HW_GRAVITATION		, SC_GRAVITATION	, SI_GRAVITATION	, SCB_ASPD );
	add_sc( WS_CARTTERMINATION	, SC_STUN		);
	set_sc( WS_OVERTHRUSTMAX	, SC_MAXOVERTHRUST	, SI_MAXOVERTHRUST	, SCB_NONE );
	set_sc( CG_LONGINGFREEDOM	, SC_LONGING		, SI_LONGING		, SCB_SPEED|SCB_ASPD );
	set_sc( CG_HERMODE		, SC_HERMODE	, SI_HERMODE	, SCB_NONE		);
	set_sc( CG_TAROTCARD		, SC_TAROTCARD	, SI_TAROT	, SCB_NONE	);
	set_sc( ITEM_ENCHANTARMS	, SC_ENCHANTARMS	, SI_BLANK		, SCB_ATK_ELE );
	set_sc( SL_HIGH			, SC_SPIRIT		, SI_SPIRIT		, SCB_ALL );
	set_sc( KN_ONEHAND		, SC_ONEHAND		, SI_ONEHAND		, SCB_ASPD );
	set_sc( GS_FLING		, SC_FLING		, SI_BLANK		, SCB_DEF|SCB_DEF2 );
	add_sc( GS_CRACKER		, SC_STUN		);
	add_sc( GS_DISARM		, SC_STRIPWEAPON	);
	add_sc( GS_PIERCINGSHOT		, SC_BLEEDING		);
	set_sc( GS_MADNESSCANCEL	, SC_MADNESSCANCEL	, SI_MADNESSCANCEL	,
#ifndef RENEWAL
		SCB_BATK|SCB_ASPD );
#else
		SCB_ASPD );
#endif
	set_sc( GS_ADJUSTMENT		, SC_ADJUSTMENT		, SI_ADJUSTMENT		, SCB_HIT|SCB_FLEE );
	set_sc( GS_INCREASING		, SC_INCREASING		, SI_ACCURACY		, SCB_AGI|SCB_DEX|SCB_HIT );
	set_sc( GS_GATLINGFEVER		, SC_GATLINGFEVER	, SI_GATLINGFEVER	,
#ifndef RENEWAL
		SCB_BATK|SCB_FLEE|SCB_SPEED|SCB_ASPD );
#else
		SCB_FLEE|SCB_SPEED|SCB_ASPD );
#endif
	add_sc( NJ_TATAMIGAESHI		, SC_TATAMIGAESHI	);
	set_sc( NJ_SUITON		, SC_SUITON		, SI_BLANK		, SCB_AGI|SCB_SPEED );
	add_sc( NJ_HYOUSYOURAKU		, SC_FREEZE		);
	set_sc( NJ_NEN			, SC_NEN		, SI_NEN		, SCB_STR|SCB_INT );
	set_sc( NJ_UTSUSEMI		, SC_UTSUSEMI		, SI_UTSUSEMI		, SCB_NONE );
	set_sc( NJ_BUNSINJYUTSU		, SC_BUNSINJYUTSU	, SI_BUNSINJYUTSU	, SCB_DYE );

	add_sc( NPC_ICEBREATH		, SC_FREEZE		);
	add_sc( NPC_ACIDBREATH		, SC_POISON		);
	add_sc( NPC_HELLJUDGEMENT	, SC_CURSE		);
	add_sc( NPC_WIDESILENCE		, SC_SILENCE		);
	add_sc( NPC_WIDEFREEZE		, SC_FREEZE		);
	add_sc( NPC_WIDEBLEEDING	, SC_BLEEDING		);
	add_sc( NPC_WIDESTONE		, SC_STONE		);
	add_sc( NPC_WIDECONFUSE		, SC_CONFUSION		);
	add_sc( NPC_WIDESLEEP		, SC_SLEEP		);
	add_sc( NPC_WIDESIGHT		, SC_SIGHT		);
	add_sc( NPC_EVILLAND		, SC_BLIND		);
	add_sc( NPC_MAGICMIRROR		, SC_MAGICMIRROR	);
	set_sc( NPC_SLOWCAST		, SC_SLOWCAST		, SI_SLOWCAST		, SCB_NONE );
	set_sc( NPC_CRITICALWOUND	, SC_CRITICALWOUND	, SI_CRITICALWOUND	, SCB_NONE );
	set_sc( NPC_STONESKIN		, SC_ARMORCHANGE	, SI_BLANK		, SCB_NONE );
	add_sc( NPC_ANTIMAGIC		, SC_ARMORCHANGE	);
	add_sc( NPC_WIDECURSE		, SC_CURSE		);
	add_sc( NPC_WIDESTUN		, SC_STUN		);

	set_sc( NPC_HELLPOWER		, SC_HELLPOWER		, SI_HELLPOWER		, SCB_NONE );
	set_sc( NPC_WIDEHELLDIGNITY	, SC_HELLPOWER		, SI_HELLPOWER		, SCB_NONE );
	set_sc( NPC_INVINCIBLE		, SC_INVINCIBLE		, SI_INVINCIBLE		, SCB_SPEED );
	set_sc( NPC_INVINCIBLEOFF	, SC_INVINCIBLEOFF	, SI_BLANK		, SCB_SPEED );
	set_sc_with_vfx( NPC_MAXPAIN	,	 SC_MAXPAIN	, SI_MAXPAIN	, SCB_NONE );

	set_sc( CASH_BLESSING		, SC_BLESSING		, SI_BLESSING		, SCB_STR|SCB_INT|SCB_DEX );
	set_sc( CASH_INCAGI		, SC_INCREASEAGI	, SI_INCREASEAGI	, SCB_AGI|SCB_SPEED );
	set_sc( CASH_ASSUMPTIO		, SC_ASSUMPTIO		,
#ifndef RENEWAL
			SI_ASSUMPTIO		,
#else
			SI_ASSUMPTIO2		,
#endif
			SCB_NONE );

	set_sc( ALL_PARTYFLEE		, SC_PARTYFLEE		, SI_PARTYFLEE		, SCB_NONE );
	set_sc( ALL_ODINS_POWER		, SC_ODINS_POWER	, SI_ODINS_POWER	, SCB_WATK|SCB_MATK|SCB_MDEF|SCB_DEF );

	set_sc( CR_SHRINK		, SC_SHRINK		, SI_SHRINK		, SCB_NONE );
	set_sc( RG_CLOSECONFINE		, SC_CLOSECONFINE2	, SI_CLOSECONFINE2	, SCB_NONE );
	set_sc( RG_CLOSECONFINE		, SC_CLOSECONFINE	, SI_CLOSECONFINE	, SCB_FLEE );
	set_sc( WZ_SIGHTBLASTER		, SC_SIGHTBLASTER	, SI_SIGHTBLASTER	, SCB_NONE );
	set_sc( DC_WINKCHARM		, SC_WINKCHARM		, SI_WINKCHARM		, SCB_NONE );
	add_sc( MO_BALKYOUNG		, SC_STUN		);
	add_sc( SA_ELEMENTWATER		, SC_ELEMENTALCHANGE	);
	add_sc( SA_ELEMENTFIRE		, SC_ELEMENTALCHANGE	);
	add_sc( SA_ELEMENTGROUND	, SC_ELEMENTALCHANGE	);
	add_sc( SA_ELEMENTWIND		, SC_ELEMENTALCHANGE	);

	set_sc( HLIF_AVOID		, SC_AVOID		, SI_BLANK		, SCB_SPEED );
	set_sc( HLIF_CHANGE		, SC_CHANGE		, SI_BLANK		, SCB_VIT|SCB_INT );
	set_sc( HFLI_FLEET		, SC_FLEET		, SI_BLANK		, SCB_ASPD|SCB_BATK|SCB_WATK );
	set_sc( HFLI_SPEED		, SC_SPEED		, SI_BLANK		, SCB_FLEE );
	set_sc( HAMI_DEFENCE		, SC_DEFENCE		, SI_BLANK		,
#ifndef RENEWAL
		SCB_DEF );
#else
		SCB_VIT );
#endif
	set_sc( HAMI_BLOODLUST		, SC_BLOODLUST		, SI_BLANK		, SCB_BATK|SCB_WATK );

	/* Homunculus S */
	add_sc(MH_STAHL_HORN		, SC_STUN		);
	set_sc(MH_ANGRIFFS_MODUS	, SC_ANGRIFFS_MODUS	, SI_ANGRIFFS_MODUS	, SCB_BATK|SCB_DEF|SCB_FLEE|SCB_MAXHP );
	set_sc(MH_GOLDENE_FERSE		, SC_GOLDENE_FERSE	, SI_GOLDENE_FERSE	, SCB_ASPD|SCB_FLEE );
	add_sc(MH_STEINWAND		, SC_SAFETYWALL		);
	set_sc(MH_OVERED_BOOST		, SC_OVERED_BOOST	, SI_OVERED_BOOST ,		SCB_FLEE|SCB_ASPD|SCB_DEF );
	set_sc(MH_LIGHT_OF_REGENE	, SC_LIGHT_OF_REGENE, SI_LIGHT_OF_REGENE,	SCB_NONE);
	set_sc(MH_VOLCANIC_ASH		, SC_ASH		, SI_VOLCANIC_ASH	, SCB_DEF|SCB_DEF2|SCB_HIT|SCB_BATK|SCB_FLEE );
	set_sc(MH_GRANITIC_ARMOR	, SC_GRANITIC_ARMOR	, SI_GRANITIC_ARMOR	, SCB_NONE );
	set_sc(MH_MAGMA_FLOW		, SC_MAGMA_FLOW		, SI_MAGMA_FLOW		, SCB_NONE );
	set_sc(MH_PYROCLASTIC		, SC_PYROCLASTIC	, SI_PYROCLASTIC	, SCB_BATK|SCB_ATK_ELE );
	set_sc(MH_LAVA_SLIDE		, SC_BURNING        , SI_BURNT          , SCB_MDEF );
	set_sc(MH_NEEDLE_OF_PARALYZE	, SC_PARALYSIS		, SI_NEEDLE_OF_PARALYZE	, SCB_DEF2 );
	add_sc(MH_POISON_MIST		, SC_BLIND		);
	set_sc(MH_PAIN_KILLER		, SC_PAIN_KILLER	, SI_PAIN_KILLER	, SCB_ASPD );

	add_sc(MH_STYLE_CHANGE		, SC_STYLE_CHANGE	);
	set_sc(MH_TINDER_BREAKER	, SC_TINDER_BREAKER2	, SI_TINDER_BREAKER		, SCB_FLEE );
	set_sc(MH_TINDER_BREAKER	, SC_TINDER_BREAKER	, SI_TINDER_BREAKER_POSTDELAY	, SCB_FLEE );
	set_sc(MH_CBC			, SC_CBC		, SI_CBC			, SCB_FLEE );
	set_sc(MH_EQC			, SC_EQC		, SI_EQC			, SCB_DEF2|SCB_MAXHP );

	add_sc( MER_CRASH		, SC_STUN		);
	set_sc( MER_PROVOKE		, SC_PROVOKE		, SI_PROVOKE		, SCB_DEF|SCB_DEF2|SCB_BATK|SCB_WATK );
	add_sc( MS_MAGNUM		, SC_WATK_ELEMENT	);
	add_sc( MER_SIGHT		, SC_SIGHT		);
	set_sc( MER_DECAGI		, SC_DECREASEAGI	, SI_DECREASEAGI	, SCB_AGI|SCB_SPEED );
	set_sc( MER_MAGNIFICAT		, SC_MAGNIFICAT		, SI_MAGNIFICAT		, SCB_REGEN );
	add_sc( MER_LEXDIVINA		, SC_SILENCE		);
	add_sc( MA_LANDMINE		, SC_STUN		);
	add_sc( MA_SANDMAN		, SC_SLEEP		);
	add_sc( MA_FREEZINGTRAP		, SC_FREEZE		);
	set_sc( MER_AUTOBERSERK		, SC_AUTOBERSERK	, SI_AUTOBERSERK	, SCB_NONE );
	set_sc( ML_AUTOGUARD		, SC_AUTOGUARD		, SI_AUTOGUARD		, SCB_NONE );
	set_sc( MS_REFLECTSHIELD	, SC_REFLECTSHIELD	, SI_REFLECTSHIELD	, SCB_NONE );
	set_sc( ML_DEFENDER		, SC_DEFENDER		, SI_DEFENDER		, SCB_SPEED|SCB_ASPD );
	set_sc( MS_PARRYING		, SC_PARRYING		, SI_PARRYING		, SCB_NONE );
	set_sc( MS_BERSERK		, SC_BERSERK		, SI_BERSERK		, SCB_DEF|SCB_DEF2|SCB_MDEF|SCB_MDEF2|SCB_FLEE|SCB_SPEED|SCB_ASPD|SCB_MAXHP|SCB_REGEN );
	add_sc( ML_SPIRALPIERCE		, SC_STOP		);
	set_sc( MER_QUICKEN		, SC_MERC_QUICKEN	, SI_BLANK		, SCB_ASPD );
	add_sc( ML_DEVOTION		, SC_DEVOTION		);
	set_sc( MER_KYRIE		, SC_KYRIE		, SI_KYRIE		, SCB_NONE );
	set_sc( MER_BLESSING		, SC_BLESSING		, SI_BLESSING		, SCB_STR|SCB_INT|SCB_DEX );
	set_sc( MER_INCAGI		, SC_INCREASEAGI	, SI_INCREASEAGI	, SCB_AGI|SCB_SPEED );

	set_sc( GD_LEADERSHIP		, SC_LEADERSHIP		, SI_BLANK		, SCB_STR );
	set_sc( GD_GLORYWOUNDS		, SC_GLORYWOUNDS	, SI_BLANK		, SCB_VIT );
	set_sc( GD_SOULCOLD		, SC_SOULCOLD		, SI_BLANK		, SCB_AGI );
	set_sc( GD_HAWKEYES		, SC_HAWKEYES		, SI_BLANK		, SCB_DEX );

	set_sc( GD_BATTLEORDER		, SC_BATTLEORDERS	, SI_GDSKILL_BATTLEORDER	, SCB_STR|SCB_INT|SCB_DEX );
	set_sc( GD_REGENERATION		, SC_REGENERATION	, SI_GDSKILL_REGENERATION	, SCB_REGEN );

	/* Rune Knight */
	set_sc( RK_ENCHANTBLADE		, SC_ENCHANTBLADE	, SI_ENCHANTBLADE		, SCB_NONE );
	set_sc( RK_DRAGONHOWLING	, SC_FEAR		, SI_BLANK			, SCB_FLEE|SCB_HIT );
	set_sc( RK_DEATHBOUND		, SC_DEATHBOUND		, SI_DEATHBOUND			, SCB_NONE );
	set_sc( RK_WINDCUTTER		, SC_FEAR		, SI_BLANK			, SCB_FLEE|SCB_HIT );
	set_sc( RK_DRAGONBREATH		, SC_BURNING     , SI_BURNT         , SCB_MDEF );
	set_sc( RK_MILLENNIUMSHIELD	, SC_MILLENNIUMSHIELD 	, SI_REUSE_MILLENNIUMSHIELD	, SCB_NONE );
	set_sc( RK_REFRESH		, SC_REFRESH		, SI_REFRESH			, SCB_NONE );
	set_sc( RK_GIANTGROWTH		, SC_GIANTGROWTH	, SI_GIANTGROWTH		, SCB_STR );
	set_sc( RK_STONEHARDSKIN	, SC_STONEHARDSKIN	, SI_STONEHARDSKIN		, SCB_DEF|SCB_MDEF );
	set_sc( RK_VITALITYACTIVATION	, SC_VITALITYACTIVATION	, SI_VITALITYACTIVATION		, SCB_REGEN );
	set_sc( RK_FIGHTINGSPIRIT	, SC_FIGHTINGSPIRIT	, SI_FIGHTINGSPIRIT		, SCB_WATK|SCB_ASPD );
	set_sc( RK_ABUNDANCE		, SC_ABUNDANCE		, SI_ABUNDANCE			, SCB_NONE );
	set_sc( RK_CRUSHSTRIKE		, SC_CRUSHSTRIKE	, SI_CRUSHSTRIKE		, SCB_NONE );
	set_sc_with_vfx( RK_DRAGONBREATH_WATER	, SC_FREEZING	, SI_FROSTMISTY			, SCB_ASPD|SCB_SPEED|SCB_DEF|SCB_DEF2 );
	
	/* GC Guillotine Cross */
	set_sc_with_vfx( GC_VENOMIMPRESS, SC_VENOMIMPRESS	, SI_VENOMIMPRESS	, SCB_NONE );
	set_sc( GC_POISONINGWEAPON	, SC_POISONINGWEAPON	, SI_POISONINGWEAPON	, SCB_NONE );
	set_sc( GC_WEAPONBLOCKING	, SC_WEAPONBLOCKING	, SI_WEAPONBLOCKING	, SCB_NONE );
	set_sc( GC_CLOAKINGEXCEED	, SC_CLOAKINGEXCEED	, SI_CLOAKINGEXCEED	, SCB_SPEED );
	set_sc( GC_HALLUCINATIONWALK	, SC_HALLUCINATIONWALK	, SI_HALLUCINATIONWALK	, SCB_FLEE );
	set_sc( GC_ROLLINGCUTTER	, SC_ROLLINGCUTTER	, SI_ROLLINGCUTTER	, SCB_NONE );
	set_sc_with_vfx( GC_DARKCROW	, SC_DARKCROW		, SI_DARKCROW		, SCB_NONE );

	/* Arch Bishop */
	set_sc( AB_ADORAMUS		, SC_ADORAMUS		, SI_ADORAMUS		, SCB_AGI|SCB_SPEED );
	add_sc( AB_CLEMENTIA		, SC_BLESSING		);
	add_sc( AB_CANTO		, SC_INCREASEAGI	);
	set_sc( AB_EPICLESIS		, SC_EPICLESIS		, SI_EPICLESIS		, SCB_MAXHP );
	add_sc( AB_PRAEFATIO		, SC_KYRIE		);
	set_sc_with_vfx( AB_ORATIO	, SC_ORATIO		, SI_ORATIO		, SCB_NONE );
	set_sc( AB_LAUDAAGNUS		, SC_LAUDAAGNUS		, SI_LAUDAAGNUS		, SCB_VIT );
	set_sc( AB_LAUDARAMUS		, SC_LAUDARAMUS		, SI_LAUDARAMUS		, SCB_LUK );
	set_sc( AB_RENOVATIO		, SC_RENOVATIO		, SI_RENOVATIO		, SCB_REGEN );
	set_sc( AB_EXPIATIO		, SC_EXPIATIO		, SI_EXPIATIO		, SCB_NONE );
	set_sc( AB_DUPLELIGHT		, SC_DUPLELIGHT		, SI_DUPLELIGHT		, SCB_NONE );
	set_sc( AB_SECRAMENT		, SC_SECRAMENT		, SI_SECRAMENT		, SCB_NONE );
	set_sc( AB_OFFERTORIUM		, SC_OFFERTORIUM	, SI_OFFERTORIUM	, SCB_NONE );

	/* Warlock */
	add_sc( WL_WHITEIMPRISON	, SC_WHITEIMPRISON	);
	set_sc_with_vfx( WL_FROSTMISTY	, SC_FREEZING		, SI_FROSTMISTY		, SCB_ASPD|SCB_SPEED|SCB_DEF|SCB_DEF2 );
	add_sc( WL_JACKFROST        , SC_FREEZE		  );
	set_sc( WL_MARSHOFABYSS		, SC_MARSHOFABYSS	, SI_MARSHOFABYSS	, SCB_AGI|SCB_DEX|SCB_SPEED );
	set_sc( WL_RECOGNIZEDSPELL	, SC_RECOGNIZEDSPELL	, SI_RECOGNIZEDSPELL	, SCB_MATK);
	add_sc( WL_SIENNAEXECRATE   , SC_STONE		  );
	set_sc( WL_STASIS			, SC_STASIS		, SI_STASIS		, SCB_NONE );
	add_sc( WL_CRIMSONROCK      , SC_STUN         );
	set_sc( WL_HELLINFERNO      , SC_BURNING         , SI_BURNT           , SCB_MDEF );
	set_sc( WL_COMET            , SC_BURNING         , SI_BURNT           , SCB_MDEF );
	set_sc( WL_TELEKINESIS_INTENSE	, SC_TELEKINESIS_INTENSE, SI_TELEKINESIS_INTENSE, SCB_MATK );

	/* Ranger */
	set_sc( RA_FEARBREEZE		, SC_FEARBREEZE		, SI_FEARBREEZE		, SCB_NONE );
	set_sc( RA_ELECTRICSHOCKER	, SC_ELECTRICSHOCKER	, SI_ELECTRICSHOCKER	, SCB_NONE );
	set_sc( RA_WUGDASH			, SC_WUGDASH		, SI_WUGDASH		, SCB_SPEED|SCB_DSPD );
	set_sc( RA_WUGBITE          , SC_BITE           , SI_WUGBITE        , SCB_NONE );
	set_sc( RA_CAMOUFLAGE		, SC_CAMOUFLAGE		, SI_CAMOUFLAGE		, SCB_SPEED|SCB_DEF|SCB_DEF2 );
	set_sc( RA_FIRINGTRAP       , SC_BURNING        , SI_BURNT          , SCB_MDEF );
	set_sc_with_vfx( RA_ICEBOUNDTRAP, SC_FREEZING		, SI_FROSTMISTY		, SCB_SPEED|SCB_ASPD|SCB_DEF|SCB_DEF2 );
	set_sc( RA_UNLIMIT		, SC_UNLIMIT		, SI_UNLIMIT		, SCB_DEF|SCB_DEF2|SCB_MDEF|SCB_MDEF2 );

	/* Mechanic */
	set_sc( NC_ACCELERATION		, SC_ACCELERATION	, SI_ACCELERATION	, SCB_SPEED );
	set_sc( NC_HOVERING		, SC_HOVERING		, SI_HOVERING		, SCB_SPEED );
	set_sc( NC_SHAPESHIFT		, SC_SHAPESHIFT		, SI_SHAPESHIFT		, SCB_DEF_ELE );
	set_sc( NC_INFRAREDSCAN		, SC_INFRAREDSCAN	, SI_INFRAREDSCAN	, SCB_FLEE );
	set_sc( NC_ANALYZE		, SC_ANALYZE		, SI_ANALYZE		, SCB_DEF|SCB_DEF2|SCB_MDEF|SCB_MDEF2 );
	set_sc( NC_MAGNETICFIELD	, SC_MAGNETICFIELD	, SI_MAGNETICFIELD	, SCB_NONE );
	set_sc( NC_NEUTRALBARRIER	, SC_NEUTRALBARRIER	, SI_NEUTRALBARRIER	, SCB_DEF|SCB_MDEF );
	set_sc( NC_STEALTHFIELD		, SC_STEALTHFIELD	, SI_STEALTHFIELD	, SCB_SPEED );

	/* Royal Guard */
	set_sc( LG_REFLECTDAMAGE	, SC_REFLECTDAMAGE	, SI_LG_REFLECTDAMAGE	, SCB_NONE );
	set_sc( LG_FORCEOFVANGUARD	, SC_FORCEOFVANGUARD	, SI_FORCEOFVANGUARD	, SCB_MAXHP );
	set_sc( LG_EXEEDBREAK		, SC_EXEEDBREAK		, SI_EXEEDBREAK		, SCB_NONE );
	set_sc( LG_PRESTIGE		, SC_PRESTIGE		, SI_PRESTIGE		, SCB_DEF );
	set_sc( LG_BANDING		, SC_BANDING		, SI_BANDING		, SCB_DEF2|SCB_WATK );
	set_sc( LG_PIETY		, SC_BENEDICTIO		, SI_BENEDICTIO		, SCB_DEF_ELE );
	set_sc( LG_EARTHDRIVE		, SC_EARTHDRIVE		, SI_EARTHDRIVE		, SCB_DEF|SCB_ASPD );
	set_sc( LG_INSPIRATION		, SC_INSPIRATION	, SI_INSPIRATION	, SCB_WATK|SCB_STR|SCB_AGI|SCB_VIT|SCB_INT|SCB_DEX|SCB_LUK|SCB_HIT|SCB_MAXHP);
	set_sc( LG_KINGS_GRACE		, SC_KINGS_GRACE	, SI_KINGS_GRACE	, SCB_NONE );

	/* Shadow Chaser */
	set_sc( SC_REPRODUCE		, SC__REPRODUCE		, SI_REPRODUCE		, SCB_NONE );
	set_sc( SC_AUTOSHADOWSPELL	, SC__AUTOSHADOWSPELL	, SI_AUTOSHADOWSPELL	, SCB_NONE );
	set_sc( SC_SHADOWFORM		, SC__SHADOWFORM	, SI_SHADOWFORM		, SCB_NONE );
	set_sc( SC_BODYPAINT		, SC__BODYPAINT		, SI_BODYPAINT		, SCB_ASPD );
	set_sc( SC_INVISIBILITY		, SC__INVISIBILITY	, SI_INVISIBILITY	, SCB_ASPD|SCB_CRI|SCB_ATK_ELE );
	set_sc( SC_DEADLYINFECT		, SC__DEADLYINFECT	, SI_DEADLYINFECT	, SCB_NONE );
	set_sc( SC_ENERVATION		, SC__ENERVATION	, SI_ENERVATION		, SCB_BATK|SCB_WATK );
	set_sc( SC_GROOMY		, SC__GROOMY		, SI_GROOMY		, SCB_ASPD|SCB_HIT );
	set_sc( SC_IGNORANCE		, SC__IGNORANCE		, SI_IGNORANCE		, SCB_NONE );
	set_sc( SC_LAZINESS		, SC__LAZINESS		, SI_LAZINESS		, SCB_FLEE|SCB_SPEED );
	set_sc( SC_UNLUCKY		, SC__UNLUCKY		, SI_UNLUCKY		, SCB_CRI|SCB_FLEE2 );
	set_sc( SC_WEAKNESS		, SC__WEAKNESS		, SI_WEAKNESS		, SCB_MAXHP );
	set_sc( SC_STRIPACCESSARY	, SC__STRIPACCESSORY	, SI_STRIPACCESSARY	, SCB_DEX|SCB_INT|SCB_LUK );
	set_sc_with_vfx( SC_MANHOLE	, SC__MANHOLE		, SI_MANHOLE		, SCB_NONE );
	add_sc( SC_CHAOSPANIC		, SC_CONFUSION		);
	add_sc( SC_BLOODYLUST		, SC_BERSERK		);
	add_sc( SC_FEINTBOMB		, SC__FEINTBOMB		);
	add_sc( SC_ESCAPE			, SC_ANKLE			);

	/* Sura */
	add_sc( SR_DRAGONCOMBO			, SC_STUN		);
	add_sc( SR_EARTHSHAKER			, SC_STUN		);
	set_sc( SR_CRESCENTELBOW		, SC_CRESCENTELBOW	, SI_CRESCENTELBOW		, SCB_NONE );
	set_sc_with_vfx( SR_CURSEDCIRCLE	, SC_CURSEDCIRCLE_TARGET, SI_CURSEDCIRCLE_TARGET	, SCB_NONE );
	set_sc( SR_LIGHTNINGWALK		, SC_LIGHTNINGWALK	, SI_LIGHTNINGWALK		, SCB_NONE );
	set_sc( SR_RAISINGDRAGON		, SC_RAISINGDRAGON	, SI_RAISINGDRAGON		, SCB_REGEN|SCB_MAXHP|SCB_MAXSP );
	set_sc( SR_GENTLETOUCH_ENERGYGAIN	, SC_GT_ENERGYGAIN	, SI_GENTLETOUCH_ENERGYGAIN	, SCB_NONE );
	set_sc( SR_GENTLETOUCH_CHANGE		, SC_GT_CHANGE		, SI_GENTLETOUCH_CHANGE		, SCB_WATK|SCB_MDEF|SCB_ASPD );
	set_sc( SR_GENTLETOUCH_REVITALIZE	, SC_GT_REVITALIZE	, SI_GENTLETOUCH_REVITALIZE	, SCB_MAXHP|SCB_REGEN );
	set_sc( SR_FLASHCOMBO			, SC_FLASHCOMBO		, SI_FLASHCOMBO			, SCB_WATK );

	/* Wanderer / Minstrel */
	set_sc( WA_SWING_DANCE			, SC_SWINGDANCE			, SI_SWINGDANCE			, SCB_SPEED|SCB_ASPD );
	set_sc( WA_SYMPHONY_OF_LOVER		, SC_SYMPHONYOFLOVER		, SI_SYMPHONYOFLOVERS		, SCB_MDEF );
	set_sc( WA_MOONLIT_SERENADE		, SC_MOONLITSERENADE		, SI_MOONLITSERENADE		, SCB_MATK );
	set_sc( MI_RUSH_WINDMILL		, SC_RUSHWINDMILL		, SI_RUSHWINDMILL		, SCB_WATK  );
	set_sc( MI_ECHOSONG			, SC_ECHOSONG			, SI_ECHOSONG			, SCB_DEF  );
	set_sc( MI_HARMONIZE			, SC_HARMONIZE			, SI_HARMONIZE			, SCB_STR|SCB_AGI|SCB_VIT|SCB_INT|SCB_DEX|SCB_LUK );
	set_sc_with_vfx( WM_POEMOFNETHERWORLD	, SC_NETHERWORLD		, SI_NETHERWORLD		, SCB_NONE );
	set_sc_with_vfx( WM_VOICEOFSIREN	, SC_VOICEOFSIREN		, SI_VOICEOFSIREN		, SCB_NONE );
	set_sc_with_vfx( WM_LULLABY_DEEPSLEEP	, SC_DEEPSLEEP			, SI_DEEPSLEEP			, SCB_NONE );
	set_sc( WM_SIRCLEOFNATURE		, SC_SIRCLEOFNATURE		, SI_SIRCLEOFNATURE		, SCB_NONE );
	set_sc( WM_GLOOMYDAY			, SC_GLOOMYDAY			, SI_GLOOMYDAY			, SCB_FLEE|SCB_SPEED|SCB_ASPD );
	set_sc( WM_SONG_OF_MANA			, SC_SONGOFMANA			, SI_SONGOFMANA			, SCB_NONE );
	set_sc( WM_DANCE_WITH_WUG		, SC_DANCEWITHWUG		, SI_DANCEWITHWUG		, SCB_ASPD );
	set_sc( WM_SATURDAY_NIGHT_FEVER		, SC_SATURDAYNIGHTFEVER		, SI_SATURDAYNIGHTFEVER		, SCB_BATK|SCB_DEF|SCB_FLEE|SCB_REGEN );
	set_sc( WM_LERADS_DEW			, SC_LERADSDEW			, SI_LERADSDEW			, SCB_MAXHP );
	set_sc( WM_MELODYOFSINK			, SC_MELODYOFSINK		, SI_MELODYOFSINK		, SCB_INT );
	set_sc( WM_BEYOND_OF_WARCRY		, SC_BEYONDOFWARCRY		, SI_WARCRYOFBEYOND		, SCB_STR|SCB_CRI|SCB_MAXHP );
	set_sc( WM_UNLIMITED_HUMMING_VOICE	, SC_UNLIMITEDHUMMINGVOICE	, SI_UNLIMITEDHUMMINGVOICE	, SCB_NONE );
	set_sc( WM_FRIGG_SONG			, SC_FRIGG_SONG			, SI_FRIGG_SONG			, SCB_MAXHP );

	/* Sorcerer */
	set_sc( SO_FIREWALK		, SC_PROPERTYWALK	, SI_PROPERTYWALK	, SCB_NONE );
	set_sc( SO_ELECTRICWALK		, SC_PROPERTYWALK	, SI_PROPERTYWALK	, SCB_NONE );
	set_sc( SO_SPELLFIST		, SC_SPELLFIST		, SI_SPELLFIST		, SCB_NONE );
	set_sc_with_vfx( SO_DIAMONDDUST	, SC_CRYSTALIZE		, SI_COLD		, SCB_NONE );
	set_sc( SO_CLOUD_KILL   , SC_CLOUD_KILL         , SI_CLOUDKILL      , SCB_NONE );
	set_sc( SO_STRIKING		, SC_STRIKING		, SI_STRIKING		, SCB_WATK|SCB_CRI );
	set_sc( SO_WARMER		, SC_WARMER		, SI_WARMER		, SCB_NONE );
	set_sc( SO_VACUUM_EXTREME	, SC_VACUUM_EXTREME	, SI_VACUUM_EXTREME	, SCB_NONE );
	set_sc( SO_ARRULLO		, SC_DEEPSLEEP		, SI_DEEPSLEEP		, SCB_NONE );
	set_sc( SO_FIRE_INSIGNIA	, SC_FIRE_INSIGNIA	, SI_FIRE_INSIGNIA	, SCB_MATK|SCB_BATK|SCB_WATK|SCB_ATK_ELE|SCB_REGEN );
	set_sc( SO_WATER_INSIGNIA	, SC_WATER_INSIGNIA	, SI_WATER_INSIGNIA	, SCB_WATK|SCB_ATK_ELE|SCB_REGEN );
	set_sc( SO_WIND_INSIGNIA	, SC_WIND_INSIGNIA	, SI_WIND_INSIGNIA	, SCB_WATK|SCB_ATK_ELE|SCB_REGEN );
	set_sc( SO_EARTH_INSIGNIA	, SC_EARTH_INSIGNIA	, SI_EARTH_INSIGNIA	, SCB_MDEF|SCB_DEF|SCB_MAXHP|SCB_MAXSP|SCB_WATK|SCB_ATK_ELE|SCB_REGEN );

	/* Genetic */
	set_sc( GN_CARTBOOST			, SC_GN_CARTBOOST	, SI_GN_CARTBOOST			, SCB_SPEED );
	set_sc( GN_THORNS_TRAP			, SC_THORNSTRAP		, SI_THORNTRAP			, SCB_NONE );
	set_sc_with_vfx( GN_BLOOD_SUCKER	, SC_BLOODSUCKER	, SI_BLOODSUCKER		, SCB_NONE );
	set_sc( GN_FIRE_EXPANSION_SMOKE_POWDER	, SC_SMOKEPOWDER	, SI_FIRE_EXPANSION_SMOKE_POWDER, SCB_FLEE );
	set_sc( GN_FIRE_EXPANSION_TEAR_GAS	, SC_TEARGAS		, SI_FIRE_EXPANSION_TEAR_GAS	, SCB_HIT|SCB_FLEE );
	set_sc( GN_MANDRAGORA			, SC_MANDRAGORA		, SI_MANDRAGORA			, SCB_INT );
	set_sc_with_vfx( GN_ILLUSIONDOPING	, SC_ILLUSIONDOPING	, SI_ILLUSIONDOPING		, SCB_HIT );

	/* Elemental spirits' status changes */
	set_sc( EL_CIRCLE_OF_FIRE	, SC_CIRCLE_OF_FIRE_OPTION	, SI_CIRCLE_OF_FIRE_OPTION	, SCB_NONE );
	set_sc( EL_FIRE_CLOAK		, SC_FIRE_CLOAK_OPTION		, SI_FIRE_CLOAK_OPTION		, SCB_ALL );
	set_sc( EL_WATER_SCREEN		, SC_WATER_SCREEN_OPTION	, SI_WATER_SCREEN_OPTION	, SCB_NONE );
	set_sc( EL_WATER_DROP		, SC_WATER_DROP_OPTION		, SI_WATER_DROP_OPTION		, SCB_ALL );
	set_sc( EL_WATER_BARRIER	, SC_WATER_BARRIER		, SI_WATER_BARRIER		, SCB_WATK|SCB_FLEE );
	set_sc( EL_WIND_STEP		, SC_WIND_STEP_OPTION		, SI_WIND_STEP_OPTION		, SCB_SPEED|SCB_FLEE );
	set_sc( EL_WIND_CURTAIN		, SC_WIND_CURTAIN_OPTION	, SI_WIND_CURTAIN_OPTION	, SCB_ALL );
	set_sc( EL_ZEPHYR		, SC_ZEPHYR			, SI_ZEPHYR			, SCB_FLEE );
	set_sc( EL_SOLID_SKIN		, SC_SOLID_SKIN_OPTION		, SI_SOLID_SKIN_OPTION		, SCB_DEF|SCB_MAXHP );
	set_sc( EL_STONE_SHIELD		, SC_STONE_SHIELD_OPTION	, SI_STONE_SHIELD_OPTION	, SCB_ALL );
	set_sc( EL_POWER_OF_GAIA	, SC_POWER_OF_GAIA		, SI_POWER_OF_GAIA		, SCB_MAXHP|SCB_DEF|SCB_SPEED );
	set_sc( EL_PYROTECHNIC		, SC_PYROTECHNIC_OPTION		, SI_PYROTECHNIC_OPTION		, SCB_WATK );
	set_sc( EL_HEATER		, SC_HEATER_OPTION		, SI_HEATER_OPTION		, SCB_WATK );
	set_sc( EL_TROPIC		, SC_TROPIC_OPTION		, SI_TROPIC_OPTION		, SCB_WATK );
	set_sc( EL_AQUAPLAY		, SC_AQUAPLAY_OPTION		, SI_AQUAPLAY_OPTION		, SCB_MATK );
	set_sc( EL_COOLER		, SC_COOLER_OPTION		, SI_COOLER_OPTION		, SCB_MATK );
	set_sc( EL_CHILLY_AIR		, SC_CHILLY_AIR_OPTION		, SI_CHILLY_AIR_OPTION		, SCB_MATK );
	set_sc( EL_GUST			, SC_GUST_OPTION		, SI_GUST_OPTION		, SCB_ASPD );
	set_sc( EL_BLAST		, SC_BLAST_OPTION		, SI_BLAST_OPTION		, SCB_ASPD );
	set_sc( EL_WILD_STORM		, SC_WILD_STORM_OPTION		, SI_WILD_STORM_OPTION		, SCB_ASPD );
	set_sc( EL_PETROLOGY		, SC_PETROLOGY_OPTION		, SI_PETROLOGY_OPTION		, SCB_MAXHP );
	set_sc( EL_CURSED_SOIL		, SC_CURSED_SOIL_OPTION		, SI_CURSED_SOIL_OPTION		, SCB_MAXHP );
	set_sc( EL_UPHEAVAL		, SC_UPHEAVAL_OPTION		, SI_UPHEAVAL_OPTION		, SCB_MAXHP );
	set_sc( EL_TIDAL_WEAPON		, SC_TIDAL_WEAPON_OPTION	, SI_TIDAL_WEAPON_OPTION	, SCB_ALL );
	set_sc( EL_ROCK_CRUSHER		, SC_ROCK_CRUSHER		, SI_ROCK_CRUSHER		, SCB_DEF );
	set_sc( EL_ROCK_CRUSHER_ATK	, SC_ROCK_CRUSHER_ATK		, SI_ROCK_CRUSHER_ATK		, SCB_SPEED );

	add_sc( KO_YAMIKUMO			, SC_HIDING		);
	set_sc_with_vfx( KO_JYUMONJIKIRI	, SC_JYUMONJIKIRI	, SI_KO_JYUMONJIKIRI	, SCB_NONE );
	add_sc( KO_MAKIBISHI			, SC_STUN		);
	set_sc( KO_MEIKYOUSISUI			, SC_MEIKYOUSISUI	, SI_MEIKYOUSISUI	, SCB_NONE );
	set_sc( KO_KYOUGAKU			, SC_KYOUGAKU		, SI_KYOUGAKU		, SCB_STR|SCB_AGI|SCB_VIT|SCB_INT|SCB_DEX|SCB_LUK );
	add_sc( KO_JYUSATSU			, SC_CURSE		);
	set_sc( KO_ZENKAI			, SC_ZENKAI		, SI_ZENKAI		, SCB_NONE );
	set_sc( KO_IZAYOI			, SC_IZAYOI		, SI_IZAYOI		, SCB_MATK );
	set_sc( KG_KYOMU			, SC_KYOMU		, SI_KYOMU		, SCB_NONE );
	set_sc( KG_KAGEMUSYA			, SC_KAGEMUSYA		, SI_KAGEMUSYA		, SCB_NONE );
	set_sc( KG_KAGEHUMI			, SC_KAGEHUMI		, SI_KG_KAGEHUMI	, SCB_NONE );
	set_sc( OB_ZANGETSU			, SC_ZANGETSU		, SI_ZANGETSU		, SCB_MATK|SCB_BATK );
	set_sc_with_vfx( OB_AKAITSUKI		, SC_AKAITSUKI		, SI_AKAITSUKI		, SCB_NONE );
	set_sc( OB_OBOROGENSOU			, SC_GENSOU		, SI_GENSOU		, SCB_NONE );

	set_sc( ALL_FULL_THROTTLE		, SC_FULL_THROTTLE	, SI_FULL_THROTTLE	, SCB_SPEED|SCB_STR|SCB_AGI|SCB_VIT|SCB_INT|SCB_DEX|SCB_LUK );

	/* Rebellion */
	add_sc( RL_MASS_SPIRAL		, SC_BLEEDING );
	add_sc( RL_HAMMER_OF_GOD	, SC_STUN );
	set_sc( RL_H_MINE		, SC_H_MINE		, SI_H_MINE		, SCB_NONE);
	set_sc( RL_B_TRAP		, SC_B_TRAP		, SI_B_TRAP		, SCB_SPEED );
	set_sc( RL_E_CHAIN		, SC_E_CHAIN	, SI_E_CHAIN	, SCB_NONE );
	set_sc( RL_P_ALTER		, SC_P_ALTER	, SI_P_ALTER	, SCB_NONE );
	set_sc( RL_SLUGSHOT		, SC_STUN		, SI_SLUGSHOT	, SCB_NONE );
	set_sc( RL_HEAT_BARREL	, SC_HEAT_BARREL	, SI_HEAT_BARREL	, SCB_FLEE|SCB_ASPD );
	set_sc_with_vfx( RL_C_MARKER	, SC_C_MARKER		, SI_C_MARKER		, SCB_FLEE );
	set_sc_with_vfx( RL_AM_BLAST	, SC_ANTI_M_BLAST	, SI_ANTI_M_BLAST	, SCB_NONE );

	// New Mounts
	set_sc_with_vfx_noskill( SC_ALL_RIDING	, SI_ALL_RIDING	, SCB_SPEED );

	// Costumes
	set_sc_with_vfx_noskill( SC_MOONSTAR	, SI_MOONSTAR	, SCB_NONE );
	set_sc_with_vfx_noskill( SC_SUPER_STAR	, SI_SUPER_STAR	, SCB_NONE );
	set_sc_with_vfx_noskill( SC_STRANGELIGHTS	, SI_STRANGELIGHTS	, SCB_NONE );
	set_sc_with_vfx_noskill( SC_DECORATION_OF_MUSIC		, SI_DECORATION_OF_MUSIC		, SCB_NONE );
	set_sc_with_vfx_noskill( SC_LJOSALFAR	, SI_LJOSALFAR	, SCB_NONE);
	set_sc_with_vfx_noskill( SC_MERMAID_LONGING	, SI_MERMAID_LONGING	, SCB_NONE);
	set_sc_with_vfx_noskill( SC_HAT_EFFECT	, SI_HAT_EFFECT	, SCB_NONE);
	set_sc_with_vfx_noskill( SC_FLOWERSMOKE	, SI_FLOWERSMOKE	, SCB_NONE);
	set_sc_with_vfx_noskill( SC_FSTONE	, SI_FSTONE	, SCB_NONE);
	set_sc_with_vfx_noskill( SC_HAPPINESS_STAR	, SI_HAPPINESS_STAR	, SCB_NONE);
	set_sc_with_vfx_noskill( SC_MAPLE_FALLS	, SI_MAPLE_FALLS	, SCB_NONE);
	set_sc_with_vfx_noskill( SC_TIME_ACCESSORY	, SI_TIME_ACCESSORY	, SCB_NONE);
	set_sc_with_vfx_noskill( SC_MAGICAL_FEATHER	, SI_MAGICAL_FEATHER	, SCB_NONE);

	/* Summoner */
	set_sc( SU_HIDE					, SC_SUHIDE			, SI_SUHIDE			, SCB_NONE );
	add_sc( SU_SCRATCH				, SC_BLEEDING );
	set_sc( SU_STOOP				, SC_SU_STOOP		, SI_SU_STOOP		, SCB_NONE );
	add_sc( SU_SV_STEMSPEAR			, SC_BLEEDING );
	set_sc( SU_CN_POWDERING			, SC_CATNIPPOWDER	, SI_CATNIPPOWDER	, SCB_WATK|SCB_MATK|SCB_SPEED|SCB_REGEN );
	add_sc( SU_CN_METEOR			, SC_CURSE );
	set_sc_with_vfx( SU_SV_ROOTTWIST, SC_SV_ROOTTWIST	, SI_SV_ROOTTWIST	, SCB_NONE );
	set_sc( SU_SCAROFTAROU			, SC_BITESCAR		, SI_BITESCAR		, SCB_NONE );
	set_sc( SU_ARCLOUSEDASH			, SC_ARCLOUSEDASH	, SI_ARCLOUSEDASH	, SCB_AGI|SCB_SPEED );
	add_sc( SU_LUNATICCARROTBEAT	, SC_STUN );
	set_sc( SU_TUNAPARTY			, SC_TUNAPARTY		, SI_TUNAPARTY		, SCB_NONE );
	set_sc( SU_BUNCHOFSHRIMP		, SC_SHRIMP			, SI_SHRIMP			, SCB_BATK|SCB_MATK );
	set_sc( SU_FRESHSHRIMP			, SC_FRESHSHRIMP	, SI_FRESHSHRIMP	, SCB_NONE );
	set_sc( SU_HISS					, SC_HISS			, SI_HISS			, SCB_FLEE2 );
	set_sc( SU_NYANGGRASS			, SC_NYANGGRASS		, SI_NYANGGRASS		, SCB_DEF|SCB_MDEF );
	set_sc( SU_GROOMING				, SC_GROOMING		, SI_GROOMING		, SCB_FLEE );
	add_sc( SU_PURRING				, SC_GROOMING );
	add_sc( SU_SHRIMPARTY			, SC_FRESHSHRIMP );
	add_sc( SU_MEOWMEOW				, SC_CHATTERING );
	set_sc( SU_CHATTERING			, SC_CHATTERING		, SI_CHATTERING		, SCB_WATK|SCB_MATK );

	/* Storing the target job rather than simply SC_SPIRIT simplifies code later on */
	SkillStatusChangeTable[skill_get_index(SL_ALCHEMIST)]	= (sc_type)MAPID_ALCHEMIST,
	SkillStatusChangeTable[skill_get_index(SL_MONK)]		= (sc_type)MAPID_MONK,
	SkillStatusChangeTable[skill_get_index(SL_STAR)]		= (sc_type)MAPID_STAR_GLADIATOR,
	SkillStatusChangeTable[skill_get_index(SL_SAGE)]		= (sc_type)MAPID_SAGE,
	SkillStatusChangeTable[skill_get_index(SL_CRUSADER)]	= (sc_type)MAPID_CRUSADER,
	SkillStatusChangeTable[skill_get_index(SL_SUPERNOVICE)]	= (sc_type)MAPID_SUPER_NOVICE,
	SkillStatusChangeTable[skill_get_index(SL_KNIGHT)]	= (sc_type)MAPID_KNIGHT,
	SkillStatusChangeTable[skill_get_index(SL_WIZARD)]	= (sc_type)MAPID_WIZARD,
	SkillStatusChangeTable[skill_get_index(SL_PRIEST)]	= (sc_type)MAPID_PRIEST,
	SkillStatusChangeTable[skill_get_index(SL_BARDDANCER)]	= (sc_type)MAPID_BARDDANCER,
	SkillStatusChangeTable[skill_get_index(SL_ROGUE)]	= (sc_type)MAPID_ROGUE,
	SkillStatusChangeTable[skill_get_index(SL_ASSASIN)]	= (sc_type)MAPID_ASSASSIN,
	SkillStatusChangeTable[skill_get_index(SL_BLACKSMITH)]	= (sc_type)MAPID_BLACKSMITH,
	SkillStatusChangeTable[skill_get_index(SL_HUNTER)]	= (sc_type)MAPID_HUNTER,
	SkillStatusChangeTable[skill_get_index(SL_SOULLINKER)]	= (sc_type)MAPID_SOUL_LINKER,

	/* Status that don't have a skill associated */
	StatusIconChangeTable[SC_WEIGHT50] = SI_WEIGHT50;
	StatusIconChangeTable[SC_WEIGHT90] = SI_WEIGHT90;
	StatusIconChangeTable[SC_ASPDPOTION0] = SI_ASPDPOTION0;
	StatusIconChangeTable[SC_ASPDPOTION1] = SI_ASPDPOTION1;
	StatusIconChangeTable[SC_ASPDPOTION2] = SI_ASPDPOTION2;
	StatusIconChangeTable[SC_ASPDPOTION3] = SI_ASPDPOTIONINFINITY;
	StatusIconChangeTable[SC_SPEEDUP0] = SI_MOVHASTE_HORSE;
	StatusIconChangeTable[SC_SPEEDUP1] = SI_SPEEDPOTION1;
	StatusIconChangeTable[SC_CHASEWALK2] = SI_CHASEWALK2;
	StatusIconChangeTable[SC_MIRACLE] = SI_SPIRIT;
	StatusIconChangeTable[SC_INTRAVISION] = SI_INTRAVISION;
	StatusIconChangeTable[SC_STRFOOD] = SI_FOODSTR;
	StatusIconChangeTable[SC_AGIFOOD] = SI_FOODAGI;
	StatusIconChangeTable[SC_VITFOOD] = SI_FOODVIT;
	StatusIconChangeTable[SC_INTFOOD] = SI_FOODINT;
	StatusIconChangeTable[SC_DEXFOOD] = SI_FOODDEX;
	StatusIconChangeTable[SC_LUKFOOD] = SI_FOODLUK;
	StatusIconChangeTable[SC_FLEEFOOD] = SI_FOODFLEE;
	StatusIconChangeTable[SC_HITFOOD] = SI_FOODHIT;
	StatusIconChangeTable[SC_CRIFOOD] = SI_FOODCRI;
	StatusIconChangeTable[SC_MANU_ATK] = SI_MANU_ATK;
	StatusIconChangeTable[SC_MANU_DEF] = SI_MANU_DEF;
	StatusIconChangeTable[SC_SPL_ATK] = SI_SPL_ATK;
	StatusIconChangeTable[SC_SPL_DEF] = SI_SPL_DEF;
	StatusIconChangeTable[SC_MANU_MATK] = SI_MANU_MATK;
	StatusIconChangeTable[SC_SPL_MATK] = SI_SPL_MATK;
	StatusIconChangeTable[SC_ATKPOTION] = SI_PLUSATTACKPOWER;
	StatusIconChangeTable[SC_MATKPOTION] = SI_PLUSMAGICPOWER;

	/* Cash Items */
	StatusIconChangeTable[SC_FOOD_STR_CASH] = SI_FOOD_STR_CASH;
	StatusIconChangeTable[SC_FOOD_AGI_CASH] = SI_FOOD_AGI_CASH;
	StatusIconChangeTable[SC_FOOD_VIT_CASH] = SI_FOOD_VIT_CASH;
	StatusIconChangeTable[SC_FOOD_DEX_CASH] = SI_FOOD_DEX_CASH;
	StatusIconChangeTable[SC_FOOD_INT_CASH] = SI_FOOD_INT_CASH;
	StatusIconChangeTable[SC_FOOD_LUK_CASH] = SI_FOOD_LUK_CASH;
	StatusIconChangeTable[SC_EXPBOOST] = SI_EXPBOOST;
	StatusIconChangeTable[SC_ITEMBOOST] = SI_ITEMBOOST;
	StatusIconChangeTable[SC_JEXPBOOST] = SI_CASH_PLUSONLYJOBEXP;
	StatusIconChangeTable[SC_LIFEINSURANCE] = SI_LIFEINSURANCE;
	StatusIconChangeTable[SC_BOSSMAPINFO] = SI_BOSSMAPINFO;
	StatusIconChangeTable[SC_DEF_RATE] = SI_DEF_RATE;
	StatusIconChangeTable[SC_MDEF_RATE] = SI_MDEF_RATE;
	StatusIconChangeTable[SC_INCCRI] = SI_INCCRI;
	StatusIconChangeTable[SC_INCFLEE2] = SI_PLUSAVOIDVALUE;
	StatusIconChangeTable[SC_INCHEALRATE] = SI_INCHEALRATE;
	StatusIconChangeTable[SC_S_LIFEPOTION] = SI_S_LIFEPOTION;
	StatusIconChangeTable[SC_L_LIFEPOTION] = SI_L_LIFEPOTION;
	StatusIconChangeTable[SC_SPCOST_RATE] = SI_ATKER_BLOOD;
	StatusIconChangeTable[SC_COMMONSC_RESIST] = SI_TARGET_BLOOD;
	StatusIconChangeTable[SC_ATTHASTE_CASH] = SI_ATTHASTE_CASH;

	/* Mercenary Bonus Effects */
	StatusIconChangeTable[SC_MERC_FLEEUP] = SI_MERC_FLEEUP;
	StatusIconChangeTable[SC_MERC_ATKUP] = SI_MERC_ATKUP;
	StatusIconChangeTable[SC_MERC_HPUP] = SI_MERC_HPUP;
	StatusIconChangeTable[SC_MERC_SPUP] = SI_MERC_SPUP;
	StatusIconChangeTable[SC_MERC_HITUP] = SI_MERC_HITUP;

	/* Warlock Spheres */
	StatusIconChangeTable[SC_SPHERE_1] = SI_SPHERE_1;
	StatusIconChangeTable[SC_SPHERE_2] = SI_SPHERE_2;
	StatusIconChangeTable[SC_SPHERE_3] = SI_SPHERE_3;
	StatusIconChangeTable[SC_SPHERE_4] = SI_SPHERE_4;
	StatusIconChangeTable[SC_SPHERE_5] = SI_SPHERE_5;

	/* Warlock Preserved spells */
	StatusIconChangeTable[SC_SPELLBOOK1] = SI_SPELLBOOK1;
	StatusIconChangeTable[SC_SPELLBOOK2] = SI_SPELLBOOK2;
	StatusIconChangeTable[SC_SPELLBOOK3] = SI_SPELLBOOK3;
	StatusIconChangeTable[SC_SPELLBOOK4] = SI_SPELLBOOK4;
	StatusIconChangeTable[SC_SPELLBOOK5] = SI_SPELLBOOK5;
	StatusIconChangeTable[SC_SPELLBOOK6] = SI_SPELLBOOK6;
	StatusIconChangeTable[SC_MAXSPELLBOOK] = SI_SPELLBOOK7;
	StatusIconChangeTable[SC_FREEZE_SP] = SI_FREEZE_SP;

	StatusIconChangeTable[SC_NEUTRALBARRIER_MASTER] = SI_NEUTRALBARRIER_MASTER;
	StatusIconChangeTable[SC_STEALTHFIELD_MASTER] = SI_STEALTHFIELD_MASTER;
	StatusIconChangeTable[SC_OVERHEAT] = SI_OVERHEAT;
	StatusIconChangeTable[SC_OVERHEAT_LIMITPOINT] = SI_OVERHEAT_LIMITPOINT;

	StatusIconChangeTable[SC_HALLUCINATIONWALK_POSTDELAY] = SI_HALLUCINATIONWALK_POSTDELAY;
	StatusIconChangeTable[SC_TOXIN] = SI_TOXIN;
	StatusIconChangeTable[SC_PARALYSE] = SI_PARALYSE;
	StatusIconChangeTable[SC_VENOMBLEED] = SI_VENOMBLEED;
	StatusIconChangeTable[SC_MAGICMUSHROOM] = SI_MAGICMUSHROOM;
	StatusIconChangeTable[SC_DEATHHURT] = SI_DEATHHURT;
	StatusIconChangeTable[SC_PYREXIA] = SI_PYREXIA;
	StatusIconChangeTable[SC_OBLIVIONCURSE] = SI_OBLIVIONCURSE;
	StatusIconChangeTable[SC_LEECHESEND] = SI_LEECHESEND;
	StatusIconChangeTable[SC_BANDING_DEFENCE] = SI_BANDING_DEFENCE;
	StatusIconChangeTable[SC_SHIELDSPELL_DEF] = SI_SHIELDSPELL_DEF;
	StatusIconChangeTable[SC_SHIELDSPELL_MDEF] = SI_SHIELDSPELL_MDEF;
	StatusIconChangeTable[SC_SHIELDSPELL_REF] = SI_SHIELDSPELL_REF;
	StatusIconChangeTable[SC_GLOOMYDAY_SK] = SI_GLOOMYDAY;

	StatusIconChangeTable[SC_CURSEDCIRCLE_ATKER] = SI_CURSEDCIRCLE_ATKER;
	StatusIconChangeTable[SC__BLOODYLUST] = SI_BLOODYLUST;
	StatusIconChangeTable[SC_MYSTERIOUS_POWDER] = SI_MYSTERIOUS_POWDER;
	StatusIconChangeTable[SC_MELON_BOMB] = SI_MELON_BOMB;
	StatusIconChangeTable[SC_BANANA_BOMB] = SI_BANANA_BOMB;
	StatusIconChangeTable[SC_BANANA_BOMB_SITDOWN] = SI_BANANA_BOMB_SITDOWN_POSTDELAY;
	StatusIconChangeTable[SC_PROMOTE_HEALTH_RESERCH] = SI_PROMOTE_HEALTH_RESERCH;
	StatusIconChangeTable[SC_ENERGY_DRINK_RESERCH] = SI_ENERGY_DRINK_RESERCH;

	/* Genetics New Food Items Status Icons */
	StatusIconChangeTable[SC_SAVAGE_STEAK] = SI_SAVAGE_STEAK;
	StatusIconChangeTable[SC_COCKTAIL_WARG_BLOOD] = SI_COCKTAIL_WARG_BLOOD;
	StatusIconChangeTable[SC_MINOR_BBQ] = SI_MINOR_BBQ;
	StatusIconChangeTable[SC_SIROMA_ICE_TEA] = SI_SIROMA_ICE_TEA;
	StatusIconChangeTable[SC_DROCERA_HERB_STEAMED] = SI_DROCERA_HERB_STEAMED;
	StatusIconChangeTable[SC_PUTTI_TAILS_NOODLES] = SI_PUTTI_TAILS_NOODLES;
	StatusIconChangeTable[SC_STOMACHACHE] = SI_STOMACHACHE;
	StatusIconChangeTable[SC_EXTRACT_WHITE_POTION_Z] = SI_EXTRACT_WHITE_POTION_Z;
	StatusIconChangeTable[SC_VITATA_500] = SI_VITATA_500;
	StatusIconChangeTable[SC_EXTRACT_SALAMINE_JUICE] = SI_EXTRACT_SALAMINE_JUICE;
	StatusIconChangeTable[SC_BOOST500] = SI_BOOST500;
	StatusIconChangeTable[SC_FULL_SWING_K] = SI_FULL_SWING_K;
	StatusIconChangeTable[SC_MANA_PLUS] = SI_MANA_PLUS;
	StatusIconChangeTable[SC_MUSTLE_M] = SI_MUSTLE_M;
	StatusIconChangeTable[SC_LIFE_FORCE_F] = SI_LIFE_FORCE_F;

	/* Elemental Spirit's 'side' status change icons */
	StatusIconChangeTable[SC_CIRCLE_OF_FIRE] = SI_CIRCLE_OF_FIRE;
	StatusIconChangeTable[SC_FIRE_CLOAK] = SI_FIRE_CLOAK;
	StatusIconChangeTable[SC_WATER_SCREEN] = SI_WATER_SCREEN;
	StatusIconChangeTable[SC_WATER_DROP] = SI_WATER_DROP;
	StatusIconChangeTable[SC_WIND_STEP] = SI_WIND_STEP;
	StatusIconChangeTable[SC_WIND_CURTAIN] = SI_WIND_CURTAIN;
	StatusIconChangeTable[SC_SOLID_SKIN] = SI_SOLID_SKIN;
	StatusIconChangeTable[SC_STONE_SHIELD] = SI_STONE_SHIELD;
	StatusIconChangeTable[SC_PYROTECHNIC] = SI_PYROTECHNIC;
	StatusIconChangeTable[SC_HEATER] = SI_HEATER;
	StatusIconChangeTable[SC_TROPIC] = SI_TROPIC;
	StatusIconChangeTable[SC_AQUAPLAY] = SI_AQUAPLAY;
	StatusIconChangeTable[SC_COOLER] = SI_COOLER;
	StatusIconChangeTable[SC_CHILLY_AIR] = SI_CHILLY_AIR;
	StatusIconChangeTable[SC_GUST] = SI_GUST;
	StatusIconChangeTable[SC_BLAST] = SI_BLAST;
	StatusIconChangeTable[SC_WILD_STORM] = SI_WILD_STORM;
	StatusIconChangeTable[SC_PETROLOGY] = SI_PETROLOGY;
	StatusIconChangeTable[SC_CURSED_SOIL] = SI_CURSED_SOIL;
	StatusIconChangeTable[SC_UPHEAVAL] = SI_UPHEAVAL;

	StatusIconChangeTable[SC_REBOUND] = SI_REBOUND;
	StatusIconChangeTable[SC_DEFSET] = SI_SET_NUM_DEF;
	StatusIconChangeTable[SC_MDEFSET] = SI_SET_NUM_MDEF;
	StatusIconChangeTable[SC_MONSTER_TRANSFORM] = SI_MONSTER_TRANSFORM;
	StatusIconChangeTable[SC_ACTIVE_MONSTER_TRANSFORM] = SI_ACTIVE_MONSTER_TRANSFORM;
	StatusIconChangeTable[SC_ALL_RIDING] = SI_ALL_RIDING;
	StatusIconChangeTable[SC_PUSH_CART] = SI_ON_PUSH_CART;
	StatusIconChangeTable[SC_MTF_ASPD] = SI_MTF_ASPD;
	StatusIconChangeTable[SC_MTF_RANGEATK] = SI_MTF_RANGEATK;
	StatusIconChangeTable[SC_MTF_MATK] = SI_MTF_MATK;
	StatusIconChangeTable[SC_MTF_MLEATKED] = SI_MTF_MLEATKED;
	StatusIconChangeTable[SC_MTF_CRIDAMAGE] = SI_MTF_CRIDAMAGE;
	StatusIconChangeTable[SC_QD_SHOT_READY] = SI_E_QD_SHOT_READY;
	StatusIconChangeTable[SC_HEAT_BARREL_AFTER] = SI_HEAT_BARREL_AFTER;
	StatusIconChangeTable[SC_QUEST_BUFF1] = SI_QUEST_BUFF1;
	StatusIconChangeTable[SC_QUEST_BUFF2] = SI_QUEST_BUFF2;
	StatusIconChangeTable[SC_QUEST_BUFF3] = SI_QUEST_BUFF3;
	StatusIconChangeTable[SC_MTF_ASPD2] = SI_MTF_ASPD2;
	StatusIconChangeTable[SC_MTF_RANGEATK2] = SI_MTF_RANGEATK2;
	StatusIconChangeTable[SC_MTF_MATK2] = SI_MTF_MATK2;
	StatusIconChangeTable[SC_2011RWC_SCROLL] = SI_2011RWC_SCROLL;
	StatusIconChangeTable[SC_JP_EVENT04] = SI_JP_EVENT04;
	StatusIconChangeTable[SC_MTF_HITFLEE] = SI_MTF_HITFLEE;
	StatusIconChangeTable[SC_MTF_MHP] = SI_MTF_MHP;
	StatusIconChangeTable[SC_MTF_MSP] = SI_MTF_MSP;
	StatusIconChangeTable[SC_MTF_PUMPKIN] = SI_MTF_PUMPKIN;
	StatusIconChangeTable[SC_NORECOVER_STATE] = SI_HANDICAPSTATE_NORECOVER;
	StatusIconChangeTable[SC_GVG_GIANT] = SI_GVG_GIANT;
	StatusIconChangeTable[SC_GVG_GOLEM] = SI_GVG_GOLEM;
	StatusIconChangeTable[SC_GVG_STUN] = SI_GVG_STUN;
	StatusIconChangeTable[SC_GVG_STONE] = SI_GVG_STONE;
	StatusIconChangeTable[SC_GVG_FREEZ] = SI_GVG_FREEZ;
	StatusIconChangeTable[SC_GVG_SLEEP] = SI_GVG_SLEEP;
	StatusIconChangeTable[SC_GVG_CURSE] = SI_GVG_CURSE;
	StatusIconChangeTable[SC_GVG_SILENCE] = SI_GVG_SILENCE;
	StatusIconChangeTable[SC_GVG_BLIND] = SI_GVG_BLIND;
	StatusIconChangeTable[SC_ARMOR_ELEMENT_WATER] = SI_RESIST_PROPERTY_WATER;
	StatusIconChangeTable[SC_ARMOR_ELEMENT_EARTH] = SI_RESIST_PROPERTY_GROUND;
	StatusIconChangeTable[SC_ARMOR_ELEMENT_FIRE] = SI_RESIST_PROPERTY_FIRE;
	StatusIconChangeTable[SC_ARMOR_ELEMENT_WIND] = SI_RESIST_PROPERTY_WIND;

	// Costumes
	StatusIconChangeTable[SC_MOONSTAR] = SI_MOONSTAR;
	StatusIconChangeTable[SC_SUPER_STAR] = SI_SUPER_STAR;
	StatusIconChangeTable[SC_STRANGELIGHTS] = SI_STRANGELIGHTS;
	StatusIconChangeTable[SC_DECORATION_OF_MUSIC] = SI_DECORATION_OF_MUSIC;
	StatusIconChangeTable[SC_LJOSALFAR] = SI_LJOSALFAR;
	StatusIconChangeTable[SC_MERMAID_LONGING] = SI_MERMAID_LONGING;
	StatusIconChangeTable[SC_HAT_EFFECT] = SI_HAT_EFFECT;
	StatusIconChangeTable[SC_FLOWERSMOKE] = SI_FLOWERSMOKE;
	StatusIconChangeTable[SC_FSTONE] = SI_FSTONE;
	StatusIconChangeTable[SC_HAPPINESS_STAR] = SI_HAPPINESS_STAR;
	StatusIconChangeTable[SC_MAPLE_FALLS] = SI_MAPLE_FALLS;
	StatusIconChangeTable[SC_TIME_ACCESSORY] = SI_TIME_ACCESSORY;
	StatusIconChangeTable[SC_MAGICAL_FEATHER] = SI_MAGICAL_FEATHER;

	/* Summoners status icons */
	StatusIconChangeTable[SC_SPRITEMABLE] = SI_SPRITEMABLE;
	StatusIconChangeTable[SC_SHRIMPBLESSING] = SI_PROTECTIONOFSHRIMP;
	StatusIconChangeTable[SC_DORAM_BUF_01] = SI_DORAM_BUF_01;
	StatusIconChangeTable[SC_DORAM_BUF_02] = SI_DORAM_BUF_02;

	// Item Reuse Limits
	StatusIconChangeTable[SC_REUSE_REFRESH] = SI_REUSE_REFRESH;
	StatusIconChangeTable[SC_REUSE_LIMIT_A] = SI_REUSE_LIMIT_A;
	StatusIconChangeTable[SC_REUSE_LIMIT_B] = SI_REUSE_LIMIT_B;
	StatusIconChangeTable[SC_REUSE_LIMIT_C] = SI_REUSE_LIMIT_C;
	StatusIconChangeTable[SC_REUSE_LIMIT_D] = SI_REUSE_LIMIT_D;
	StatusIconChangeTable[SC_REUSE_LIMIT_E] = SI_REUSE_LIMIT_E;
	StatusIconChangeTable[SC_REUSE_LIMIT_F] = SI_REUSE_LIMIT_F;
	StatusIconChangeTable[SC_REUSE_LIMIT_G] = SI_REUSE_LIMIT_G;
	StatusIconChangeTable[SC_REUSE_LIMIT_H] = SI_REUSE_LIMIT_H;
	StatusIconChangeTable[SC_REUSE_LIMIT_MTF] = SI_REUSE_LIMIT_MTF;
	StatusIconChangeTable[SC_REUSE_LIMIT_ECL] = SI_REUSE_LIMIT_ECL;
	StatusIconChangeTable[SC_REUSE_LIMIT_RECALL] = SI_REUSE_LIMIT_RECALL;
	StatusIconChangeTable[SC_REUSE_LIMIT_ASPD_POTION] = SI_REUSE_LIMIT_ASPD_POTION;
	StatusIconChangeTable[SC_REUSE_MILLENNIUMSHIELD] = SI_REUSE_MILLENNIUMSHIELD;
	StatusIconChangeTable[SC_REUSE_CRUSHSTRIKE] = SI_REUSE_CRUSHSTRIKE;
	StatusIconChangeTable[SC_REUSE_STORMBLAST] = SI_REUSE_STORMBLAST;
	StatusIconChangeTable[SC_ALL_RIDING_REUSE_LIMIT] = SI_ALL_RIDING_REUSE_LIMIT;

	// Clan System
	StatusIconChangeTable[SC_CLAN_INFO] = SI_CLAN_INFO;
	StatusIconChangeTable[SC_SWORDCLAN] = SI_SWORDCLAN;
	StatusIconChangeTable[SC_ARCWANDCLAN] = SI_ARCWANDCLAN;
	StatusIconChangeTable[SC_GOLDENMACECLAN] = SI_GOLDENMACECLAN;
	StatusIconChangeTable[SC_CROSSBOWCLAN] = SI_CROSSBOWCLAN;
	StatusIconChangeTable[SC_JUMPINGCLAN] = SI_JUMPINGCLAN;

	// Geffen Magic Tournament Buffs
	StatusIconChangeTable[SC_GEFFEN_MAGIC1] = SI_GEFFEN_MAGIC1;
    StatusIconChangeTable[SC_GEFFEN_MAGIC2] = SI_GEFFEN_MAGIC2;
    StatusIconChangeTable[SC_GEFFEN_MAGIC3] = SI_GEFFEN_MAGIC3;

	// RODEX
	StatusIconChangeTable[SC_DAILYSENDMAILCNT] = SI_DAILYSENDMAILCNT;

	/* Other SC which are not necessarily associated to skills */
	StatusChangeFlagTable[SC_ASPDPOTION0] |= SCB_ASPD;
	StatusChangeFlagTable[SC_ASPDPOTION1] |= SCB_ASPD;
	StatusChangeFlagTable[SC_ASPDPOTION2] |= SCB_ASPD;
	StatusChangeFlagTable[SC_ASPDPOTION3] |= SCB_ASPD;
	StatusChangeFlagTable[SC_SPEEDUP0] |= SCB_SPEED;
	StatusChangeFlagTable[SC_SPEEDUP1] |= SCB_SPEED;
	StatusChangeFlagTable[SC_ATKPOTION] |= SCB_BATK;
	StatusChangeFlagTable[SC_MATKPOTION] |= SCB_MATK;
	StatusChangeFlagTable[SC_INCALLSTATUS] |= SCB_STR|SCB_AGI|SCB_VIT|SCB_INT|SCB_DEX|SCB_LUK;
	StatusChangeFlagTable[SC_INCSTR] |= SCB_STR;
	StatusChangeFlagTable[SC_INCAGI] |= SCB_AGI;
	StatusChangeFlagTable[SC_INCVIT] |= SCB_VIT;
	StatusChangeFlagTable[SC_INCINT] |= SCB_INT;
	StatusChangeFlagTable[SC_INCDEX] |= SCB_DEX;
	StatusChangeFlagTable[SC_INCLUK] |= SCB_LUK;
	StatusChangeFlagTable[SC_INCHIT] |= SCB_HIT;
	StatusChangeFlagTable[SC_INCHITRATE] |= SCB_HIT;
	StatusChangeFlagTable[SC_INCFLEE] |= SCB_FLEE;
	StatusChangeFlagTable[SC_INCFLEERATE] |= SCB_FLEE;
	StatusChangeFlagTable[SC_INCCRI] |= SCB_CRI;
	StatusChangeFlagTable[SC_INCASPDRATE] |= SCB_ASPD;
	StatusChangeFlagTable[SC_INCFLEE2] |= SCB_FLEE2;
	StatusChangeFlagTable[SC_INCMHPRATE] |= SCB_MAXHP;
	StatusChangeFlagTable[SC_INCMSPRATE] |= SCB_MAXSP;
	StatusChangeFlagTable[SC_INCMHP] |= SCB_MAXHP;
	StatusChangeFlagTable[SC_INCMSP] |= SCB_MAXSP;
	StatusChangeFlagTable[SC_INCATKRATE] |= SCB_BATK|SCB_WATK;
	StatusChangeFlagTable[SC_INCMATKRATE] |= SCB_MATK;
	StatusChangeFlagTable[SC_INCDEFRATE] |= SCB_DEF;
	StatusChangeFlagTable[SC_STRFOOD] |= SCB_STR;
	StatusChangeFlagTable[SC_AGIFOOD] |= SCB_AGI;
	StatusChangeFlagTable[SC_VITFOOD] |= SCB_VIT;
	StatusChangeFlagTable[SC_INTFOOD] |= SCB_INT;
	StatusChangeFlagTable[SC_DEXFOOD] |= SCB_DEX;
	StatusChangeFlagTable[SC_LUKFOOD] |= SCB_LUK;
	StatusChangeFlagTable[SC_FLEEFOOD] |= SCB_FLEE;
	StatusChangeFlagTable[SC_HITFOOD] |= SCB_HIT;
	StatusChangeFlagTable[SC_CRIFOOD] |= SCB_CRI;
	StatusChangeFlagTable[SC_BATKFOOD] |= SCB_BATK;
	StatusChangeFlagTable[SC_WATKFOOD] |= SCB_WATK;
	StatusChangeFlagTable[SC_MATKFOOD] |= SCB_MATK;
	StatusChangeFlagTable[SC_ARMOR_ELEMENT_WATER] |= SCB_ALL;
	StatusChangeFlagTable[SC_ARMOR_ELEMENT_EARTH] |= SCB_ALL;
	StatusChangeFlagTable[SC_ARMOR_ELEMENT_FIRE] |= SCB_ALL;
	StatusChangeFlagTable[SC_ARMOR_ELEMENT_WIND] |= SCB_ALL;
	StatusChangeFlagTable[SC_ARMOR_RESIST] |= SCB_ALL;
	StatusChangeFlagTable[SC_SPCOST_RATE] |= SCB_ALL;
	StatusChangeFlagTable[SC_WALKSPEED] |= SCB_SPEED;
	StatusChangeFlagTable[SC_ITEMSCRIPT] |= SCB_ALL;
	StatusChangeFlagTable[SC_SLOWDOWN] |= SCB_SPEED;
	StatusChangeFlagTable[SC_CHASEWALK2] |= SCB_STR;
	StatusChangeFlagTable[SC_GEFFEN_MAGIC1] |= SCB_ALL;
	StatusChangeFlagTable[SC_GEFFEN_MAGIC2] |= SCB_ALL;
	StatusChangeFlagTable[SC_GEFFEN_MAGIC3] |= SCB_ALL;

	/* Cash Items */
	StatusChangeFlagTable[SC_FOOD_STR_CASH] |= SCB_STR;
	StatusChangeFlagTable[SC_FOOD_AGI_CASH] |= SCB_AGI;
	StatusChangeFlagTable[SC_FOOD_VIT_CASH] |= SCB_VIT;
	StatusChangeFlagTable[SC_FOOD_DEX_CASH] |= SCB_DEX;
	StatusChangeFlagTable[SC_FOOD_INT_CASH] |= SCB_INT;
	StatusChangeFlagTable[SC_FOOD_LUK_CASH] |= SCB_LUK;
	StatusChangeFlagTable[SC_ATTHASTE_CASH] |= SCB_ASPD;

	/* Mercenary Bonus Effects */
	StatusChangeFlagTable[SC_MERC_FLEEUP] |= SCB_FLEE;
	StatusChangeFlagTable[SC_MERC_ATKUP] |= SCB_WATK;
	StatusChangeFlagTable[SC_MERC_HPUP] |= SCB_MAXHP;
	StatusChangeFlagTable[SC_MERC_SPUP] |= SCB_MAXSP;
	StatusChangeFlagTable[SC_MERC_HITUP] |= SCB_HIT;

	StatusChangeFlagTable[SC_HALLUCINATIONWALK_POSTDELAY] |= SCB_SPEED|SCB_ASPD;
	StatusChangeFlagTable[SC_PARALYSE] |= SCB_FLEE|SCB_SPEED|SCB_ASPD;
	StatusChangeFlagTable[SC_DEATHHURT] |= SCB_REGEN;
	StatusChangeFlagTable[SC_VENOMBLEED] |= SCB_MAXHP;
	StatusChangeFlagTable[SC_MAGICMUSHROOM] |= SCB_REGEN;
	StatusChangeFlagTable[SC_PYREXIA] |= SCB_HIT|SCB_FLEE;
	StatusChangeFlagTable[SC_OBLIVIONCURSE] |= SCB_REGEN;
	StatusChangeFlagTable[SC_BANDING_DEFENCE] |= SCB_SPEED;
	StatusChangeFlagTable[SC_SHIELDSPELL_DEF] |= SCB_WATK;
	StatusChangeFlagTable[SC_SHIELDSPELL_REF] |= SCB_DEF;
	StatusChangeFlagTable[SC_STOMACHACHE] |= SCB_STR|SCB_AGI|SCB_VIT|SCB_DEX|SCB_INT|SCB_LUK;
	StatusChangeFlagTable[SC_MYSTERIOUS_POWDER] |= SCB_MAXHP;
	StatusChangeFlagTable[SC_MELON_BOMB] |= SCB_SPEED|SCB_ASPD;
	StatusChangeFlagTable[SC_BANANA_BOMB] |= SCB_LUK;
	StatusChangeFlagTable[SC_PROMOTE_HEALTH_RESERCH] |= SCB_MAXHP;
	StatusChangeFlagTable[SC_ENERGY_DRINK_RESERCH] |= SCB_MAXSP;
	StatusChangeFlagTable[SC_SAVAGE_STEAK] |= SCB_STR;
	StatusChangeFlagTable[SC_COCKTAIL_WARG_BLOOD] |= SCB_INT;
	StatusChangeFlagTable[SC_MINOR_BBQ] |= SCB_VIT;
	StatusChangeFlagTable[SC_SIROMA_ICE_TEA] |= SCB_DEX;
	StatusChangeFlagTable[SC_DROCERA_HERB_STEAMED] |= SCB_AGI;
	StatusChangeFlagTable[SC_PUTTI_TAILS_NOODLES] |= SCB_LUK;
	StatusChangeFlagTable[SC_BOOST500] |= SCB_ASPD;
	StatusChangeFlagTable[SC_FULL_SWING_K] |= SCB_BATK;
	StatusChangeFlagTable[SC_MANA_PLUS] |= SCB_MATK;
	StatusChangeFlagTable[SC_MUSTLE_M] |= SCB_MAXHP;
	StatusChangeFlagTable[SC_LIFE_FORCE_F] |= SCB_MAXSP;
	StatusChangeFlagTable[SC_EXTRACT_WHITE_POTION_Z] |= SCB_REGEN;
	StatusChangeFlagTable[SC_VITATA_500] |= SCB_REGEN|SCB_MAXSP;
	StatusChangeFlagTable[SC_EXTRACT_SALAMINE_JUICE] |= SCB_ASPD;
	StatusChangeFlagTable[SC_REBOUND] |= SCB_SPEED|SCB_REGEN;
	StatusChangeFlagTable[SC_DEFSET] |= SCB_DEF|SCB_DEF2;
	StatusChangeFlagTable[SC_MDEFSET] |= SCB_MDEF|SCB_MDEF2;
	StatusChangeFlagTable[SC_WEDDING] |= SCB_SPEED;
	StatusChangeFlagTable[SC_ALL_RIDING] |= SCB_SPEED;
	StatusChangeFlagTable[SC_PUSH_CART] |= SCB_SPEED;
	StatusChangeFlagTable[SC_MTF_ASPD] |= SCB_ASPD;
	StatusChangeFlagTable[SC_MTF_MATK] |= SCB_MATK;
	StatusChangeFlagTable[SC_MTF_MLEATKED] |= SCB_ALL;
	StatusChangeFlagTable[SC_QUEST_BUFF1] |= SCB_BATK|SCB_MATK;
	StatusChangeFlagTable[SC_QUEST_BUFF2] |= SCB_BATK|SCB_MATK;
	StatusChangeFlagTable[SC_QUEST_BUFF3] |= SCB_BATK|SCB_MATK;
	StatusChangeFlagTable[SC_MTF_ASPD2] |= SCB_ASPD;
	StatusChangeFlagTable[SC_MTF_MATK2] |= SCB_MATK;
	StatusChangeFlagTable[SC_2011RWC_SCROLL] |= SCB_BATK|SCB_MATK|SCB_STR|SCB_AGI|SCB_VIT|SCB_INT|SCB_DEX|SCB_LUK;
	StatusChangeFlagTable[SC_MTF_HITFLEE] |= SCB_HIT|SCB_FLEE;
	StatusChangeFlagTable[SC_MTF_MHP] |= SCB_MAXHP;
	StatusChangeFlagTable[SC_MTF_MSP] |= SCB_MAXSP;

	// Costumes
	StatusChangeFlagTable[SC_MOONSTAR] |= SCB_NONE;
	StatusChangeFlagTable[SC_SUPER_STAR] |= SCB_NONE;
	StatusChangeFlagTable[SC_STRANGELIGHTS] |= SCB_NONE;
	StatusChangeFlagTable[SC_DECORATION_OF_MUSIC] |= SCB_NONE;
	StatusChangeFlagTable[SC_LJOSALFAR] |= SCB_NONE;
	StatusChangeFlagTable[SC_MERMAID_LONGING] |= SCB_NONE;
	StatusChangeFlagTable[SC_HAT_EFFECT] |= SCB_NONE;
	StatusChangeFlagTable[SC_FLOWERSMOKE] |= SCB_NONE;
	StatusChangeFlagTable[SC_FSTONE] |= SCB_NONE;
	StatusChangeFlagTable[SC_HAPPINESS_STAR] |= SCB_NONE;
	StatusChangeFlagTable[SC_MAPLE_FALLS] |= SCB_NONE;
	StatusChangeFlagTable[SC_TIME_ACCESSORY] |= SCB_NONE;
	StatusChangeFlagTable[SC_MAGICAL_FEATHER] |= SCB_NONE;

	// Clan System
	StatusChangeFlagTable[SC_CLAN_INFO] |= SCB_NONE;
	StatusChangeFlagTable[SC_SWORDCLAN] |= SCB_STR|SCB_VIT|SCB_MAXHP|SCB_MAXSP;
	StatusChangeFlagTable[SC_ARCWANDCLAN] |= SCB_INT|SCB_DEX|SCB_MAXHP|SCB_MAXSP;
	StatusChangeFlagTable[SC_GOLDENMACECLAN] |= SCB_LUK|SCB_INT|SCB_MAXHP|SCB_MAXSP;
	StatusChangeFlagTable[SC_CROSSBOWCLAN] |= SCB_DEX|SCB_AGI|SCB_MAXHP|SCB_MAXSP;
	StatusChangeFlagTable[SC_JUMPINGCLAN] |= SCB_STR|SCB_AGI|SCB_VIT|SCB_INT|SCB_DEX|SCB_LUK;

	// RODEX
	StatusChangeFlagTable[SC_DAILYSENDMAILCNT] |= SCB_NONE;

	// Summoner
	StatusChangeFlagTable[SC_SHRIMPBLESSING] |= SCB_REGEN;
	StatusChangeFlagTable[SC_DORAM_WALKSPEED] |= SCB_SPEED;
	StatusChangeFlagTable[SC_DORAM_MATK] |= SCB_MATK;
	StatusChangeFlagTable[SC_DORAM_FLEE2] |= SCB_FLEE2;
	StatusChangeFlagTable[SC_DORAM_BUF_01] |= SCB_REGEN;
	StatusChangeFlagTable[SC_DORAM_BUF_02] |= SCB_REGEN;

#ifdef RENEWAL
	// renewal EDP increases your weapon atk
	StatusChangeFlagTable[SC_EDP] |= SCB_WATK;
#endif

	/* StatusDisplayType Table [Ind] */
	StatusDisplayType[SC_ALL_RIDING]	  = BL_PC;
	StatusDisplayType[SC_PUSH_CART]		  = BL_PC;
	StatusDisplayType[SC_SPHERE_1]		  = BL_PC;
	StatusDisplayType[SC_SPHERE_2]		  = BL_PC;
	StatusDisplayType[SC_SPHERE_3]		  = BL_PC;
	StatusDisplayType[SC_SPHERE_4]		  = BL_PC;
	StatusDisplayType[SC_SPHERE_5]		  = BL_PC;
	StatusDisplayType[SC_CAMOUFLAGE]	  = BL_PC;
	StatusDisplayType[SC_STEALTHFIELD]	  = BL_PC;
	StatusDisplayType[SC_DUPLELIGHT]	  = BL_PC;
	StatusDisplayType[SC_ORATIO]		  = BL_PC;
	StatusDisplayType[SC_FREEZING]		  = BL_PC;
	StatusDisplayType[SC_VENOMIMPRESS]	  = BL_PC;
	StatusDisplayType[SC_HALLUCINATIONWALK]	  = BL_PC;
	StatusDisplayType[SC_ROLLINGCUTTER]	  = BL_PC;
	StatusDisplayType[SC_BANDING]		  = BL_PC;
	StatusDisplayType[SC_CRYSTALIZE]	  = BL_PC;
	StatusDisplayType[SC_DEEPSLEEP]		  = BL_PC;
	StatusDisplayType[SC_CURSEDCIRCLE_ATKER]  = BL_PC;
	StatusDisplayType[SC_CURSEDCIRCLE_TARGET] = BL_PC;
	StatusDisplayType[SC_NETHERWORLD]	  = BL_PC;
	StatusDisplayType[SC_VOICEOFSIREN]	  = BL_PC;
	StatusDisplayType[SC_BLOODSUCKER]	  = BL_PC;
	StatusDisplayType[SC__SHADOWFORM]	  = BL_PC;
	StatusDisplayType[SC__MANHOLE]		  = BL_PC;
	StatusDisplayType[SC_JYUMONJIKIRI]	  = BL_PC;
	StatusDisplayType[SC_AKAITSUKI]		  = BL_PC;
	StatusDisplayType[SC_MONSTER_TRANSFORM] = BL_PC;
	StatusDisplayType[SC_ACTIVE_MONSTER_TRANSFORM] = BL_PC;
	StatusDisplayType[SC_DARKCROW]		  = BL_PC;
	StatusDisplayType[SC_OFFERTORIUM]	  = BL_PC;
	StatusDisplayType[SC_TELEKINESIS_INTENSE] = BL_PC;
	StatusDisplayType[SC_UNLIMIT]		  = BL_PC;
	StatusDisplayType[SC_ILLUSIONDOPING]	  = BL_PC;
	StatusDisplayType[SC_C_MARKER]		  = BL_PC;
	StatusDisplayType[SC_ANTI_M_BLAST]	  = BL_PC;
	StatusDisplayType[SC_SPRITEMABLE]     = BL_PC;
	StatusDisplayType[SC_SV_ROOTTWIST]    = BL_PC;

	// Costumes
	StatusDisplayType[SC_MOONSTAR] = BL_PC;
	StatusDisplayType[SC_SUPER_STAR] = BL_PC;
	StatusDisplayType[SC_STRANGELIGHTS] = BL_PC;
	StatusDisplayType[SC_DECORATION_OF_MUSIC] = BL_PC;
	StatusDisplayType[SC_LJOSALFAR] = BL_PC;
	StatusDisplayType[SC_MERMAID_LONGING] = BL_PC;
	StatusDisplayType[SC_HAT_EFFECT] = BL_PC;
	StatusDisplayType[SC_FLOWERSMOKE] = BL_PC;
	StatusDisplayType[SC_FSTONE] = BL_PC;
	StatusDisplayType[SC_HAPPINESS_STAR] = BL_PC;
	StatusDisplayType[SC_MAPLE_FALLS] = BL_PC;
	StatusDisplayType[SC_TIME_ACCESSORY] = BL_PC;
	StatusDisplayType[SC_MAGICAL_FEATHER] = BL_PC;

	// Clans
	StatusDisplayType[SC_CLAN_INFO] = BL_PC|BL_NPC;

	/* StatusChangeState (SCS_) NOMOVE */
	StatusChangeStateTable[SC_ANKLE]				|= SCS_NOMOVE;
	StatusChangeStateTable[SC_AUTOCOUNTER]			|= SCS_NOMOVE;
	StatusChangeStateTable[SC_TRICKDEAD]			|= SCS_NOMOVE;
	StatusChangeStateTable[SC_BLADESTOP]			|= SCS_NOMOVE;
	StatusChangeStateTable[SC_BLADESTOP_WAIT]		|= SCS_NOMOVE;
	StatusChangeStateTable[SC_GOSPEL]				|= SCS_NOMOVE|SCS_NOMOVECOND;
	StatusChangeStateTable[SC_BASILICA]				|= SCS_NOMOVE|SCS_NOMOVECOND;
	StatusChangeStateTable[SC_STOP]					|= SCS_NOMOVE;
	StatusChangeStateTable[SC_CLOSECONFINE]			|= SCS_NOMOVE;
	StatusChangeStateTable[SC_CLOSECONFINE2]		|= SCS_NOMOVE;
	StatusChangeStateTable[SC_TINDER_BREAKER]		|= SCS_NOMOVE;
	StatusChangeStateTable[SC_TINDER_BREAKER2]		|= SCS_NOMOVE;
	StatusChangeStateTable[SC_MADNESSCANCEL]		|= SCS_NOMOVE;
	StatusChangeStateTable[SC_GRAVITATION]			|= SCS_NOMOVE|SCS_NOMOVECOND;
	StatusChangeStateTable[SC_WHITEIMPRISON]		|= SCS_NOMOVE;
	StatusChangeStateTable[SC_DEEPSLEEP]			|= SCS_NOMOVE;
	StatusChangeStateTable[SC_ELECTRICSHOCKER]		|= SCS_NOMOVE;
	StatusChangeStateTable[SC_BITE]					|= SCS_NOMOVE;
	StatusChangeStateTable[SC_THORNSTRAP]			|= SCS_NOMOVE;
	StatusChangeStateTable[SC_MAGNETICFIELD]		|= SCS_NOMOVE;
	StatusChangeStateTable[SC__MANHOLE]				|= SCS_NOMOVE;
	StatusChangeStateTable[SC_CURSEDCIRCLE_ATKER]	|= SCS_NOMOVE;
	StatusChangeStateTable[SC_CURSEDCIRCLE_TARGET]	|= SCS_NOMOVE;
	StatusChangeStateTable[SC_CRYSTALIZE]			|= SCS_NOMOVE;
	StatusChangeStateTable[SC_NETHERWORLD]			|= SCS_NOMOVE;
	StatusChangeStateTable[SC_CAMOUFLAGE]			|= SCS_NOMOVE|SCS_NOMOVECOND;
	StatusChangeStateTable[SC_MEIKYOUSISUI]			|= SCS_NOMOVE;
	StatusChangeStateTable[SC_KAGEHUMI]				|= SCS_NOMOVE;
	StatusChangeStateTable[SC_PARALYSIS]			|= SCS_NOMOVE;
	StatusChangeStateTable[SC_KINGS_GRACE]			|= SCS_NOMOVE;
	StatusChangeStateTable[SC_VACUUM_EXTREME]		|= SCS_NOMOVE;
	StatusChangeStateTable[SC_SUHIDE]				|= SCS_NOMOVE;
	StatusChangeStateTable[SC_SV_ROOTTWIST]			|= SCS_NOMOVE;

	/* StatusChangeState (SCS_) NOPICKUPITEMS */
	StatusChangeStateTable[SC_HIDING]				|= SCS_NOPICKITEM;
	StatusChangeStateTable[SC_CLOAKING]				|= SCS_NOPICKITEM;
	StatusChangeStateTable[SC_TRICKDEAD]			|= SCS_NOPICKITEM;
	StatusChangeStateTable[SC_BLADESTOP]			|= SCS_NOPICKITEM;
	StatusChangeStateTable[SC_CLOAKINGEXCEED]		|= SCS_NOPICKITEM;
	StatusChangeStateTable[SC__FEINTBOMB]			|= SCS_NOPICKITEM;
	StatusChangeStateTable[SC_NOCHAT]				|= SCS_NOPICKITEM|SCS_NOPICKITEMCOND;
	StatusChangeStateTable[SC_SUHIDE]				|= SCS_NOPICKITEM;

	/* StatusChangeState (SCS_) NODROPITEMS */
	StatusChangeStateTable[SC_AUTOCOUNTER]			|= SCS_NODROPITEM;
	StatusChangeStateTable[SC_BLADESTOP]			|= SCS_NODROPITEM;
	StatusChangeStateTable[SC_NOCHAT]				|= SCS_NODROPITEM|SCS_NODROPITEMCOND;

	/* StatusChangeState (SCS_) NOCAST (skills) */
	StatusChangeStateTable[SC_SILENCE]				|= SCS_NOCAST;
	StatusChangeStateTable[SC_STEELBODY]			|= SCS_NOCAST;
	StatusChangeStateTable[SC_BERSERK]				|= SCS_NOCAST;
	StatusChangeStateTable[SC__BLOODYLUST]			|= SCS_NOCAST;
	StatusChangeStateTable[SC_DEATHBOUND]			|= SCS_NOCAST;
	StatusChangeStateTable[SC_OBLIVIONCURSE]		|= SCS_NOCAST;
	StatusChangeStateTable[SC_WHITEIMPRISON]		|= SCS_NOCAST;
	StatusChangeStateTable[SC__SHADOWFORM]			|= SCS_NOCAST;
	StatusChangeStateTable[SC__INVISIBILITY]		|= SCS_NOCAST;
	StatusChangeStateTable[SC_CRYSTALIZE]			|= SCS_NOCAST;
	StatusChangeStateTable[SC__IGNORANCE]			|= SCS_NOCAST;
	StatusChangeStateTable[SC__MANHOLE]				|= SCS_NOCAST;
	StatusChangeStateTable[SC__FEINTBOMB]			|= SCS_NOCAST;
	StatusChangeStateTable[SC_DEEPSLEEP]			|= SCS_NOCAST;
	StatusChangeStateTable[SC_SATURDAYNIGHTFEVER]	|= SCS_NOCAST;
	StatusChangeStateTable[SC_CURSEDCIRCLE_TARGET]	|= SCS_NOCAST;
	StatusChangeStateTable[SC_KINGS_GRACE]			|= SCS_NOCAST;
	StatusChangeStateTable[SC_HEAT_BARREL_AFTER]	|= SCS_NOCAST;

	/* StatusChangeState (SCS_) NOCHAT (skills) */
	StatusChangeStateTable[SC_BERSERK]				|= SCS_NOCHAT;
	StatusChangeStateTable[SC_SATURDAYNIGHTFEVER]	|= SCS_NOCHAT;
	StatusChangeStateTable[SC_DEEPSLEEP]			|= SCS_NOCHAT;
	StatusChangeStateTable[SC_NOCHAT]				|= SCS_NOCHAT|SCS_NOCHATCOND;
}

static void initDummyData(void)
{
	memset(&dummy_status, 0, sizeof(dummy_status));
	dummy_status.hp =
	dummy_status.max_hp =
	dummy_status.max_sp =
	dummy_status.str =
	dummy_status.agi =
	dummy_status.vit =
	dummy_status.int_ =
	dummy_status.dex =
	dummy_status.luk =
	dummy_status.hit = 1;
	dummy_status.speed = 2000;
	dummy_status.adelay = 4000;
	dummy_status.amotion = 2000;
	dummy_status.dmotion = 2000;
	dummy_status.ele_lv = 1; // Min elemental level.
	dummy_status.mode = MD_CANMOVE;
}

/**
 * For copying a status_data structure from b to a, without overwriting current Hp and Sp
 * @param a: Status data structure to copy from
 * @param b: Status data structure to copy to
 */
static inline void status_cpy(struct status_data* a, const struct status_data* b)
{
	memcpy((void*)&a->max_hp, (const void*)&b->max_hp, sizeof(struct status_data)-(sizeof(a->hp)+sizeof(a->sp)));
}

/**
 * Sets HP to a given value
 * Will always succeed (overrides heal impediment statuses) but can't kill an object
 * @param bl: Object whose HP will be set [PC|MOB|HOM|MER|ELEM|NPC]
 * @param hp: What the HP is to be set as
 * @param flag: Used in case final value is higher than current
 *		Use 2 to display healing effect
 * @return heal or zapped HP if valid
 */
int status_set_hp(struct block_list *bl, unsigned int hp, int flag)
{
	struct status_data *status;
	if (hp < 1)
		return 0;
	status = status_get_status_data(bl);
	if (status == &dummy_status)
		return 0;

	if (hp > status->max_hp)
		hp = status->max_hp;
	if (hp == status->hp)
		return 0;
	if (hp > status->hp)
		return status_heal(bl, hp - status->hp, 0, 1|flag);
	return status_zap(bl, status->hp - hp, 0);
}

/**
 * Sets Max HP to a given value
 * @param bl: Object whose Max HP will be set [PC|MOB|HOM|MER|ELEM|NPC]
 * @param maxhp: What the Max HP is to be set as
 * @param flag: Used in case final value is higher than current
 *		Use 2 to display healing effect
 * @return heal or zapped HP if valid
 */
int status_set_maxhp(struct block_list *bl, unsigned int maxhp, int flag)
{
	struct status_data *status;
	int64 heal;

	if (maxhp < 1)
		return 0;
	status = status_get_status_data(bl);
	if (status == &dummy_status)
		return 0;

	if (maxhp == status->max_hp)
		return 0;

	heal = maxhp - status->max_hp;
	status->max_hp = maxhp;

	if (heal > 0)
		status_heal(bl, heal, 0, 1|flag);
	else
		status_zap(bl, -heal, 0);

	return maxhp;
}

/**
 * Sets SP to a given value
 * @param bl: Object whose SP will be set [PC|HOM|MER|ELEM]
 * @param sp: What the SP is to be set as
 * @param flag: Used in case final value is higher than current
 *		Use 2 to display healing effect		
 * @return heal or zapped SP if valid
 */
int status_set_sp(struct block_list *bl, unsigned int sp, int flag)
{
	struct status_data *status;

	status = status_get_status_data(bl);
	if (status == &dummy_status)
		return 0;

	if (sp > status->max_sp)
		sp = status->max_sp;
	if (sp == status->sp)
		return 0;
	if (sp > status->sp)
		return status_heal(bl, 0, sp - status->sp, 1|flag);
	return status_zap(bl, 0, status->sp - sp);
}

/**
 * Sets Max SP to a given value
 * @param bl: Object whose Max SP will be set [PC|HOM|MER|ELEM]
 * @param maxsp: What the Max SP is to be set as
 * @param flag: Used in case final value is higher than current
 *		Use 2 to display healing effect
 * @return heal or zapped HP if valid
 */
int status_set_maxsp(struct block_list *bl, unsigned int maxsp, int flag)
{
	struct status_data *status;
	if (maxsp < 1)
		return 0;
	status = status_get_status_data(bl);
	if (status == &dummy_status)
		return 0;

	if (maxsp == status->max_sp)
		return 0;
	if (maxsp > status->max_sp)
		status_heal(bl, maxsp - status->max_sp, 0, 1|flag);
	else
		status_zap(bl, status->max_sp - maxsp, 0);

	status->max_sp = maxsp;
	return maxsp;
}

/**
 * Takes HP/SP from an Object
 * @param bl: Object who will have HP/SP taken [PC|MOB|HOM|MER|ELEM]
 * @param hp: How much HP to charge
 * @param sp: How much SP to charge	
 * @return hp+sp through status_damage()
 * Note: HP/SP are integer values, not percentages. Values should be
 *	 calculated either within function call or before
 */
int64 status_charge(struct block_list* bl, int64 hp, int64 sp)
{
	if(!(bl->type&BL_CONSUME))
		return (int)hp+sp; // Assume all was charged so there are no 'not enough' fails.
	return status_damage(NULL, bl, hp, sp, 0, 3);
}

/**
 * Inflicts damage on the target with the according walkdelay.
 * @param src: Source object giving damage [PC|MOB|PET|HOM|MER|ELEM]
 * @param target: Target of the damage
 * @param dhp: How much damage to HP
 * @param dsp: How much damage to SP
 * @param walkdelay: Amount of time before object can walk again
 * @param flag: Damage flag decides various options
 *		flag&1: Passive damage - Does not trigger cancelling status changes
 *		flag&2: Fail if there is not enough to subtract
 *		flag&4: Mob does not give EXP/Loot if killed
 *		flag&8: Used to damage SP of a dead character
 * @return hp+sp
 * Note: HP/SP are integer values, not percentages. Values should be
 *	 calculated either within function call or before
 */
int status_damage(struct block_list *src,struct block_list *target,int64 dhp, int64 dsp, int walkdelay, int flag)
{
	struct status_data *status;
	struct status_change *sc;
	int hp = (int)cap_value(dhp,INT_MIN,INT_MAX);
	int sp = (int)cap_value(dsp,INT_MIN,INT_MAX);

	nullpo_ret(target);

	if(sp && !(target->type&BL_CONSUME))
		sp = 0; // Not a valid SP target.

	if (hp < 0) { // Assume absorbed damage.
		status_heal(target, -hp, 0, 1);
		hp = 0;
	}

	if (sp < 0) {
		status_heal(target, 0, -sp, 1);
		sp = 0;
	}

	if (target->type == BL_SKILL) {
		if (!src || src->type&battle_config.can_damage_skill)
			return (int)skill_unit_ondamaged((struct skill_unit *)target, hp);
		return 0;
	}

	status = status_get_status_data(target);
	if(!status || status == &dummy_status )
		return 0;

	if ((unsigned int)hp >= status->hp) {
		if (flag&2) return 0;
		hp = status->hp;
	}

	if ((unsigned int)sp > status->sp) {
		if (flag&2) return 0;
		sp = status->sp;
	}

	if (!hp && !sp)
		return 0;

	if( !status->hp )
		flag |= 8;

	sc = status_get_sc(target);
	if( hp && battle_config.invincible_nodamage && src && sc && sc->data[SC_INVINCIBLE] && !sc->data[SC_INVINCIBLEOFF] )
		hp = 1;

	if( hp && !(flag&1) ) {
		if( sc ) {
			struct status_change_entry *sce;
			if (sc->data[SC_STONE] && sc->opt1 == OPT1_STONE)
				status_change_end(target, SC_STONE, INVALID_TIMER);
			status_change_end(target, SC_FREEZE, INVALID_TIMER);
			status_change_end(target, SC_SLEEP, INVALID_TIMER);
			status_change_end(target, SC_WINKCHARM, INVALID_TIMER);
			status_change_end(target, SC_CONFUSION, INVALID_TIMER);
			status_change_end(target, SC_TRICKDEAD, INVALID_TIMER);
			status_change_end(target, SC_HIDING, INVALID_TIMER);
			status_change_end(target, SC_CLOAKING, INVALID_TIMER);
			status_change_end(target, SC_CHASEWALK, INVALID_TIMER);
			status_change_end(target, SC_CAMOUFLAGE, INVALID_TIMER);
			status_change_end(target, SC_DEEPSLEEP, INVALID_TIMER);
			status_change_end(target, SC_SUHIDE, INVALID_TIMER);
			if ((sce=sc->data[SC_ENDURE]) && !sce->val4) {
				/** [Skotlex]
				* Endure count is only reduced by non-players on non-gvg maps.
				* val4 signals infinite endure.
				**/
				if (src && src->type != BL_PC && !map_flag_gvg2(target->m) && !map[target->m].flag.battleground && --(sce->val2) < 0)
					status_change_end(target, SC_ENDURE, INVALID_TIMER);
			}
			if ((sce=sc->data[SC_GRAVITATION]) && sce->val3 == BCT_SELF) {
				struct skill_unit_group* sg = skill_id2group(sce->val4);
				if (sg) {
					skill_delunitgroup(sg);
					sce->val4 = 0;
					status_change_end(target, SC_GRAVITATION, INVALID_TIMER);
				}
			}
			if(sc->data[SC_DANCING] && (unsigned int)hp > status->max_hp>>2)
				status_change_end(target, SC_DANCING, INVALID_TIMER);
			if(sc->data[SC_CLOAKINGEXCEED] && --(sc->data[SC_CLOAKINGEXCEED]->val2) <= 0)
				status_change_end(target, SC_CLOAKINGEXCEED, INVALID_TIMER);
			if(sc->data[SC_KAGEMUSYA] && --(sc->data[SC_KAGEMUSYA]->val3) <= 0)
				status_change_end(target, SC_KAGEMUSYA, INVALID_TIMER);
		}

		if (target->type == BL_PC)
			pc_bonus_script_clear(BL_CAST(BL_PC,target),BSF_REM_ON_DAMAGED);
		unit_skillcastcancel(target, 2);
	}

	status->hp-= hp;
	status->sp-= sp;

	if (sc && hp && status->hp) {
		if (sc->data[SC_AUTOBERSERK] &&
			(!sc->data[SC_PROVOKE] || !sc->data[SC_PROVOKE]->val2) &&
			status->hp < status->max_hp>>2)
			sc_start4(src,target,SC_PROVOKE,100,10,1,0,0,0);
		if (sc->data[SC_BERSERK] && status->hp <= 100)
			status_change_end(target, SC_BERSERK, INVALID_TIMER);
		if( sc->data[SC_RAISINGDRAGON] && status->hp <= 1000 )
			status_change_end(target, SC_RAISINGDRAGON, INVALID_TIMER);
		if (sc->data[SC_SATURDAYNIGHTFEVER] && status->hp <= 100)
			status_change_end(target, SC_SATURDAYNIGHTFEVER, INVALID_TIMER);
	}

	switch (target->type) {
		case BL_PC:  pc_damage((TBL_PC*)target,src,hp,sp); break;
		case BL_MOB: mob_damage((TBL_MOB*)target, src, hp); break;
		case BL_HOM: hom_damage((TBL_HOM*)target); break;
		case BL_MER: mercenary_heal((TBL_MER*)target,hp,sp); break;
		case BL_ELEM: elemental_heal((TBL_ELEM*)target,hp,sp); break;
	}

	if( src && target->type == BL_PC && ((TBL_PC*)target)->disguise ) { // Stop walking when attacked in disguise to prevent walk-delay bug
		unit_stop_walking( target, 1 );
	}

	if( status->hp || (flag&8) ) { // Still lives or has been dead before this damage.
		if (walkdelay)
			unit_set_walkdelay(target, gettick(), walkdelay, 0);
		return (int)(hp+sp);
	}

	status->hp = 0;
	/** [Skotlex]
	* NOTE: These dead functions should return:
	* 0: Death cancelled, auto-revived.
	* Non-zero: Standard death. Clear status, cancel move/attack, etc
	* &2: Remove object from map.
	* &4: Delete object from memory. (One time spawn mobs)
	**/
	switch (target->type) {
		case BL_PC:  flag = pc_dead((TBL_PC*)target,src); break;
		case BL_MOB: flag = mob_dead((TBL_MOB*)target, src, flag&4?3:0); break;
		case BL_HOM: flag = hom_dead((TBL_HOM*)target); break;
		case BL_MER: flag = mercenary_dead((TBL_MER*)target); break;
		case BL_ELEM: flag = elemental_dead((TBL_ELEM*)target); break;
		default:	// Unhandled case, do nothing to object.
			flag = 0;
			break;
	}

	if(!flag) // Death cancelled.
		return (int)(hp+sp);

	// Normal death
	if (battle_config.clear_unit_ondeath &&
		battle_config.clear_unit_ondeath&target->type)
		skill_clear_unitgroup(target);

	if(target->type&BL_REGEN) { // Reset regen ticks.
		struct regen_data *regen = status_get_regen_data(target);
		if (regen) {
			memset(&regen->tick, 0, sizeof(regen->tick));
			if (regen->sregen)
				memset(&regen->sregen->tick, 0, sizeof(regen->sregen->tick));
			if (regen->ssregen)
				memset(&regen->ssregen->tick, 0, sizeof(regen->ssregen->tick));
		}
	}

	if( sc && sc->data[SC_KAIZEL] && !map_flag_gvg2(target->m) ) { // flag&8 = disable Kaizel
		int time = skill_get_time2(SL_KAIZEL,sc->data[SC_KAIZEL]->val1);
		// Look for Osiris Card's bonus effect on the character and revive 100% or revive normally
		if ( target->type == BL_PC && BL_CAST(BL_PC,target)->special_state.restart_full_recover )
			status_revive(target, 100, 100);
		else
			status_revive(target, sc->data[SC_KAIZEL]->val2, 0);
		status_change_clear(target,0);
		clif_skill_nodamage(target,target,ALL_RESURRECTION,1,1);
		sc_start(src,target,status_skill2sc(PR_KYRIE),100,10,time);

		if( target->type == BL_MOB )
			((TBL_MOB*)target)->state.rebirth = 1;

		return (int)(hp+sp);
	}
	if (target->type == BL_MOB && sc && sc->data[SC_REBIRTH] && !((TBL_MOB*) target)->state.rebirth) { // Ensure the monster has not already rebirthed before doing so.
		status_revive(target, sc->data[SC_REBIRTH]->val2, 0);
		status_change_clear(target,0);
		((TBL_MOB*)target)->state.rebirth = 1;

		return (int)(hp+sp);
	}

	status_change_clear(target,0);

	if(flag&4) // Delete from memory. (also invokes map removal code)
		unit_free(target,CLR_DEAD);
	else if(flag&2) // remove from map
		unit_remove_map(target,CLR_DEAD);
	else { // Some death states that would normally be handled by unit_remove_map
		unit_stop_attack(target);
		unit_stop_walking(target,1);
		unit_skillcastcancel(target,0);
		clif_clearunit_area(target,CLR_DEAD);
		skill_unit_move(target,gettick(),4);
		skill_cleartimerskill(target);
	}

	// Always run NPC scripts for players last
	//FIXME those ain't always run if a player die if he was resurect meanwhile
	//cf SC_REBIRTH, SC_KAIZEL, pc_dead...
	if(target->type == BL_PC) {
		TBL_PC *sd = BL_CAST(BL_PC,target);
		if( sd->bg_id ) {
			struct battleground_data *bg;
			if( (bg = bg_team_search(sd->bg_id)) != NULL && bg->die_event[0] )
				npc_event(sd, bg->die_event, 0);
		}

		npc_script_event(sd,NPCE_DIE);
	}

	return (int)(hp+sp);
}

/**
 * Heals an object
 * @param bl: Object to heal [PC|MOB|HOM|MER|ELEM]
 * @param hhp: How much HP to heal
 * @param hsp: How much SP to heal
 * @param flag:	Whether it's Forced(&1), gives HP/SP(&2) heal effect,
 *      or gives HP(&4) heal effect with 0 heal
 *		Forced healing overrides heal impedement statuses (Berserk)
 * @return hp+sp
 */
int status_heal(struct block_list *bl,int64 hhp,int64 hsp, int flag)
{
	struct status_data *status;
	struct status_change *sc;
	int hp = (int)cap_value(hhp,INT_MIN,INT_MAX);
	int sp = (int)cap_value(hsp,INT_MIN,INT_MAX);

	status = status_get_status_data(bl);

	if (status == &dummy_status || !status->hp)
		return 0;

	sc = status_get_sc(bl);
	if (sc && !sc->count)
		sc = NULL;

	if (hp < 0) {
		if (hp == INT_MIN) // -INT_MIN == INT_MIN in some architectures!
			hp++;
		status_damage(NULL, bl, -hp, 0, 0, 1);
		hp = 0;
	}

	if(hp) {
		if( sc && (sc->data[SC_BERSERK]) ) {
			if( flag&1 )
				flag &= ~2;
			else
				hp = 0;
		}

		if((unsigned int)hp > status->max_hp - status->hp)
			hp = status->max_hp - status->hp;
	}

	if(sp < 0) {
		if (sp == INT_MIN)
			sp++;
		status_damage(NULL, bl, 0, -sp, 0, 1);
		sp = 0;
	}

	if(sp) {
		if((unsigned int)sp > status->max_sp - status->sp)
			sp = status->max_sp - status->sp;
	}

	if(!sp && !hp && !(flag&4))
		return 0;

	status->hp += hp;
	status->sp += sp;

	if(hp && sc &&
		sc->data[SC_AUTOBERSERK] &&
		sc->data[SC_PROVOKE] &&
		sc->data[SC_PROVOKE]->val2==1 &&
		status->hp>=status->max_hp>>2
	)	// End auto berserk.
		status_change_end(bl, SC_PROVOKE, INVALID_TIMER);

	// Send HP update to client
	switch(bl->type) {
		case BL_PC:  pc_heal((TBL_PC*)bl,hp,sp,flag); break;
		case BL_MOB: mob_heal((TBL_MOB*)bl,hp); break;
		case BL_HOM: hom_heal((TBL_HOM*)bl); break;
		case BL_MER: mercenary_heal((TBL_MER*)bl,hp,sp); break;
		case BL_ELEM: elemental_heal((TBL_ELEM*)bl,hp,sp); break;
	}

	return (int)hp+sp;
}

/**
 * Applies percentage based damage to a unit.
 * If a mob is killed this way and there is no src, no EXP/Drops will be awarded.
 * @param src: Object initiating HP/SP modification [PC|MOB|PET|HOM|MER|ELEM]
 * @param target: Object to modify HP/SP
 * @param hp_rate: Percentage of HP to modify. If > 0:percent is of current HP, if < 0:percent is of max HP
 * @param sp_rate: Percentage of SP to modify. If > 0:percent is of current SP, if < 0:percent is of max SP
 * @param flag: \n
 *		0: Heal target \n 
 *		1: Use status_damage \n 
 *		2: Use status_damage and make sure target must not die from subtraction
 * @return hp+sp through status_heal()
 */
int status_percent_change(struct block_list *src, struct block_list *target, int8 hp_rate, int8 sp_rate, uint8 flag)
{
	struct status_data *status;
	unsigned int hp = 0, sp = 0;

	status = status_get_status_data(target);


	// It's safe now [MarkZD]
	if (hp_rate > 99)
		hp = status->hp;
	else if (hp_rate > 0)
		hp = apply_rate(status->hp, hp_rate);
	else if (hp_rate < -99)
		hp = status->max_hp;
	else if (hp_rate < 0)
		hp = (apply_rate(status->max_hp, -hp_rate));
	if (hp_rate && !hp)
		hp = 1;

	if (flag == 2 && hp >= status->hp)
		hp = status->hp-1; // Must not kill target.

	if (sp_rate > 99)
		sp = status->sp;
	else if (sp_rate > 0)
		sp = apply_rate(status->sp, sp_rate);
	else if (sp_rate < -99)
		sp = status->max_sp;
	else if (sp_rate < 0)
		sp = (apply_rate(status->max_sp, -sp_rate));
	if (sp_rate && !sp)
		sp = 1;

	// Ugly check in case damage dealt is too much for the received args of
	// status_heal / status_damage. [Skotlex]
	if (hp > INT_MAX) {
		hp -= INT_MAX;
		if (flag)
			status_damage(src, target, INT_MAX, 0, 0, (!src||src==target?5:1));
		else
			status_heal(target, INT_MAX, 0, 0);
	}
	if (sp > INT_MAX) {
		sp -= INT_MAX;
		if (flag)
			status_damage(src, target, 0, INT_MAX, 0, (!src||src==target?5:1));
		else
			status_heal(target, 0, INT_MAX, 0);
	}
	if (flag)
		return status_damage(src, target, hp, sp, 0, (!src||src==target?5:1));
	return status_heal(target, hp, sp, 0);
}

/**
 * Revives a unit
 * @param bl: Object to revive [PC|MOB|HOM]
 * @param per_hp: Percentage of HP to revive with
 * @param per_sp: Percentage of SP to revive with
 * @return Successful (1) or Invalid target (0)
 */
int status_revive(struct block_list *bl, unsigned char per_hp, unsigned char per_sp)
{
	struct status_data *status;
	unsigned int hp, sp;
	if (!status_isdead(bl)) return 0;

	status = status_get_status_data(bl);
	if (status == &dummy_status)
		return 0; // Invalid target.

	hp = (int64)status->max_hp * per_hp/100;
	sp = (int64)status->max_sp * per_sp/100;

	if(hp > status->max_hp - status->hp)
		hp = status->max_hp - status->hp;
	else if (per_hp && !hp)
		hp = 1;

	if(sp > status->max_sp - status->sp)
		sp = status->max_sp - status->sp;
	else if (per_sp && !sp)
		sp = 1;

	status->hp += hp;
	status->sp += sp;

	if (bl->prev) // Animation only if character is already on a map.
		clif_resurrection(bl, 1);
	switch (bl->type) {
		case BL_PC:  pc_revive((TBL_PC*)bl, hp, sp); break;
		case BL_MOB: mob_revive((TBL_MOB*)bl, hp); break;
		case BL_HOM: hom_revive((TBL_HOM*)bl, hp, sp); break;
	}
	return 1;
}

/**
 * Checks whether the src can use the skill on the target,
 * taking into account status/option of both source/target
 * @param src:	Object using skill on target [PC|MOB|PET|HOM|MER|ELEM]
		src MAY be NULL to indicate we shouldn't check it, this is a ground-based skill attack
 * @param target: Object being targeted by src [PC|MOB|HOM|MER|ELEM]
		 target MAY be NULL, which checks if src can cast skill_id on the ground
 * @param skill_id: Skill ID being used on target
 * @param flag:	0 - Trying to use skill on target
 *		1 - Cast bar is done
 *		2 - Skill already pulled off, check is due to ground-based skills or splash-damage ones
 * @return src can use skill (1) or cannot use skill (0)
 * @author [Skotlex]
 */
bool status_check_skilluse(struct block_list *src, struct block_list *target, uint16 skill_id, int flag) {
	struct status_data *status;
	struct status_change *sc = NULL, *tsc;
	int hide_flag;

	status = src ? status_get_status_data(src) : &dummy_status;

	if (src && src->type != BL_PC && status_isdead(src))
		return false;

	if (!skill_id) { // Normal attack checks.
		// This mode is only needed for melee attacking.
		if (!status_has_mode(status,MD_CANATTACK))
			return false;
		// Dead state is not checked for skills as some skills can be used
		// on dead characters, said checks are left to skill.c [Skotlex]
		if (target && status_isdead(target))
			return false;
	}

	switch( skill_id ) {
		case PA_PRESSURE:
			if( flag && target ) {
				// Gloria Avoids pretty much everything....
				tsc = status_get_sc(target);
				if(tsc && tsc->option&OPTION_HIDE)
					return false;
			}
			break;
		case GN_WALLOFTHORN:
			if( target && status_isdead(target) )
				return false;
			break;
		case AL_TELEPORT:
		case ALL_ODINS_POWER:
			// Should fail when used on top of Land Protector [Skotlex]
			if (src && map_getcell(src->m, src->x, src->y, CELL_CHKLANDPROTECTOR)
				&& !status_has_mode(status,MD_STATUS_IMMUNE)
				&& (src->type != BL_PC || ((TBL_PC*)src)->skillitem != skill_id))
				return false;
			break;
		case SC_MANHOLE:
			// Skill is disabled against special racial grouped monsters(GvG and Battleground)
			if (target && ( status_get_race2(target) == RC2_GVG || status_get_race2(target) == RC2_BATTLEFIELD ) )
				return false;
		default:
			break;
	}

	if ( src )
		sc = status_get_sc(src);

	if( sc && sc->count ) {
		if (sc->data[SC_ALL_RIDING])
			return false; //You can't use skills while in the new mounts (The client doesn't let you, this is to make cheat-safe)

		if (flag == 1 && !status_has_mode(status,MD_STATUS_IMMUNE) && ( // Applies to after cast completion only and doesn't apply to Boss monsters.
			(sc->data[SC_ASH] && rnd()%2) || // Volcanic Ash has a 50% chance of causing skills to fail.
			(sc->data[SC_KYOMU] && rnd()%100 < 25) // Kyomu has a 25% chance of causing skills fail.
		)) {
			if (src->type == BL_PC)
				clif_skill_fail((TBL_PC*)src,skill_id,USESKILL_FAIL_LEVEL,0);
			return false;
		}

		if (flag == 1 && sc->data[SC_CURSEDCIRCLE_TARGET] && skill_id == MO_ABSORBSPIRITS) // Absorb Spirits fails to go through
			return false;

		if (skill_id != RK_REFRESH && skill_id != SU_GROOMING && sc->opt1 && sc->opt1 != OPT1_BURNING && skill_id != SR_GENTLETOUCH_CURE) { // Stuned/Frozen/etc
			if (flag != 1) // Can't cast, casted stuff can't damage.
				return false;
			if (!(skill_get_inf(skill_id)&INF_GROUND_SKILL)) 
				return false; // Targetted spells can't come off.
		}

		if (
			(sc->data[SC_TRICKDEAD] && skill_id != NV_TRICKDEAD)
			|| (sc->data[SC_AUTOCOUNTER] && !flag && skill_id)
			|| (sc->data[SC_GOSPEL] && sc->data[SC_GOSPEL]->val4 == BCT_SELF && skill_id != PA_GOSPEL)
			|| (sc->data[SC_SUHIDE] && skill_id != SU_HIDE)
		)
			return false;

		if (sc->data[SC_WINKCHARM] && target && !flag) { // Prevents skill usage
			if (unit_bl2ud(src) && (unit_bl2ud(src))->walktimer == INVALID_TIMER)
				unit_walktobl(src, map_id2bl(sc->data[SC_WINKCHARM]->val2), 3, 1);
			clif_emotion(src, E_LV);
			return false;
		}

		if (sc->data[SC_BLADESTOP]) {
			switch (sc->data[SC_BLADESTOP]->val1) {
				case 5: if (skill_id == MO_EXTREMITYFIST) break;
				case 4: if (skill_id == MO_CHAINCOMBO) break;
				case 3: if (skill_id == MO_INVESTIGATE) break;
				case 2: if (skill_id == MO_FINGEROFFENSIVE) break;
				default: return false;
			}
		}

		if (sc->data[SC_DANCING] && flag!=2) {
			if (src->type == BL_PC && ((skill_id >= WA_SWING_DANCE && skill_id <= WM_UNLIMITED_HUMMING_VOICE ) ||
				skill_id == WM_FRIGG_SONG))
			{ // Lvl 5 Lesson or higher allow you use 3rd job skills while dancing.
				if( pc_checkskill((TBL_PC*)src,WM_LESSON) < 5 )
					return false;
			} else if(sc->data[SC_LONGING]) { // Allow everything except dancing/re-dancing. [Skotlex]
				if (skill_id == BD_ENCORE ||
					skill_get_inf2(skill_id)&(INF2_SONG_DANCE|INF2_ENSEMBLE_SKILL)
					)
					return false;
			} else if(!(skill_get_inf3(skill_id)&INF3_USABLE_DANCE)) // Skills that can be used in dancing state
				return false;
			if ((sc->data[SC_DANCING]->val1&0xFFFF) == CG_HERMODE && skill_id == BD_ADAPTATION)
				return false; // Can't amp out of Wand of Hermode :/ [Skotlex]
		}

		if (skill_id && // Do not block item-casted skills.
			(src->type != BL_PC || ((TBL_PC*)src)->skillitem != skill_id)
		) {	// Skills blocked through status changes...
			if (!flag && ( // Blocked only from using the skill (stuff like autospell may still go through
				sc->cant.cast ||
				(sc->data[SC_BASILICA] && (sc->data[SC_BASILICA]->val4 != src->id || skill_id != HP_BASILICA)) || // Only Basilica caster that can cast, and only Basilica to cancel it
				(sc->data[SC_MARIONETTE] && skill_id != CG_MARIONETTE) || // Only skill you can use is marionette again to cancel it
				(sc->data[SC_MARIONETTE2] && skill_id == CG_MARIONETTE) || // Cannot use marionette if you are being buffed by another
				(sc->data[SC_ANKLE] && skill_block_check(src, SC_ANKLE, skill_id)) ||
				(sc->data[SC_STASIS] && skill_block_check(src, SC_STASIS, skill_id)) ||
				(sc->data[SC_BITE] && skill_block_check(src, SC_BITE, skill_id)) ||
				(sc->data[SC_KAGEHUMI] && skill_block_check(src, SC_KAGEHUMI, skill_id))
			))
				return false;

			// Skill blocking.
			if (
				(sc->data[SC_VOLCANO] && skill_id == WZ_ICEWALL) ||
				(sc->data[SC_ROKISWEIL] && skill_id != BD_ADAPTATION) ||
				(sc->data[SC_HERMODE] && skill_get_inf(skill_id) & INF_SUPPORT_SKILL) ||
				(sc->data[SC_NOCHAT] && sc->data[SC_NOCHAT]->val1&MANNER_NOSKILL)
			)
				return false;
		}

		if (sc->option) {
			if ((sc->option&OPTION_HIDE) && src->type == BL_PC && (!skill_id || !(skill_get_inf3(skill_id)&INF3_USABLE_HIDING))) {
				// Non players can use all skills while hidden.
				return false;
			}
			if (sc->option&OPTION_CHASEWALK && skill_id != ST_CHASEWALK)
				return false;
		}
	}

	if (target == NULL || target == src) // No further checking needed.
		return true;

	tsc = status_get_sc(target);

	if (tsc && tsc->count) {
		/**
		* Attacks in invincible are capped to 1 damage and handled in batte.c.
		* Allow spell break and eske for sealed shrine GDB when in INVINCIBLE state.
		**/
		if( tsc->data[SC_INVINCIBLE] && !tsc->data[SC_INVINCIBLEOFF] && skill_id && !(skill_id&(SA_SPELLBREAKER|SL_SKE)) )
			return false;
		if(!skill_id && tsc->data[SC_TRICKDEAD])
			return false;
		if((skill_id == WZ_STORMGUST || skill_id == WZ_FROSTNOVA || skill_id == NJ_HYOUSYOURAKU)
			&& tsc->data[SC_FREEZE])
			return false;
		if(skill_id == PR_LEXAETERNA && (tsc->data[SC_FREEZE] || (tsc->data[SC_STONE] && tsc->opt1 == OPT1_STONE)))
			return false;
		if (tsc->data[SC__MANHOLE] && !(skill_get_inf3(skill_id)&INF3_USABLE_MANHOLE))
			return false;
	}

	// If targetting, cloak+hide protect you, otherwise only hiding does.
	hide_flag = flag?OPTION_HIDE:(OPTION_HIDE|OPTION_CLOAK|OPTION_CHASEWALK);

 	// Skill that can hit hidden target
	if( skill_get_inf3(skill_id)&INF3_HIT_HIDING )
		hide_flag &= ~OPTION_HIDE;

	switch( target->type ) {
		case BL_PC: {
				struct map_session_data *tsd = (TBL_PC*)target;
				bool is_boss = (src && status_get_class_(src) == CLASS_BOSS);
				bool is_detect = status_has_mode(status,MD_DETECTOR);

				if (pc_isinvisible(tsd))
					return false;
				if (tsc) {
					if ((tsc->option&hide_flag) && !is_boss && (tsd->special_state.perfect_hiding || !is_detect))
						return false;
					if (tsc->data[SC_CLOAKINGEXCEED] && !is_boss && (tsd->special_state.perfect_hiding || is_detect))
						return false; // Works against insect and demon but not against bosses
					if (tsc->data[SC__FEINTBOMB] && (is_boss || is_detect))
						return false; // Works against all
					if ((tsc->data[SC_CAMOUFLAGE] || tsc->data[SC_STEALTHFIELD] || tsc->data[SC_SUHIDE]) && !(is_boss || is_detect) && (!skill_id || (!flag && src)))
						return false; // Insect, demon, and boss can detect
				}
			}
			break;
		case BL_ITEM: // Allow targetting of items to pick'em up (or in the case of mobs, to loot them).
			// !TODO: Would be nice if this could be used to judge whether the player can or not pick up the item it targets. [Skotlex]
			if (status_has_mode(status,MD_LOOTER))
				return true;
			return false;
		case BL_HOM:
		case BL_MER:
		case BL_ELEM:
			if( target->type == BL_HOM && skill_id && battle_config.hom_setting&HOMSET_NO_SUPPORT_SKILL && skill_get_inf(skill_id)&INF_SUPPORT_SKILL && battle_get_master(target) != src )
				return false; // Can't use support skills on Homunculus (only Master/Self)
			if( target->type == BL_MER && (skill_id == PR_ASPERSIO || (skill_id >= SA_FLAMELAUNCHER && skill_id <= SA_SEISMICWEAPON)) && battle_get_master(target) != src )
				return false; // Can't use Weapon endow skills on Mercenary (only Master)
			if( skill_id == AM_POTIONPITCHER && ( target->type == BL_MER || target->type == BL_ELEM) )
				return false; // Can't use Potion Pitcher on Mercenaries
		default:
			// Check for chase-walk/hiding/cloaking opponents.
			if( tsc ) {
				if( tsc->option&hide_flag && !status_has_mode(status,MD_DETECTOR))
					return false;
			}
	}
	return true;
}

/**
 * Checks whether the src can see the target
 * @param src:	Object using skill on target [PC|MOB|PET|HOM|MER|ELEM]
 * @param target: Object being targeted by src [PC|MOB|HOM|MER|ELEM]
 * @return src can see (1) or target is invisible (0)
 * @author [Skotlex]
 */
int status_check_visibility(struct block_list *src, struct block_list *target)
{
	int view_range;
	struct status_data* status = status_get_status_data(src);
	struct status_change* tsc = status_get_sc(target);
	switch (src->type) {
		case BL_MOB:
			view_range = ((TBL_MOB*)src)->min_chase;
			break;
		case BL_PET:
			view_range = ((TBL_PET*)src)->db->range2;
			break;
		default:
			view_range = AREA_SIZE;
	}

	if (src->m != target->m || !check_distance_bl(src, target, view_range))
		return 0;

	if ( src->type == BL_NPC) // NPCs don't care for the rest
		return 1;

	if (tsc) {
		bool is_boss = (status_get_class_(src) == CLASS_BOSS);
		bool is_detector = status_has_mode(status,MD_DETECTOR);

		switch (target->type) {	// Check for chase-walk/hiding/cloaking opponents.
			case BL_PC: {
					struct map_session_data *tsd = (TBL_PC*)target;

					if (((tsc->option&(OPTION_HIDE|OPTION_CLOAK|OPTION_CHASEWALK)) || tsc->data[SC_CAMOUFLAGE] || tsc->data[SC_STEALTHFIELD] || tsc->data[SC_SUHIDE]) && !is_boss && (tsd->special_state.perfect_hiding || !is_detector))
						return 0;
					if (tsc->data[SC_CLOAKINGEXCEED] && !is_boss && ((tsd && tsd->special_state.perfect_hiding) || is_detector))
						return 0;
					if (tsc->data[SC__FEINTBOMB] && !is_boss && !is_detector)
						return 0;
				}
				break;
			default:
				if (((tsc->option&(OPTION_HIDE|OPTION_CLOAK|OPTION_CHASEWALK)) || tsc->data[SC_CAMOUFLAGE] || tsc->data[SC_STEALTHFIELD] || tsc->data[SC_SUHIDE]) && !is_boss && !is_detector)
					return 0;
		}
	}

	return 1;
}

/**
 * Base ASPD value taken from the job tables
 * @param sd: Player object
 * @param status: Player status
 * @return base amotion after single/dual weapon and shield adjustments [RENEWAL]
 *	  base amotion after single/dual weapon and stats adjustments [PRE-RENEWAL]
 */
int status_base_amotion_pc(struct map_session_data* sd, struct status_data* status)
{
	int amotion;
	int classidx = pc_class2idx(sd->status.class_);
#ifdef RENEWAL_ASPD
	short mod = -1;

	switch( sd->weapontype2 ) { // Adjustment for dual weilding
		case W_DAGGER:	mod = 0;	break; // 0, 1, 1
		case W_1HSWORD:
		case W_1HAXE:	mod = 1;
			if( (sd->class_&MAPID_THIRDMASK) == MAPID_GUILLOTINE_CROSS ) // 0, 2, 3
				mod = sd->weapontype2 / W_1HSWORD + W_1HSWORD / sd->weapontype2 ;
	}

	amotion = ( sd->status.weapon < MAX_WEAPON_TYPE && mod < 0 )
			? (job_info[classidx].aspd_base[sd->status.weapon]) // Single weapon
			: ((job_info[classidx].aspd_base[sd->weapontype2] // Dual-wield
			+ job_info[classidx].aspd_base[sd->weapontype2]) * 6 / 10 + 10 * mod
			- job_info[classidx].aspd_base[sd->weapontype2]
			+ job_info[classidx].aspd_base[sd->weapontype1]);

	if ( sd->status.shield )
			amotion += ( 2000 - job_info[classidx].aspd_base[W_FIST] ) +
					( job_info[classidx].aspd_base[MAX_WEAPON_TYPE] - 2000 );

#else
	// Base weapon delay
	amotion = (sd->status.weapon < MAX_WEAPON_TYPE)
	 ? (job_info[classidx].aspd_base[sd->status.weapon]) // Single weapon
	 : (job_info[classidx].aspd_base[sd->weapontype1] + job_info[classidx].aspd_base[sd->weapontype2])*7/10; // Dual-wield

	// Percentual delay reduction from stats
	amotion -= amotion * (4*status->agi + status->dex)/1000;
#endif
	// Raw delay adjustment from bAspd bonus
	amotion += sd->bonus.aspd_add;

 	return amotion;
}

/**
 * Base attack value calculated for units
 * @param bl: Object to get attack for [PC|HOM]
 * @param status: Object status
 * @return base attack
 * Note: Function only calculates Homunculus bATK in RENEWAL
 */
unsigned short status_base_atk(const struct block_list *bl, const struct status_data *status)
{
	int flag = 0, str, dex, dstr;

	if(!(bl->type&battle_config.enable_baseatk))
		return 0;

	if (bl->type == BL_PC)
	switch(((TBL_PC*)bl)->status.weapon) {
		case W_BOW:
		case W_MUSICAL:
		case W_WHIP:
		case W_REVOLVER:
		case W_RIFLE:
		case W_GATLING:
		case W_SHOTGUN:
		case W_GRENADE:
			flag = 1;
	}
	if (flag) {
#ifdef RENEWAL
		dstr =
#endif
		str = status->dex;
		dex = status->str;
	} else {
#ifdef RENEWAL
		dstr =
#endif
		str = status->str;
		dex = status->dex;
	}
	/** [Skotlex]
	* Normally only players have base-atk, but homunc have a different batk
	* equation, hinting that perhaps non-players should use this for batk.
	**/
#ifdef RENEWAL
	if (bl->type == BL_HOM)
		str = 2 * ((((TBL_HOM*)bl)->homunculus.level) + status_get_homstr(bl));
#else
	dstr = str/10;
	str += dstr*dstr;
#endif
	if (bl->type == BL_PC)
#ifdef RENEWAL
		str = (dstr*10 + dex*10/5 + status->luk*10/3 + ((TBL_PC*)bl)->status.base_level*10/4)/10;
	else if (bl->type == BL_MOB || bl->type == BL_MER)
		str = dstr + ((TBL_MOB*)bl)->level;
#else
		str+= dex/5 + status->luk/5;
#endif
	return cap_value(str, 0, USHRT_MAX);
}

#ifdef RENEWAL
/**
 * Weapon attack value calculated for Players
 * @param wa: Weapon attack
 * @param status: Player status
 * @return weapon attack
 */
unsigned int status_weapon_atk(struct weapon_atk wa, struct map_session_data *sd)
{
	float str = sd->base_status.str;
	int weapon_atk_bonus = 0;

	if (wa.range > 3 && !pc_checkskill(sd, SU_SOULATTACK))
		str = sd->base_status.dex;
	if (sd->bonus.weapon_atk_rate)
		weapon_atk_bonus = wa.atk * sd->bonus.weapon_atk_rate / 100;
	// wa.atk2 = refinement, wa.atk = base equip atk, wa.atk*str/200 = bonus str
	return wa.atk + wa.atk2 + (int)(wa.atk * (str/200) + weapon_atk_bonus);
}
#endif

#ifndef RENEWAL
	unsigned short status_base_matk_min(const struct status_data* status) { return status->int_ + (status->int_ / 7) * (status->int_ / 7); }
	unsigned short status_base_matk_max(const struct status_data* status) { return status->int_ + (status->int_ / 5) * (status->int_ / 5); }
#endif

#ifdef RENEWAL
unsigned short status_base_matk(struct block_list *bl, const struct status_data* status, int level)
{
	switch (bl->type) {
		case BL_MOB:
			///! TODO: Confirm these RENEWAL calculations. Currently is using previous calculation before 083cf5d9 (issue: #321) and until re/mob_db.txt is updated.
			//return status->int_ + level;
			return status->int_ + (status->int_ / 2) + (status->dex / 5) + (status->luk / 3) + (level / 4);
		case BL_HOM:
			return status_get_homint(bl) + level;
		case BL_MER:
			return status->int_ + status->int_ / 5 * status->int_ / 5;
		case BL_PC:
		default:
			return status->int_ + (status->int_ / 2) + (status->dex / 5) + (status->luk / 3) + (level / 4);
	}
}
#endif

/**
 * Fills in the misc data that can be calculated from the other status info (except for level)
 * @param bl: Object to calculate status on [PC|MOB|PET|HOM|MERC|ELEM]
 * @param status: Player status
 */
void status_calc_misc(struct block_list *bl, struct status_data *status, int level)
{
	int stat;

	// Non players get the value set, players need to stack with previous bonuses.
	if( bl->type != BL_PC )
		status->batk =
		status->hit = status->flee =
		status->def2 = status->mdef2 =
		status->cri = status->flee2 = 0;

#ifdef RENEWAL // Renewal formulas
	if (bl->type == BL_HOM) {
		// Def2
		stat = status_get_homvit(bl) + status_get_homagi(bl) / 2;
		status->def2 = cap_value(stat, 0, SHRT_MAX);
		// Mdef2
		stat = (status_get_homvit(bl) + status_get_homint(bl)) / 2;
		status->mdef2 = cap_value(stat, 0, SHRT_MAX);
		// Def
		stat = status->def;
		stat += status_get_homvit(bl) + level / 2;
		status->def = cap_value(stat, 0, SHRT_MAX);
		// Mdef
		stat = (int)(((float)status_get_homvit(bl) + level) / 4 + (float)status_get_homint(bl) / 2);
		status->mdef = cap_value(stat, 0, SHRT_MAX);
		// Hit
		stat = level + status->dex + 150;
		status->hit = cap_value(stat, 1, SHRT_MAX);
		// Flee
		stat = level + status_get_homagi(bl);
		status->flee = cap_value(stat, 1, SHRT_MAX);
		// Atk
		stat = (status_get_homstr(bl) + status_get_homdex(bl)) / 5;
		status->rhw.atk = cap_value(stat, 0, SHRT_MAX);
		// Atk2
		stat = (status_get_homluk(bl) + status_get_homstr(bl) + status_get_homdex(bl)) / 3;
		status->rhw.atk2 = cap_value(stat, 0, SHRT_MAX);
	} else {
		// Hit
		stat = status->hit;
		stat += level + status->dex + (bl->type == BL_PC ? status->luk / 3 + 175 : 150); //base level + ( every 1 dex = +1 hit ) + (every 3 luk = +1 hit) + 175
		status->hit = cap_value(stat, 1, SHRT_MAX);
		// Flee
		stat = status->flee;
		stat += level + status->agi + (bl->type == BL_MER ? 0 : bl->type == BL_PC ? status->luk / 5 : 0) + 100; //base level + ( every 1 agi = +1 flee ) + (every 5 luk = +1 flee) + 100
		status->flee = cap_value(stat, 1, SHRT_MAX);
		// Def2
		if (bl->type == BL_MER)
			stat = (int)(status->vit + ((float)level / 10) + ((float)status->vit / 5));
		else {
			stat = status->def2;
			stat += (int)(((float)level + status->vit) / 2 + (bl->type == BL_PC ? ((float)status->agi / 5) : 0)); //base level + (every 2 vit = +1 def) + (every 5 agi = +1 def)
		}
		status->def2 = cap_value(stat, 0, SHRT_MAX);
		// Mdef2
		if (bl->type == BL_MER)
			stat = (int)(((float)level / 10) + ((float)status->int_ / 5));
		else {
			stat = status->mdef2;
			stat += (int)(bl->type == BL_PC ? (status->int_ + ((float)level / 4) + ((float)(status->dex + status->vit) / 5)) : ((float)(status->int_ + level) / 4)); //(every 4 base level = +1 mdef) + (every 1 int = +1 mdef) + (every 5 dex = +1 mdef) + (every 5 vit = +1 mdef)
		}
		status->mdef2 = cap_value(stat, 0, SHRT_MAX);
	}

	// MAtk
	status->matk_min = status->matk_max = status_base_matk(bl, status, level);

	///! TODO: Confirm these RENEWAL calculations. Currently is using previous calculation before 083cf5d9 (issue: #321) and until re/mob_db.txt is updated.
	//switch (bl->type) {
	//	case BL_MOB:
	//		status->matk_min += 70 * ((TBL_MOB*)bl)->status.rhw.atk2 / 100;
	//		status->matk_max += 130 * ((TBL_MOB*)bl)->status.rhw.atk2 / 100;
	//		break;
	//	case BL_MER:
	//		status->matk_min += 70 * ((TBL_MER*)bl)->battle_status.rhw.atk2 / 100;
	//		status->matk_max += 130 * ((TBL_MER*)bl)->battle_status.rhw.atk2 / 100;
	//		break;
	//}
#else
	// Matk
	status->matk_min = status_base_matk_min(status);
	status->matk_max = status_base_matk_max(status);
	// Hit
	stat = status->hit;
	stat += level + status->dex;
	status->hit = cap_value(stat, 1, SHRT_MAX);
	// Flee
	stat = status->flee;
	stat += level + status->agi;
	status->flee = cap_value(stat, 1, SHRT_MAX);
	// Def2
	stat = status->def2;
	stat += status->vit;
	status->def2 = cap_value(stat, 0, SHRT_MAX);
	// Mdef2
	stat = status->mdef2;
	stat += status->int_ + (status->vit>>1);
	status->mdef2 = cap_value(stat, 0, SHRT_MAX);
#endif

	//Critical
	if( bl->type&battle_config.enable_critical ) {
		stat = status->cri;
		stat += 10 + (status->luk*10/3); // (every 1 luk = +0.3 critical)
		status->cri = cap_value(stat, 1, SHRT_MAX);
	} else
		status->cri = 0;

	if (bl->type&battle_config.enable_perfect_flee) {
		stat = status->flee2;
		stat += status->luk + 10; // (every 10 luk = +1 perfect flee)
		status->flee2 = cap_value(stat, 0, SHRT_MAX);
	} else
		status->flee2 = 0;

	if (status->batk) {
		int temp = status->batk + status_base_atk(bl, status);
		status->batk = cap_value(temp, 0, USHRT_MAX);
	} else
		status->batk = status_base_atk(bl, status);

	if (status->cri) {
		switch (bl->type) {
			case BL_MOB:
				if(battle_config.mob_critical_rate != 100)
					status->cri = cap_value(status->cri*battle_config.mob_critical_rate/100,1,SHRT_MAX);
				if(!status->cri && battle_config.mob_critical_rate)
					status->cri = 10;
				break;
			case BL_PC:
				// Players don't have a critical adjustment setting as of yet.
				break;
			default:
				if(battle_config.critical_rate != 100)
					status->cri = cap_value(status->cri*battle_config.critical_rate/100,1,SHRT_MAX);
				if (!status->cri && battle_config.critical_rate)
					status->cri = 10;
		}
	}

	if(bl->type&BL_REGEN)
		status_calc_regen(bl, status, status_get_regen_data(bl));
}

/**
 * Calculates the initial status for the given mob
 * @param md: Mob object
 * @param opt: Whether or not it is the first calculation
		This will only be false when a mob levels up (Regular and WoE Guardians)
 * @return 1 for calculated special statuses or 0 for none
 * @author [Skotlex]
 */
int status_calc_mob_(struct mob_data* md, enum e_status_calc_opt opt)
{
	struct status_data *status;
	struct block_list *mbl = NULL;
	int flag=0;

	if (opt&SCO_FIRST) { // Set basic level on respawn.
		if (md->level > 0 && md->level <= MAX_LEVEL && md->level != md->db->lv)
			;
		else
			md->level = md->db->lv;
	}

	// Check if we need custom base-status
	if (battle_config.mobs_level_up && md->level > md->db->lv)
		flag|=1;

	if (md->special_state.size)
		flag|=2;

	if (md->guardian_data && md->guardian_data->guardup_lv)
		flag|=4;
	if (md->mob_id == MOBID_EMPERIUM)
		flag|=4;

	if (battle_config.slaves_inherit_speed && md->master_id)
		flag|=8;

	if (md->master_id && md->special_state.ai>AI_ATTACK)
		flag|=16;

	if (md->master_id && battle_config.slaves_inherit_mode)
		flag |= 32;

	if (!flag) { // No special status required.
		if (md->base_status) {
			aFree(md->base_status);
			md->base_status = NULL;
		}
		if (opt&SCO_FIRST)
			memcpy(&md->status, &md->db->status, sizeof(struct status_data));
		return 0;
	}
	if (!md->base_status)
		md->base_status = (struct status_data*)aCalloc(1, sizeof(struct status_data));

	status = md->base_status;
	memcpy(status, &md->db->status, sizeof(struct status_data));

	if (flag&(8|16))
		mbl = map_id2bl(md->master_id);

	if (flag&8 && mbl) {
		struct status_data *mstatus = status_get_base_status(mbl);

		if (mstatus &&
			battle_config.slaves_inherit_speed&(status_has_mode(mstatus,MD_CANMOVE)?1:2))
			status->speed = mstatus->speed;
		if( status->speed < 2 ) // Minimum for the unit to function properly
			status->speed = 2;
	}

	if (flag&32)
		status_calc_slave_mode(md, map_id2md(md->master_id));

	if (flag&1) { // Increase from mobs leveling up [Valaris]
		int diff = md->level - md->db->lv;

		status->str += diff;
		status->agi += diff;
		status->vit += diff;
		status->int_ += diff;
		status->dex += diff;
		status->luk += diff;
		status->max_hp += diff * status->vit;
		status->max_sp += diff * status->int_;
		status->hp = status->max_hp;
		status->sp = status->max_sp;
		status->speed -= cap_value(diff, 0, status->speed - 10);
	}

	if (flag&2 && battle_config.mob_size_influence) { // Change for sized monsters [Valaris]
		if (md->special_state.size == SZ_MEDIUM) {
			status->max_hp >>= 1;
			status->max_sp >>= 1;
			if (!status->max_hp) status->max_hp = 1;
			if (!status->max_sp) status->max_sp = 1;
			status->hp = status->max_hp;
			status->sp = status->max_sp;
			status->str >>= 1;
			status->agi >>= 1;
			status->vit >>= 1;
			status->int_ >>= 1;
			status->dex >>= 1;
			status->luk >>= 1;
			if (!status->str) status->str = 1;
			if (!status->agi) status->agi = 1;
			if (!status->vit) status->vit = 1;
			if (!status->int_) status->int_ = 1;
			if (!status->dex) status->dex = 1;
			if (!status->luk) status->luk = 1;
		} else if (md->special_state.size == SZ_BIG) {
			status->max_hp <<= 1;
			status->max_sp <<= 1;
			status->hp = status->max_hp;
			status->sp = status->max_sp;
			status->str <<= 1;
			status->agi <<= 1;
			status->vit <<= 1;
			status->int_ <<= 1;
			status->dex <<= 1;
			status->luk <<= 1;
		}
	}

	status_calc_misc(&md->bl, status, md->level);

	if(flag&4) { // Strengthen Guardians - custom value +10% / lv
		struct guild_castle *gc;

		gc=guild_mapname2gc(map[md->bl.m].name);
		if (!gc)
			ShowError("status_calc_mob: No castle set at map %s\n", map[md->bl.m].name);
		else if(gc->castle_id < 24 || md->mob_id == MOBID_EMPERIUM) {
#ifdef RENEWAL
			status->max_hp += 50 * gc->defense;
			status->max_sp += 70 * gc->defense;
#else
			status->max_hp += 1000 * gc->defense;
			status->max_sp += 200 * gc->defense;
#endif
			status->hp = status->max_hp;
			status->sp = status->max_sp;
			status->def += (gc->defense+2)/3;
			status->mdef += (gc->defense+2)/3;
		}
		if(md->mob_id != MOBID_EMPERIUM) {
			status->batk += status->batk * 10*md->guardian_data->guardup_lv/100;
			status->rhw.atk += status->rhw.atk * 10*md->guardian_data->guardup_lv/100;
			status->rhw.atk2 += status->rhw.atk2 * 10*md->guardian_data->guardup_lv/100;
			status->aspd_rate -= 100*md->guardian_data->guardup_lv;
		}
	}

	if (flag&16 && mbl) { // Max HP setting from Summon Flora/marine Sphere
		struct unit_data *ud = unit_bl2ud(mbl);
		// Remove special AI when this is used by regular mobs.
		if (mbl->type == BL_MOB && !((TBL_MOB*)mbl)->special_state.ai)
			md->special_state.ai = AI_NONE;
		if (ud) { 
			// Different levels of HP according to skill level
			if(!ud->skill_id) // !FIXME: We lost the unit data for magic decoy in somewhere before this
				ud->skill_id = ((TBL_PC*)mbl)->menuskill_id;
			switch(ud->skill_id) {
				case AM_SPHEREMINE:
					status->max_hp = 2000 + 400*ud->skill_lv;
					break;
				case KO_ZANZOU:
					status->max_hp = 3000 + 3000 * ud->skill_lv;
					break;
				case AM_CANNIBALIZE:
					status->max_hp = 1500 + 200*ud->skill_lv + 10*status_get_lv(mbl);
					status->mode|= MD_CANATTACK|MD_AGGRESSIVE;
					break;
				case MH_SUMMON_LEGION:
				{
					int homblvl = status_get_lv(mbl);

					status->max_hp = 10 * (100 * (ud->skill_lv + 2) + homblvl);
					status->batk = 100 * (ud->skill_lv+5) / 2;
					status->def = 10 * (100 * (ud->skill_lv+2) + homblvl);
					// status->aspd_rate = 10 * (2 * (20 - ud->skill_lv) - homblvl/10);
					// status->aspd_rate = max(100,status->aspd_rate);
					break;
				}
				case NC_SILVERSNIPER:
				{
					struct status_data *mstatus = status_get_status_data(mbl);
					if(!mstatus)
						break;
					status->max_hp = (1000 * ud->skill_lv) + (mstatus->hp / 3) + (status_get_lv(mbl) * 12);
					status->batk = 200 * ud->skill_lv;
					break;
				}
				case NC_MAGICDECOY:
				{
					struct status_data *mstatus = status_get_status_data(mbl);
					if(!mstatus)
						break;
					status->max_hp = (1000 * ((TBL_PC*)mbl)->menuskill_val) + (mstatus->sp * 4) + (status_get_lv(mbl) * 12);
					status->matk_min = status->matk_max = 250 + 50*((TBL_PC*)mbl)->menuskill_val;
					break;
				}
			}
			status->hp = status->max_hp;
		}
	}

	if (opt&SCO_FIRST) // Initial battle status
		memcpy(&md->status, status, sizeof(struct status_data));

	return 1;
}

/**
 * Calculates the stats of the given pet
 * @param pd: Pet object
 * @param opt: Whether or not it is the first calculation
		This will only be false when a pet levels up
 * @return 1
 * @author [Skotlex]
 */
void status_calc_pet_(struct pet_data *pd, enum e_status_calc_opt opt)
{
	nullpo_retv(pd);

	if (opt&SCO_FIRST) {
		memcpy(&pd->status, &pd->db->status, sizeof(struct status_data));
		pd->status.mode = MD_CANMOVE; // Pets discard all modes, except walking
		pd->status.class_ = CLASS_NORMAL;
		pd->status.speed = pd->petDB->speed;

		if(battle_config.pet_attack_support || battle_config.pet_damage_support) {
			// Attack support requires the pet to be able to attack
			pd->status.mode |= MD_CANATTACK;
		}
	}

	if (battle_config.pet_lv_rate && pd->master) {
		struct map_session_data *sd = pd->master;
		int lv;

		lv =sd->status.base_level*battle_config.pet_lv_rate/100;
		if (lv < 0)
			lv = 1;
		if (lv != pd->pet.level || opt&SCO_FIRST) {
			struct status_data *bstat = &pd->db->status, *status = &pd->status;

			pd->pet.level = lv;
			if (!(opt&SCO_FIRST)) // Lv Up animation
				clif_misceffect(&pd->bl, 0);
			status->rhw.atk = (bstat->rhw.atk*lv)/pd->db->lv;
			status->rhw.atk2 = (bstat->rhw.atk2*lv)/pd->db->lv;
			status->str = (bstat->str*lv)/pd->db->lv;
			status->agi = (bstat->agi*lv)/pd->db->lv;
			status->vit = (bstat->vit*lv)/pd->db->lv;
			status->int_ = (bstat->int_*lv)/pd->db->lv;
			status->dex = (bstat->dex*lv)/pd->db->lv;
			status->luk = (bstat->luk*lv)/pd->db->lv;

			status->rhw.atk = cap_value(status->rhw.atk, 1, battle_config.pet_max_atk1);
			status->rhw.atk2 = cap_value(status->rhw.atk2, 2, battle_config.pet_max_atk2);
			status->str = cap_value(status->str,1,battle_config.pet_max_stats);
			status->agi = cap_value(status->agi,1,battle_config.pet_max_stats);
			status->vit = cap_value(status->vit,1,battle_config.pet_max_stats);
			status->int_= cap_value(status->int_,1,battle_config.pet_max_stats);
			status->dex = cap_value(status->dex,1,battle_config.pet_max_stats);
			status->luk = cap_value(status->luk,1,battle_config.pet_max_stats);

			status_calc_misc(&pd->bl, &pd->status, lv);

			if (!(opt&SCO_FIRST)) // Not done the first time because the pet is not visible yet
				clif_send_petstatus(sd);
		}
	} else if (opt&SCO_FIRST) {
		status_calc_misc(&pd->bl, &pd->status, pd->db->lv);
		if (!battle_config.pet_lv_rate && pd->pet.level != pd->db->lv)
			pd->pet.level = pd->db->lv;
	}

	// Support rate modifier (1000 = 100%)
	pd->rate_fix = min(1000 * (pd->pet.intimate - battle_config.pet_support_min_friendly) / (1000 - battle_config.pet_support_min_friendly) + 500, USHRT_MAX);
	pd->rate_fix = min(apply_rate(pd->rate_fix, battle_config.pet_support_rate), USHRT_MAX);
}

/**
 * Get HP bonus modifiers
 * @param bl: block_list that will be checked
 * @param type: type of e_status_bonus (STATUS_BONUS_FIX or STATUS_BONUS_RATE)
 * @return bonus: total bonus for HP
 * @author [Cydh]
 */
int status_get_hpbonus(struct block_list *bl, enum e_status_bonus type) {
	int bonus = 0;

	if (type == STATUS_BONUS_FIX) {
		struct status_change *sc = status_get_sc(bl);

		//Only for BL_PC
		if (bl->type == BL_PC) {
			struct map_session_data *sd = map_id2sd(bl->id);
			uint8 i;

			bonus += sd->bonus.hp;
			if ((i = pc_checkskill(sd,CR_TRUST)) > 0)
				bonus += i * 200;
			if (pc_checkskill(sd,SU_SPRITEMABLE) > 0)
				bonus += 1000;
			if (pc_checkskill(sd, SU_POWEROFSEA) > 0) {
				bonus += 1000;
				if ((pc_checkskill(sd, SU_TUNABELLY) + pc_checkskill(sd, SU_TUNAPARTY) + pc_checkskill(sd, SU_BUNCHOFSHRIMP) + pc_checkskill(sd, SU_FRESHSHRIMP) +
					pc_checkskill(sd, SU_GROOMING) + pc_checkskill(sd, SU_PURRING) + pc_checkskill(sd, SU_SHRIMPARTY)) > 19)
						bonus += 2000;
			}
#ifndef HP_SP_TABLES
			if ((sd->class_&MAPID_UPPERMASK) == MAPID_SUPER_NOVICE && sd->status.base_level >= 99)
				bonus += 2000; // Supernovice lvl99 hp bonus.
			if ((sd->class_&MAPID_UPPERMASK) == MAPID_SUPER_NOVICE && sd->status.base_level >= 150)
				bonus += 2000; // Supernovice lvl150 hp bonus.
#endif
		}

		//Bonus by SC
		if (sc) {
			if(sc->data[SC_INCMHP])
				bonus += sc->data[SC_INCMHP]->val1;
			if(sc->data[SC_EARTH_INSIGNIA] && sc->data[SC_EARTH_INSIGNIA]->val1 == 2)
				bonus += 500;
			if(sc->data[SC_LERADSDEW])
				bonus += sc->data[SC_LERADSDEW]->val3;
			if (sc->data[SC_PROMOTE_HEALTH_RESERCH])
				bonus += sc->data[SC_PROMOTE_HEALTH_RESERCH]->val4;
			if(sc->data[SC_INSPIRATION])
				bonus += (600 * sc->data[SC_INSPIRATION]->val1);
			if(sc->data[SC_SOLID_SKIN_OPTION])
				bonus += 2000;
			if(sc->data[SC_MTF_MHP])
				bonus += sc->data[SC_MTF_MHP]->val1;
			if(sc->data[SC_MARIONETTE])
				bonus -= 1000;
			if(sc->data[SC_SWORDCLAN])
				bonus += 30;
			if(sc->data[SC_ARCWANDCLAN])
				bonus += 30;
			if(sc->data[SC_GOLDENMACECLAN])
				bonus += 30;
			if(sc->data[SC_CROSSBOWCLAN])
				bonus += 30;
		}
	} else if (type == STATUS_BONUS_RATE) {
		struct status_change *sc = status_get_sc(bl);

		//Only for BL_PC
		if (bl->type == BL_PC) {
			struct map_session_data *sd = map_id2sd(bl->id);
			bonus += sd->hprate;
			bonus -= 100; //Default hprate is 100, so it should be add 0%
		}

		//Bonus by SC
		if (sc) {
			//Increasing
			if(sc->data[SC_INCMHPRATE])
				bonus += sc->data[SC_INCMHPRATE]->val1;
			if(sc->data[SC_APPLEIDUN])
				bonus += sc->data[SC_APPLEIDUN]->val2;
			if(sc->data[SC_DELUGE])
				bonus += sc->data[SC_DELUGE]->val2;
			if(sc->data[SC_BERSERK])
				bonus += 200; //+200%
			if(sc->data[SC_MERC_HPUP])
				bonus += sc->data[SC_MERC_HPUP]->val2;
			if(sc->data[SC_EPICLESIS])
				bonus += sc->data[SC_EPICLESIS]->val2;
			if(sc->data[SC_FRIGG_SONG])
				bonus += sc->data[SC_FRIGG_SONG]->val2;
			if(sc->data[SC_FORCEOFVANGUARD])
				bonus += (3 * sc->data[SC_FORCEOFVANGUARD]->val1);
			if(sc->data[SC_INSPIRATION])
				bonus += (5 * sc->data[SC_INSPIRATION]->val1);
			if(sc->data[SC_RAISINGDRAGON])
				bonus += (2 + sc->data[SC_RAISINGDRAGON]->val1);
			if(sc->data[SC_GT_REVITALIZE])
				bonus += sc->data[SC_GT_REVITALIZE]->val2;
			if(sc->data[SC_MUSTLE_M])
				bonus += sc->data[SC_MUSTLE_M]->val1;
			if(sc->data[SC_ANGRIFFS_MODUS])
				bonus += (5 * sc->data[SC_ANGRIFFS_MODUS]->val1);
			if(sc->data[SC_PETROLOGY_OPTION])
				bonus += sc->data[SC_PETROLOGY_OPTION]->val2;
			if(sc->data[SC_POWER_OF_GAIA])
				bonus += sc->data[SC_POWER_OF_GAIA]->val3;
			if(sc->data[SC_CURSED_SOIL_OPTION])
				bonus += sc->data[SC_CURSED_SOIL_OPTION]->val2;
			if(sc->data[SC_UPHEAVAL_OPTION])
				bonus += sc->data[SC_UPHEAVAL_OPTION]->val2;

			//Decreasing
			if(sc->data[SC_VENOMBLEED])
				bonus -= 15;
			if(sc->data[SC_BEYONDOFWARCRY])
				bonus -= sc->data[SC_BEYONDOFWARCRY]->val4;
			if(sc->data[SC__WEAKNESS])
				bonus -= sc->data[SC__WEAKNESS]->val2;
			if(sc->data[SC_MYSTERIOUS_POWDER])
				bonus -= sc->data[SC_MYSTERIOUS_POWDER]->val1;
			if(sc->data[SC_GT_CHANGE]) // Max HP decrease: [Skill Level x 4] %
				bonus -= (4 * sc->data[SC_GT_CHANGE]->val1);
			if(sc->data[SC_EQC])
				bonus -= sc->data[SC_EQC]->val3;
		}
		// Max rate reduce is -100%
		bonus = cap_value(bonus,-100,INT_MAX);
	}

	return min(bonus,INT_MAX);
}

/**
 * Get SP bonus modifiers
 * @param bl: block_list that will be checked
 * @param type: type of e_status_bonus (STATUS_BONUS_FIX or STATUS_BONUS_RATE)
 * @return bonus: total bonus for SP
 * @author [Cydh]
 */
int status_get_spbonus(struct block_list *bl, enum e_status_bonus type) {
	int bonus = 0;

	if (type == STATUS_BONUS_FIX) {
		struct status_change *sc = status_get_sc(bl);

		//Only for BL_PC
		if (bl->type == BL_PC) {
			struct map_session_data *sd = map_id2sd(bl->id);
			uint8 i;

			bonus += sd->bonus.sp;
			if ((i = pc_checkskill(sd,SL_KAINA)) > 0)
				bonus += 30 * i;
			if ((i = pc_checkskill(sd,RA_RESEARCHTRAP)) > 0)
				bonus += 200 + 20 * i;
			if ((i = pc_checkskill(sd,WM_LESSON)) > 0)
				bonus += 30 * i;
			if (pc_checkskill(sd,SU_SPRITEMABLE) > 0)
				bonus += 100;
			if (pc_checkskill(sd, SU_POWEROFSEA) > 0) {
				bonus += 100;
				if ((pc_checkskill(sd, SU_TUNABELLY) + pc_checkskill(sd, SU_TUNAPARTY) + pc_checkskill(sd, SU_BUNCHOFSHRIMP) + pc_checkskill(sd, SU_FRESHSHRIMP) +
					pc_checkskill(sd, SU_GROOMING) + pc_checkskill(sd, SU_PURRING) + pc_checkskill(sd, SU_SHRIMPARTY)) > 19)
						bonus += 200;
			}
		}

		//Bonus by SC
		if (sc) {
			if(sc->data[SC_INCMSP])
				bonus += sc->data[SC_INCMSP]->val1;
			if(sc->data[SC_EARTH_INSIGNIA] && sc->data[SC_EARTH_INSIGNIA]->val1 == 3)
				bonus += 50;
			if(sc->data[SC_MTF_MSP])
				bonus += sc->data[SC_MTF_MSP]->val1;
			if(sc->data[SC_SWORDCLAN])
				bonus += 10;
			if(sc->data[SC_ARCWANDCLAN])
				bonus += 10;
			if(sc->data[SC_GOLDENMACECLAN])
				bonus += 10;
			if(sc->data[SC_CROSSBOWCLAN])
				bonus += 10;
		}
	} else if (type == STATUS_BONUS_RATE) {
		struct status_change *sc = status_get_sc(bl);

		//Only for BL_PC
		if (bl->type == BL_PC) {
			struct map_session_data *sd = map_id2sd(bl->id);
			uint8 i;

			bonus += sd->sprate;
			bonus -= 100; //Default sprate is 100, so it should be add 0%

			if((i = pc_checkskill(sd,HP_MEDITATIO)) > 0)
				bonus += i;
			if((i = pc_checkskill(sd,HW_SOULDRAIN)) > 0)
				bonus += 2 * i;
		}

		//Bonus by SC
		if (sc) {
			if(sc->data[SC_INCMSPRATE])
				bonus += sc->data[SC_INCMSPRATE]->val1;
			if(sc->data[SC_RAISINGDRAGON])
				bonus += (2 + sc->data[SC_RAISINGDRAGON]->val1);
			if(sc->data[SC_SERVICE4U])
				bonus += sc->data[SC_SERVICE4U]->val2;
			if(sc->data[SC_MERC_SPUP])
				bonus += sc->data[SC_MERC_SPUP]->val2;
			if(sc->data[SC_LIFE_FORCE_F])
				bonus += sc->data[SC_LIFE_FORCE_F]->val1;
			if(sc->data[SC_VITATA_500])
				bonus += sc->data[SC_VITATA_500]->val2;
			if (sc->data[SC_ENERGY_DRINK_RESERCH])
				bonus += sc->data[SC_ENERGY_DRINK_RESERCH]->val4;
		}
		// Max rate reduce is -100%
		bonus = cap_value(bonus,-100,INT_MAX);
	}

	return min(bonus,INT_MAX);
}

/**
 * Get final MaxHP or MaxSP for player. References: http://irowiki.org/wiki/Max_HP and http://irowiki.org/wiki/Max_SP
 * The calculation needs base_level, base_status/battle_status (vit or int), additive modifier, and multiplicative modifier
 * @param sd Player
 * @param stat Vit/Int of player as param modifier
 * @param isHP true - calculates Max HP, false - calculated Max SP
 * @return max The max value of HP or SP
 */
unsigned int status_calc_maxhpsp_pc(struct map_session_data* sd, unsigned int stat, bool isHP) {
	double dmax = 0;
	uint16 idx, level, job_id;

	nullpo_ret(sd);

	job_id = pc_mapid2jobid(sd->class_,sd->status.sex);
	idx = pc_class2idx(job_id);
	level = umax(sd->status.base_level,1);

	if (isHP) { //Calculates MaxHP
		dmax = job_info[idx].base_hp[level-1] * (1 + (umax(stat,1) * 0.01)) * ((sd->class_&JOBL_UPPER)?1.25:(pc_is_taekwon_ranker(sd))?3:1);
		dmax += status_get_hpbonus(&sd->bl,STATUS_BONUS_FIX);
		dmax += (int64)(dmax * status_get_hpbonus(&sd->bl,STATUS_BONUS_RATE) / 100); //Aegis accuracy
	}
	else { //Calculates MaxSP
		dmax = job_info[idx].base_sp[level-1] * (1 + (umax(stat,1) * 0.01)) * ((sd->class_&JOBL_UPPER)?1.25:(pc_is_taekwon_ranker(sd))?3:1);
		dmax += status_get_spbonus(&sd->bl,STATUS_BONUS_FIX);
		dmax += (int64)(dmax * status_get_spbonus(&sd->bl,STATUS_BONUS_RATE) / 100); //Aegis accuracy
	}

	//Make sure it's not negative before casting to unsigned int
	if(dmax < 1) dmax = 1;

	return cap_value((unsigned int)dmax,1,UINT_MAX);
}

/**
 * Calculates player's weight
 * @param sd: Player object
 * @param flag: Calculation type
 *   CALCWT_ITEM - Item weight
 *   CALCWT_MAXBONUS - Skill/Status/Configuration max weight bonus
 * @return false - failed, true - success
 */
bool status_calc_weight(struct map_session_data *sd, enum e_status_calc_weight_opt flag)
{
	int b_weight, b_max_weight, skill, i;
	struct status_change *sc;

	nullpo_retr(false, sd);

	sc = &sd->sc;
	b_max_weight = sd->max_weight; // Store max weight for later comparison
	b_weight = sd->weight; // Store current weight for later comparison
	sd->max_weight = job_info[pc_class2idx(sd->status.class_)].max_weight_base + sd->status.str * 300; // Recalculate max weight

	if (flag&CALCWT_ITEM) {
		sd->weight = 0; // Reset current weight

		for(i = 0; i < MAX_INVENTORY; i++) {
			if (!sd->inventory.u.items_inventory[i].nameid || sd->inventory_data[i] == NULL)
				continue;
			sd->weight += sd->inventory_data[i]->weight * sd->inventory.u.items_inventory[i].amount;
		}
	}

	if (flag&CALCWT_MAXBONUS) {
		// Skill/Status bonus weight increases
		sd->max_weight += sd->add_max_weight; // From bAddMaxWeight
		if ((skill = pc_checkskill(sd, MC_INCCARRY)) > 0)
			sd->max_weight += 2000 * skill;
		if (pc_isriding(sd) && pc_checkskill(sd, KN_RIDING) > 0)
			sd->max_weight += 10000;
		else if (pc_isridingdragon(sd))
			sd->max_weight += 5000 + 2000 * pc_checkskill(sd, RK_DRAGONTRAINING);
		if (sc->data[SC_KNOWLEDGE])
			sd->max_weight += sd->max_weight * sc->data[SC_KNOWLEDGE]->val1 / 10;
		if ((skill = pc_checkskill(sd, ALL_INCCARRY)) > 0)
			sd->max_weight += 2000 * skill;
	}

	// Update the client if the new weight calculations don't match
	if (b_weight != sd->weight)
		clif_updatestatus(sd, SP_WEIGHT);
	if (b_max_weight != sd->max_weight) {
		clif_updatestatus(sd, SP_MAXWEIGHT);
		pc_updateweightstatus(sd);
	}

	return true;
}

/**
 * Calculates player's cart weight
 * @param sd: Player object
 * @param flag: Calculation type
 *   CALCWT_ITEM - Cart item weight
 *   CALCWT_MAXBONUS - Skill/Status/Configuration max weight bonus
 *   CALCWT_CARTSTATE - Whether to check for cart state
 * @return false - failed, true - success
 */
bool status_calc_cart_weight(struct map_session_data *sd, enum e_status_calc_weight_opt flag)
{
	int b_cart_weight_max, i;

	nullpo_retr(false, sd);

	if (!pc_iscarton(sd) && !(flag&CALCWT_CARTSTATE))
		return false;

	b_cart_weight_max = sd->cart_weight_max; // Store cart max weight for later comparison
	sd->cart_weight_max = battle_config.max_cart_weight; // Recalculate max weight

	if (flag&CALCWT_ITEM) {
		sd->cart_weight = 0; // Reset current cart weight
		sd->cart_num = 0; // Reset current cart item count

		for(i = 0; i < MAX_CART; i++) {
			if (!sd->cart.u.items_cart[i].nameid)
				continue;
			sd->cart_weight += itemdb_weight(sd->cart.u.items_cart[i].nameid) * sd->cart.u.items_cart[i].amount; // Recalculate current cart weight
			sd->cart_num++; // Recalculate current cart item count
		}
	}

	// Skill bonus max weight increases
	if (flag&CALCWT_MAXBONUS)
		sd->cart_weight_max += (pc_checkskill(sd, GN_REMODELING_CART) * 5000);

	// Update the client if the new weight calculations don't match
	if (b_cart_weight_max != sd->cart_weight_max)
		clif_updatestatus(sd, SP_CARTINFO);

	return true;
}

/**
 * Calculates player data from scratch without counting SC adjustments
 * Should be invoked whenever players raise stats, learn passive skills or change equipment
 * @param sd: Player object
 * @param opt: Whether it is first calc (login) or not
 * @return (-1) for too many recursive calls, (1) recursive call, (0) success
 */
int status_calc_pc_(struct map_session_data* sd, enum e_status_calc_opt opt)
{
	static int calculating = 0; ///< Check for recursive call preemption. [Skotlex]
	struct status_data *base_status; ///< Pointer to the player's base status
	const struct status_change *sc = &sd->sc;
	struct s_skill b_skill[MAX_SKILL]; ///< Previous skill tree
	int i, skill, refinedef = 0;
	short index = -1;

	if (++calculating > 10) // Too many recursive calls!
		return -1;

	// Remember player-specific values that are currently being shown to the client (for refresh purposes)
	memcpy(b_skill, &sd->status.skill, sizeof(b_skill));

	pc_calc_skilltree(sd);	// SkillTree calculation

	if (opt&SCO_FIRST) {
		// Load Hp/SP from char-received data.
		sd->battle_status.hp = sd->status.hp;
		sd->battle_status.sp = sd->status.sp;
		sd->regen.sregen = &sd->sregen;
		sd->regen.ssregen = &sd->ssregen;
	}

	base_status = &sd->base_status;
	// These are not zeroed. [zzo]
	sd->hprate = 100;
	sd->sprate = 100;
	sd->castrate = 100;
	sd->delayrate = 100;
	sd->dsprate = 100;
	sd->hprecov_rate = 100;
	sd->sprecov_rate = 100;
	sd->matk_rate = 100;
	sd->critical_rate = sd->hit_rate = sd->flee_rate = sd->flee2_rate = 100;
	sd->def_rate = sd->def2_rate = sd->mdef_rate = sd->mdef2_rate = 100;
	sd->regen.state.block = 0;
	sd->add_max_weight = 0;

	// Zeroed arrays, order follows the order in pc.h.
	// Add new arrays to the end of zeroed area in pc.h (see comments) and size here. [zzo]
	memset (sd->param_bonus, 0, sizeof(sd->param_bonus)
		+ sizeof(sd->param_equip)
		+ sizeof(sd->subele)
		+ sizeof(sd->subele_script)
		+ sizeof(sd->subdefele)
		+ sizeof(sd->subrace)
		+ sizeof(sd->subclass)
		+ sizeof(sd->subrace2)
		+ sizeof(sd->subsize)
		+ sizeof(sd->reseff)
		+ sizeof(sd->coma_class)
		+ sizeof(sd->coma_race)
		+ sizeof(sd->weapon_coma_ele)
		+ sizeof(sd->weapon_coma_race)
		+ sizeof(sd->weapon_coma_class)
		+ sizeof(sd->weapon_atk)
		+ sizeof(sd->weapon_damage_rate)
		+ sizeof(sd->arrow_addele)
		+ sizeof(sd->arrow_addrace)
		+ sizeof(sd->arrow_addclass)
		+ sizeof(sd->arrow_addsize)
		+ sizeof(sd->magic_addele)
		+ sizeof(sd->magic_addele_script)
		+ sizeof(sd->magic_addrace)
		+ sizeof(sd->magic_addclass)
		+ sizeof(sd->magic_addsize)
		+ sizeof(sd->magic_atk_ele)
		+ sizeof(sd->critaddrace)
		+ sizeof(sd->expaddrace)
		+ sizeof(sd->expaddclass)
		+ sizeof(sd->ignore_mdef_by_race)
		+ sizeof(sd->ignore_mdef_by_class)
		+ sizeof(sd->ignore_def_by_race)
		+ sizeof(sd->ignore_def_by_class)
		+ sizeof(sd->sp_gain_race)
		+ sizeof(sd->magic_addrace2)
		+ sizeof(sd->ignore_mdef_by_race2)
		+ sizeof(sd->dropaddrace)
		+ sizeof(sd->dropaddclass)
		);

	memset (&sd->right_weapon.overrefine, 0, sizeof(sd->right_weapon) - sizeof(sd->right_weapon.atkmods));
	memset (&sd->left_weapon.overrefine, 0, sizeof(sd->left_weapon) - sizeof(sd->left_weapon.atkmods));

	if (sd->special_state.intravision && !sd->sc.data[SC_INTRAVISION]) // Clear intravision as long as nothing else is using it
		clif_status_load(&sd->bl, SI_INTRAVISION, 0);

	memset(&sd->special_state,0,sizeof(sd->special_state));

	if (pc_isvip(sd)) // Magic Stone requirement avoidance for VIP.
		sd->special_state.no_gemstone = battle_config.vip_gemstone;

	if (!sd->state.permanent_speed) {
		memset(&base_status->max_hp, 0, sizeof(struct status_data)-(sizeof(base_status->hp)+sizeof(base_status->sp)));
		base_status->speed = DEFAULT_WALK_SPEED;
	} else {
		int pSpeed = base_status->speed;

		memset(&base_status->max_hp, 0, sizeof(struct status_data)-(sizeof(base_status->hp)+sizeof(base_status->sp)));
		base_status->speed = pSpeed;
	}

	// !FIXME: Most of these stuff should be calculated once, but how do I fix the memset above to do that? [Skotlex]
	// Give them all modes except these (useful for clones)
	base_status->mode = MD_MASK&~(MD_STATUS_IMMUNE|MD_IGNOREMELEE|MD_IGNOREMAGIC|MD_IGNORERANGED|MD_IGNOREMISC|MD_DETECTOR|MD_ANGRY|MD_TARGETWEAK);

	base_status->size = (sd->class_&JOBL_BABY || (sd->class_&MAPID_BASEMASK) == MAPID_SUMMONER) ? SZ_SMALL : SZ_MEDIUM;
	if (battle_config.character_size && pc_isriding(sd)) { // [Lupus]
		if (sd->class_&JOBL_BABY) {
			if (battle_config.character_size&SZ_BIG)
				base_status->size++;
		} else
		if(battle_config.character_size&SZ_MEDIUM)
			base_status->size++;
	}
	base_status->aspd_rate = 1000;
	base_status->ele_lv = 1;
	base_status->race = ((sd->class_&MAPID_BASEMASK) == MAPID_SUMMONER) ? RC_BRUTE : RC_PLAYER;
	base_status->class_ = CLASS_NORMAL;

	// Zero up structures...
	memset(&sd->autospell, 0, sizeof(sd->autospell)
		+ sizeof(sd->autospell2)
		+ sizeof(sd->autospell3)
		+ sizeof(sd->addeff)
		+ sizeof(sd->addeff_atked)
		+ sizeof(sd->addeff_onskill)
		+ sizeof(sd->skillatk)
		+ sizeof(sd->skillusesprate)
		+ sizeof(sd->skillusesp)
		+ sizeof(sd->skillheal)
		+ sizeof(sd->skillheal2)
		+ sizeof(sd->skillblown)
		+ sizeof(sd->skillcastrate)
		+ sizeof(sd->skillfixcastrate)
		+ sizeof(sd->subskill)
		+ sizeof(sd->skillcooldown)
		+ sizeof(sd->skillfixcast)
		+ sizeof(sd->skillvarcast)
		+ sizeof(sd->hp_loss)
		+ sizeof(sd->sp_loss)
		+ sizeof(sd->hp_regen)
		+ sizeof(sd->sp_regen)
		+ sizeof(sd->percent_hp_regen)
		+ sizeof(sd->percent_sp_regen)
		+ sizeof(sd->add_def)
		+ sizeof(sd->add_mdef)
		+ sizeof(sd->add_mdmg)
		+ sizeof(sd->add_drop)
		+ sizeof(sd->itemhealrate)
		+ sizeof(sd->subele2)
		+ sizeof(sd->def_set_race)
		+ sizeof(sd->mdef_set_race)
		+ sizeof(sd->norecover_state_race)
		+ sizeof(sd->hp_vanish_race)
		+ sizeof(sd->sp_vanish_race)
	);

	memset (&sd->bonus, 0, sizeof(sd->bonus));

	// Autobonus
	pc_delautobonus(sd,sd->autobonus,ARRAYLENGTH(sd->autobonus),true);
	pc_delautobonus(sd,sd->autobonus2,ARRAYLENGTH(sd->autobonus2),true);
	pc_delautobonus(sd,sd->autobonus3,ARRAYLENGTH(sd->autobonus3),true);

	pc_itemgrouphealrate_clear(sd);

	running_npc_stat_calc_event = true;
	npc_script_event(sd, NPCE_STATCALC);
	running_npc_stat_calc_event = false;

	// Parse equipment
	for (i = 0; i < EQI_MAX; i++) {
		current_equip_item_index = index = sd->equip_index[i]; // We pass INDEX to current_equip_item_index - for EQUIP_SCRIPT (new cards solution) [Lupus]
		current_equip_combo_pos = 0;
		if (index < 0)
			continue;
		if (i == EQI_AMMO)
			continue;
		if (pc_is_same_equip_index((enum equip_index)i, sd->equip_index, index))
			continue;
		if (!sd->inventory_data[index])
			continue;

		base_status->def += sd->inventory_data[index]->def;

		// Items may be equipped, their effects however are nullified.
		if (opt&SCO_FIRST && sd->inventory_data[index]->equip_script && (pc_has_permission(sd,PC_PERM_USE_ALL_EQUIPMENT)
			|| !itemdb_isNoEquip(sd->inventory_data[index],sd->bl.m))) { // Execute equip-script on login
			run_script(sd->inventory_data[index]->equip_script,0,sd->bl.id,0);
			if (!calculating)
				return 1;
		}

		// Sanitize the refine level in case someone decreased the value inbetween
		if (sd->inventory.u.items_inventory[index].refine > MAX_REFINE)
			sd->inventory.u.items_inventory[index].refine = MAX_REFINE;

		if (sd->inventory_data[index]->type == IT_WEAPON) {
			int r = sd->inventory.u.items_inventory[index].refine, wlv = sd->inventory_data[index]->wlv;
			struct weapon_data *wd;
			struct weapon_atk *wa;

			if(wlv >= REFINE_TYPE_MAX)
				wlv = REFINE_TYPE_MAX - 1;
			if(i == EQI_HAND_L && sd->inventory.u.items_inventory[index].equip == EQP_HAND_L) {
				wd = &sd->left_weapon; // Left-hand weapon
				wa = &base_status->lhw;
			} else {
				wd = &sd->right_weapon;
				wa = &base_status->rhw;
			}
			wa->atk += sd->inventory_data[index]->atk;
			if(r)
				wa->atk2 = refine_info[wlv].bonus[r-1] / 100;
#ifdef RENEWAL
			wa->matk += sd->inventory_data[index]->matk;
			wa->wlv = wlv;
			if(r && sd->weapontype1 != W_BOW) // Renewal magic attack refine bonus
				wa->matk += refine_info[wlv].bonus[r-1] / 100;
			if (sd->bonus.weapon_matk_rate)
				wa->matk += wa->matk * sd->bonus.weapon_matk_rate / 100;
#endif
			if(r) // Overrefine bonus.
				wd->overrefine = refine_info[wlv].randombonus_max[r-1] / 100;
			wa->range += sd->inventory_data[index]->range;
			if(sd->inventory_data[index]->script && (pc_has_permission(sd,PC_PERM_USE_ALL_EQUIPMENT) || !itemdb_isNoEquip(sd->inventory_data[index],sd->bl.m))) {
				if (wd == &sd->left_weapon) {
					sd->state.lr_flag = 1;
					run_script(sd->inventory_data[index]->script,0,sd->bl.id,0);
					sd->state.lr_flag = 0;
				} else
					run_script(sd->inventory_data[index]->script,0,sd->bl.id,0);
				if (!calculating) // Abort, run_script retriggered this. [Skotlex]
					return 1;
			}
			if(sd->inventory.u.items_inventory[index].card[0] == CARD0_FORGE) { // Forged weapon
				wd->star += (sd->inventory.u.items_inventory[index].card[1]>>8);
				if(wd->star >= 15) wd->star = 40; // 3 Star Crumbs now give +40 dmg
				if(pc_famerank(MakeDWord(sd->inventory.u.items_inventory[index].card[2],sd->inventory.u.items_inventory[index].card[3]) ,MAPID_BLACKSMITH))
					wd->star += 10;
				if (!wa->ele) // Do not overwrite element from previous bonuses.
					wa->ele = (sd->inventory.u.items_inventory[index].card[1]&0x0f);
			}
		} else if(sd->inventory_data[index]->type == IT_ARMOR) {
			int r;

			if ( (r = sd->inventory.u.items_inventory[index].refine) )
				refinedef += refine_info[REFINE_TYPE_ARMOR].bonus[r-1];
			if(sd->inventory_data[index]->script && (pc_has_permission(sd,PC_PERM_USE_ALL_EQUIPMENT) || !itemdb_isNoEquip(sd->inventory_data[index],sd->bl.m))) {
				if( i == EQI_HAND_L ) // Shield
					sd->state.lr_flag = 3;
				run_script(sd->inventory_data[index]->script,0,sd->bl.id,0);
				if( i == EQI_HAND_L ) // Shield
					sd->state.lr_flag = 0;
				if (!calculating) // Abort, run_script retriggered this. [Skotlex]
					return 1;
			}
		} else if( sd->inventory_data[index]->type == IT_SHADOWGEAR ) { // Shadow System
			if (sd->inventory_data[index]->script && (pc_has_permission(sd,PC_PERM_USE_ALL_EQUIPMENT) || !itemdb_isNoEquip(sd->inventory_data[index],sd->bl.m))) {
				run_script(sd->inventory_data[index]->script,0,sd->bl.id,0);
				if( !calculating )
					return 1;
			}
		}
	}

	if(sd->equip_index[EQI_AMMO] >= 0) {
		index = sd->equip_index[EQI_AMMO];
		if(sd->inventory_data[index]) { // Arrows
			sd->bonus.arrow_atk += sd->inventory_data[index]->atk;
			sd->state.lr_flag = 2;
			if( !itemdb_group_item_exists(IG_THROWABLE, sd->inventory_data[index]->nameid) ) // Don't run scripts on throwable items
				run_script(sd->inventory_data[index]->script,0,sd->bl.id,0);
			sd->state.lr_flag = 0;
			if (!calculating) // Abort, run_script retriggered status_calc_pc. [Skotlex]
				return 1;
		}
	}

	// We've got combos to process and check
	if( sd->combos.count ) {
		for (i = 0; i < sd->combos.count; i++) {
			uint8 j = 0;
			bool no_run = false;
			struct item_combo *combo = NULL;

			current_equip_item_index = -1;
			current_equip_combo_pos = sd->combos.pos[i];

			if (!sd->combos.bonus[i] || !(combo = itemdb_combo_exists(sd->combos.id[i])))
				continue;
			// Check combo items
			while (j < combo->count) {
				struct item_data *id = itemdb_exists(combo->nameid[j]);
				// Don't run the script if at least one of combo's pair has restriction
				if (id && !pc_has_permission(sd, PC_PERM_USE_ALL_EQUIPMENT) && itemdb_isNoEquip(id, sd->bl.m)) {
					no_run = true;
					break;
				}
				j++;
			}
			if (no_run)
				continue;
			run_script(sd->combos.bonus[i],0,sd->bl.id,0);
			if (!calculating) // Abort, run_script retriggered this
				return 1;
		}
	}

	// Store equipment script bonuses
	memcpy(sd->param_equip,sd->param_bonus,sizeof(sd->param_equip));
	memset(sd->param_bonus, 0, sizeof(sd->param_bonus));

	base_status->def += (refinedef+50)/100;

	// Parse Cards
	for (i = 0; i < EQI_MAX; i++) {
		current_equip_item_index = index = sd->equip_index[i]; // We pass INDEX to current_equip_item_index - for EQUIP_SCRIPT (new cards solution) [Lupus]
		current_equip_combo_pos = 0;
		if (index < 0)
			continue;
		if (i == EQI_AMMO)
			continue;
		if (pc_is_same_equip_index((enum equip_index)i, sd->equip_index, index))
			continue;

		if (sd->inventory_data[index]) {
			int j;
			struct item_data *data;

			// Card script execution.
			if (itemdb_isspecial(sd->inventory.u.items_inventory[index].card[0]))
				continue;
			for (j = 0; j < MAX_SLOTS; j++) { // Uses MAX_SLOTS to support Soul Bound system [Inkfish]
				int c = sd->inventory.u.items_inventory[index].card[j];
				current_equip_card_id= c;
				if(!c)
					continue;
				data = itemdb_exists(c);
				if(!data)
					continue;
				if (opt&SCO_FIRST && data->equip_script && (pc_has_permission(sd,PC_PERM_USE_ALL_EQUIPMENT) || !itemdb_isNoEquip(data,sd->bl.m))) {// Execute equip-script on login
					run_script(data->equip_script,0,sd->bl.id,0);
					if (!calculating)
						return 1;
				}
				if(!data->script)
					continue;
				if(!pc_has_permission(sd,PC_PERM_USE_ALL_EQUIPMENT) && itemdb_isNoEquip(data,sd->bl.m)) // Card restriction checks.
					continue;
				if(i == EQI_HAND_L && sd->inventory.u.items_inventory[index].equip == EQP_HAND_L) { // Left hand status.
					sd->state.lr_flag = 1;
					run_script(data->script,0,sd->bl.id,0);
					sd->state.lr_flag = 0;
				} else
					run_script(data->script,0,sd->bl.id,0);
				if (!calculating) // Abort, run_script his function. [Skotlex]
					return 1;
			}
		}
	}
	current_equip_card_id = 0; // Clear stored card ID [Secret]

	// Parse random options
	for (i = 0; i < EQI_MAX; i++) {
		current_equip_item_index = index = sd->equip_index[i];
		current_equip_combo_pos = 0;
		current_equip_opt_index = -1;

		if (index < 0)
			continue;
		if (i == EQI_AMMO)
			continue;
		if (pc_is_same_equip_index((enum equip_index)i, sd->equip_index, index))
			continue;
		
		if (sd->inventory_data[index]) {
			int j;
			struct s_random_opt_data *data;
			for (j = 0; j < MAX_ITEM_RDM_OPT; j++) {
				short opt_id = sd->inventory.u.items_inventory[index].option[j].id;

				if (!opt_id)
					continue;
				current_equip_opt_index = j;
				data = itemdb_randomopt_exists(opt_id);
				if (!data || !data->script)
					continue;
				if (!pc_has_permission(sd, PC_PERM_USE_ALL_EQUIPMENT) && itemdb_isNoEquip(sd->inventory_data[index], sd->bl.m))
					continue;
				if (i == EQI_HAND_L && sd->inventory.u.items_inventory[index].equip == EQP_HAND_L) { // Left hand status.
					sd->state.lr_flag = 1;
					run_script(data->script, 0, sd->bl.id, 0);
					sd->state.lr_flag = 0;
				}
				else
					run_script(data->script, 0, sd->bl.id, 0);
				if (!calculating)
					return 1;
			}
		}
		current_equip_opt_index = -1;
	}

	if (sc->count && sc->data[SC_ITEMSCRIPT]) {
		struct item_data *data = itemdb_exists(sc->data[SC_ITEMSCRIPT]->val1);
		if (data && data->script)
			run_script(data->script, 0, sd->bl.id, 0);
	}

	pc_bonus_script(sd);

	if( sd->pd ) { // Pet Bonus
		struct pet_data *pd = sd->pd;
		if( pd && pd->petDB && pd->petDB->pet_loyal_script && pd->pet.intimate >= battle_config.pet_equip_min_friendly )
			run_script(pd->petDB->pet_loyal_script,0,sd->bl.id,0);
		if( pd && pd->pet.intimate > 0 && (!battle_config.pet_equip_required || pd->pet.equip > 0) && pd->state.skillbonus == 1 && pd->bonus )
			pc_bonus(sd,pd->bonus->type, pd->bonus->val);
	}

	// param_bonus now holds card bonuses.
	if(base_status->rhw.range < 1) base_status->rhw.range = 1;
	if(base_status->lhw.range < 1) base_status->lhw.range = 1;
	if(base_status->rhw.range < base_status->lhw.range)
		base_status->rhw.range = base_status->lhw.range;

	sd->bonus.double_rate += sd->bonus.double_add_rate;
	sd->bonus.perfect_hit += sd->bonus.perfect_hit_add;
	sd->bonus.splash_range += sd->bonus.splash_add_range;

	// Damage modifiers from weapon type
	sd->right_weapon.atkmods[0] = atkmods[0][sd->weapontype1];
	sd->right_weapon.atkmods[1] = atkmods[1][sd->weapontype1];
	sd->right_weapon.atkmods[2] = atkmods[2][sd->weapontype1];
	sd->left_weapon.atkmods[0] = atkmods[0][sd->weapontype2];
	sd->left_weapon.atkmods[1] = atkmods[1][sd->weapontype2];
	sd->left_weapon.atkmods[2] = atkmods[2][sd->weapontype2];

	if((pc_isriding(sd) || pc_isridingdragon(sd)) &&
		(sd->status.weapon==W_1HSPEAR || sd->status.weapon==W_2HSPEAR))
	{	// When Riding with spear, damage modifier to mid-class becomes
		// same as versus large size.
		sd->right_weapon.atkmods[1] = sd->right_weapon.atkmods[2];
		sd->left_weapon.atkmods[1] = sd->left_weapon.atkmods[2];
	}

// ----- STATS CALCULATION -----

	// Job bonuses
	index = pc_class2idx(sd->status.class_);
	for(i=0;i<(int)sd->status.job_level && i<MAX_LEVEL;i++) {
		if(!job_info[index].job_bonus[i])
			continue;
		switch(job_info[index].job_bonus[i]) {
			case 1: base_status->str++; break;
			case 2: base_status->agi++; break;
			case 3: base_status->vit++; break;
			case 4: base_status->int_++; break;
			case 5: base_status->dex++; break;
			case 6: base_status->luk++; break;
		}
	}

	// If a Super Novice has never died and is at least joblv 70, he gets all stats +10
	if(((sd->class_&MAPID_UPPERMASK) == MAPID_SUPER_NOVICE && (sd->status.job_level >= 70  || sd->class_&JOBL_THIRD)) && sd->die_counter == 0) {
		base_status->str += 10;
		base_status->agi += 10;
		base_status->vit += 10;
		base_status->int_+= 10;
		base_status->dex += 10;
		base_status->luk += 10;
	}

	// Absolute modifiers from passive skills
	if(pc_checkskill(sd,BS_HILTBINDING)>0)
		base_status->str++;
	if((skill=pc_checkskill(sd,SA_DRAGONOLOGY))>0)
		base_status->int_ += (skill+1)/2; // +1 INT / 2 lv
	if((skill=pc_checkskill(sd,AC_OWL))>0)
		base_status->dex += skill;
	if((skill = pc_checkskill(sd,RA_RESEARCHTRAP))>0)
		base_status->int_ += skill;
	if (pc_checkskill(sd, SU_POWEROFLAND) > 0)
		base_status->int_ += 20;

	// Bonuses from cards and equipment as well as base stat, remember to avoid overflows.
	i = base_status->str + sd->status.str + sd->param_bonus[0] + sd->param_equip[0];
	base_status->str = cap_value(i,0,USHRT_MAX);
	i = base_status->agi + sd->status.agi + sd->param_bonus[1] + sd->param_equip[1];
	base_status->agi = cap_value(i,0,USHRT_MAX);
	i = base_status->vit + sd->status.vit + sd->param_bonus[2] + sd->param_equip[2];
	base_status->vit = cap_value(i,0,USHRT_MAX);
	i = base_status->int_+ sd->status.int_+ sd->param_bonus[3] + sd->param_equip[3];
	base_status->int_ = cap_value(i,0,USHRT_MAX);
	i = base_status->dex + sd->status.dex + sd->param_bonus[4] + sd->param_equip[4];
	base_status->dex = cap_value(i,0,USHRT_MAX);
	i = base_status->luk + sd->status.luk + sd->param_bonus[5] + sd->param_equip[5];
	base_status->luk = cap_value(i,0,USHRT_MAX);

// ------ ATTACK CALCULATION ------

	// Base batk value is set in status_calc_misc
#ifndef RENEWAL
	// !FIXME: Weapon-type bonus (Why is the weapon_atk bonus applied to base attack?)
	if (sd->status.weapon < MAX_WEAPON_TYPE && sd->weapon_atk[sd->status.weapon])
		base_status->batk += sd->weapon_atk[sd->status.weapon];
	// Absolute modifiers from passive skills
	if((skill=pc_checkskill(sd,BS_HILTBINDING))>0)
		base_status->batk += 4;
#else
	base_status->watk = status_weapon_atk(base_status->rhw, sd);
	base_status->watk2 = status_weapon_atk(base_status->lhw, sd);
	base_status->eatk = sd->bonus.eatk;
#endif

// ----- HP MAX CALCULATION -----
	base_status->max_hp = sd->status.max_hp = status_calc_maxhpsp_pc(sd,base_status->vit,true);

	if(battle_config.hp_rate != 100)
		base_status->max_hp = (unsigned int)(battle_config.hp_rate * (base_status->max_hp/100.));

	base_status->max_hp = cap_value(base_status->max_hp,1,(unsigned int)battle_config.max_hp);

// ----- SP MAX CALCULATION -----
	base_status->max_sp = sd->status.max_sp = status_calc_maxhpsp_pc(sd,base_status->int_,false);

	if(battle_config.sp_rate != 100)
		base_status->max_sp = (unsigned int)(battle_config.sp_rate * (base_status->max_sp/100.));

	base_status->max_sp = cap_value(base_status->max_sp,1,(unsigned int)battle_config.max_sp);

// ----- RESPAWN HP/SP -----

	// Calc respawn hp and store it on base_status
	if (sd->special_state.restart_full_recover) {
		base_status->hp = base_status->max_hp;
		base_status->sp = base_status->max_sp;
	} else {
		if((sd->class_&MAPID_BASEMASK) == MAPID_NOVICE && !(sd->class_&JOBL_2)
			&& battle_config.restart_hp_rate < 50)
			base_status->hp = base_status->max_hp>>1;
		else
			base_status->hp = (int64)base_status->max_hp * battle_config.restart_hp_rate/100;
		if(!base_status->hp)
			base_status->hp = 1;

		base_status->sp = (int64)base_status->max_sp * battle_config.restart_sp_rate /100;

		if( !base_status->sp ) // The minimum for the respawn setting is SP:1
			base_status->sp = 1;
	}

// ----- MISC CALCULATION -----
	status_calc_misc(&sd->bl, base_status, sd->status.base_level);

	// Equipment modifiers for misc settings
	if(sd->matk_rate < 0)
		sd->matk_rate = 0;

	if(sd->matk_rate != 100) {
		base_status->matk_max = base_status->matk_max * sd->matk_rate/100;
		base_status->matk_min = base_status->matk_min * sd->matk_rate/100;
	}

	if(sd->hit_rate < 0)
		sd->hit_rate = 0;
	if(sd->hit_rate != 100)
		base_status->hit = base_status->hit * sd->hit_rate/100;

	if(sd->flee_rate < 0)
		sd->flee_rate = 0;
	if(sd->flee_rate != 100)
		base_status->flee = base_status->flee * sd->flee_rate/100;

	if(sd->def2_rate < 0)
		sd->def2_rate = 0;
	if(sd->def2_rate != 100)
		base_status->def2 = base_status->def2 * sd->def2_rate/100;

	if(sd->mdef2_rate < 0)
		sd->mdef2_rate = 0;
	if(sd->mdef2_rate != 100)
		base_status->mdef2 = base_status->mdef2 * sd->mdef2_rate/100;

	if(sd->critical_rate < 0)
		sd->critical_rate = 0;
	if(sd->critical_rate != 100)
		base_status->cri = cap_value(base_status->cri * sd->critical_rate/100,SHRT_MIN,SHRT_MAX);
	if (pc_checkskill(sd, SU_POWEROFLIFE) > 0)
		base_status->cri += 200;

	if(sd->flee2_rate < 0)
		sd->flee2_rate = 0;
	if(sd->flee2_rate != 100)
		base_status->flee2 = base_status->flee2 * sd->flee2_rate/100;

// ----- HIT CALCULATION -----

	// Absolute modifiers from passive skills
#ifndef RENEWAL
	if((skill=pc_checkskill(sd,BS_WEAPONRESEARCH))>0)
		base_status->hit += skill*2;
#endif
	if((skill=pc_checkskill(sd,AC_VULTURE))>0) {
#ifndef RENEWAL
		base_status->hit += skill;
#endif
		if(sd->status.weapon == W_BOW)
			base_status->rhw.range += skill;
	}
	if(sd->status.weapon >= W_REVOLVER && sd->status.weapon <= W_GRENADE) {
		if((skill=pc_checkskill(sd,GS_SINGLEACTION))>0)
			base_status->hit += 2*skill;
		if((skill=pc_checkskill(sd,GS_SNAKEEYE))>0) {
			base_status->hit += skill;
			base_status->rhw.range += skill;
		}
	}
	if((sd->status.weapon == W_1HAXE || sd->status.weapon == W_2HAXE) && (skill = pc_checkskill(sd,NC_TRAININGAXE)) > 0)
		base_status->hit += skill * 3;
	if((sd->status.weapon == W_MACE || sd->status.weapon == W_2HMACE) && (skill = pc_checkskill(sd,NC_TRAININGAXE)) > 0)
		base_status->hit += skill * 2;
	if (pc_checkskill(sd, SU_POWEROFLIFE) > 0)
		base_status->hit += 20;

	if ((skill = pc_checkskill(sd, SU_SOULATTACK)) > 0)
		base_status->rhw.range += skill_get_range2(&sd->bl, SU_SOULATTACK, skill, true);

// ----- FLEE CALCULATION -----

	// Absolute modifiers from passive skills
	if((skill=pc_checkskill(sd,TF_MISS))>0)
		base_status->flee += skill*(sd->class_&JOBL_2 && (sd->class_&MAPID_BASEMASK) == MAPID_THIEF? 4 : 3);
	if((skill=pc_checkskill(sd,MO_DODGE))>0)
		base_status->flee += (skill*3)>>1;
	if (pc_checkskill(sd, SU_POWEROFLIFE) > 0)
		base_status->flee += 20;

// ----- EQUIPMENT-DEF CALCULATION -----

	// Apply relative modifiers from equipment
	if(sd->def_rate < 0)
		sd->def_rate = 0;
	if(sd->def_rate != 100) {
		i = base_status->def * sd->def_rate/100;
		base_status->def = cap_value(i, DEFTYPE_MIN, DEFTYPE_MAX);
	}

	if(pc_ismadogear(sd) && pc_checkskill(sd, NC_MAINFRAME) > 0)
		base_status->def += 20 + (pc_checkskill(sd, NC_MAINFRAME) * 20);

#ifndef RENEWAL
	if (!battle_config.weapon_defense_type && base_status->def > battle_config.max_def) {
		base_status->def2 += battle_config.over_def_bonus*(base_status->def -battle_config.max_def);
		base_status->def = (unsigned char)battle_config.max_def;
	}
#endif

// ----- EQUIPMENT-MDEF CALCULATION -----

	// Apply relative modifiers from equipment
	if(sd->mdef_rate < 0)
		sd->mdef_rate = 0;
	if(sd->mdef_rate != 100) {
		i =  base_status->mdef * sd->mdef_rate/100;
		base_status->mdef = cap_value(i, DEFTYPE_MIN, DEFTYPE_MAX);
	}

#ifndef RENEWAL
	if (!battle_config.magic_defense_type && base_status->mdef > battle_config.max_def) {
		base_status->mdef2 += battle_config.over_def_bonus*(base_status->mdef -battle_config.max_def);
		base_status->mdef = (signed char)battle_config.max_def;
	}
#endif

// ----- ASPD CALCULATION -----

	/// Unlike other stats, ASPD rate modifiers from skills/SCs/items/etc are first all added together, then the final modifier is applied

	// Basic ASPD value
	i = status_base_amotion_pc(sd,base_status);
	base_status->amotion = cap_value(i,pc_maxaspd(sd),2000);

	// Relative modifiers from passive skills
#ifndef RENEWAL_ASPD
	if((skill=pc_checkskill(sd,SA_ADVANCEDBOOK))>0 && sd->status.weapon == W_BOOK)
		base_status->aspd_rate -= 5*skill;
	if((skill = pc_checkskill(sd,SG_DEVIL)) > 0 && pc_is_maxjoblv(sd))
		base_status->aspd_rate -= 30*skill;
	if((skill=pc_checkskill(sd,GS_SINGLEACTION))>0 &&
		(sd->status.weapon >= W_REVOLVER && sd->status.weapon <= W_GRENADE))
		base_status->aspd_rate -= ((skill+1)/2) * 10;
	if(pc_isriding(sd))
		base_status->aspd_rate += 500-100*pc_checkskill(sd,KN_CAVALIERMASTERY);
	else if(pc_isridingdragon(sd))
		base_status->aspd_rate += 250-50*pc_checkskill(sd,RK_DRAGONTRAINING);
#else // Needs more info
	if((skill=pc_checkskill(sd,SA_ADVANCEDBOOK))>0 && sd->status.weapon == W_BOOK)
		base_status->aspd_rate += 5*skill;
	if((skill = pc_checkskill(sd,SG_DEVIL)) > 0 && pc_is_maxjoblv(sd))
		base_status->aspd_rate += 30*skill;
	if((skill=pc_checkskill(sd,GS_SINGLEACTION))>0 &&
		(sd->status.weapon >= W_REVOLVER && sd->status.weapon <= W_GRENADE))
		base_status->aspd_rate += ((skill+1)/2) * 10;
	if(pc_isriding(sd))
		base_status->aspd_rate -= 500-100*pc_checkskill(sd,KN_CAVALIERMASTERY);
	else if(pc_isridingdragon(sd))
		base_status->aspd_rate -= 250-50*pc_checkskill(sd,RK_DRAGONTRAINING);
#endif
	base_status->adelay = 2*base_status->amotion;


// ----- DMOTION -----

	i =  800-base_status->agi*4;
	base_status->dmotion = cap_value(i, 400, 800);
	if(battle_config.pc_damage_delay_rate != 100)
		base_status->dmotion = base_status->dmotion*battle_config.pc_damage_delay_rate/100;

// ----- MISC CALCULATIONS -----

	// Weight
	status_calc_weight(sd, CALCWT_MAXBONUS);
	status_calc_cart_weight(sd, CALCWT_MAXBONUS);

	if (pc_checkskill(sd,SM_MOVINGRECOVERY)>0)
		sd->regen.state.walk = 1;
	else
		sd->regen.state.walk = 0;

	// Skill SP cost
	if((skill=pc_checkskill(sd,HP_MANARECHARGE))>0 )
		sd->dsprate -= 4*skill;

	if(sc->data[SC_SERVICE4U])
		sd->dsprate -= sc->data[SC_SERVICE4U]->val3;

	if(sc->data[SC_SPCOST_RATE])
		sd->dsprate -= sc->data[SC_SPCOST_RATE]->val1;

	// Underflow protections.
	if(sd->dsprate < 0)
		sd->dsprate = 0;
	if(sd->castrate < 0)
		sd->castrate = 0;
	if(sd->delayrate < 0)
		sd->delayrate = 0;
	if(sd->hprecov_rate < 0)
		sd->hprecov_rate = 0;
	if(sd->sprecov_rate < 0)
		sd->sprecov_rate = 0;

	// Anti-element and anti-race
	if((skill=pc_checkskill(sd,CR_TRUST))>0)
		sd->subele[ELE_HOLY] += skill*5;
	if((skill=pc_checkskill(sd,BS_SKINTEMPER))>0) {
		sd->subele[ELE_NEUTRAL] += skill;
		sd->subele[ELE_FIRE] += skill*4;
	}
	if((skill=pc_checkskill(sd,SA_DRAGONOLOGY))>0) {
#ifdef RENEWAL
		skill = skill * 2;
#else
		skill = skill * 4;
#endif
		sd->right_weapon.addrace[RC_DRAGON]+=skill;
		sd->left_weapon.addrace[RC_DRAGON]+=skill;
		sd->magic_addrace[RC_DRAGON]+=skill;
		sd->subrace[RC_DRAGON]+=skill;
	}
	if((skill = pc_checkskill(sd, AB_EUCHARISTICA)) > 0) {
		sd->right_weapon.addrace[RC_DEMON] += skill;
		sd->right_weapon.addele[ELE_DARK] += skill;
		sd->left_weapon.addrace[RC_DEMON] += skill;
		sd->left_weapon.addele[ELE_DARK] += skill;
		sd->magic_addrace[RC_DEMON] += skill;
		sd->magic_addele[ELE_DARK] += skill;
		sd->subrace[RC_DEMON] += skill;
		sd->subele[ELE_DARK] += skill;
	}

	if(sc->count) {
		if(sc->data[SC_CONCENTRATE]) { // Update the card-bonus data
			sc->data[SC_CONCENTRATE]->val3 = sd->param_bonus[1]; // Agi
			sc->data[SC_CONCENTRATE]->val4 = sd->param_bonus[4]; // Dex
		}
		if(sc->data[SC_SIEGFRIED]) {
			i = sc->data[SC_SIEGFRIED]->val2;
			sd->subele[ELE_WATER] += i;
			sd->subele[ELE_EARTH] += i;
			sd->subele[ELE_FIRE] += i;
			sd->subele[ELE_WIND] += i;
			sd->subele[ELE_POISON] += i;
			sd->subele[ELE_HOLY] += i;
			sd->subele[ELE_DARK] += i;
			sd->subele[ELE_GHOST] += i;
			sd->subele[ELE_UNDEAD] += i;
		}
		if(sc->data[SC_PROVIDENCE]) {
			sd->subele[ELE_HOLY] += sc->data[SC_PROVIDENCE]->val2;
			sd->subrace[RC_DEMON] += sc->data[SC_PROVIDENCE]->val2;
		}
        if (sc->data[SC_GEFFEN_MAGIC1]) {
            sd->right_weapon.addrace[RC_PLAYER] += sc->data[SC_GEFFEN_MAGIC1]->val1;
            sd->right_weapon.addrace[RC_DEMIHUMAN] += sc->data[SC_GEFFEN_MAGIC1]->val1;
            sd->left_weapon.addrace[RC_PLAYER] += sc->data[SC_GEFFEN_MAGIC1]->val1;
            sd->left_weapon.addrace[RC_DEMIHUMAN] += sc->data[SC_GEFFEN_MAGIC1]->val1;
        }
        if (sc->data[SC_GEFFEN_MAGIC2]) {
            sd->magic_addrace[RC_PLAYER] += sc->data[SC_GEFFEN_MAGIC2]->val1;
            sd->magic_addrace[RC_DEMIHUMAN] += sc->data[SC_GEFFEN_MAGIC2]->val1;
        }
        if(sc->data[SC_GEFFEN_MAGIC3]) {
            sd->subrace[RC_PLAYER] += sc->data[SC_GEFFEN_MAGIC3]->val1;
            sd->subrace[RC_DEMIHUMAN] += sc->data[SC_GEFFEN_MAGIC3]->val1;
        }
		if(sc->data[SC_ARMOR_ELEMENT_WATER]) {	// This status change should grant card-type elemental resist.
			sd->subele[ELE_WATER] += sc->data[SC_ARMOR_ELEMENT_WATER]->val1;
			sd->subele[ELE_EARTH] += sc->data[SC_ARMOR_ELEMENT_WATER]->val2;
			sd->subele[ELE_FIRE] += sc->data[SC_ARMOR_ELEMENT_WATER]->val3;
			sd->subele[ELE_WIND] += sc->data[SC_ARMOR_ELEMENT_WATER]->val4;
		}
		if(sc->data[SC_ARMOR_ELEMENT_EARTH]) {	// This status change should grant card-type elemental resist.
			sd->subele[ELE_WATER] += sc->data[SC_ARMOR_ELEMENT_EARTH]->val1;
			sd->subele[ELE_EARTH] += sc->data[SC_ARMOR_ELEMENT_EARTH]->val2;
			sd->subele[ELE_FIRE] += sc->data[SC_ARMOR_ELEMENT_EARTH]->val3;
			sd->subele[ELE_WIND] += sc->data[SC_ARMOR_ELEMENT_EARTH]->val4;
		}
		if(sc->data[SC_ARMOR_ELEMENT_FIRE]) {	// This status change should grant card-type elemental resist.
			sd->subele[ELE_WATER] += sc->data[SC_ARMOR_ELEMENT_FIRE]->val1;
			sd->subele[ELE_EARTH] += sc->data[SC_ARMOR_ELEMENT_FIRE]->val2;
			sd->subele[ELE_FIRE] += sc->data[SC_ARMOR_ELEMENT_FIRE]->val3;
			sd->subele[ELE_WIND] += sc->data[SC_ARMOR_ELEMENT_FIRE]->val4;
		}
		if(sc->data[SC_ARMOR_ELEMENT_WIND]) {	// This status change should grant card-type elemental resist.
			sd->subele[ELE_WATER] += sc->data[SC_ARMOR_ELEMENT_WIND]->val1;
			sd->subele[ELE_EARTH] += sc->data[SC_ARMOR_ELEMENT_WIND]->val2;
			sd->subele[ELE_FIRE] += sc->data[SC_ARMOR_ELEMENT_WIND]->val3;
			sd->subele[ELE_WIND] += sc->data[SC_ARMOR_ELEMENT_WIND]->val4;
		}
		if(sc->data[SC_ARMOR_RESIST]) { // Undead Scroll
			sd->subele[ELE_WATER] += sc->data[SC_ARMOR_RESIST]->val1;
			sd->subele[ELE_EARTH] += sc->data[SC_ARMOR_RESIST]->val2;
			sd->subele[ELE_FIRE] += sc->data[SC_ARMOR_RESIST]->val3;
			sd->subele[ELE_WIND] += sc->data[SC_ARMOR_RESIST]->val4;
		}
		if( sc->data[SC_FIRE_CLOAK_OPTION] ) {
			i = sc->data[SC_FIRE_CLOAK_OPTION]->val2;
			sd->subele[ELE_FIRE] += i;
			sd->subele[ELE_WATER] -= i;
		}
		if( sc->data[SC_WATER_DROP_OPTION] ) {
			i = sc->data[SC_WATER_DROP_OPTION]->val2;
			sd->subele[ELE_WATER] += i;
			sd->subele[ELE_WIND] -= i;
		}
		if( sc->data[SC_WIND_CURTAIN_OPTION] ) {
			i = sc->data[SC_WIND_CURTAIN_OPTION]->val2;
			sd->subele[ELE_WIND] += i;
			sd->subele[ELE_EARTH] -= i;
		}
		if( sc->data[SC_STONE_SHIELD_OPTION] ) {
			i = sc->data[SC_STONE_SHIELD_OPTION]->val2;
			sd->subele[ELE_EARTH] += i;
			sd->subele[ELE_FIRE] -= i;
		}
		if (sc->data[SC_MTF_MLEATKED] )
			sd->subele[ELE_NEUTRAL] += sc->data[SC_MTF_MLEATKED]->val3;
		if (sc->data[SC_MTF_CRIDAMAGE])
			sd->bonus.crit_atk_rate += sc->data[SC_MTF_CRIDAMAGE]->val1;
		if( sc->data[SC_FIRE_INSIGNIA] && sc->data[SC_FIRE_INSIGNIA]->val1 == 3 )
			sd->magic_addele[ELE_FIRE] += 25;
		if( sc->data[SC_WATER_INSIGNIA] && sc->data[SC_WATER_INSIGNIA]->val1 == 3 )
			sd->magic_addele[ELE_WATER] += 25;
		if( sc->data[SC_WIND_INSIGNIA] && sc->data[SC_WIND_INSIGNIA]->val1 == 3 )
			sd->magic_addele[ELE_WIND] += 25;
		if( sc->data[SC_EARTH_INSIGNIA] && sc->data[SC_EARTH_INSIGNIA]->val1 == 3 )
			sd->magic_addele[ELE_EARTH] += 25;
	}
	status_cpy(&sd->battle_status, base_status);

// ----- CLIENT-SIDE REFRESH -----
	if(!sd->bl.prev) {
		// Will update on LoadEndAck
		calculating = 0;
		return 0;
	}
	if(memcmp(b_skill,sd->status.skill,sizeof(sd->status.skill)))
		clif_skillinfoblock(sd);

	// If the skill is learned, the status is infinite.
	if( (skill = pc_checkskill(sd,SU_SPRITEMABLE)) > 0 && !sd->sc.data[SC_SPRITEMABLE] )
		sc_start(&sd->bl, &sd->bl, SC_SPRITEMABLE, 100, 1, -1);

	calculating = 0;

	return 0;
}

/**
 * Calculates Mercenary data
 * @param md: Mercenary object
 * @param opt: Whether it is first calc or not (0 on level up or status)
 * @return 0
 */
int status_calc_mercenary_(struct mercenary_data *md, enum e_status_calc_opt opt)
{
	struct status_data *status = &md->base_status;
	struct s_mercenary *merc = &md->mercenary;

	if (opt&SCO_FIRST) {
		memcpy(status, &md->db->status, sizeof(struct status_data));
		status->class_ = CLASS_NORMAL;
		status->mode = MD_CANMOVE|MD_CANATTACK;
		status->hp = status->max_hp;
		status->sp = status->max_sp;
		md->battle_status.hp = merc->hp;
		md->battle_status.sp = merc->sp;
		if (md->master)
			status->speed = status_get_speed(&md->master->bl);
	}

	status_calc_misc(&md->bl, status, md->db->lv);
	status_cpy(&md->battle_status, status);

	return 0;
}

/**
 * Calculates Homunculus data
 * @param hd: Homunculus object
 * @param opt: Whether it is first calc or not (0 on level up or status)
 * @return 1
 */
int status_calc_homunculus_(struct homun_data *hd, enum e_status_calc_opt opt)
{
	struct status_data *status = &hd->base_status;
	struct s_homunculus *hom = &hd->homunculus;
	int skill_lv;
	int amotion;

	status->str = hom->str / 10;
	status->agi = hom->agi / 10;
	status->vit = hom->vit / 10;
	status->dex = hom->dex / 10;
	status->int_ = hom->int_ / 10;
	status->luk = hom->luk / 10;

	APPLY_HOMUN_LEVEL_STATWEIGHT();

	if (opt&SCO_FIRST) {
		const struct s_homunculus_db *db = hd->homunculusDB;
		status->def_ele = db->element;
		status->ele_lv = 1;
		status->race = db->race;
		status->class_ = CLASS_NORMAL;
		status->size = (hom->class_ == db->evo_class) ? db->evo_size : db->base_size;
		status->rhw.range = 1 + status->size;
		status->mode = MD_CANMOVE|MD_CANATTACK;
		status->speed = DEFAULT_WALK_SPEED;
		if (battle_config.hom_setting&HOMSET_COPY_SPEED && hd->master)
			status->speed = status_get_speed(&hd->master->bl);

		status->hp = 1;
		status->sp = 1;
	}

	status->aspd_rate = 1000;

#ifdef RENEWAL
	amotion = hd->homunculusDB->baseASPD;
	amotion = amotion - amotion * (status->dex + hom->dex_value) / 1000 - (status->agi + hom->agi_value) * amotion / 250;
	status->def = status->mdef = 0;
#else
	skill_lv = hom->level / 10 + status->vit / 5;
	status->def = cap_value(skill_lv, 0, 99);

	skill_lv = hom->level / 10 + status->int_ / 5;
	status->mdef = cap_value(skill_lv, 0, 99);

	amotion = (1000 - 4 * status->agi - status->dex) * hd->homunculusDB->baseASPD / 1000;
#endif

	status->amotion = cap_value(amotion, battle_config.max_aspd, 2000);
	status->adelay = status->amotion; //It seems adelay = amotion for Homunculus.

	status->max_hp = hom->max_hp;
	status->max_sp = hom->max_sp;

	hom_calc_skilltree(hd, 0);

	if((skill_lv = hom_checkskill(hd, HAMI_SKIN)) > 0)
		status->def += skill_lv * 4;

	if((skill_lv = hom_checkskill(hd, HVAN_INSTRUCT)) > 0) {
		status->int_ += 1 + skill_lv / 2 + skill_lv / 4 + skill_lv / 5;
		status->str += 1 + skill_lv / 3 + skill_lv / 3 + skill_lv / 4;
	}

	if((skill_lv = hom_checkskill(hd, HAMI_SKIN)) > 0)
		status->max_hp += skill_lv * 2 * status->max_hp / 100;

	if((skill_lv = hom_checkskill(hd, HLIF_BRAIN)) > 0)
		status->max_sp += (1 + skill_lv / 2 - skill_lv / 4 + skill_lv / 5) * status->max_sp / 100;

	if (opt&SCO_FIRST) {
		hd->battle_status.hp = hom->hp;
		hd->battle_status.sp = hom->sp;
		if(hom->class_ == 6052) // Eleanor
			sc_start(&hd->bl,&hd->bl, SC_STYLE_CHANGE, 100, MH_MD_FIGHTING, -1);
	}

#ifndef RENEWAL
	status->rhw.atk = status->dex;
	status->rhw.atk2 = status->str + hom->level;
#endif

	status_calc_misc(&hd->bl, status, hom->level);

	status_cpy(&hd->battle_status, status);
	return 1;
}

/**
 * Calculates Elemental data
 * @param ed: Elemental object
 * @param opt: Whether it is first calc or not (0 on status change)
 * @return 0
 */
int status_calc_elemental_(struct elemental_data *ed, enum e_status_calc_opt opt)
{
	struct status_data *status = &ed->base_status;
	struct s_elemental *ele = &ed->elemental;
	struct map_session_data *sd = ed->master;

	if( !sd )
		return 0;

	if (opt&SCO_FIRST) {
		memcpy(status, &ed->db->status, sizeof(struct status_data));
		if( !ele->mode )
			status->mode = EL_MODE_PASSIVE;
		else
			status->mode = ele->mode;

		status->class_ = CLASS_NORMAL;
		status_calc_misc(&ed->bl, status, 0);

		status->max_hp = ele->max_hp;
		status->max_sp = ele->max_sp;
		status->hp = ele->hp;
		status->sp = ele->sp;
		status->rhw.atk = ele->atk;
		status->rhw.atk2 = ele->atk2;

		status->matk_min += ele->matk;
		status->def += ele->def;
		status->mdef += ele->mdef;
		status->flee = ele->flee;
		status->hit = ele->hit;

		if (ed->master)
			status->speed = status_get_speed(&ed->master->bl);

		memcpy(&ed->battle_status,status,sizeof(struct status_data));
	} else {
		status_calc_misc(&ed->bl, status, 0);
		status_cpy(&ed->battle_status, status);
	}

	return 0;
}

/**
 * Calculates NPC data
 * @param nd: NPC object
 * @param opt: Whether it is first calc or not (what?)
 * @return 0
 */
int status_calc_npc_(struct npc_data *nd, enum e_status_calc_opt opt)
{
	struct status_data *status = &nd->status;

	if (!nd)
		return 0;

	if (opt&SCO_FIRST) {
		status->hp = 1;
		status->sp = 1;
		status->max_hp = 1;
		status->max_sp = 1;

		status->def_ele = ELE_NEUTRAL;
		status->ele_lv = 1;
		status->race = RC_DEMIHUMAN;
		status->class_ = CLASS_NORMAL;
		status->size = nd->size;
		status->rhw.range = 1 + status->size;
		status->mode = (MD_CANMOVE|MD_CANATTACK);
		status->speed = nd->speed;
	}

	status->str = nd->stat_point + nd->params.str;
	status->agi = nd->stat_point + nd->params.agi;
	status->vit = nd->stat_point + nd->params.vit;
	status->int_= nd->stat_point + nd->params.int_;
	status->dex = nd->stat_point + nd->params.dex;
	status->luk = nd->stat_point + nd->params.luk;

	status_calc_misc(&nd->bl, status, nd->level);
	status_cpy(&nd->status, status);

	return 0;
}

/**
 * Calculates regeneration values
 * Applies passive skill regeneration additions
 * @param bl: Object to calculate regen for [PC|HOM|MER|ELEM]
 * @param status: Object's status
 * @param regen: Object's base regeneration data
 */
void status_calc_regen(struct block_list *bl, struct status_data *status, struct regen_data *regen)
{
	struct map_session_data *sd;
	struct status_change *sc;
	int val, skill, reg_flag;

	if( !(bl->type&BL_REGEN) || !regen )
		return;

	sd = BL_CAST(BL_PC,bl);
	sc = status_get_sc(bl);

	val = 1 + (status->vit/5) + (status->max_hp/200);

	if( sd && sd->hprecov_rate != 100 )
		val = val*sd->hprecov_rate/100;

	reg_flag = bl->type == BL_PC ? 0 : 1;

	regen->hp = cap_value(val, reg_flag, SHRT_MAX);

	val = 1 + (status->int_/6) + (status->max_sp/100);
	if( status->int_ >= 120 )
		val += ((status->int_-120)>>1) + 4;

	if( sd && sd->sprecov_rate != 100 )
		val = val*sd->sprecov_rate/100;

	regen->sp = cap_value(val, reg_flag, SHRT_MAX);

	if( sd ) {
		struct regen_data_sub *sregen;
		if( (skill=pc_checkskill(sd,HP_MEDITATIO)) > 0 ) {
			val = regen->sp*(100+3*skill)/100;
			regen->sp = cap_value(val, 1, SHRT_MAX);
		}
		// Only players have skill/sitting skill regen for now.
		sregen = regen->sregen;

		val = 0;
		if( (skill=pc_checkskill(sd,SM_RECOVERY)) > 0 )
			val += skill*5 + skill*status->max_hp/500;
		sregen->hp = cap_value(val, 0, SHRT_MAX);

		val = 0;
		if( (skill=pc_checkskill(sd,MG_SRECOVERY)) > 0 )
			val += skill*3 + skill*status->max_sp/500;
		if( (skill=pc_checkskill(sd,NJ_NINPOU)) > 0 )
			val += skill*3 + skill*status->max_sp/500;
		if( (skill=pc_checkskill(sd,WM_LESSON)) > 0 )
			val += 3 + 3 * skill;

		if (sc && sc->count && sc->data[SC_SHRIMPBLESSING])
			val += 150 / 100;

		sregen->sp = cap_value(val, 0, SHRT_MAX);

		// Skill-related recovery (only when sit)
		sregen = regen->ssregen;

		val = 0;
		if( (skill=pc_checkskill(sd,MO_SPIRITSRECOVERY)) > 0 )
			val += skill*4 + skill*status->max_hp/500;

		if( (skill=pc_checkskill(sd,TK_HPTIME)) > 0 && sd->state.rest )
			val += skill*30 + skill*status->max_hp/500;
		sregen->hp = cap_value(val, 0, SHRT_MAX);

		val = 0;
		if( (skill=pc_checkskill(sd,TK_SPTIME)) > 0 && sd->state.rest ) {
			val += skill*3 + skill*status->max_sp/500;
			if ((skill=pc_checkskill(sd,SL_KAINA)) > 0) // Power up Enjoyable Rest
				val += (30+10*skill)*val/100;
		}
		if( (skill=pc_checkskill(sd,MO_SPIRITSRECOVERY)) > 0 )
			val += skill*2 + skill*status->max_sp/500;
		sregen->sp = cap_value(val, 0, SHRT_MAX);
	}

	if( bl->type == BL_HOM ) {
		struct homun_data *hd = (TBL_HOM*)bl;
		if( (skill = hom_checkskill(hd,HAMI_SKIN)) > 0 ) {
			val = regen->hp*(100+5*skill)/100;
			regen->hp = cap_value(val, 1, SHRT_MAX);
		}
		if( (skill = hom_checkskill(hd,HLIF_BRAIN)) > 0 ) {
			val = regen->sp*(100+3*skill)/100;
			regen->sp = cap_value(val, 1, SHRT_MAX);
		}
	} else if( bl->type == BL_MER ) {
		val = (status->max_hp * status->vit / 10000 + 1) * 6;
		regen->hp = cap_value(val, 1, SHRT_MAX);

		val = (status->max_sp * (status->int_ + 10) / 750) + 1;
		regen->sp = cap_value(val, 1, SHRT_MAX);
	} else if( bl->type == BL_ELEM ) {
		val = (status->max_hp * status->vit / 10000 + 1) * 6;
		regen->hp = cap_value(val, 1, SHRT_MAX);

		val = (status->max_sp * (status->int_ + 10) / 750) + 1;
		regen->sp = cap_value(val, 1, SHRT_MAX);
	}
}

/**
 * Calculates SC (Status Changes) regeneration values
 * @param bl: Object to calculate regen for [PC|HOM|MER|ELEM]
 * @param regen: Object's base regeneration data
 * @param sc: Object's status change data
 */
void status_calc_regen_rate(struct block_list *bl, struct regen_data *regen, struct status_change *sc)
{
	if (!(bl->type&BL_REGEN) || !regen)
		return;

	regen->flag = RGN_HP|RGN_SP;
	if(regen->sregen) {
		if (regen->sregen->hp)
			regen->flag |= RGN_SHP;

		if (regen->sregen->sp)
			regen->flag |= RGN_SSP;
		regen->sregen->rate.hp = regen->sregen->rate.sp = 100;
	}
	if (regen->ssregen) {
		if (regen->ssregen->hp)
			regen->flag |= RGN_SHP;

		if (regen->ssregen->sp)
			regen->flag |= RGN_SSP;
		regen->ssregen->rate.hp = regen->ssregen->rate.sp = 100;
	}
	regen->rate.hp = regen->rate.sp = 100;

	if (!sc || !sc->count)
		return;

	// No HP or SP regen
	if ((sc->data[SC_POISON] && !sc->data[SC_SLOWPOISON])
		|| (sc->data[SC_DPOISON] && !sc->data[SC_SLOWPOISON])
		|| sc->data[SC_BERSERK]
		|| sc->data[SC_TRICKDEAD]
		|| sc->data[SC_BLEEDING]
		|| sc->data[SC_MAGICMUSHROOM]
		|| sc->data[SC_SATURDAYNIGHTFEVER]
		|| sc->data[SC_REBOUND])
		regen->flag = RGN_NONE;

	// No natural SP regen
	if (sc->data[SC_DANCING] ||
#ifdef RENEWAL
		sc->data[SC_MAXIMIZEPOWER] ||
#endif
#ifndef RENEWAL
		(bl->type == BL_PC && (((TBL_PC*)bl)->class_&MAPID_UPPERMASK) == MAPID_MONK &&
		(sc->data[SC_EXTREMITYFIST] || sc->data[SC_EXPLOSIONSPIRITS]) && (!sc->data[SC_SPIRIT] || sc->data[SC_SPIRIT]->val2 != SL_MONK)) ||
#else
		(bl->type == BL_PC && (((TBL_PC*)bl)->class_&MAPID_UPPERMASK) == MAPID_MONK &&
		sc->data[SC_EXTREMITYFIST] && (!sc->data[SC_SPIRIT] || sc->data[SC_SPIRIT]->val2 != SL_MONK)) ||
#endif
		sc->data[SC_OBLIVIONCURSE] || sc->data[SC_VITALITYACTIVATION])
		regen->flag &= ~RGN_SP;

	if (sc->data[SC_TENSIONRELAX]) {
		if (sc->data[SC_WEIGHT50] || sc->data[SC_WEIGHT90])
			regen->state.overweight = 0; // 1x HP regen
		else {
			regen->rate.hp += 200;
			if (regen->sregen)
				regen->sregen->rate.hp += 200;
		}
	}

	if (sc->data[SC_MAGNIFICAT])
		regen->rate.sp += 100;

	if (sc->data[SC_REGENERATION]) {
		const struct status_change_entry *sce = sc->data[SC_REGENERATION];
		if (!sce->val4) {
			regen->rate.hp += (sce->val2*100);
			regen->rate.sp += (sce->val3*100);
		} else
			regen->flag &= ~sce->val4; // Remove regen as specified by val4
	}
	if(sc->data[SC_GT_REVITALIZE]) {
		regen->hp += cap_value(regen->hp * sc->data[SC_GT_REVITALIZE]->val3/100, 1, SHRT_MAX);
		regen->state.walk = 1;
	}
	if ((sc->data[SC_FIRE_INSIGNIA] && sc->data[SC_FIRE_INSIGNIA]->val1 == 1) // If insignia lvl 1
		|| (sc->data[SC_WATER_INSIGNIA] && sc->data[SC_WATER_INSIGNIA]->val1 == 1)
		|| (sc->data[SC_EARTH_INSIGNIA] && sc->data[SC_EARTH_INSIGNIA]->val1 == 1)
		|| (sc->data[SC_WIND_INSIGNIA] && sc->data[SC_WIND_INSIGNIA]->val1 == 1))
		regen->rate.hp *= 2;
	if (sc->data[SC_EXTRACT_WHITE_POTION_Z])
		regen->rate.hp += (unsigned short)(regen->rate.hp * sc->data[SC_EXTRACT_WHITE_POTION_Z]->val1 / 100.);
	if (sc->data[SC_VITATA_500])
		regen->rate.sp += (unsigned short)(regen->rate.sp * sc->data[SC_VITATA_500]->val1 / 100.);
	if (sc->data[SC_CATNIPPOWDER]) {
		regen->rate.hp *= 2;
		regen->rate.sp *= 2;
	}
}

/**
 * Applies a state to a unit - See [StatusChangeStateTable]
 * @param bl: Object to change state on [PC|MOB|HOM|MER|ELEM]
 * @param sc: Object's status change data
 * @param flag: Which state to apply to bl
 * @param start: (1) start state, (0) remove state
 */
void status_calc_state( struct block_list *bl, struct status_change *sc, enum scs_flag flag, bool start )
{

	/// No sc at all, we can zero without any extra weight over our conciousness
	if( !sc->count ) {
		memset(&sc->cant, 0, sizeof (sc->cant));
		return;
	}

	// Can't move
	if( flag&SCS_NOMOVE ) {
		if( !(flag&SCS_NOMOVECOND) )
			sc->cant.move += ( start ? 1 : ((sc->cant.move)? -1:0) );
		else if(
				     (sc->data[SC_GOSPEL] && sc->data[SC_GOSPEL]->val4 == BCT_SELF)	// cannot move while gospel is in effect
				  || (sc->data[SC_BASILICA] && sc->data[SC_BASILICA]->val4 == bl->id) // Basilica caster cannot move
				  || (sc->data[SC_GRAVITATION] && sc->data[SC_GRAVITATION]->val3 == BCT_SELF)
				  || (sc->data[SC_CAMOUFLAGE] && sc->data[SC_CAMOUFLAGE]->val1 < 3)
				)
			sc->cant.move += ( start ? 1 : ((sc->cant.move)? -1:0) );
	}

	// Can't use skills
	if( flag&SCS_NOCAST ) {
		if( !(flag&SCS_NOCASTCOND) )
			sc->cant.cast += ( start ? 1 : -1 );
	}

	// Can't chat
	if( flag&SCS_NOCHAT ) {
		if( !(flag&SCS_NOCHATCOND) )
			sc->cant.chat += ( start ? 1 : -1 );
		else if(sc->data[SC_NOCHAT] && sc->data[SC_NOCHAT]->val1&MANNER_NOCHAT)
			sc->cant.chat += ( start ? 1 : -1 );
	}

	// Player-only states
	if( bl->type == BL_PC ) {
		// Can't pick-up items
		if( flag&SCS_NOPICKITEM ) {
			if( !(flag&SCS_NOPICKITEMCOND) )
				sc->cant.pickup += ( start ? 1 : -1 );
			else if( (sc->data[SC_NOCHAT] && sc->data[SC_NOCHAT]->val1&MANNER_NOITEM) )
				sc->cant.pickup += ( start ? 1 : -1 );
		}

		// Can't drop items
		if( flag&SCS_NODROPITEM ) {
			if( !(flag&SCS_NODROPITEMCOND) )
				sc->cant.drop += ( start ? 1 : -1 );
			else if( (sc->data[SC_NOCHAT] && sc->data[SC_NOCHAT]->val1&MANNER_NOITEM) )
				sc->cant.drop += ( start ? 1 : -1 );
		}
	}

	return;
}

/**
 * Recalculates parts of an objects status according to specified flags
 * See [set_sc] [add_sc]
 * @param bl: Object whose status has changed [PC|MOB|HOM|MER|ELEM]
 * @param flag: Which status has changed on bl
 */
void status_calc_bl_main(struct block_list *bl, /*enum scb_flag*/int flag)
{
	const struct status_data *b_status = status_get_base_status(bl); // Base Status
	struct status_data *status = status_get_status_data(bl); // Battle Status
	struct status_data *display_status = status_get_display_status(bl); // Display Status
	struct status_change *sc = status_get_sc(bl);
	TBL_PC *sd = BL_CAST(BL_PC,bl);
	int temp;

	if (!b_status || !status)
		return;

	/** [Playtester]
	* This needs to be done even if there is currently no status change active, because
	* we need to update the speed on the client when the last status change ends.
	**/
	if(flag&SCB_SPEED) {
		struct unit_data *ud = unit_bl2ud(bl);
		/** [Skotlex]
		* Re-walk to adjust speed (we do not check if walktimer != INVALID_TIMER
		* because if you step on something while walking, the moment this
		* piece of code triggers the walk-timer is set on INVALID_TIMER)
		**/
		if (ud)
			ud->state.change_walk_target = ud->state.speed_changed = 1;
	}

	if((!(bl->type&BL_REGEN)) && (!sc || !sc->count)) { // No difference.
		status_cpy(status, b_status);
		return;
	}

	if(flag&SCB_STR) {
		status->str = status_calc_str(bl, sc, b_status->str);
		flag|=SCB_BATK;
		if( bl->type&BL_HOM )
			flag |= SCB_WATK;
	}

	if(flag&SCB_AGI) {
		status->agi = status_calc_agi(bl, sc, b_status->agi);
		flag|=SCB_FLEE
#ifdef RENEWAL
			|SCB_DEF2
#endif
			;
		if( bl->type&(BL_PC|BL_HOM) )
			flag |= SCB_ASPD|SCB_DSPD;
	}

	if(flag&SCB_VIT) {
		status->vit = status_calc_vit(bl, sc, b_status->vit);
		flag|=SCB_DEF2|SCB_MDEF2;
		if( bl->type&(BL_PC|BL_HOM|BL_MER|BL_ELEM) )
			flag |= SCB_MAXHP;
		if( bl->type&BL_HOM )
			flag |= SCB_DEF;
	}

	if(flag&SCB_INT) {
		status->int_ = status_calc_int(bl, sc, b_status->int_);
		flag|=SCB_MATK|SCB_MDEF2;
		if( bl->type&(BL_PC|BL_HOM|BL_MER|BL_ELEM) )
			flag |= SCB_MAXSP;
		if( bl->type&BL_HOM )
			flag |= SCB_MDEF;
	}

	if(flag&SCB_DEX) {
		status->dex = status_calc_dex(bl, sc, b_status->dex);
		flag|=SCB_BATK|SCB_HIT
#ifdef RENEWAL
			|SCB_MATK|SCB_MDEF2
#endif
			;
		if( bl->type&(BL_PC|BL_HOM) )
			flag |= SCB_ASPD;
		if( bl->type&BL_HOM )
			flag |= SCB_WATK;
	}

	if(flag&SCB_LUK) {
		status->luk = status_calc_luk(bl, sc, b_status->luk);
		flag|=SCB_BATK|SCB_CRI|SCB_FLEE2
#ifdef RENEWAL
			|SCB_MATK|SCB_HIT|SCB_FLEE
#endif
			;
	}

	if(flag&SCB_BATK && b_status->batk) {
		unsigned short batk;
		batk = status_base_atk(bl,status);
		temp = b_status->batk - status_base_atk(bl,b_status);
		if (temp) {
			temp += batk;
			batk = cap_value(temp, 0, USHRT_MAX);
		}
		status->batk = status_calc_batk(bl, sc, batk, false);
		display_status->batk = status_calc_batk(bl, sc, batk, true);
	}

	if(flag&SCB_WATK) {
#ifndef RENEWAL
		status->rhw.atk = status_calc_watk(bl, sc, b_status->rhw.atk, false);
		display_status->rhw.atk = status_calc_watk(bl, sc, b_status->rhw.atk, true);
		if (!sd) { // Should not affect weapon refine bonus
			status->rhw.atk2 = status_calc_watk(bl, sc, b_status->rhw.atk2, false);
			display_status->rhw.atk2 = status_calc_watk(bl, sc, b_status->rhw.atk2, true);
		}
		if (sd && sd->bonus.weapon_atk_rate) {
			status->rhw.atk += status->rhw.atk * sd->bonus.weapon_atk_rate / 100;
			display_status->rhw.atk += status->rhw.atk * sd->bonus.weapon_atk_rate / 100;
		}
		if(b_status->lhw.atk) {
			if (sd) {
				sd->state.lr_flag = 1;
				status->lhw.atk = status_calc_watk(bl, sc, b_status->lhw.atk, false);
				display_status->lhw.atk = status_calc_watk(bl, sc, b_status->lhw.atk, true);
				sd->state.lr_flag = 0;
			} else {
				status->lhw.atk = status_calc_watk(bl, sc, b_status->lhw.atk, false);
				status->lhw.atk2= status_calc_watk(bl, sc, b_status->lhw.atk2, false);
				display_status->lhw.atk = status_calc_watk(bl, sc, b_status->lhw.atk, true);
				display_status->lhw.atk2= status_calc_watk(bl, sc, b_status->lhw.atk2, true);
			}
		}
#else
		if(!b_status->watk) { // We only have left-hand weapon
			status->watk = 0;
			status->watk2 = status_calc_watk(bl, sc, b_status->watk2, false);
			display_status->watk2 = status_calc_watk(bl, sc, b_status->watk2, true);
		} else {
			status->watk = status_calc_watk(bl, sc, b_status->watk, false);
			display_status->watk = status_calc_watk(bl, sc, b_status->watk, true);
		}
#endif
	}

	if(flag&SCB_HIT) {
		signed short hit;
#ifdef RENEWAL
		if (status->dex == b_status->dex && status->luk == b_status->luk ) {
			status->hit = status_calc_hit(bl, sc, b_status->hit, false);
			display_status->hit = status_calc_hit(bl, sc, b_status->hit, true);
		} else {
			hit = b_status->hit + (status->dex - b_status->dex) + (status->luk/3 - b_status->luk/3);
			status->hit = status_calc_hit(bl, sc, hit, false);
			display_status->hit = status_calc_hit(bl, sc, hit, true);
		}
#else
		if (status->dex == b_status->dex ) {
			status->hit = status_calc_hit(bl, sc, b_status->hit, false);
			display_status->hit = status_calc_hit(bl, sc, b_status->hit, true);
		} else {
			hit = b_status->hit + (status->dex - b_status->dex);
			status->hit = status_calc_hit(bl, sc, hit, false);
			display_status->hit = status_calc_hit(bl, sc, hit, true);
		}
#endif
	}

	if(flag&SCB_FLEE) {
		signed short flee;
#ifdef RENEWAL
		if (status->agi == b_status->agi && status->luk == b_status->luk) {
			status->flee = status_calc_flee(bl, sc, b_status->flee, false);
			display_status->flee = status_calc_flee(bl, sc, b_status->flee, true);
		} else {
			flee = b_status->flee +(status->agi - b_status->agi)+ (status->luk/5 - b_status->luk/5);
			status->flee = status_calc_flee(bl, sc, flee, false);
			display_status->flee = status_calc_flee(bl, sc, flee, true);
		}
#else
		if (status->agi == b_status->agi) {
			status->flee = status_calc_flee(bl, sc, b_status->flee, false);
			display_status->flee = status_calc_flee(bl, sc, b_status->flee, true);
		} else {
			flee = b_status->flee +(status->agi - b_status->agi);
			status->flee = status_calc_flee(bl, sc, flee, false);
			display_status->flee = status_calc_flee(bl, sc, flee, true);
		}
#endif
	}

	if(flag&SCB_DEF) {
		status->def = status_calc_def(bl, sc, b_status->def, false);
		display_status->def = status_calc_def(bl, sc, b_status->def, true);
	}

	if(flag&SCB_DEF2) {
		signed short def2;
#ifdef RENEWAL
		if (status->vit == b_status->vit && status->agi == b_status->agi ) {
			status->def2 = status_calc_def2(bl, sc, b_status->def2, false);
			display_status->def2 = status_calc_def2(bl, sc, b_status->def2, true);
		} else {
			def2 = b_status->def2 + (int)( ((float)status->vit/2 - (float)b_status->vit/2)
				   + ((float)status->agi/5 - (float)b_status->agi/5) );
			status->def2 = status_calc_def2(bl, sc, def2, false);
			display_status->def2 = status_calc_def2(bl, sc, def2, true);
		}
#else
		if (status->vit == b_status->vit ) {
			status->def2 = status_calc_def2(bl, sc, b_status->def2, false);
			display_status->def2 = status_calc_def2(bl, sc, b_status->def2, true);
		} else {
			def2 = b_status->def2 + (status->vit - b_status->vit);
			status->def2 = status_calc_def2(bl, sc, def2, false);
			display_status->def2 = status_calc_def2(bl, sc, def2, true);
		}
#endif
	}

	if(flag&SCB_MDEF) {
		status->mdef = status_calc_mdef(bl, sc, b_status->mdef, false);
		display_status->mdef = status_calc_mdef(bl, sc, b_status->mdef, true);
	}

	if(flag&SCB_MDEF2) {
		signed short mdef2;
#ifdef RENEWAL
		if (status->int_ == b_status->int_ && 
			status->vit == b_status->vit &&
			status->dex == b_status->dex ) {
			status->mdef2 = status_calc_mdef2(bl, sc, b_status->mdef2, false);
			display_status->mdef2 = status_calc_mdef2(bl, sc, b_status->mdef2, true);
		} else {
			mdef2 = b_status->mdef2 +(status->int_ - b_status->int_)
					+ (int)( ((float)status->dex/5 - (float)b_status->dex/5) 
					+ ((float)status->vit/5 - (float)b_status->vit/5) );
			status->mdef2 = status_calc_mdef2(bl, sc, mdef2, false);
			display_status->mdef2 = status_calc_mdef2(bl, sc, mdef2, true);
		}
#else
		if (status->int_ == b_status->int_ && 
			status->vit == b_status->vit ) {
			status->mdef2 = status_calc_mdef2(bl, sc, b_status->mdef2, false);
			display_status->mdef2 = status_calc_mdef2(bl, sc, b_status->mdef2, true);
		} else {
			mdef2 = b_status->mdef2 +(status->int_ - b_status->int_)
					+ ((status->vit - b_status->vit)>>1);
			status->mdef2 = status_calc_mdef2(bl, sc, mdef2, false);
			display_status->mdef2 = status_calc_mdef2(bl, sc, mdef2, true);
		}
#endif
	}

	if(flag&SCB_SPEED) {
		status->speed = status_calc_speed(bl, sc, b_status->speed);

		if( bl->type&BL_PC && !(sd && sd->state.permanent_speed) && status->speed < battle_config.max_walk_speed )
			status->speed = battle_config.max_walk_speed;

		if( bl->type&BL_HOM && battle_config.hom_setting&HOMSET_COPY_SPEED && ((TBL_HOM*)bl)->master)
			status->speed = status_get_speed(&((TBL_HOM*)bl)->master->bl);
		if( bl->type&BL_MER && ((TBL_MER*)bl)->master)
			status->speed = status_get_speed(&((TBL_MER*)bl)->master->bl);
		if( bl->type&BL_ELEM && ((TBL_ELEM*)bl)->master)
			status->speed = status_get_speed(&((TBL_ELEM*)bl)->master->bl);
	}

	if(flag&SCB_CRI && b_status->cri) {
		if (status->luk == b_status->luk) {
			status->cri = status_calc_critical(bl, sc, b_status->cri, false);
			display_status->cri = status_calc_critical(bl, sc, b_status->cri, true);
		} else {
			status->cri = status_calc_critical(bl, sc, b_status->cri + 3*(status->luk - b_status->luk), false);
			display_status->cri = status_calc_critical(bl, sc, b_status->cri + 3*(status->luk - b_status->luk), true);
		}
	}

	if(flag&SCB_FLEE2 && b_status->flee2) {
		if (status->luk == b_status->luk) {
			status->flee2 = status_calc_flee2(bl, sc, b_status->flee2, false);
			display_status->flee2 = status_calc_flee2(bl, sc, b_status->flee2, true);
		} else {
			status->flee2 = status_calc_flee2(bl, sc, b_status->flee2 +(status->luk - b_status->luk), false);
			display_status->flee2 = status_calc_flee2(bl, sc, b_status->flee2 +(status->luk - b_status->luk), true);
		}
	}

	if(flag&SCB_ATK_ELE) {
		status->rhw.ele = status_calc_attack_element(bl, sc, b_status->rhw.ele);
		if (sd) sd->state.lr_flag = 1;
		status->lhw.ele = status_calc_attack_element(bl, sc, b_status->lhw.ele);
		if (sd) sd->state.lr_flag = 0;
	}

	if(flag&SCB_DEF_ELE) {
		status->def_ele = status_calc_element(bl, sc, b_status->def_ele);
		status->ele_lv = status_calc_element_lv(bl, sc, b_status->ele_lv);
	}

	if(flag&SCB_MODE) {
		status->mode = status_calc_mode(bl, sc, b_status->mode);
		// Since mode changed, reset their state.
		if (!status_has_mode(status,MD_CANATTACK))
			unit_stop_attack(bl);
		if (!status_has_mode(status,MD_CANMOVE))
			unit_stop_walking(bl,1);
	}

	/**
	* No status changes alter these yet.
	* if(flag&SCB_SIZE)
	* if(flag&SCB_RACE)
	* if(flag&SCB_RANGE)
	**/

	if(flag&SCB_MAXHP) {
		if( bl->type&BL_PC ) {
			status->max_hp = status_calc_maxhpsp_pc(sd,status->vit,true);

			if(battle_config.hp_rate != 100)
				status->max_hp = (unsigned int)(battle_config.hp_rate * (status->max_hp/100.));

			status->max_hp = umin(status->max_hp,(unsigned int)battle_config.max_hp);
		}
		else
			status->max_hp = status_calc_maxhp(bl, b_status->max_hp);

		if( status->hp > status->max_hp ) { // !FIXME: Should perhaps a status_zap should be issued?
			status->hp = status->max_hp;
			if( sd ) clif_updatestatus(sd,SP_HP);
		}
	}

	if(flag&SCB_MAXSP) {
		if( bl->type&BL_PC ) {
			status->max_sp = status_calc_maxhpsp_pc(sd,status->int_,false);

			if(battle_config.sp_rate != 100)
				status->max_sp = (unsigned int)(battle_config.sp_rate * (status->max_sp/100.));

			status->max_sp = umin(status->max_sp,(unsigned int)battle_config.max_sp);
		}
		else
			status->max_sp = status_calc_maxsp(bl, b_status->max_sp);

		if( status->sp > status->max_sp ) {
			status->sp = status->max_sp;
			if( sd ) clif_updatestatus(sd,SP_SP);
		}
	}

	if(flag&SCB_MATK) {
		unsigned short matk_min = 0, matk_max = 0;
#ifndef RENEWAL
		matk_min = status_base_matk_min(status) + (sd?sd->bonus.ematk:0);
		matk_max = status_base_matk_max(status) + (sd?sd->bonus.ematk:0);
#else
		/**
		 * RE MATK Formula (from irowiki:http:// irowiki.org/wiki/MATK)
		 * MATK = (sMATK + wMATK + eMATK) * Multiplicative Modifiers
		 **/
		matk_min = matk_max = status_base_matk(bl, status, status_get_lv(bl));

		switch( bl->type ) {
			case BL_PC: {
				int wMatk = 0;
				int variance = 0;

				// Any +MATK you get from skills and cards, including cards in weapon, is added here.
				if (sd) {
					if (sd->bonus.ematk > 0)
						matk_min += sd->bonus.ematk;
					if (pc_checkskill(sd, SU_POWEROFLAND) > 0) {
						if ((pc_checkskill(sd, SU_SV_STEMSPEAR) + pc_checkskill(sd, SU_CN_POWDERING) + pc_checkskill(sd, SU_CN_METEOR) + pc_checkskill(sd, SU_SV_ROOTTWIST) +
						pc_checkskill(sd, SU_CHATTERING) + pc_checkskill(sd, SU_MEOWMEOW) + pc_checkskill(sd, SU_NYANGGRASS)) > 19)
							matk_min += matk_min * 20 / 100;
					}
				}

				matk_min = status_calc_ematk(bl, sc, matk_min, false);
				matk_max = matk_min;

				// This is the only portion in MATK that varies depending on the weapon level and refinement rate.
				if (b_status->lhw.matk) {
					if (sd) {
						//sd->state.lr_flag = 1; //?? why was that set here
						status->lhw.matk = b_status->lhw.matk;
						sd->state.lr_flag = 0;
					} else {
						status->lhw.matk = b_status->lhw.matk;
					}
				}

				if (b_status->rhw.matk) {
					status->rhw.matk = b_status->rhw.matk;
				}

				if (status->rhw.matk) {
					wMatk += status->rhw.matk;
					variance += wMatk * status->rhw.wlv / 10;
				}

				if (status->lhw.matk) {
					wMatk += status->lhw.matk;
					variance += status->lhw.matk * status->lhw.wlv / 10;
				}

				if (sc && sc->data[SC_CATNIPPOWDER])
					wMatk -= wMatk * sc->data[SC_CATNIPPOWDER]->val2 / 100;

				matk_min += wMatk - variance;
				matk_max += wMatk + variance;
				}
				break;
			case BL_HOM:
				matk_min += (status_get_homint(bl) + status_get_homdex(bl)) / 5;
				matk_max += (status_get_homluk(bl) + status_get_homint(bl) + status_get_homdex(bl)) / 3;
				break;
		}
#endif

		if (bl->type&BL_PC && sd->matk_rate != 100) {
			matk_max = matk_max * sd->matk_rate/100;
			matk_min = matk_min * sd->matk_rate/100;
		}

		if ((bl->type&BL_HOM && battle_config.hom_setting&HOMSET_SAME_MATK)  /// Hom Min Matk is always the same as Max Matk
				|| (sc && sc->data[SC_RECOGNIZEDSPELL]))
			matk_min = matk_max;

#ifdef RENEWAL
		if( sd && sd->right_weapon.overrefine > 0) {
			matk_min++;
			matk_max += sd->right_weapon.overrefine - 1;
		}
#endif

		status->matk_max = status_calc_matk(bl, sc, matk_max, false);
		status->matk_min = status_calc_matk(bl, sc, matk_min, false);
		display_status->matk_max = status_calc_matk(bl, sc, matk_max, true);
		display_status->matk_min = status_calc_matk(bl, sc, matk_min, true);
	}

	if(flag&SCB_ASPD) {
		int amotion;

		if ( bl->type&BL_HOM ) {
#ifdef RENEWAL_ASPD
			amotion = ((TBL_HOM*)bl)->homunculusDB->baseASPD;
			amotion = amotion - amotion * status_get_homdex(bl) / 1000 - status_get_homagi(bl) * amotion / 250;
			amotion = (amotion * status_calc_aspd(bl, sc, true) + status_calc_aspd(bl, sc, false)) / - 100 + amotion;
#else
			amotion = (1000 - 4 * status->agi - status->dex) * ((TBL_HOM*)bl)->homunculusDB->baseASPD / 1000;

			amotion = status_calc_aspd_rate(bl, sc, amotion);

			if (status->aspd_rate != 1000)
				amotion = amotion * status->aspd_rate / 1000;
#endif

			amotion = status_calc_fix_aspd(bl, sc, amotion);
			status->amotion = cap_value(amotion, battle_config.max_aspd, 2000);

			status->adelay = status->amotion;
		} else if ( bl->type&BL_PC ) {
			amotion = status_base_amotion_pc(sd,status);
#ifndef RENEWAL_ASPD
			status->aspd_rate = status_calc_aspd_rate(bl, sc, b_status->aspd_rate);

			if(status->aspd_rate != 1000)
				amotion = amotion*status->aspd_rate/1000;
#else
			/// aspd = baseaspd + floor(sqrt((agi^2/2) + (dex^2/5))/4 + (potskillbonus*agi/200))
			amotion -= (int)(sqrt( (pow(status->agi, 2) / 2) + (pow(status->dex, 2) / 5) ) / 4 + (status_calc_aspd(bl, sc, true) * status->agi / 200)) * 10;

			if( (status_calc_aspd(bl, sc, false) + status->aspd_rate2) != 0 ) // RE ASPD percertage modifier
				amotion -= ( amotion - pc_maxaspd(sd) ) * (status_calc_aspd(bl, sc, false) + status->aspd_rate2) / 100;

			if(status->aspd_rate != 1000) // Absolute percentage modifier
				amotion = ( 200 - (200-amotion/10) * status->aspd_rate / 1000 ) * 10;
#endif
			amotion = status_calc_fix_aspd(bl, sc, amotion);
			status->amotion = cap_value(amotion,pc_maxaspd(sd),2000);

			status->adelay = 2*status->amotion;
		} else { // Mercenary and mobs
			amotion = b_status->amotion;
			status->aspd_rate = status_calc_aspd_rate(bl, sc, b_status->aspd_rate);

			if(status->aspd_rate != 1000)
				amotion = amotion*status->aspd_rate/1000;

			amotion = status_calc_fix_aspd(bl, sc, amotion);
			status->amotion = cap_value(amotion, battle_config.monster_max_aspd, 2000);

			temp = b_status->adelay*status->aspd_rate/1000;
			status->adelay = cap_value(temp, battle_config.monster_max_aspd*2, 4000);
		}
	}

	if(flag&SCB_DSPD) {
		int dmotion;
		if( bl->type&BL_PC ) {
			if (b_status->agi == status->agi)
				status->dmotion = status_calc_dmotion(bl, sc, b_status->dmotion);
			else {
				dmotion = 800-status->agi*4;
				status->dmotion = cap_value(dmotion, 400, 800);
				if(battle_config.pc_damage_delay_rate != 100)
					status->dmotion = status->dmotion*battle_config.pc_damage_delay_rate/100;
				// It's safe to ignore b_status->dmotion since no bonus affects it.
				status->dmotion = status_calc_dmotion(bl, sc, status->dmotion);
			}
		} else if( bl->type&BL_HOM ) {
			dmotion = 800-status->agi*4;
			status->dmotion = cap_value(dmotion, 400, 800);
			status->dmotion = status_calc_dmotion(bl, sc, b_status->dmotion);
		} else { // Mercenary and mobs
			status->dmotion = status_calc_dmotion(bl, sc, b_status->dmotion);
		}
	}

	if(flag&(SCB_VIT|SCB_MAXHP|SCB_INT|SCB_MAXSP) && bl->type&BL_REGEN)
		status_calc_regen(bl, status, status_get_regen_data(bl));

	if(flag&SCB_REGEN && bl->type&BL_REGEN)
		status_calc_regen_rate(bl, status_get_regen_data(bl), sc);
}

/**
 * Recalculates parts of an objects status according to specified flags
 * Also sends updates to the client when necessary
 * See [set_sc] [add_sc]
 * @param bl: Object whose status has changed [PC|MOB|HOM|MER|ELEM]
 * @param flag: Which status has changed on bl
 * @param opt: If true, will cause status_calc_* functions to run their base status initialization code
 */
void status_calc_bl_(struct block_list* bl, enum scb_flag flag, enum e_status_calc_opt opt)
{
	struct status_data b_status; // Previous battle status
	struct status_data* status; // Pointer to current battle status

	if (bl->type == BL_PC && ((TBL_PC*)bl)->delayed_damage != 0) {
		if (opt&SCO_FORCE)
			((TBL_PC*)bl)->state.hold_recalc = 0; /* Clear and move on */
		else {
			((TBL_PC*)bl)->state.hold_recalc = 1; /* Flag and stop */
			return;
		}
	}

	// Remember previous values
	status = status_get_status_data(bl);
	memcpy(&b_status, status, sizeof(struct status_data));

	if( flag&SCB_BASE ) { // Calculate the object's base status too
		switch( bl->type ) {
		case BL_PC:  status_calc_pc_(BL_CAST(BL_PC,bl), opt);          break;
		case BL_MOB: status_calc_mob_(BL_CAST(BL_MOB,bl), opt);        break;
		case BL_PET: status_calc_pet_(BL_CAST(BL_PET,bl), opt);        break;
		case BL_HOM: status_calc_homunculus_(BL_CAST(BL_HOM,bl), opt); break;
		case BL_MER: status_calc_mercenary_(BL_CAST(BL_MER,bl), opt);  break;
		case BL_ELEM: status_calc_elemental_(BL_CAST(BL_ELEM,bl), opt);  break;
		case BL_NPC: status_calc_npc_(BL_CAST(BL_NPC,bl), opt); break;
		}
	}

	if( bl->type == BL_PET )
		return; // Pets are not affected by statuses

	if (opt&SCO_FIRST && bl->type == BL_MOB)
		return; // Assume there will be no statuses active

	status_calc_bl_main(bl, flag);

	if (opt&SCO_FIRST && bl->type == BL_HOM)
		return; // Client update handled by caller

	// Compare against new values and send client updates
	if( bl->type == BL_PC ) {
		TBL_PC* sd = BL_CAST(BL_PC, bl);

		if(b_status.str != status->str)
			clif_updatestatus(sd,SP_STR);
		if(b_status.agi != status->agi)
			clif_updatestatus(sd,SP_AGI);
		if(b_status.vit != status->vit)
			clif_updatestatus(sd,SP_VIT);
		if(b_status.int_ != status->int_)
			clif_updatestatus(sd,SP_INT);
		if(b_status.dex != status->dex)
			clif_updatestatus(sd,SP_DEX);
		if(b_status.luk != status->luk)
			clif_updatestatus(sd,SP_LUK);
		if(b_status.hit != status->hit)
			clif_updatestatus(sd,SP_HIT);
		if(b_status.flee != status->flee)
			clif_updatestatus(sd,SP_FLEE1);
		if(b_status.amotion != status->amotion)
			clif_updatestatus(sd,SP_ASPD);
		if(b_status.speed != status->speed)
			clif_updatestatus(sd,SP_SPEED);

		if(b_status.batk != status->batk
#ifndef RENEWAL
			|| b_status.rhw.atk != status->rhw.atk || b_status.lhw.atk != status->lhw.atk
#endif
			)
			clif_updatestatus(sd,SP_ATK1);

		if(b_status.def != status->def) {
			clif_updatestatus(sd,SP_DEF1);
#ifdef RENEWAL
			clif_updatestatus(sd,SP_DEF2);
#endif
		}

		if(
#ifdef RENEWAL
			b_status.watk != status->watk || b_status.watk2 != status->watk2 || b_status.eatk != status->eatk
#else
			b_status.rhw.atk2 != status->rhw.atk2 || b_status.lhw.atk2 != status->lhw.atk2
#endif
			)
			clif_updatestatus(sd,SP_ATK2);

		if(b_status.def2 != status->def2) {
			clif_updatestatus(sd,SP_DEF2);
#ifdef RENEWAL
			clif_updatestatus(sd,SP_DEF1);
#endif
		}
		if(b_status.flee2 != status->flee2)
			clif_updatestatus(sd,SP_FLEE2);
		if(b_status.cri != status->cri)
			clif_updatestatus(sd,SP_CRITICAL);
#ifndef RENEWAL
		if(b_status.matk_max != status->matk_max)
			clif_updatestatus(sd,SP_MATK1);
		if(b_status.matk_min != status->matk_min)
			clif_updatestatus(sd,SP_MATK2);
#else
		if(b_status.matk_max != status->matk_max || b_status.matk_min != status->matk_min) {
			clif_updatestatus(sd,SP_MATK2);
			clif_updatestatus(sd,SP_MATK1);
		}
#endif
		if(b_status.mdef != status->mdef) {
			clif_updatestatus(sd,SP_MDEF1);
#ifdef RENEWAL
			clif_updatestatus(sd,SP_MDEF2);
#endif
		}
		if(b_status.mdef2 != status->mdef2) {
			clif_updatestatus(sd,SP_MDEF2);
#ifdef RENEWAL
			clif_updatestatus(sd,SP_MDEF1);
#endif
		}
		if(b_status.rhw.range != status->rhw.range)
			clif_updatestatus(sd,SP_ATTACKRANGE);
		if(b_status.max_hp != status->max_hp)
			clif_updatestatus(sd,SP_MAXHP);
		if(b_status.max_sp != status->max_sp)
			clif_updatestatus(sd,SP_MAXSP);
		if(b_status.hp != status->hp)
			clif_updatestatus(sd,SP_HP);
		if(b_status.sp != status->sp)
			clif_updatestatus(sd,SP_SP);
	} else if( bl->type == BL_HOM ) {
		TBL_HOM* hd = BL_CAST(BL_HOM, bl);

		if( hd->master && memcmp(&b_status, status, sizeof(struct status_data)) != 0 )
			clif_hominfo(hd->master,hd,0);
	} else if( bl->type == BL_MER ) {
		TBL_MER* md = BL_CAST(BL_MER, bl);

		if (!md->master)
			return;

		if( b_status.rhw.atk != status->rhw.atk || b_status.rhw.atk2 != status->rhw.atk2 )
			clif_mercenary_updatestatus(md->master, SP_ATK1);
		if( b_status.matk_max != status->matk_max )
			clif_mercenary_updatestatus(md->master, SP_MATK1);
		if( b_status.hit != status->hit )
			clif_mercenary_updatestatus(md->master, SP_HIT);
		if( b_status.cri != status->cri )
			clif_mercenary_updatestatus(md->master, SP_CRITICAL);
		if( b_status.def != status->def )
			clif_mercenary_updatestatus(md->master, SP_DEF1);
		if( b_status.mdef != status->mdef )
			clif_mercenary_updatestatus(md->master, SP_MDEF1);
		if( b_status.flee != status->flee )
			clif_mercenary_updatestatus(md->master, SP_MERCFLEE);
		if( b_status.amotion != status->amotion )
			clif_mercenary_updatestatus(md->master, SP_ASPD);
		if( b_status.max_hp != status->max_hp )
			clif_mercenary_updatestatus(md->master, SP_MAXHP);
		if( b_status.max_sp != status->max_sp )
			clif_mercenary_updatestatus(md->master, SP_MAXSP);
		if( b_status.hp != status->hp )
			clif_mercenary_updatestatus(md->master, SP_HP);
		if( b_status.sp != status->sp )
			clif_mercenary_updatestatus(md->master, SP_SP);
	} else if( bl->type == BL_ELEM ) {
		TBL_ELEM* ed = BL_CAST(BL_ELEM, bl);

		if (!ed->master)
			return;

		if( b_status.max_hp != status->max_hp )
			clif_elemental_updatestatus(ed->master, SP_MAXHP);
		if( b_status.max_sp != status->max_sp )
			clif_elemental_updatestatus(ed->master, SP_MAXSP);
		if( b_status.hp != status->hp )
			clif_elemental_updatestatus(ed->master, SP_HP);
		if( b_status.sp != status->sp )
			clif_mercenary_updatestatus(ed->master, SP_SP);
	}
}

/**
 * Adds strength modifications based on status changes
 * @param bl: Object to change str [PC|MOB|HOM|MER|ELEM]
 * @param sc: Object's status change information
 * @param str: Initial str
 * @return modified str with cap_value(str,0,USHRT_MAX)
 */
unsigned short status_calc_str(struct block_list *bl, struct status_change *sc, int str)
{
	if(!sc || !sc->count)
		return cap_value(str,0,USHRT_MAX);

	if(sc->data[SC_HARMONIZE]) {
		str -= sc->data[SC_HARMONIZE]->val2;
		return (unsigned short)cap_value(str,0,USHRT_MAX);
	}
	if(sc->data[SC_INCALLSTATUS])
		str += sc->data[SC_INCALLSTATUS]->val1;
	if(sc->data[SC_CHASEWALK2])
		str += sc->data[SC_CHASEWALK2]->val1;
	if(sc->data[SC_INCSTR])
		str += sc->data[SC_INCSTR]->val1;
	if(sc->data[SC_STRFOOD])
		str += sc->data[SC_STRFOOD]->val1;
	if(sc->data[SC_FOOD_STR_CASH])
		str += sc->data[SC_FOOD_STR_CASH]->val1;
	if(sc->data[SC_BATTLEORDERS])
		str += 5;
	if(sc->data[SC_LEADERSHIP])
		str += sc->data[SC_LEADERSHIP]->val1;
	if(sc->data[SC_LOUD])
		str += 4;
	if(sc->data[SC_TRUESIGHT])
		str += 5;
	if(sc->data[SC_SPURT])
		str += 10;
	if(sc->data[SC_NEN])
		str += sc->data[SC_NEN]->val1;
	if(sc->data[SC_BLESSING]) {
		if(sc->data[SC_BLESSING]->val2)
			str += sc->data[SC_BLESSING]->val2;
		else
			str >>= 1;
	}
	if(sc->data[SC_MARIONETTE])
		str -= ((sc->data[SC_MARIONETTE]->val3)>>16)&0xFF;
	if(sc->data[SC_MARIONETTE2])
		str += ((sc->data[SC_MARIONETTE2]->val3)>>16)&0xFF;
	if(sc->data[SC_SPIRIT] && sc->data[SC_SPIRIT]->val2 == SL_HIGH)
		str += ((sc->data[SC_SPIRIT]->val3)>>16)&0xFF;
	if(sc->data[SC_GIANTGROWTH])
		str += 30;
	if(sc->data[SC_BEYONDOFWARCRY])
		str -= sc->data[SC_BEYONDOFWARCRY]->val3;
	if(sc->data[SC_SAVAGE_STEAK])
		str += sc->data[SC_SAVAGE_STEAK]->val1;
	if(sc->data[SC_INSPIRATION])
		str += sc->data[SC_INSPIRATION]->val3;
	if(sc->data[SC_2011RWC_SCROLL])
		str += sc->data[SC_2011RWC_SCROLL]->val1;
	if(sc->data[SC_STOMACHACHE])
		str -= sc->data[SC_STOMACHACHE]->val1;
	if(sc->data[SC_KYOUGAKU])
		str -= sc->data[SC_KYOUGAKU]->val2;
	if(sc->data[SC_SWORDCLAN])
		str += 1;
	if(sc->data[SC_JUMPINGCLAN])
		str += 1;
	if(sc->data[SC_FULL_THROTTLE])
		str += str * sc->data[SC_FULL_THROTTLE]->val3 / 100;

	return (unsigned short)cap_value(str,0,USHRT_MAX);
}

/**
 * Adds agility modifications based on status changes
 * @param bl: Object to change agi [PC|MOB|HOM|MER|ELEM]
 * @param sc: Object's status change information
 * @param agi: Initial agi
 * @return modified agi with cap_value(agi,0,USHRT_MAX)
 */
unsigned short status_calc_agi(struct block_list *bl, struct status_change *sc, int agi)
{
	if(!sc || !sc->count)
		return cap_value(agi,0,USHRT_MAX);

	if(sc->data[SC_HARMONIZE]) {
		agi -= sc->data[SC_HARMONIZE]->val2;
		return (unsigned short)cap_value(agi,0,USHRT_MAX);
	}
	if(sc->data[SC_CONCENTRATE] && !sc->data[SC_QUAGMIRE])
		agi += (agi-sc->data[SC_CONCENTRATE]->val3)*sc->data[SC_CONCENTRATE]->val2/100;
	if(sc->data[SC_INCALLSTATUS])
		agi += sc->data[SC_INCALLSTATUS]->val1;
	if(sc->data[SC_INCAGI])
		agi += sc->data[SC_INCAGI]->val1;
	if(sc->data[SC_AGIFOOD])
		agi += sc->data[SC_AGIFOOD]->val1;
	if(sc->data[SC_FOOD_AGI_CASH])
		agi += sc->data[SC_FOOD_AGI_CASH]->val1;
	if(sc->data[SC_SOULCOLD])
		agi += sc->data[SC_SOULCOLD]->val1;
	if(sc->data[SC_TRUESIGHT])
		agi += 5;
	if(sc->data[SC_INCREASEAGI])
		agi += sc->data[SC_INCREASEAGI]->val2;
	if(sc->data[SC_INCREASING])
		agi += 4; // Added based on skill updates [Reddozen]
	if(sc->data[SC_2011RWC_SCROLL])
		agi += sc->data[SC_2011RWC_SCROLL]->val1;
	if(sc->data[SC_DECREASEAGI])
		agi -= sc->data[SC_DECREASEAGI]->val2;
	if(sc->data[SC_QUAGMIRE])
		agi -= sc->data[SC_QUAGMIRE]->val2;
	if(sc->data[SC_SUITON] && sc->data[SC_SUITON]->val3)
		agi -= sc->data[SC_SUITON]->val2;
	if(sc->data[SC_MARIONETTE])
		agi -= ((sc->data[SC_MARIONETTE]->val3)>>8)&0xFF;
	if(sc->data[SC_MARIONETTE2])
		agi += ((sc->data[SC_MARIONETTE2]->val3)>>8)&0xFF;
	if(sc->data[SC_SPIRIT] && sc->data[SC_SPIRIT]->val2 == SL_HIGH)
		agi += ((sc->data[SC_SPIRIT]->val3)>>8)&0xFF;
	if(sc->data[SC_ADORAMUS])
		agi -= sc->data[SC_ADORAMUS]->val2;
	if(sc->data[SC_MARSHOFABYSS])
		agi -= agi * sc->data[SC_MARSHOFABYSS]->val2 / 100;
	if(sc->data[SC_DROCERA_HERB_STEAMED])
		agi += sc->data[SC_DROCERA_HERB_STEAMED]->val1;
	if(sc->data[SC_INSPIRATION])
		agi += sc->data[SC_INSPIRATION]->val3;
	if(sc->data[SC_STOMACHACHE])
		agi -= sc->data[SC_STOMACHACHE]->val1;
	if(sc->data[SC_KYOUGAKU])
		agi -= sc->data[SC_KYOUGAKU]->val2;
	if(sc->data[SC_CROSSBOWCLAN])
		agi += 1;
	if(sc->data[SC_JUMPINGCLAN])
		agi += 1;
	if(sc->data[SC_FULL_THROTTLE])
		agi += agi * sc->data[SC_FULL_THROTTLE]->val3 / 100;
	if (sc->data[SC_ARCLOUSEDASH])
		agi += sc->data[SC_ARCLOUSEDASH]->val2;

	return (unsigned short)cap_value(agi,0,USHRT_MAX);
}

/**
 * Adds vitality modifications based on status changes
 * @param bl: Object to change vit [PC|MOB|HOM|MER|ELEM]
 * @param sc: Object's status change information
 * @param vit: Initial vit
 * @return modified vit with cap_value(vit,0,USHRT_MAX)
 */
unsigned short status_calc_vit(struct block_list *bl, struct status_change *sc, int vit)
{
	if(!sc || !sc->count)
		return cap_value(vit,0,USHRT_MAX);

	if(sc->data[SC_HARMONIZE]) {
		vit -= sc->data[SC_HARMONIZE]->val2;
		return (unsigned short)cap_value(vit,0,USHRT_MAX);
	}
	if(sc->data[SC_INCALLSTATUS])
		vit += sc->data[SC_INCALLSTATUS]->val1;
	if(sc->data[SC_INCVIT])
		vit += sc->data[SC_INCVIT]->val1;
	if(sc->data[SC_VITFOOD])
		vit += sc->data[SC_VITFOOD]->val1;
	if(sc->data[SC_FOOD_VIT_CASH])
		vit += sc->data[SC_FOOD_VIT_CASH]->val1;
	if(sc->data[SC_CHANGE])
		vit += sc->data[SC_CHANGE]->val2;
	if(sc->data[SC_GLORYWOUNDS])
		vit += sc->data[SC_GLORYWOUNDS]->val1;
	if(sc->data[SC_TRUESIGHT])
		vit += 5;
	if(sc->data[SC_MARIONETTE])
		vit -= sc->data[SC_MARIONETTE]->val3&0xFF;
	if(sc->data[SC_MARIONETTE2])
		vit += sc->data[SC_MARIONETTE2]->val3&0xFF;
	if(sc->data[SC_SPIRIT] && sc->data[SC_SPIRIT]->val2 == SL_HIGH)
		vit += sc->data[SC_SPIRIT]->val3&0xFF;
	if(sc->data[SC_LAUDAAGNUS])
		vit += 4 + sc->data[SC_LAUDAAGNUS]->val1;
	if(sc->data[SC_MINOR_BBQ])
		vit += sc->data[SC_MINOR_BBQ]->val1;
	if(sc->data[SC_INSPIRATION])
		vit += sc->data[SC_INSPIRATION]->val3;
	if(sc->data[SC_2011RWC_SCROLL])
		vit += sc->data[SC_2011RWC_SCROLL]->val1;
	if(sc->data[SC_STOMACHACHE])
		vit -= sc->data[SC_STOMACHACHE]->val1;
	if(sc->data[SC_KYOUGAKU])
		vit -= sc->data[SC_KYOUGAKU]->val2;
	if(sc->data[SC_SWORDCLAN])
		vit += 1;
	if(sc->data[SC_JUMPINGCLAN])
		vit += 1;
	if(sc->data[SC_STRIPARMOR] && bl->type != BL_PC)
		vit -= vit * sc->data[SC_STRIPARMOR]->val2/100;
	if(sc->data[SC_FULL_THROTTLE])
		vit += vit * sc->data[SC_FULL_THROTTLE]->val3 / 100;
#ifdef RENEWAL
	if(sc->data[SC_DEFENCE])
		vit += sc->data[SC_DEFENCE]->val2;
#endif

	return (unsigned short)cap_value(vit,0,USHRT_MAX);
}

/**
 * Adds intelligence modifications based on status changes
 * @param bl: Object to change int [PC|MOB|HOM|MER|ELEM]
 * @param sc: Object's status change information
 * @param int_: Initial int
 * @return modified int with cap_value(int_,0,USHRT_MAX)
 */
unsigned short status_calc_int(struct block_list *bl, struct status_change *sc, int int_)
{
	if(!sc || !sc->count)
		return cap_value(int_,0,USHRT_MAX);

	if(sc->data[SC_HARMONIZE]) {
		int_ -= sc->data[SC_HARMONIZE]->val2;
		return (unsigned short)cap_value(int_,0,USHRT_MAX);
	}
	if(sc->data[SC_INCALLSTATUS])
		int_ += sc->data[SC_INCALLSTATUS]->val1;
	if(sc->data[SC_INCINT])
		int_ += sc->data[SC_INCINT]->val1;
	if(sc->data[SC_INTFOOD])
		int_ += sc->data[SC_INTFOOD]->val1;
	if(sc->data[SC_FOOD_INT_CASH])
		int_ += sc->data[SC_FOOD_INT_CASH]->val1;
	if(sc->data[SC_CHANGE])
		int_ += sc->data[SC_CHANGE]->val3;
	if(sc->data[SC_BATTLEORDERS])
		int_ += 5;
	if(sc->data[SC_TRUESIGHT])
		int_ += 5;
	if(sc->data[SC_BLESSING]) {
		if (sc->data[SC_BLESSING]->val2)
			int_ += sc->data[SC_BLESSING]->val2;
		else
			int_ >>= 1;
	}
	if(sc->data[SC_NEN])
		int_ += sc->data[SC_NEN]->val1;
	if(sc->data[SC_MARIONETTE])
		int_ -= ((sc->data[SC_MARIONETTE]->val4)>>16)&0xFF;
	if(sc->data[SC_2011RWC_SCROLL])
		int_ += sc->data[SC_2011RWC_SCROLL]->val1;
	if(sc->data[SC_MARIONETTE2])
		int_ += ((sc->data[SC_MARIONETTE2]->val4)>>16)&0xFF;
	if(sc->data[SC_SPIRIT] && sc->data[SC_SPIRIT]->val2 == SL_HIGH)
		int_ += ((sc->data[SC_SPIRIT]->val4)>>16)&0xFF;
	if(sc->data[SC_INSPIRATION])
		int_ += sc->data[SC_INSPIRATION]->val3;
	if(sc->data[SC_MELODYOFSINK])
		int_ -= sc->data[SC_MELODYOFSINK]->val3;
	if(sc->data[SC_MANDRAGORA])
		int_ -= 4 * sc->data[SC_MANDRAGORA]->val1;
	if(sc->data[SC_COCKTAIL_WARG_BLOOD])
		int_ += sc->data[SC_COCKTAIL_WARG_BLOOD]->val1;
	if(sc->data[SC_STOMACHACHE])
		int_ -= sc->data[SC_STOMACHACHE]->val1;
	if(sc->data[SC_KYOUGAKU])
		int_ -= sc->data[SC_KYOUGAKU]->val2;
	if(sc->data[SC_ARCWANDCLAN])
		int_ += 1;
	if(sc->data[SC_GOLDENMACECLAN])
		int_ += 1;
	if(sc->data[SC_JUMPINGCLAN])
		int_ += 1;
	if(sc->data[SC_FULL_THROTTLE])
		int_ += int_ * sc->data[SC_FULL_THROTTLE]->val3 / 100;

	if(bl->type != BL_PC) {
		if(sc->data[SC_STRIPHELM])
			int_ -= int_ * sc->data[SC_STRIPHELM]->val2/100;
		if(sc->data[SC__STRIPACCESSORY])
			int_ -= int_ * sc->data[SC__STRIPACCESSORY]->val2 / 100;
	}

	return (unsigned short)cap_value(int_,0,USHRT_MAX);
}

/**
 * Adds dexterity modifications based on status changes
 * @param bl: Object to change dex [PC|MOB|HOM|MER|ELEM]
 * @param sc: Object's status change information
 * @param dex: Initial dex
 * @return modified dex with cap_value(dex,0,USHRT_MAX)
 */
unsigned short status_calc_dex(struct block_list *bl, struct status_change *sc, int dex)
{
	if(!sc || !sc->count)
		return cap_value(dex,0,USHRT_MAX);

	if(sc->data[SC_HARMONIZE]) {
		dex -= sc->data[SC_HARMONIZE]->val2;
		return (unsigned short)cap_value(dex,0,USHRT_MAX);
	}
	if(sc->data[SC_CONCENTRATE] && !sc->data[SC_QUAGMIRE])
		dex += (dex-sc->data[SC_CONCENTRATE]->val4)*sc->data[SC_CONCENTRATE]->val2/100;
	if(sc->data[SC_INCALLSTATUS])
		dex += sc->data[SC_INCALLSTATUS]->val1;
	if(sc->data[SC_INCDEX])
		dex += sc->data[SC_INCDEX]->val1;
	if(sc->data[SC_DEXFOOD])
		dex += sc->data[SC_DEXFOOD]->val1;
	if(sc->data[SC_FOOD_DEX_CASH])
		dex += sc->data[SC_FOOD_DEX_CASH]->val1;
	if(sc->data[SC_BATTLEORDERS])
		dex += 5;
	if(sc->data[SC_HAWKEYES])
		dex += sc->data[SC_HAWKEYES]->val1;
	if(sc->data[SC_TRUESIGHT])
		dex += 5;
	if(sc->data[SC_QUAGMIRE])
		dex -= sc->data[SC_QUAGMIRE]->val2;
	if(sc->data[SC_BLESSING]) {
		if (sc->data[SC_BLESSING]->val2)
			dex += sc->data[SC_BLESSING]->val2;
		else
			dex >>= 1;
	}
	if(sc->data[SC_INCREASING])
		dex += 4; // Added based on skill updates [Reddozen]
	if(sc->data[SC_MARIONETTE])
		dex -= ((sc->data[SC_MARIONETTE]->val4)>>8)&0xFF;
	if(sc->data[SC_2011RWC_SCROLL])
		dex += sc->data[SC_2011RWC_SCROLL]->val1;
	if(sc->data[SC_MARIONETTE2])
		dex += ((sc->data[SC_MARIONETTE2]->val4)>>8)&0xFF;
	if(sc->data[SC_SPIRIT] && sc->data[SC_SPIRIT]->val2 == SL_HIGH)
		dex += ((sc->data[SC_SPIRIT]->val4)>>8)&0xFF;
	if(sc->data[SC_SIROMA_ICE_TEA])
		dex += sc->data[SC_SIROMA_ICE_TEA]->val1;
	if(sc->data[SC_INSPIRATION])
		dex += sc->data[SC_INSPIRATION]->val3;
	if(sc->data[SC_STOMACHACHE])
		dex -= sc->data[SC_STOMACHACHE]->val1;
	if(sc->data[SC_KYOUGAKU])
		dex -= sc->data[SC_KYOUGAKU]->val2;
	if(sc->data[SC_ARCWANDCLAN])
		dex += 1;
	if(sc->data[SC_CROSSBOWCLAN])
		dex += 1;
	if(sc->data[SC_JUMPINGCLAN])
		dex += 1;
	if(sc->data[SC__STRIPACCESSORY] && bl->type != BL_PC)
		dex -= dex * sc->data[SC__STRIPACCESSORY]->val2 / 100;
	if(sc->data[SC_MARSHOFABYSS])
		dex -= dex * sc->data[SC_MARSHOFABYSS]->val2 / 100;
	if(sc->data[SC_FULL_THROTTLE])
		dex += dex * sc->data[SC_FULL_THROTTLE]->val3 / 100;

	return (unsigned short)cap_value(dex,0,USHRT_MAX);
}

/**
 * Adds luck modifications based on status changes
 * @param bl: Object to change luk [PC|MOB|HOM|MER|ELEM]
 * @param sc: Object's status change information
 * @param luk: Initial luk
 * @return modified luk with cap_value(luk,0,USHRT_MAX)
 */
unsigned short status_calc_luk(struct block_list *bl, struct status_change *sc, int luk)
{
	if(!sc || !sc->count)
		return cap_value(luk,0,USHRT_MAX);

	if(sc->data[SC_HARMONIZE]) {
		luk -= sc->data[SC_HARMONIZE]->val2;
		return (unsigned short)cap_value(luk,0,USHRT_MAX);
	}
	if(sc->data[SC_CURSE])
		return 0;
	if(sc->data[SC_INCALLSTATUS])
		luk += sc->data[SC_INCALLSTATUS]->val1;
	if(sc->data[SC_INCLUK])
		luk += sc->data[SC_INCLUK]->val1;
	if(sc->data[SC_LUKFOOD])
		luk += sc->data[SC_LUKFOOD]->val1;
	if(sc->data[SC_FOOD_LUK_CASH])
		luk += sc->data[SC_FOOD_LUK_CASH]->val1;
	if(sc->data[SC_TRUESIGHT])
		luk += 5;
	if(sc->data[SC_GLORIA])
		luk += 30;
	if(sc->data[SC_MARIONETTE])
		luk -= sc->data[SC_MARIONETTE]->val4&0xFF;
	if(sc->data[SC_MARIONETTE2])
		luk += sc->data[SC_MARIONETTE2]->val4&0xFF;
	if(sc->data[SC_SPIRIT] && sc->data[SC_SPIRIT]->val2 == SL_HIGH)
		luk += sc->data[SC_SPIRIT]->val4&0xFF;
	if(sc->data[SC_PUTTI_TAILS_NOODLES])
		luk += sc->data[SC_PUTTI_TAILS_NOODLES]->val1;
	if(sc->data[SC_INSPIRATION])
		luk += sc->data[SC_INSPIRATION]->val3;
	if(sc->data[SC_STOMACHACHE])
		luk -= sc->data[SC_STOMACHACHE]->val1;
	if(sc->data[SC_KYOUGAKU])
		luk -= sc->data[SC_KYOUGAKU]->val2;
	if(sc->data[SC_LAUDARAMUS])
		luk += 4 + sc->data[SC_LAUDARAMUS]->val1;
	if(sc->data[SC_2011RWC_SCROLL])
		luk += sc->data[SC_2011RWC_SCROLL]->val1;
	if(sc->data[SC__STRIPACCESSORY] && bl->type != BL_PC)
		luk -= luk * sc->data[SC__STRIPACCESSORY]->val2 / 100;
	if(sc->data[SC_BANANA_BOMB])
		luk -= 75;
	if(sc->data[SC_GOLDENMACECLAN])
		luk += 1;
	if(sc->data[SC_JUMPINGCLAN])
		luk += 1;
	if(sc->data[SC_FULL_THROTTLE])
		luk += luk * sc->data[SC_FULL_THROTTLE]->val3 / 100;

	return (unsigned short)cap_value(luk,0,USHRT_MAX);
}

/**
 * Adds base attack modifications based on status changes
 * @param bl: Object to change batk [PC|MOB|HOM|MER|ELEM]
 * @param sc: Object's status change information
 * @param batk: Initial batk
 * @param display: If the status change is displayed in the status window
 * @return modified batk with cap_value(batk,0,USHRT_MAX)
 */
unsigned short status_calc_batk(struct block_list *bl, struct status_change *sc, int batk, bool display)
{
	if(battle_config.show_status_sc)
		display = false;
	
	if(!sc || !sc->count)
		return cap_value(batk,0,USHRT_MAX);
	
	if(sc->data[SC_BATKFOOD])
		batk += sc->data[SC_BATKFOOD]->val1;
#ifndef RENEWAL
	if(sc->data[SC_GATLINGFEVER])
		batk += sc->data[SC_GATLINGFEVER]->val3;
	if(sc->data[SC_MADNESSCANCEL])
		batk += 100;
#endif
	if(sc->data[SC_FIRE_INSIGNIA] && sc->data[SC_FIRE_INSIGNIA]->val1 == 2)
		batk += 50;
	if(bl->type == BL_ELEM
	   && ((sc->data[SC_FIRE_INSIGNIA] && sc->data[SC_FIRE_INSIGNIA]->val1 == 1)
		   || (sc->data[SC_WATER_INSIGNIA] && sc->data[SC_WATER_INSIGNIA]->val1 == 1)
		   || (sc->data[SC_WIND_INSIGNIA] && sc->data[SC_WIND_INSIGNIA]->val1 == 1)
		   || (sc->data[SC_EARTH_INSIGNIA] && sc->data[SC_EARTH_INSIGNIA]->val1 == 1))
	   )
		batk += batk / 5;
	if(sc->data[SC_FULL_SWING_K])
		batk += sc->data[SC_FULL_SWING_K]->val1;
	if(sc->data[SC_ASH])
		batk -= batk * sc->data[SC_ASH]->val4 / 100;
	if(bl->type == BL_HOM && sc->data[SC_PYROCLASTIC])
		batk += sc->data[SC_PYROCLASTIC]->val2;
	if (sc->data[SC_ANGRIFFS_MODUS])
		batk += sc->data[SC_ANGRIFFS_MODUS]->val2;
	if(sc->data[SC_2011RWC_SCROLL])
		batk += 30;
	if(sc->data[SC_INCATKRATE])
		batk += batk * sc->data[SC_INCATKRATE]->val1/100;
	if(sc->data[SC_PROVOKE])
		batk += batk * sc->data[SC_PROVOKE]->val3/100;
#ifndef RENEWAL
	if(sc->data[SC_CONCENTRATION])
		batk += batk * sc->data[SC_CONCENTRATION]->val2/100;
#endif
	if(sc->data[SC_SKE])
		batk += batk * 3;
	if(sc->data[SC_BLOODLUST])
		batk += batk * sc->data[SC_BLOODLUST]->val2/100;
	if(sc->data[SC_JOINTBEAT] && sc->data[SC_JOINTBEAT]->val2&BREAK_WAIST)
		batk -= batk * 25/100;
	if(sc->data[SC_CURSE])
		batk -= batk * 25/100;
	/* Curse shouldn't effect on this? <- Curse OR Bleeding??
	if(sc->data[SC_BLEEDING])
		batk -= batk * 25 / 100; */
	if(sc->data[SC_FLEET])
		batk += batk * sc->data[SC_FLEET]->val3/100;
	if(sc->data[SC__ENERVATION])
		batk -= batk * sc->data[SC__ENERVATION]->val2 / 100;
	if(sc->data[SC_SATURDAYNIGHTFEVER])
		batk += 100 * sc->data[SC_SATURDAYNIGHTFEVER]->val1;
	if( sc->data[SC_ZANGETSU] )
		batk += sc->data[SC_ZANGETSU]->val2;
	if(sc->data[SC_QUEST_BUFF1])
		batk += sc->data[SC_QUEST_BUFF1]->val1;
	if(sc->data[SC_QUEST_BUFF2])
		batk += sc->data[SC_QUEST_BUFF2]->val1;
	if(sc->data[SC_QUEST_BUFF3])
		batk += sc->data[SC_QUEST_BUFF3]->val1;
	if (sc->data[SC_SHRIMP])
		batk += batk * sc->data[SC_SHRIMP]->val2 / 100;

	if(display)
		return (unsigned short)cap_value(batk,0,USHRT_MAX);
	
	// Status Changes that are hidden in the status window.
	if(sc->data[SC_ATKPOTION])
		batk += sc->data[SC_ATKPOTION]->val1;
	
	return (unsigned short)cap_value(batk,0,USHRT_MAX);
}

/**
 * Adds weapon attack modifications based on status changes
 * @param bl: Object to change watk [PC]
 * @param sc: Object's status change information
 * @param watk: Initial watk
 * @param display: If the status change is displayed in the status window
 * @return modified watk with cap_value(watk,0,USHRT_MAX)
 */
unsigned short status_calc_watk(struct block_list *bl, struct status_change *sc, int watk, bool display)
{
	if(battle_config.show_status_sc)
		display = false;
	
	if(!sc || !sc->count)
		return (unsigned short)cap_value(watk,0,USHRT_MAX);

#ifndef RENEWAL
	if(sc->data[SC_IMPOSITIO])
		watk += sc->data[SC_IMPOSITIO]->val2;
	if(sc->data[SC_DRUMBATTLE])
		watk += sc->data[SC_DRUMBATTLE]->val2;
#endif
	if(sc->data[SC_WATKFOOD])
		watk += sc->data[SC_WATKFOOD]->val1;
	if(sc->data[SC_VOLCANO])
		watk += sc->data[SC_VOLCANO]->val2;
	if(sc->data[SC_MERC_ATKUP])
		watk += sc->data[SC_MERC_ATKUP]->val2;
#ifndef RENEWAL
	if(sc->data[SC_NIBELUNGEN]) {
		if (bl->type != BL_PC)
			watk += sc->data[SC_NIBELUNGEN]->val2;
		else {
			TBL_PC *sd = (TBL_PC*)bl;
			short index = sd->equip_index[sd->state.lr_flag?EQI_HAND_L:EQI_HAND_R];

			if(index >= 0 && sd->inventory_data[index] && sd->inventory_data[index]->wlv == 4)
				watk += sc->data[SC_NIBELUNGEN]->val2;
		}
	}
	if(sc->data[SC_CONCENTRATION])
		watk += watk * sc->data[SC_CONCENTRATION]->val2 / 100;
#endif
	if(sc->data[SC_INCATKRATE])
		watk += watk * sc->data[SC_INCATKRATE]->val1/100;
	if(sc->data[SC_PROVOKE])
		watk += watk * sc->data[SC_PROVOKE]->val3/100;
	if(sc->data[SC_SKE])
		watk += watk * 3;
	if(sc->data[SC_FLEET])
		watk += watk * sc->data[SC_FLEET]->val3/100;
	if(sc->data[SC_CURSE])
		watk -= watk * 25/100;
	if(sc->data[SC_STRIPWEAPON] && bl->type != BL_PC)
		watk -= watk * sc->data[SC_STRIPWEAPON]->val2/100;
	if(sc->data[SC_FIGHTINGSPIRIT])
		watk += sc->data[SC_FIGHTINGSPIRIT]->val1;
	if(sc->data[SC_SHIELDSPELL_DEF] && sc->data[SC_SHIELDSPELL_DEF]->val1 == 3)
		watk += sc->data[SC_SHIELDSPELL_DEF]->val2;
	if(sc->data[SC_BANDING] && sc->data[SC_BANDING]->val2 > 1)
		watk += (10 + 10 * sc->data[SC_BANDING]->val1) * sc->data[SC_BANDING]->val2;
	if(sc->data[SC_INSPIRATION])
		watk += 40 * sc->data[SC_INSPIRATION]->val1 + 3 * sc->data[SC_INSPIRATION]->val2;
	if(sc->data[SC__ENERVATION])
		watk -= watk * sc->data[SC__ENERVATION]->val2 / 100;
	if(sc->data[SC_STRIKING])
		watk += sc->data[SC_STRIKING]->val2;
	if(sc->data[SC_RUSHWINDMILL])
		watk += sc->data[SC_RUSHWINDMILL]->val3;
	if((sc->data[SC_FIRE_INSIGNIA] && sc->data[SC_FIRE_INSIGNIA]->val1 == 2)
	   || (sc->data[SC_WATER_INSIGNIA] && sc->data[SC_WATER_INSIGNIA]->val1 == 2)
	   || (sc->data[SC_WIND_INSIGNIA] && sc->data[SC_WIND_INSIGNIA]->val1 == 2)
	   || (sc->data[SC_EARTH_INSIGNIA] && sc->data[SC_EARTH_INSIGNIA]->val1 == 2))
		watk += watk / 10;
	if(sc->data[SC_PYROTECHNIC_OPTION])
		watk += sc->data[SC_PYROTECHNIC_OPTION]->val2;
	if(sc->data[SC_HEATER_OPTION])
		watk += sc->data[SC_HEATER_OPTION]->val2;
	if(sc->data[SC_TROPIC_OPTION])
		watk += sc->data[SC_TROPIC_OPTION]->val2;
	if( sc && sc->data[SC_TIDAL_WEAPON] )
		watk += watk * sc->data[SC_TIDAL_WEAPON]->val2 / 100;
	if(bl->type == BL_PC && sc->data[SC_PYROCLASTIC])
		watk += sc->data[SC_PYROCLASTIC]->val2;
	if(sc->data[SC_ANGRIFFS_MODUS])
		watk += watk * sc->data[SC_ANGRIFFS_MODUS]->val2/100;
	if(sc->data[SC_ODINS_POWER])
		watk += 40 + 30 * sc->data[SC_ODINS_POWER]->val1;
	if (sc->data[SC_FLASHCOMBO])
		watk += sc->data[SC_FLASHCOMBO]->val2;
	if (sc->data[SC_CATNIPPOWDER])
		watk -= watk * sc->data[SC_CATNIPPOWDER]->val2 / 100;
	if (sc->data[SC_CHATTERING])
		watk += sc->data[SC_CHATTERING]->val2;

	if(display)
		return (unsigned short)cap_value(watk,0,USHRT_MAX);
	
	// Status Changes that are hidden in the status window.
	if(sc->data[SC_WATER_BARRIER])
		watk -= sc->data[SC_WATER_BARRIER]->val2;
	if(sc->data[SC_GT_CHANGE])
		watk += sc->data[SC_GT_CHANGE]->val2;
	
	return (unsigned short)cap_value(watk,0,USHRT_MAX);
}

#ifdef RENEWAL
/**
 * Adds equip magic attack modifications based on status changes [RENEWAL]
 * @param bl: Object to change matk [PC]
 * @param sc: Object's status change information
 * @param matk: Initial matk
 * @return modified matk with cap_value(matk,0,USHRT_MAX)
 */
unsigned short status_calc_ematk(struct block_list *bl, struct status_change *sc, int matk, bool display)
{
	if(battle_config.show_status_sc)
		display = false;
	
	if (!sc || !sc->count)
		return (unsigned short)cap_value(matk,0,USHRT_MAX);

	if (sc->data[SC_MATKPOTION])
		matk += sc->data[SC_MATKPOTION]->val1;
	if (sc->data[SC_MATKFOOD])
		matk += sc->data[SC_MATKFOOD]->val1;
	if(sc->data[SC_MANA_PLUS])
		matk += sc->data[SC_MANA_PLUS]->val1;
	if(sc->data[SC_COOLER_OPTION])
		matk += sc->data[SC_COOLER_OPTION]->val2;
	if(sc->data[SC_AQUAPLAY_OPTION])
		matk += sc->data[SC_AQUAPLAY_OPTION]->val2;
	if(sc->data[SC_CHILLY_AIR_OPTION])
		matk += sc->data[SC_CHILLY_AIR_OPTION]->val2;
	if(sc->data[SC_FIRE_INSIGNIA] && sc->data[SC_FIRE_INSIGNIA]->val1 == 3)
		matk += 50;
	if(sc->data[SC_ODINS_POWER])
		matk += 40 + 30 * sc->data[SC_ODINS_POWER]->val1; // 70 lvl1, 100lvl2
	if(sc->data[SC_MOONLITSERENADE])
		matk += sc->data[SC_MOONLITSERENADE]->val3;
	if(sc->data[SC_IZAYOI])
		matk += 25 * sc->data[SC_IZAYOI]->val1;
	if(sc->data[SC_ZANGETSU])
		matk += sc->data[SC_ZANGETSU]->val3;
	if(sc->data[SC_QUEST_BUFF1])
		matk += sc->data[SC_QUEST_BUFF1]->val1;
	if(sc->data[SC_QUEST_BUFF2])
		matk += sc->data[SC_QUEST_BUFF2]->val1;
	if(sc->data[SC_QUEST_BUFF3])
		matk += sc->data[SC_QUEST_BUFF3]->val1;
	if(sc->data[SC_MTF_MATK2])
		matk += sc->data[SC_MTF_MATK2]->val1;
	if(sc->data[SC_2011RWC_SCROLL])
		matk += 30;
	if (sc->data[SC_CATNIPPOWDER])
		matk -= matk * sc->data[SC_CATNIPPOWDER]->val2 / 100;
	if (sc->data[SC_CHATTERING])
		matk += sc->data[SC_CHATTERING]->val2;
	if (sc->data[SC_DORAM_MATK])
		matk += sc->data[SC_DORAM_MATK]->val1;

	return (unsigned short)cap_value(matk,0,USHRT_MAX);
}
#endif

/**
 * Adds magic attack modifications based on status changes
 * @param bl: Object to change matk [PC|MOB|HOM|MER|ELEM]
 * @param sc: Object's status change information
 * @param matk: Initial matk
 * @param display: If the status change is displayed in the status window
 * @return modified matk with cap_value(matk,0,USHRT_MAX)
 */
unsigned short status_calc_matk(struct block_list *bl, struct status_change *sc, int matk, bool display)
{
	if(battle_config.show_status_sc)
		display = false;
	
	if(!sc || !sc->count)
		return (unsigned short)cap_value(matk,0,USHRT_MAX);

#ifndef RENEWAL
	/// Take note fixed value first before % modifiers [PRE-RENEWAL]
	if (sc->data[SC_MATKPOTION])
		matk += sc->data[SC_MATKPOTION]->val1;
	if (sc->data[SC_MATKFOOD])
		matk += sc->data[SC_MATKFOOD]->val1;
	if (sc->data[SC_MANA_PLUS])
		matk += sc->data[SC_MANA_PLUS]->val1;
	if (sc->data[SC_AQUAPLAY_OPTION])
		matk += sc->data[SC_AQUAPLAY_OPTION]->val2;
	if (sc->data[SC_CHILLY_AIR_OPTION])
		matk += sc->data[SC_CHILLY_AIR_OPTION]->val2;
	if (sc->data[SC_COOLER_OPTION])
		matk += sc->data[SC_COOLER_OPTION]->val2;
	if (sc->data[SC_FIRE_INSIGNIA] && sc->data[SC_FIRE_INSIGNIA]->val1 == 3)
		matk += 50;
	if (sc->data[SC_ODINS_POWER])
		matk += 40 + 30 * sc->data[SC_ODINS_POWER]->val1; // 70 lvl1, 100lvl2
	if (sc->data[SC_IZAYOI])
		matk += 25 * sc->data[SC_IZAYOI]->val1;
	if (sc->data[SC_MTF_MATK2])
		matk += sc->data[SC_MTF_MATK2]->val1;
	if (sc->data[SC_2011RWC_SCROLL])
		matk += 30;
#endif
	if (sc->data[SC_ZANGETSU])
		matk += sc->data[SC_ZANGETSU]->val3;
	if (sc->data[SC_QUEST_BUFF1])
		matk += sc->data[SC_QUEST_BUFF1]->val1;
	if (sc->data[SC_QUEST_BUFF2])
		matk += sc->data[SC_QUEST_BUFF2]->val1;
	if (sc->data[SC_QUEST_BUFF3])
		matk += sc->data[SC_QUEST_BUFF3]->val1;
	if (sc->data[SC_INCMATKRATE])
		matk += matk * sc->data[SC_INCMATKRATE]->val1/100;
	if (sc->data[SC_MOONLITSERENADE])
		matk += sc->data[SC_MOONLITSERENADE]->val3/100;
	if (sc->data[SC_MTF_MATK])
		matk += matk * sc->data[SC_MTF_MATK]->val1 / 100;
	if(sc->data[SC_2011RWC_SCROLL])
		matk += 30;
	if (sc->data[SC_SHRIMP])
		matk += matk * sc->data[SC_SHRIMP]->val2 / 100;

	if(display) 
		return (unsigned short)cap_value(matk,0,USHRT_MAX);

	// Status Changes that are hidden in the status window.
	if(sc->data[SC_MINDBREAKER])
		matk += matk * sc->data[SC_MINDBREAKER]->val2 / 100;

	if (sc->data[SC_MAGICPOWER] && sc->data[SC_MAGICPOWER]->val4)
		matk += matk * sc->data[SC_MAGICPOWER]->val3/100;
	
	return (unsigned short)cap_value(matk,0,USHRT_MAX);
}

/**
 * Adds critical modifications based on status changes
 * @param bl: Object to change critical [PC|MOB|HOM|MER|ELEM]
 * @param sc: Object's status change information
 * @param critical: Initial critical
 * @param display: If the status change is displayed in the status window
 * @return modified critical with cap_value(critical,10,USHRT_MAX)
 */
signed short status_calc_critical(struct block_list *bl, struct status_change *sc, int critical, bool display)
{
	bool katar_bonus = false;

	if(battle_config.show_status_sc)
		display = false;
	
	if ( bl->type == BL_PC && ((TBL_PC*)bl)->status.weapon == W_KATAR && !display )
		katar_bonus = true;
	
	if(!sc || !sc->count) {
		if( katar_bonus )
			critical <<= 1;
		return (short)cap_value(critical,10,SHRT_MAX);
	}

	if (sc->data[SC_CRIFOOD])
		critical += sc->data[SC_CRIFOOD]->val1;
	if (sc->data[SC_EXPLOSIONSPIRITS])
		critical += sc->data[SC_EXPLOSIONSPIRITS]->val2;
	if (sc->data[SC_FORTUNE])
		critical += sc->data[SC_FORTUNE]->val2;
	if (sc->data[SC_TRUESIGHT])
		critical += sc->data[SC_TRUESIGHT]->val2;
	if (sc->data[SC_CLOAKING])
		critical += critical;
	if (sc->data[SC_STRIKING])
		critical += critical * sc->data[SC_STRIKING]->val1 / 100;
#ifdef RENEWAL
	if (sc->data[SC_SPEARQUICKEN])
		critical += 3*sc->data[SC_SPEARQUICKEN]->val1*10;
#endif
	if (sc->data[SC__INVISIBILITY])
		critical += critical * sc->data[SC__INVISIBILITY]->val3 / 100;
	if (sc->data[SC__UNLUCKY])
		critical -= sc->data[SC__UNLUCKY]->val2;
	if(sc->data[SC_BEYONDOFWARCRY])
		critical += sc->data[SC_BEYONDOFWARCRY]->val3;

	if(display) {
		// katar_bonus should be always false here.
		// Just kept it for future changes like
		// a show_status_katar_crit-config.
		if( katar_bonus )
			critical <<= 1;
		return (short)cap_value(critical,10,SHRT_MAX);
	}

	// Status Changes that are hidden in the status window.
	if (sc->data[SC_INCCRI]) {
		if (bl->type == BL_PC && ((TBL_PC*)bl)->status.weapon == W_KATAR) // Gives double critical rate when using Katar weapons [Limestone]
			critical += sc->data[SC_INCCRI]->val2 * 2;
		else
			critical += sc->data[SC_INCCRI]->val2;
	}

	if( katar_bonus )
		critical <<= 1;
	
	return (short)cap_value(critical,10,SHRT_MAX);
}

/**
 * Adds hit modifications based on status changes
 * @param bl: Object to change hit [PC|MOB|HOM|MER|ELEM]
 * @param sc: Object's status change information
 * @param hit: Initial hit
 * @param display: If the status change is displayed in the status window
 * @return modified hit with cap_value(hit,1,USHRT_MAX)
 */
signed short status_calc_hit(struct block_list *bl, struct status_change *sc, int hit, bool display)
{
	if(battle_config.show_status_sc)
		display = false;
	
	if(!sc || !sc->count)
		return (short)cap_value(hit,1,SHRT_MAX);

	if(sc->data[SC_INCHIT])
		hit += sc->data[SC_INCHIT]->val1;
	if(sc->data[SC_HITFOOD])
		hit += sc->data[SC_HITFOOD]->val1;
	if(sc->data[SC_TRUESIGHT])
		hit += sc->data[SC_TRUESIGHT]->val3;
	if(sc->data[SC_HUMMING])
		hit += sc->data[SC_HUMMING]->val2;
	if(sc->data[SC_CONCENTRATION])
		hit += sc->data[SC_CONCENTRATION]->val3;
	if(sc->data[SC_INSPIRATION])
		hit += 5 * sc->data[SC_INSPIRATION]->val1 + sc->data[SC_INSPIRATION]->val2 / 2;
	if(sc->data[SC_ADJUSTMENT])
		hit -= 30;
	if(sc->data[SC_INCREASING])
		hit += 20; // RockmanEXE; changed based on updated [Reddozen]
	if(sc->data[SC_MERC_HITUP])
		hit += sc->data[SC_MERC_HITUP]->val2;
	if(sc->data[SC_MTF_HITFLEE])
		hit += sc->data[SC_MTF_HITFLEE]->val1;
	if(sc->data[SC_INCHITRATE])
		hit += hit * sc->data[SC_INCHITRATE]->val1/100;
	if(sc->data[SC_BLIND])
		hit -= hit * 25/100;
	if(sc->data[SC__GROOMY])
		hit -= hit * sc->data[SC__GROOMY]->val3 / 100;
	if(sc->data[SC_FEAR])
		hit -= hit * 20 / 100;
	if (sc->data[SC_ASH])
		hit -= hit * sc->data[SC_ASH]->val2 / 100;
	if (sc->data[SC_TEARGAS])
		hit -= hit * 50 / 100;
	if(sc->data[SC_ILLUSIONDOPING])
		hit -= sc->data[SC_ILLUSIONDOPING]->val2;

	if(display)
		return (short)cap_value(hit,1,SHRT_MAX);
	
	// Status Changes that are hidden in the status window.

	return (short)cap_value(hit,1,SHRT_MAX);
}

/**
 * Adds flee modifications based on status changes
 * @param bl: Object to change flee [PC|MOB|HOM|MER|ELEM]
 * @param sc: Object's status change information
 * @param flee: Initial flee
 * @param display: If the status change is displayed in the status window
 * @return modified flee with cap_value(flee,1,USHRT_MAX)
 */
signed short status_calc_flee(struct block_list *bl, struct status_change *sc, int flee, bool display)
{
	if(battle_config.show_status_sc)
		display = false;
	
	if( bl->type == BL_PC ) {
		if( map_flag_gvg(bl->m) )
			flee -= flee * battle_config.gvg_flee_penalty/100;
		else if( map[bl->m].flag.battleground )
			flee -= flee * battle_config.bg_flee_penalty/100;
	}

	if(!sc || !sc->count)
		return (short)cap_value(flee,1,SHRT_MAX);

	if(sc->data[SC_OVERED_BOOST]) //Should be final and unmodifiable by any means
		return sc->data[SC_OVERED_BOOST]->val2;
	if(sc->data[SC_TINDER_BREAKER] || sc->data[SC_TINDER_BREAKER2])
		return 1; // 1 = min flee

	// Fixed value
	if(sc->data[SC_INCFLEE])
		flee += sc->data[SC_INCFLEE]->val1;
	if(sc->data[SC_FLEEFOOD])
		flee += sc->data[SC_FLEEFOOD]->val1;
	if(sc->data[SC_WHISTLE])
		flee += sc->data[SC_WHISTLE]->val2;
	if(sc->data[SC_WINDWALK])
		flee += sc->data[SC_WINDWALK]->val2;
	if(sc->data[SC_VIOLENTGALE])
		flee += sc->data[SC_VIOLENTGALE]->val2;
	if(sc->data[SC_MOON_COMFORT]) // SG skill [Komurka]
		flee += sc->data[SC_MOON_COMFORT]->val2;
	if(sc->data[SC_CLOSECONFINE])
		flee += 10;
	if (sc->data[SC_ANGRIFFS_MODUS])
		flee -= sc->data[SC_ANGRIFFS_MODUS]->val3;
	if(sc->data[SC_ADJUSTMENT])
		flee += 30;
	if(sc->data[SC_SPEED])
		flee += 10 + sc->data[SC_SPEED]->val1 * 10;
	if(sc->data[SC_GATLINGFEVER])
		flee -= sc->data[SC_GATLINGFEVER]->val4;
	if(sc->data[SC_PARTYFLEE])
		flee += sc->data[SC_PARTYFLEE]->val1 * 10;
	if(sc->data[SC_MERC_FLEEUP])
		flee += sc->data[SC_MERC_FLEEUP]->val2;
	if( sc->data[SC_HALLUCINATIONWALK] )
		flee += sc->data[SC_HALLUCINATIONWALK]->val2;
	if(sc->data[SC_MTF_HITFLEE])
		flee += sc->data[SC_MTF_HITFLEE]->val2;
	if( sc->data[SC_WATER_BARRIER] )
		flee -= sc->data[SC_WATER_BARRIER]->val2;
	if( sc->data[SC_C_MARKER] )
		flee -= sc->data[SC_C_MARKER]->val3;
#ifdef RENEWAL
	if( sc->data[SC_SPEARQUICKEN] )
		flee += 2 * sc->data[SC_SPEARQUICKEN]->val1;
#endif

	// Rate value
	if(sc->data[SC_INCFLEERATE])
		flee += flee * sc->data[SC_INCFLEERATE]->val1/100;
	if(sc->data[SC_SPIDERWEB])
		flee -= flee * 50/100;
	if(sc->data[SC_BERSERK])
		flee -= flee * 50/100;
	if(sc->data[SC_BLIND])
		flee -= flee * 25/100;
	if(sc->data[SC_FEAR])
		flee -= flee * 20 / 100;
	if(sc->data[SC_PARALYSE])
		flee -= flee * 10 / 100;
	if(sc->data[SC_INFRAREDSCAN])
		flee -= flee * 30 / 100;
	if( sc->data[SC__LAZINESS] )
		flee -= flee * sc->data[SC__LAZINESS]->val3 / 100;
	if( sc->data[SC_GLOOMYDAY] )
		flee -= flee * sc->data[SC_GLOOMYDAY]->val2 / 100;
	if( sc->data[SC_SATURDAYNIGHTFEVER] )
		flee -= flee * (40 + 10 * sc->data[SC_SATURDAYNIGHTFEVER]->val1) / 100;
	if( sc->data[SC_WIND_STEP_OPTION] )
		flee += flee * sc->data[SC_WIND_STEP_OPTION]->val2 / 100;
	if( sc->data[SC_ZEPHYR] )
		flee += sc->data[SC_ZEPHYR]->val2;
	if(sc->data[SC_ASH])
		flee -= flee * sc->data[SC_ASH]->val4 / 100;
	if (sc->data[SC_GOLDENE_FERSE])
		flee += flee * sc->data[SC_GOLDENE_FERSE]->val2 / 100;
	if (sc->data[SC_SMOKEPOWDER])
		flee += flee * 20 / 100;
	if (sc->data[SC_TEARGAS])
		flee -= flee * 50 / 100;
	//if( sc->data[SC_C_MARKER] )
	//	flee -= (flee * sc->data[SC_C_MARKER]->val3) / 100;
	if(sc->data[SC_HEAT_BARREL])
		flee -= sc->data[SC_HEAT_BARREL]->val4;
	if (sc->data[SC_GROOMING])
		flee += sc->data[SC_GROOMING]->val2;

	if(display)
		return (short)cap_value(flee,1,SHRT_MAX);
	
	// Status Changes that are hidden in the status window.

	return (short)cap_value(flee,1,SHRT_MAX);
}

/**
 * Adds perfect flee modifications based on status changes
 * @param bl: Object to change flee2 [PC|MOB|HOM|MER|ELEM]
 * @param sc: Object's status change information
 * @param flee2: Initial flee2
 * @param display: If the status change is displayed in the status window
 * @return modified flee2 with cap_value(flee2,10,USHRT_MAX)
 */
signed short status_calc_flee2(struct block_list *bl, struct status_change *sc, int flee2, bool display)
{
	if(battle_config.show_status_sc)
		display = false;
	
	if(!sc || !sc->count)
		return (short)cap_value(flee2,10,SHRT_MAX);

	if(sc->data[SC_INCFLEE2])
		flee2 += sc->data[SC_INCFLEE2]->val2;
	if(sc->data[SC_WHISTLE])
		flee2 += sc->data[SC_WHISTLE]->val3*10;
	if(sc->data[SC__UNLUCKY])
		flee2 -= flee2 * sc->data[SC__UNLUCKY]->val2 / 100;
	if (sc->data[SC_HISS])
		flee2 += sc->data[SC_HISS]->val2;
	if (sc->data[SC_DORAM_FLEE2])
		flee2 += sc->data[SC_DORAM_FLEE2]->val1;

	if(display) 
		return (short)cap_value(flee2,10,SHRT_MAX);
	
	// Status Changes that are hidden in the status window.

	return (short)cap_value(flee2,10,SHRT_MAX);
}

/**
 * Adds defense (left-side) modifications based on status changes
 * @param bl: Object to change def [PC|MOB|HOM|MER|ELEM]
 * @param sc: Object's status change information
 * @param def: Initial def
 * @param display: If the status change is displayed in the status window
 * @return modified def with cap_value(def,DEFTYPE_MIN,DEFTYPE_MAX)
 */
defType status_calc_def(struct block_list *bl, struct status_change *sc, int def, bool display)
{
	struct status_data * status = status_get_status_data(bl);
	struct status_data * b_status = status_get_base_status(bl);

	if(battle_config.show_status_sc)
		display = false;
	
	if(!sc || !sc->count)
		return (defType)cap_value(def,DEFTYPE_MIN,DEFTYPE_MAX);

	if(sc->data[SC_BERSERK])
		return 0;
	if(sc->data[SC_BARRIER])
		return 100;
	if(sc->data[SC_KEEPING])
		return 90;
#ifndef RENEWAL /// Steel Body does not provide 90 DEF in [RENEWAL]
	if(sc->data[SC_STEELBODY])
		return 90;
#endif
	if (sc->data[SC_NYANGGRASS]) {
		if (bl->type == BL_PC)
			return 0;
		else
			return def >>= 1;
	}
	if(sc->data[SC_DEFSET])
		return sc->data[SC_DEFSET]->val1;

	if(sc->data[SC_DRUMBATTLE])
		def += sc->data[SC_DRUMBATTLE]->val3;
#ifndef RENEWAL
	if(sc->data[SC_DEFENCE])
		def += sc->data[SC_DEFENCE]->val2;
#endif
	if(sc->data[SC_INCDEFRATE])
		def += def * sc->data[SC_INCDEFRATE]->val1/100;
	if(sc->data[SC_EARTH_INSIGNIA] && sc->data[SC_EARTH_INSIGNIA]->val1 == 2)
		def += 50;
	if(sc->data[SC_ODINS_POWER])
		def -= 20 * sc->data[SC_ODINS_POWER]->val1;
	if( sc->data[SC_ANGRIFFS_MODUS] )
		def -= 30 + 20 * sc->data[SC_ANGRIFFS_MODUS]->val1;
	if(sc->data[SC_STONEHARDSKIN])
		def += sc->data[SC_STONEHARDSKIN]->val1;
	if(sc->data[SC_STONE] && sc->opt1 == OPT1_STONE)
		def >>=1;
	if(sc->data[SC_FREEZE])
		def >>=1;
	if(sc->data[SC_SIGNUMCRUCIS])
		def -= def * sc->data[SC_SIGNUMCRUCIS]->val2/100;
	if(sc->data[SC_CONCENTRATION])
		def -= def * sc->data[SC_CONCENTRATION]->val4/100;
	if(sc->data[SC_SKE])
		def >>=1;
	if(sc->data[SC_PROVOKE] && bl->type != BL_PC) // Provoke doesn't alter player defense->
		def -= def * sc->data[SC_PROVOKE]->val4/100;
	if(sc->data[SC_STRIPSHIELD] && bl->type != BL_PC) // Player doesn't have def reduction only equip removed
		def -= def * sc->data[SC_STRIPSHIELD]->val2/100;
	if (sc->data[SC_FLING])
		def -= def * (sc->data[SC_FLING]->val2)/100;
	if( sc->data[SC_FREEZING] )
		def -= def * 10 / 100;
	if( sc->data[SC_ANALYZE] )
		def -= def * (14 * sc->data[SC_ANALYZE]->val1) / 100;
	if( sc->data[SC_SHIELDSPELL_REF] && sc->data[SC_SHIELDSPELL_REF]->val1 == 2 )
		def += sc->data[SC_SHIELDSPELL_REF]->val2;
	if( sc->data[SC_PRESTIGE] )
		def += sc->data[SC_PRESTIGE]->val3;
	if( sc->data[SC_BANDING] && sc->data[SC_BANDING]->val2 > 1 )
		def += (5 + sc->data[SC_BANDING]->val1) * sc->data[SC_BANDING]->val2 / 10;
	if( sc->data[SC_ECHOSONG] )
		def += def * sc->data[SC_ECHOSONG]->val3 / 100;
	if( sc->data[SC_SATURDAYNIGHTFEVER] )
		def -= def * (10 + 10 * sc->data[SC_SATURDAYNIGHTFEVER]->val1) / 100;
	if( sc->data[SC_EARTHDRIVE] )
		def -= def * 25 / 100;
	if( sc->data[SC_SOLID_SKIN_OPTION] )
		def += def * sc->data[SC_SOLID_SKIN_OPTION]->val2 / 100;
	if( sc->data[SC_ROCK_CRUSHER] )
		def -= def * sc->data[SC_ROCK_CRUSHER]->val2 / 100;
	if( sc->data[SC_POWER_OF_GAIA] )
		def += def * sc->data[SC_POWER_OF_GAIA]->val2 / 100;
	if(sc->data[SC_ASH])
		def -= def * sc->data[SC_ASH]->val3/100;

	if(display)
		return (defType)cap_value(def,DEFTYPE_MIN,DEFTYPE_MAX);
	
	// Status Changes that are hidden in the status window.
#ifdef RENEWAL
	if(sc->data[SC_ASSUMPTIO])
		def <<= 1; // only eDEF is doubled
#endif
	if(sc->data[SC_NEUTRALBARRIER])
		def += def * sc->data[SC_NEUTRALBARRIER]->val2 / 100;
	if(sc->data[SC_FORCEOFVANGUARD])
		def += def * 2 * sc->data[SC_FORCEOFVANGUARD]->val1 / 100;
	if(sc->data[SC_CAMOUFLAGE])
		def -= def * 5 * sc->data[SC_CAMOUFLAGE]->val3 / 100;
	if(sc->data[SC_OVERED_BOOST] && bl->type == BL_PC)
		def -= def * sc->data[SC_OVERED_BOOST]->val4 / 100;

	if( bl->type&BL_HOM )
		def += (status->vit/5 - b_status->vit/5); // TODO: NOTE - Not a SC, but belongs here imo [Jey]

	return (defType)cap_value(def,DEFTYPE_MIN,DEFTYPE_MAX);
}

/**
 * Adds defense (right-side) modifications based on status changes
 * @param bl: Object to change def2 [PC|MOB|HOM|MER|ELEM]
 * @param sc: Object's status change information
 * @param def2: Initial def2
 * @param display: If the status change is displayed in the status window
 * @return modified def2 with cap_value(def2,SHRT_MIN,SHRT_MAX)
 */
signed short status_calc_def2(struct block_list *bl, struct status_change *sc, int def2, bool display)
{
#ifdef RENEWAL
	const short CAP_MIN = SHRT_MIN, CAP_MAX = SHRT_MAX;
#else
	const short CAP_MIN = 1, CAP_MAX = SHRT_MAX;
#endif
	if(battle_config.show_status_sc)
		display = false;
	
	if(!sc || !sc->count) {
		return (short)cap_value(def2,CAP_MIN,CAP_MAX);
	}

	if(sc->data[SC_BERSERK])
		return 0;
	if(sc->data[SC_ETERNALCHAOS])
		return 0;
	if(sc->data[SC_DEFSET])
		return sc->data[SC_DEFSET]->val1;

	if(sc->data[SC_SUN_COMFORT])
		def2 += sc->data[SC_SUN_COMFORT]->val2;
	if( sc->data[SC_BANDING] && sc->data[SC_BANDING]->val2 > 1 )
		def2 += (5 + sc->data[SC_BANDING]->val1) * sc->data[SC_BANDING]->val2;
#ifdef RENEWAL
	if (sc->data[SC_SKA])
		def2 += 80;
#endif
	if(sc->data[SC_ANGELUS])
#ifdef RENEWAL /// The VIT stat bonus is boosted by angelus [RENEWAL]
		def2 += status_get_vit(bl) / 2 * sc->data[SC_ANGELUS]->val2/100;
#else
		def2 += def2 * sc->data[SC_ANGELUS]->val2/100;
	if(sc->data[SC_CONCENTRATION])
		def2 -= def2 * sc->data[SC_CONCENTRATION]->val4/100;
#endif
	if(sc->data[SC_POISON])
		def2 -= def2 * 25/100;
	if(sc->data[SC_DPOISON])
		def2 -= def2 * 25/100;
	if(sc->data[SC_SKE])
		def2 -= def2 * 50/100;
	if(sc->data[SC_PROVOKE])
		def2 -= def2 * sc->data[SC_PROVOKE]->val4/100;
	if(sc->data[SC_JOINTBEAT])
		def2 -= def2 * ( sc->data[SC_JOINTBEAT]->val2&BREAK_SHOULDER ? 50 : 0 ) / 100
			  + def2 * ( sc->data[SC_JOINTBEAT]->val2&BREAK_WAIST ? 25 : 0 ) / 100;
	if(sc->data[SC_FLING])
		def2 -= def2 * (sc->data[SC_FLING]->val3)/100;
	if( sc->data[SC_FREEZING] )
		def2 -= def2 * 10 / 100;
	if(sc->data[SC_ANALYZE])
		def2 -= def2 * (14 * sc->data[SC_ANALYZE]->val1) / 100;
	if(sc->data[SC_ASH])
		def2 -= def2 * sc->data[SC_ASH]->val3/100;
	if (sc->data[SC_PARALYSIS])
		def2 -= def2 * sc->data[SC_PARALYSIS]->val2 / 100;
	if(sc->data[SC_EQC])
		def2 -= def2 * sc->data[SC_EQC]->val2 / 100;

	if(display) 
		return (short)cap_value(def2,CAP_MIN,CAP_MAX);
	
	// Status Changes that are hidden in the status window.
	if(sc->data[SC_CAMOUFLAGE])
		def2 -= def2 * 5 * sc->data[SC_CAMOUFLAGE]->val3 / 100;
	if(sc->data[SC_GT_REVITALIZE])
		def2 += sc->data[SC_GT_REVITALIZE]->val4;

	return (short)cap_value(def2,CAP_MIN,CAP_MAX);
}

/**
 * Adds magic defense (left-side) modifications based on status changes
 * @param bl: Object to change mdef [PC|MOB|HOM|MER|ELEM]
 * @param sc: Object's status change information
 * @param mdef: Initial mdef
 * @param display: If the status change is displayed in the status window
 * @return modified mdef with cap_value(mdef,DEFTYPE_MIN,DEFTYPE_MAX)
 */
defType status_calc_mdef(struct block_list *bl, struct status_change *sc, int mdef, bool display)
{
	struct status_data * status = status_get_status_data(bl);
	struct status_data * b_status = status_get_base_status(bl);

	if(battle_config.show_status_sc)
		display = false;
	
	if(!sc || !sc->count)
		return (defType)cap_value(mdef,DEFTYPE_MIN,DEFTYPE_MAX);

	if(sc->data[SC_BERSERK])
		return 0;
	if(sc->data[SC_BARRIER])
		return 100;

#ifndef RENEWAL /// Steel Body does not provide 90 MDEF in [RENEWAL]
	if(sc->data[SC_STEELBODY])
		return 90;
#endif
	if (sc->data[SC_NYANGGRASS]) {
		if (bl->type == BL_PC)
			return 0;
		else
			return mdef >>= 1;
	}
	if(sc->data[SC_MDEFSET])
		return sc->data[SC_MDEFSET]->val1;

	if(sc->data[SC_EARTH_INSIGNIA] && sc->data[SC_EARTH_INSIGNIA]->val1 == 3)
		mdef += 50;
	if(sc->data[SC_ENDURE]) // It has been confirmed that Eddga card grants 1 MDEF, not 0, not 10, but 1.
		mdef += (sc->data[SC_ENDURE]->val4 == 0) ? sc->data[SC_ENDURE]->val1 : 1;
	if(sc->data[SC_STONEHARDSKIN])
		mdef += sc->data[SC_STONEHARDSKIN]->val1;
	if(sc->data[SC_STONE] && sc->opt1 == OPT1_STONE)
		mdef += 25 * mdef / 100;
	if(sc->data[SC_FREEZE])
		mdef += 25 * mdef / 100;
	if(sc->data[SC_BURNING])
		mdef -= 25 * mdef / 100;
	if(sc->data[SC_ANALYZE])
		mdef -= mdef * ( 14 * sc->data[SC_ANALYZE]->val1 ) / 100;
	if(sc->data[SC_SYMPHONYOFLOVER])
		mdef += mdef * sc->data[SC_SYMPHONYOFLOVER]->val3 / 100;
	if(sc->data[SC_GT_CHANGE]) {
		mdef -= sc->data[SC_GT_CHANGE]->val4;
		if (mdef < 0)
			return 0;
	}
	if (sc->data[SC_ODINS_POWER])
		mdef -= 20 * sc->data[SC_ODINS_POWER]->val1;

	if(display)
		return (defType)cap_value(mdef,DEFTYPE_MIN,DEFTYPE_MAX);

	// Status Changes that are hidden in the status window.
#ifdef RENEWAL
	if(sc->data[SC_ASSUMPTIO])
		mdef <<= 1; // only eMDEF is doubled
#endif
	if(sc->data[SC_NEUTRALBARRIER])
		mdef += mdef * sc->data[SC_NEUTRALBARRIER]->val2 / 100;
	
	if( bl->type&BL_HOM )
		status->mdef += (status->int_/5 - b_status->int_/5);
	
	return (defType)cap_value(mdef,DEFTYPE_MIN,DEFTYPE_MAX);
}

/**
 * Adds magic defense (right-side) modifications based on status changes
 * @param bl: Object to change mdef2 [PC|MOB|HOM|MER|ELEM]
 * @param sc: Object's status change information
 * @param mdef2: Initial mdef2
 * @param display: If the status change is displayed in the status window
 * @return modified mdef2 with cap_value(mdef2,SHRT_MIN,SHRT_MAX)
 */
signed short status_calc_mdef2(struct block_list *bl, struct status_change *sc, int mdef2, bool display)
{
#ifdef RENEWAL
	const short CAP_MIN = SHRT_MIN, CAP_MAX = SHRT_MAX;
#else
	const short CAP_MIN = SHRT_MIN, CAP_MAX = SHRT_MAX;
#endif
	if(battle_config.show_status_sc)
		display = false;
	
	if(!sc || !sc->count) {
		return (short)cap_value(mdef2,CAP_MIN,CAP_MAX);
	}

	if(sc->data[SC_BERSERK])
		return 0;
	if(sc->data[SC_SKA])
		return 90;
	if(sc->data[SC_MDEFSET])
		return sc->data[SC_MDEFSET]->val1;

	if(sc->data[SC_BURNING])
		mdef2 -= mdef2 * 25 / 100;
	if(sc->data[SC_ANALYZE])
		mdef2 -= mdef2 * (14 * sc->data[SC_ANALYZE]->val1) / 100;


	if(display)
		return (short)cap_value(mdef2,CAP_MIN,CAP_MAX);
	
	// Status Changes that are hidden in the status window.
	if(sc->data[SC_MINDBREAKER])
		mdef2 -= mdef2 * sc->data[SC_MINDBREAKER]->val3 / 100;

	return (short)cap_value(mdef2,CAP_MIN,CAP_MAX);
}

/**
 * Adds speed modifications based on status changes
 * @param bl: Object to change speed [PC|MOB|HOM|MER|ELEM]
 * @param sc: Object's status change information
 * @param speed: Initial speed
 * @return modified speed with cap_value(speed,10,USHRT_MAX)
 */
unsigned short status_calc_speed(struct block_list *bl, struct status_change *sc, int speed)
{
	TBL_PC* sd = BL_CAST(BL_PC, bl);
	int speed_rate = 100;

	if (sc == NULL || (sd && sd->state.permanent_speed))
		return (unsigned short)cap_value(speed, MIN_WALK_SPEED, MAX_WALK_SPEED);

	if( sd && sd->ud.skilltimer != INVALID_TIMER && (pc_checkskill(sd,SA_FREECAST) > 0 || sd->ud.skill_id == LG_EXEEDBREAK) ) {
		if( sd->ud.skill_id == LG_EXEEDBREAK )
			speed_rate = 160 - 10 * sd->ud.skill_lv;
		else
			speed_rate = 175 - 5 * pc_checkskill(sd,SA_FREECAST);
	} else {
		int val = 0;

		// GetMoveHasteValue2()
		if( sc->data[SC_FUSION] )
			val = 25;
		else if( sd ) {
			if( pc_isriding(sd) || sd->sc.option&OPTION_DRAGON )
				val = 25; // Same bonus
			else if( pc_isridingwug(sd) )
				val = 15 + 5 * pc_checkskill(sd, RA_WUGRIDER);
			else if( pc_ismadogear(sd) ) {
				val = -(50 - 10 * pc_checkskill(sd,NC_MADOLICENCE));
				if( sc->data[SC_ACCELERATION] )
					val += 25;
			}
			else if( sc->data[SC_ALL_RIDING] )
				val = battle_config.rental_mount_speed_boost;
		}
		speed_rate -= val;

		// GetMoveSlowValue()
		if( sd && sc->data[SC_HIDING] && pc_checkskill(sd,RG_TUNNELDRIVE) > 0 )
			val = 120 - 6 * pc_checkskill(sd,RG_TUNNELDRIVE);
		else if( sd && sc->data[SC_CHASEWALK] && sc->data[SC_CHASEWALK]->val3 < 0 )
			val = sc->data[SC_CHASEWALK]->val3;
		else {
			val = 0;
			// Longing for Freedom cancels song/dance penalty
			if( sc->data[SC_LONGING] )
				val = max( val, 50 - 10 * sc->data[SC_LONGING]->val1 );
			else
			if( sd && sc->data[SC_DANCING] )
				val = max( val, 500 - (40 + 10 * (sc->data[SC_SPIRIT] && sc->data[SC_SPIRIT]->val2 == SL_BARDDANCER)) * pc_checkskill(sd,(sd->status.sex?BA_MUSICALLESSON:DC_DANCINGLESSON)) );

			if( sc->data[SC_DECREASEAGI] )
				val = max( val, 25 );
			if( sc->data[SC_QUAGMIRE] || sc->data[SC_HALLUCINATIONWALK_POSTDELAY] || (sc->data[SC_GLOOMYDAY] && sc->data[SC_GLOOMYDAY]->val4) )
				val = max( val, 50 );
			if( sc->data[SC_DONTFORGETME] )
				val = max( val, sc->data[SC_DONTFORGETME]->val3 );
			if( sc->data[SC_CURSE] )
				val = max( val, 300 );
			if( sc->data[SC_CHASEWALK] )
				val = max( val, sc->data[SC_CHASEWALK]->val3 );
			if( sc->data[SC_WEDDING] )
				val = max( val, 100 );
			if( sc->data[SC_JOINTBEAT] && sc->data[SC_JOINTBEAT]->val2&(BREAK_ANKLE|BREAK_KNEE) )
				val = max( val, (sc->data[SC_JOINTBEAT]->val2&BREAK_ANKLE ? 50 : 0) + (sc->data[SC_JOINTBEAT]->val2&BREAK_KNEE ? 30 : 0) );
			if( sc->data[SC_CLOAKING] && (sc->data[SC_CLOAKING]->val4&1) == 0 )
				val = max( val, sc->data[SC_CLOAKING]->val1 < 3 ? 300 : 30 - 3 * sc->data[SC_CLOAKING]->val1 );
			if( sc->data[SC_GOSPEL] && sc->data[SC_GOSPEL]->val4 == BCT_ENEMY )
				val = max( val, 75 );
			if( sc->data[SC_SLOWDOWN] ) // Slow Potion
				val = max( val, sc->data[SC_SLOWDOWN]->val1 );
			if( sc->data[SC_GATLINGFEVER] )
				val = max( val, 100 );
			if( sc->data[SC_SUITON] )
				val = max( val, sc->data[SC_SUITON]->val3 );
			if( sc->data[SC_SWOO] )
				val = max( val, 300 );
			if( sc->data[SC_SKA] )
				val = max( val, 25 );
			if( sc->data[SC_FREEZING] )
				val = max( val, 50 );
			if( sc->data[SC_MARSHOFABYSS] )
				val = max( val, sc->data[SC_MARSHOFABYSS]->val3 );
			if( sc->data[SC_CAMOUFLAGE] && sc->data[SC_CAMOUFLAGE]->val1 > 2 )
				val = max( val, 25 * (5 - sc->data[SC_CAMOUFLAGE]->val1) );
			if( sc->data[SC_STEALTHFIELD] )
				val = max( val, 20 );
			if( sc->data[SC__LAZINESS] )
				val = max( val, 25 );
			if( sc->data[SC_BANDING_DEFENCE] )
				val = max( val, sc->data[SC_BANDING_DEFENCE]->val1 ); // +90% walking speed.
			if( sc->data[SC_ROCK_CRUSHER_ATK] )
				val = max( val, sc->data[SC_ROCK_CRUSHER_ATK]->val2 );
			if( sc->data[SC_POWER_OF_GAIA] )
				val = max( val, sc->data[SC_POWER_OF_GAIA]->val2 );
			if( sc->data[SC_MELON_BOMB] )
				val = max( val, sc->data[SC_MELON_BOMB]->val2 );
			if( sc->data[SC_REBOUND] )
				val = max( val, 25 );
			if( sc->data[SC_B_TRAP] )
				val = max( val, sc->data[SC_B_TRAP]->val3 );
			if (sc->data[SC_CATNIPPOWDER])
				val = max(val, sc->data[SC_CATNIPPOWDER]->val3);

			if( sd && sd->bonus.speed_rate + sd->bonus.speed_add_rate > 0 ) // Permanent item-based speedup
				val = max( val, sd->bonus.speed_rate + sd->bonus.speed_add_rate );
		}
		speed_rate += val;
		val = 0;

		if( sc->data[SC_MARSHOFABYSS] && speed_rate > 150 )
			speed_rate = 150;

		// GetMoveHasteValue1()
		if( sc->data[SC_SPEEDUP1] ) // !FIXME: used both by NPC_AGIUP and Speed Potion script
			val = max( val, sc->data[SC_SPEEDUP1]->val1 );
		if( sc->data[SC_INCREASEAGI] )
			val = max( val, 25 );
		if( sc->data[SC_WINDWALK] )
			val = max( val, 2 * sc->data[SC_WINDWALK]->val1 );
		if( sc->data[SC_CARTBOOST] )
			val = max( val, 20 );
		if( sd && (sd->class_&MAPID_UPPERMASK) == MAPID_ASSASSIN && pc_checkskill(sd,TF_MISS) > 0 )
			val = max( val, 1 * pc_checkskill(sd,TF_MISS) );
		if( sc->data[SC_CLOAKING] && (sc->data[SC_CLOAKING]->val4&1) == 1 )
			val = max( val, sc->data[SC_CLOAKING]->val1 >= 10 ? 25 : 3 * sc->data[SC_CLOAKING]->val1 - 3 );
		if( sc->data[SC_BERSERK] )
			val = max( val, 25 );
		if( sc->data[SC_RUN] )
			val = max( val, 55 );
		if( sc->data[SC_AVOID] )
			val = max( val, 10 * sc->data[SC_AVOID]->val1 );
		if( sc->data[SC_INVINCIBLE] && !sc->data[SC_INVINCIBLEOFF] )
			val = max( val, 75 );
		if( sc->data[SC_CLOAKINGEXCEED] )
			val = max( val, sc->data[SC_CLOAKINGEXCEED]->val3);
		if( sc->data[SC_HOVERING] )
			val = max( val, 10 );
		if( sc->data[SC_GN_CARTBOOST] )
			val = max( val, sc->data[SC_GN_CARTBOOST]->val2 );
		if( sc->data[SC_SWINGDANCE] )
			val = max( val, sc->data[SC_SWINGDANCE]->val3 );
		if( sc->data[SC_WIND_STEP_OPTION] )
			val = max( val, sc->data[SC_WIND_STEP_OPTION]->val2 );
		if( sc->data[SC_FULL_THROTTLE] )
			val = max( val, 25 );
		if (sc->data[SC_ARCLOUSEDASH])
			val = max(val, sc->data[SC_ARCLOUSEDASH]->val3);
		if( sc->data[SC_DORAM_WALKSPEED] )
			val = max(val, sc->data[SC_DORAM_WALKSPEED]->val1);

		// !FIXME: official items use a single bonus for this [ultramage]
		if( sc->data[SC_SPEEDUP0] ) // Temporary item-based speedup
			val = max( val, sc->data[SC_SPEEDUP0]->val1 );
		if( sd && sd->bonus.speed_rate + sd->bonus.speed_add_rate < 0 ) // Permanent item-based speedup
			val = max( val, -(sd->bonus.speed_rate + sd->bonus.speed_add_rate) );

		speed_rate -= val;

		if( speed_rate < 40 )
			speed_rate = 40;
	}

	// GetSpeed()
	if( sd && pc_iscarton(sd) )
		speed += speed * (50 - 5 * pc_checkskill(sd,MC_PUSHCART)) / 100;
	if( sc->data[SC_PARALYSE] )
		speed += speed * 50 / 100;
	if( speed_rate != 100 )
		speed = speed * speed_rate / 100;
	if( sc->data[SC_STEELBODY] )
		speed = 200;
	if( sc->data[SC_DEFENDER] )
		speed = max(speed, 200);
	if( sc->data[SC_WALKSPEED] && sc->data[SC_WALKSPEED]->val1 > 0 ) // ChangeSpeed
		speed = speed * 100 / sc->data[SC_WALKSPEED]->val1;

	return (unsigned short)cap_value(speed, MIN_WALK_SPEED, MAX_WALK_SPEED);
}

#ifdef RENEWAL_ASPD
/**
 * Renewal attack speed modifiers based on status changes
 * This function only affects RENEWAL players and comes after base calculation
 * @param bl: Object to change aspd [PC|MOB|HOM|MER|ELEM]
 * @param sc: Object's status change information
 * @param fixed: True - fixed value [malufett]
 *               False - percentage value
 * @return modified aspd
 */
short status_calc_aspd(struct block_list *bl, struct status_change *sc, bool fixed)
{
	int bonus = 0;

	if (!sc || !sc->count)
		return 0;

	if (fixed) {
		enum sc_type sc_val;

		if (!sc->data[SC_QUAGMIRE]) {
			if (bonus < 7 && (sc->data[SC_TWOHANDQUICKEN] || sc->data[SC_ONEHAND] || sc->data[SC_MERC_QUICKEN] || sc->data[SC_ADRENALINE] || sc->data[SC_SPEARQUICKEN]))
				bonus = 7;
			else if (bonus < 6 && sc->data[SC_ADRENALINE2])
				bonus = 6;
			else if (bonus < 5 && sc->data[SC_FLEET])
				bonus = 5;
		}

		if (sc->data[SC_ASSNCROS] && bonus < sc->data[SC_ASSNCROS]->val2) {
			if (bl->type != BL_PC)
				bonus += sc->data[SC_ASSNCROS]->val2;
			else {
				switch(((TBL_PC*)bl)->status.weapon) {
					case W_BOW:
					case W_REVOLVER:
					case W_RIFLE:
					case W_GATLING:
					case W_SHOTGUN:
					case W_GRENADE:
						break;
					default:
						bonus += sc->data[SC_ASSNCROS]->val2;
						break;
				}
			}
		}

		if (bonus < 20 && sc->data[SC_MADNESSCANCEL])
			bonus = 20;
		else if (bonus < 15 && sc->data[SC_BERSERK])
			bonus = 15;

		if (sc->data[sc_val = SC_ASPDPOTION3] || sc->data[sc_val = SC_ASPDPOTION2] || sc->data[sc_val = SC_ASPDPOTION1] || sc->data[sc_val = SC_ASPDPOTION0])
			bonus += sc->data[sc_val]->val1;
		if (sc->data[SC_ATTHASTE_CASH])
			bonus += sc->data[SC_ATTHASTE_CASH]->val1;
	} else {
		if (sc->data[SC_DONTFORGETME])
			bonus -= sc->data[SC_DONTFORGETME]->val2 / 10;
		if (sc->data[SC_LONGING])
			bonus -= sc->data[SC_LONGING]->val2 / 10;
		if (sc->data[SC_STEELBODY])
			bonus -= 25;
		if (sc->data[SC_SKA])
			bonus -= 25;
		if (sc->data[SC_DEFENDER])
			bonus -= sc->data[SC_DEFENDER]->val4 / 10;
		if (sc->data[SC_GOSPEL] && sc->data[SC_GOSPEL]->val4 == BCT_ENEMY)
			bonus -= 75;
		if (sc->data[SC_GRAVITATION])
			bonus -= sc->data[SC_GRAVITATION]->val2 / 10; // Needs more info
		if (sc->data[SC_JOINTBEAT]) { // Needs more info
			if (sc->data[SC_JOINTBEAT]->val2&BREAK_WRIST)
				bonus -= 25;
			if (sc->data[SC_JOINTBEAT]->val2&BREAK_KNEE)
				bonus -= 10;
		}
		if (sc->data[SC_FREEZING])
			bonus -= 15;
		if (sc->data[SC_HALLUCINATIONWALK_POSTDELAY])
			bonus -= 50;
		if (sc->data[SC_PARALYSE])
			bonus -= 10;
		if (sc->data[SC__BODYPAINT])
			bonus -= 5 * sc->data[SC__BODYPAINT]->val1;
		if (sc->data[SC__INVISIBILITY])
			bonus -= sc->data[SC__INVISIBILITY]->val2;
		if (sc->data[SC__GROOMY])
			bonus -= sc->data[SC__GROOMY]->val2;
		if (sc->data[SC_SWINGDANCE])
			bonus += sc->data[SC_SWINGDANCE]->val3;
		if (sc->data[SC_DANCEWITHWUG])
			bonus += sc->data[SC_DANCEWITHWUG]->val3;
		if (sc->data[SC_GLOOMYDAY])
			bonus -= sc->data[SC_GLOOMYDAY]->val3;
		if (sc->data[SC_EARTHDRIVE])
			bonus -= 25;
		if (sc->data[SC_GT_CHANGE])
			bonus += sc->data[SC_GT_CHANGE]->val3;
		if (sc->data[SC_MELON_BOMB])
			bonus -= sc->data[SC_MELON_BOMB]->val3;
		if (sc->data[SC_PAIN_KILLER])
			bonus -= sc->data[SC_PAIN_KILLER]->val2;
		if (sc->data[SC_BOOST500])
			bonus += sc->data[SC_BOOST500]->val1;
		if (sc->data[SC_EXTRACT_SALAMINE_JUICE])
			bonus += sc->data[SC_EXTRACT_SALAMINE_JUICE]->val1;
		if (sc->data[SC_GOLDENE_FERSE])
			bonus += sc->data[SC_GOLDENE_FERSE]->val3;
		if (sc->data[SC_INCASPDRATE])
			bonus += sc->data[SC_INCASPDRATE]->val1;
		if (sc->data[SC_GATLINGFEVER])
			bonus += sc->data[SC_GATLINGFEVER]->val1;
		if (sc->data[SC_STAR_COMFORT])
			bonus += 3 * sc->data[SC_STAR_COMFORT]->val1;
		if (sc->data[SC_HEAT_BARREL])
			bonus += sc->data[SC_HEAT_BARREL]->val3;
	}

	return bonus;
}
#endif

/**
 * Modifies ASPD by a number, rather than a percentage (10 = 1 ASPD)
 * A subtraction reduces the delay, meaning an increase in ASPD
 * This comes after the percentage changes and is based on status changes
 * @param bl: Object to change aspd [PC|MOB|HOM|MER|ELEM]
 * @param sc: Object's status change information
 * @param aspd: Object's current ASPD
 * @return modified aspd
 */
short status_calc_fix_aspd(struct block_list *bl, struct status_change *sc, int aspd)
{
	if (!sc || !sc->count)
		return cap_value(aspd, 0, 2000);
	if (sc->data[SC_OVERED_BOOST])
		return cap_value(2000 - sc->data[SC_OVERED_BOOST]->val3 * 10, 0, 2000);

	if ((sc->data[SC_GUST_OPTION] || sc->data[SC_BLAST_OPTION] || sc->data[SC_WILD_STORM_OPTION]))
		aspd -= 50; // +5 ASPD
	if (sc->data[SC_FIGHTINGSPIRIT] && sc->data[SC_FIGHTINGSPIRIT]->val2)
		aspd -= sc->data[SC_FIGHTINGSPIRIT]->val2;
	if (sc->data[SC_MTF_ASPD])
		aspd -= sc->data[SC_MTF_ASPD]->val1;
	if (sc->data[SC_MTF_ASPD2])
		aspd -= sc->data[SC_MTF_ASPD2]->val1;

	return cap_value(aspd, 0, 2000); // Will be recap for proper bl anyway
}

/**
 * Calculates an object's ASPD modifier based on status changes (alters amotion value)
 * Note: The scale of aspd_rate is 1000 = 100%
 * Note2: This only affects Homunculus, Mercenaries, and Pre-renewal Players
 * @param bl: Object to change aspd [PC|MOB|HOM|MER|ELEM]
 * @param sc: Object's status change information
 * @param aspd_rate: Object's current ASPD
 * @return modified aspd_rate
 */
short status_calc_aspd_rate(struct block_list *bl, struct status_change *sc, int aspd_rate)
{
	int i;

	if(!sc || !sc->count)
		return cap_value(aspd_rate,0,SHRT_MAX);

	if( !sc->data[SC_QUAGMIRE] ) {
		int max = 0;
		if(sc->data[SC_STAR_COMFORT])
			max = sc->data[SC_STAR_COMFORT]->val2;

		if(sc->data[SC_TWOHANDQUICKEN] &&
			max < sc->data[SC_TWOHANDQUICKEN]->val2)
			max = sc->data[SC_TWOHANDQUICKEN]->val2;

		if(sc->data[SC_ONEHAND] &&
			max < sc->data[SC_ONEHAND]->val2)
			max = sc->data[SC_ONEHAND]->val2;

		if(sc->data[SC_MERC_QUICKEN] &&
			max < sc->data[SC_MERC_QUICKEN]->val2)
			max = sc->data[SC_MERC_QUICKEN]->val2;

		if(sc->data[SC_ADRENALINE2] &&
			max < sc->data[SC_ADRENALINE2]->val3)
			max = sc->data[SC_ADRENALINE2]->val3;

		if(sc->data[SC_ADRENALINE] &&
			max < sc->data[SC_ADRENALINE]->val3)
			max = sc->data[SC_ADRENALINE]->val3;

		if(sc->data[SC_SPEARQUICKEN] &&
			max < sc->data[SC_SPEARQUICKEN]->val2)
			max = sc->data[SC_SPEARQUICKEN]->val2;

		if(sc->data[SC_GATLINGFEVER] &&
			max < sc->data[SC_GATLINGFEVER]->val2)
			max = sc->data[SC_GATLINGFEVER]->val2;

		if(sc->data[SC_FLEET] &&
			max < sc->data[SC_FLEET]->val2)
			max = sc->data[SC_FLEET]->val2;

		if(sc->data[SC_ASSNCROS] && max < sc->data[SC_ASSNCROS]->val2) {
			if (bl->type!=BL_PC)
				max = sc->data[SC_ASSNCROS]->val2;
			else
				switch(((TBL_PC*)bl)->status.weapon) {
					case W_BOW:
					case W_REVOLVER:
					case W_RIFLE:
					case W_GATLING:
					case W_SHOTGUN:
					case W_GRENADE:
						break;
					default:
						max = sc->data[SC_ASSNCROS]->val2;
			}
		}
		aspd_rate -= max;

		if(sc->data[SC_BERSERK])
			aspd_rate -= 300;
		else if(sc->data[SC_MADNESSCANCEL])
			aspd_rate -= 200;
	}

	if( sc->data[i=SC_ASPDPOTION3] ||
		sc->data[i=SC_ASPDPOTION2] ||
		sc->data[i=SC_ASPDPOTION1] ||
		sc->data[i=SC_ASPDPOTION0] )
		aspd_rate -= sc->data[i]->val2;

	if (sc->data[SC_ATTHASTE_CASH])
		aspd_rate -= sc->data[SC_ATTHASTE_CASH]->val2;

	if(sc->data[SC_DONTFORGETME])
		aspd_rate += sc->data[SC_DONTFORGETME]->val2;
	if(sc->data[SC_LONGING])
		aspd_rate += sc->data[SC_LONGING]->val2;
	if(sc->data[SC_STEELBODY])
		aspd_rate += 250;
	if(sc->data[SC_SKA])
		aspd_rate += 250;
	if(sc->data[SC_DEFENDER])
		aspd_rate += sc->data[SC_DEFENDER]->val4;
	if(sc->data[SC_GOSPEL] && sc->data[SC_GOSPEL]->val4 == BCT_ENEMY)
		aspd_rate += 250;
	if(sc->data[SC_GRAVITATION])
		aspd_rate += sc->data[SC_GRAVITATION]->val2;
	if(sc->data[SC_JOINTBEAT]) {
		if( sc->data[SC_JOINTBEAT]->val2&BREAK_WRIST )
			aspd_rate += 250;
		if( sc->data[SC_JOINTBEAT]->val2&BREAK_KNEE )
			aspd_rate += 100;
	}
	if( sc->data[SC_FREEZING] )
		aspd_rate += 150;
	if( sc->data[SC_HALLUCINATIONWALK_POSTDELAY] )
		aspd_rate += 500;
	if( sc->data[SC_PARALYSE] )
		aspd_rate += 100;
	if( sc->data[SC__BODYPAINT] )
		aspd_rate +=  50 * sc->data[SC__BODYPAINT]->val1;
	if( sc->data[SC__INVISIBILITY] )
		aspd_rate += sc->data[SC__INVISIBILITY]->val2 * 10;
	if( sc->data[SC__GROOMY] )
		aspd_rate += sc->data[SC__GROOMY]->val2 * 10;
	if( sc->data[SC_SWINGDANCE] )
		aspd_rate -= sc->data[SC_SWINGDANCE]->val3 * 10;
	if( sc->data[SC_DANCEWITHWUG] )
		aspd_rate -= sc->data[SC_DANCEWITHWUG]->val3 * 10;
	if( sc->data[SC_GLOOMYDAY] )
		aspd_rate += sc->data[SC_GLOOMYDAY]->val3 * 10;
	if( sc->data[SC_EARTHDRIVE] )
		aspd_rate += 250;
	if( sc->data[SC_GT_CHANGE] )
		aspd_rate -= sc->data[SC_GT_CHANGE]->val3 * 10;
	if( sc->data[SC_MELON_BOMB] )
		aspd_rate += sc->data[SC_MELON_BOMB]->val3 * 10;
	if( sc->data[SC_BOOST500] )
		aspd_rate -= sc->data[SC_BOOST500]->val1 *10;
	if( sc->data[SC_EXTRACT_SALAMINE_JUICE] )
		aspd_rate -= sc->data[SC_EXTRACT_SALAMINE_JUICE]->val1 * 10;
	if( sc->data[SC_INCASPDRATE] )
		aspd_rate -= sc->data[SC_INCASPDRATE]->val1 * 10;
	if( sc->data[SC_PAIN_KILLER])
		aspd_rate += sc->data[SC_PAIN_KILLER]->val2 * 10;
	if( sc->data[SC_GOLDENE_FERSE])
		aspd_rate -= sc->data[SC_GOLDENE_FERSE]->val3 * 10;
	if( sc->data[SC_HEAT_BARREL] )
		aspd_rate -= sc->data[SC_HEAT_BARREL]->val3 * 10;

	return (short)cap_value(aspd_rate,0,SHRT_MAX);
}

/**
 * Modifies the damage delay time based on status changes
 * The lower your delay, the quicker you can act after taking damage
 * @param bl: Object to change aspd [PC|MOB|HOM|MER|ELEM]
 * @param sc: Object's status change information
 * @param dmotion: Object's current damage delay
 * @return modified delay rate
 */
unsigned short status_calc_dmotion(struct block_list *bl, struct status_change *sc, int dmotion)
{
	if( !sc || !sc->count || map_flag_gvg2(bl->m) || map[bl->m].flag.battleground )
		return cap_value(dmotion,0,USHRT_MAX);

	/// It has been confirmed on official servers that MvP mobs have no dmotion even without endure
	if( sc->data[SC_ENDURE] || ( bl->type == BL_MOB && status_get_class_(bl) == CLASS_BOSS ) )
		return 0;
	if( sc->data[SC_RUN] || sc->data[SC_WUGDASH] )
		return 0;

	return (unsigned short)cap_value(dmotion,0,USHRT_MAX);
}

/**
 * Calculates a max HP based on status changes
 * Values can either be percentages or fixed, based on how equations are formulated
 * @param bl: Object's block_list data
 * @param maxhp: Object's current max HP
 * @return modified maxhp
 */
unsigned int status_calc_maxhp(struct block_list *bl, uint64 maxhp)
{
	int rate = 100;

	maxhp += status_get_hpbonus(bl,STATUS_BONUS_FIX);

	if ((rate += status_get_hpbonus(bl,STATUS_BONUS_RATE)) != 100)
		maxhp = maxhp * rate / 100;

	return (unsigned int)cap_value(maxhp,1,UINT_MAX);
}

/**
 * Calculates a max SP based on status changes
 * Values can either be percentages or fixed, bas ed on how equations are formulated
 * @param bl: Object's block_list data
 * @param maxsp: Object's current max SP
 * @return modified maxsp
 */
unsigned int status_calc_maxsp(struct block_list *bl, uint64 maxsp)
{
	int rate = 100;

	maxsp += status_get_spbonus(bl,STATUS_BONUS_FIX);
	
	if ((rate += status_get_spbonus(bl,STATUS_BONUS_RATE)) != 100)
		maxsp = maxsp * rate / 100;
	
	return (unsigned int)cap_value(maxsp,1,UINT_MAX);
}

/**
 * Changes a player's element based on status changes
 * @param bl: Object to change aspd [PC|MOB|HOM|MER|ELEM]
 * @param sc: Object's status change information
 * @param element: Object's current element
 * @return new element
 */
unsigned char status_calc_element(struct block_list *bl, struct status_change *sc, int element)
{
	if(!sc || !sc->count)
		return cap_value(element, 0, UCHAR_MAX);

	if(sc->data[SC_FREEZE])
		return ELE_WATER;
	if(sc->data[SC_STONE] && sc->opt1 == OPT1_STONE)
		return ELE_EARTH;
	if(sc->data[SC_BENEDICTIO])
		return ELE_HOLY;
	if(sc->data[SC_CHANGEUNDEAD])
		return ELE_UNDEAD;
	if(sc->data[SC_ELEMENTALCHANGE])
		return sc->data[SC_ELEMENTALCHANGE]->val2;
	if(sc->data[SC_SHAPESHIFT])
		return sc->data[SC_SHAPESHIFT]->val2;

	return (unsigned char)cap_value(element,0,UCHAR_MAX);
}

/**
 * Changes a player's element level based on status changes
 * @param bl: Object to change aspd [PC|MOB|HOM|MER|ELEM]
 * @param sc: Object's status change information
 * @param lv: Object's current element level
 * @return new element level
 */
unsigned char status_calc_element_lv(struct block_list *bl, struct status_change *sc, int lv)
{
	if(!sc || !sc->count)
		return cap_value(lv, 1, 4);

	if(sc->data[SC_FREEZE])
		return 1;
	if(sc->data[SC_STONE] && sc->opt1 == OPT1_STONE)
		return 1;
	if(sc->data[SC_BENEDICTIO])
		return 1;
	if(sc->data[SC_CHANGEUNDEAD])
		return 1;
	if(sc->data[SC_ELEMENTALCHANGE])
		return sc->data[SC_ELEMENTALCHANGE]->val1;
	if(sc->data[SC_SHAPESHIFT])
		return 1;
	if(sc->data[SC__INVISIBILITY])
		return 1;

	return (unsigned char)cap_value(lv,1,4);
}

/**
 * Changes a player's attack element based on status changes
 * @param bl: Object to change aspd [PC|MOB|HOM|MER|ELEM]
 * @param sc: Object's status change information
 * @param element: Object's current attack element
 * @return new attack element
 */
unsigned char status_calc_attack_element(struct block_list *bl, struct status_change *sc, int element)
{
	if(!sc || !sc->count)
		return cap_value(element, 0, UCHAR_MAX);
	if(sc->data[SC_ENCHANTARMS])
		return sc->data[SC_ENCHANTARMS]->val2;
	if(sc->data[SC_WATERWEAPON]
		|| (sc->data[SC_WATER_INSIGNIA] && sc->data[SC_WATER_INSIGNIA]->val1 == 2) )
		return ELE_WATER;
	if(sc->data[SC_EARTHWEAPON]
		|| (sc->data[SC_EARTH_INSIGNIA] && sc->data[SC_EARTH_INSIGNIA]->val1 == 2) )
		return ELE_EARTH;
	if(sc->data[SC_FIREWEAPON]
		|| (sc->data[SC_FIRE_INSIGNIA] && sc->data[SC_FIRE_INSIGNIA]->val1 == 2) )
		return ELE_FIRE;
	if(sc->data[SC_WINDWEAPON]
		|| (sc->data[SC_WIND_INSIGNIA] && sc->data[SC_WIND_INSIGNIA]->val1 == 2) )
		return ELE_WIND;
	if(sc->data[SC_ENCPOISON])
		return ELE_POISON;
	if(sc->data[SC_ASPERSIO])
		return ELE_HOLY;
	if(sc->data[SC_SHADOWWEAPON])
		return ELE_DARK;
	if(sc->data[SC_GHOSTWEAPON] || sc->data[SC__INVISIBILITY])
		return ELE_GHOST;
	if(sc->data[SC_TIDAL_WEAPON_OPTION] || sc->data[SC_TIDAL_WEAPON] )
		return ELE_WATER;
	if(sc->data[SC_PYROCLASTIC])
		return ELE_FIRE;
	return (unsigned char)cap_value(element,0,UCHAR_MAX);
}

/**
 * Changes the mode of an object
 * @param bl: Object whose mode to change [PC|MOB|PET|HOM|NPC]
 * @param sc: Object's status change data
 * @param mode: Original mode
 * @return mode with cap_value(mode, 0, INT_MAX)
 */
enum e_mode status_calc_mode(struct block_list *bl, struct status_change *sc, enum e_mode mode)
{
	if(!sc || !sc->count)
		return cap_value(mode, 0, INT_MAX);
	if(sc->data[SC_MODECHANGE]) {
		if (sc->data[SC_MODECHANGE]->val2)
			mode = (mode&~MD_MASK)|sc->data[SC_MODECHANGE]->val2; // Set mode
		if (sc->data[SC_MODECHANGE]->val3)
			mode|= sc->data[SC_MODECHANGE]->val3; // Add mode
		if (sc->data[SC_MODECHANGE]->val4)
			mode&=~sc->data[SC_MODECHANGE]->val4; // Del mode
	}
	return cap_value(mode, 0, INT_MAX);
}

/**
 * Changes the mode of a slave mob
 * @param md: Slave mob whose mode to change
 * @param mmd: Master of slave mob
 */
void status_calc_slave_mode(struct mob_data *md, struct mob_data *mmd)
{
	switch (battle_config.slaves_inherit_mode) {
		case 1: //Always aggressive
			if (!status_has_mode(&md->status,MD_AGGRESSIVE))
				sc_start4(NULL, &md->bl, SC_MODECHANGE, 100, 1, 0, MD_AGGRESSIVE, 0, 0);
			break;
		case 2: //Always passive
			if (status_has_mode(&md->status,MD_AGGRESSIVE))
				sc_start4(NULL, &md->bl, SC_MODECHANGE, 100, 1, 0, 0, MD_AGGRESSIVE, 0);
			break;
		case 4: // Overwrite with slave mode
			sc_start4(NULL, &md->bl, SC_MODECHANGE, 100, 1, MD_CANMOVE|MD_NORANDOM_WALK|MD_CANATTACK, 0, 0, 0);
			break;
		default: //Copy master
			if (status_has_mode(&mmd->status,MD_AGGRESSIVE))
				sc_start4(NULL, &md->bl, SC_MODECHANGE, 100, 1, 0, MD_AGGRESSIVE, 0, 0);
			else
				sc_start4(NULL, &md->bl, SC_MODECHANGE, 100, 1, 0, 0, MD_AGGRESSIVE, 0);
			break;
	}
}

/**
 * Gets the name of the given bl
 * @param bl: Object whose name to get [PC|MOB|PET|HOM|NPC]
 * @return name or "Unknown" if any other bl->type than noted above
 */
const char* status_get_name(struct block_list *bl)
{
	nullpo_ret(bl);
	switch (bl->type) {
		case BL_PC:	return ((TBL_PC *)bl)->fakename[0] != '\0' ? ((TBL_PC*)bl)->fakename : ((TBL_PC*)bl)->status.name;
		case BL_MOB:	return ((TBL_MOB*)bl)->name;
		case BL_PET:	return ((TBL_PET*)bl)->pet.name;
		case BL_HOM:	return ((TBL_HOM*)bl)->homunculus.name;
		//case BL_MER: // They only have database names which are global, not specific to GID.
		case BL_NPC:	return ((TBL_NPC*)bl)->name;
		//case BL_ELEM: // They only have database names which are global, not specific to GID.
	}
	return "Unknown";
}

/**
 * Gets the class/sprite id of the given bl
 * @param bl: Object whose class to get [PC|MOB|PET|HOM|MER|NPC|ELEM]
 * @return class or 0 if any other bl->type than noted above
 */
int status_get_class(struct block_list *bl)
{
	nullpo_ret(bl);
	switch( bl->type ) {
		case BL_PC:	return ((TBL_PC*)bl)->status.class_;
		case BL_MOB:	return ((TBL_MOB*)bl)->vd->class_; // Class used on all code should be the view class of the mob.
		case BL_PET:	return ((TBL_PET*)bl)->pet.class_;
		case BL_HOM:	return ((TBL_HOM*)bl)->homunculus.class_;
		case BL_MER:	return ((TBL_MER*)bl)->mercenary.class_;
		case BL_NPC:	return ((TBL_NPC*)bl)->class_;
		case BL_ELEM:	return ((TBL_ELEM*)bl)->elemental.class_;
	}
	return 0;
}

/**
 * Gets the base level of the given bl
 * @param bl: Object whose base level to get [PC|MOB|PET|HOM|MER|NPC|ELEM]
 * @return base level or 1 if any other bl->type than noted above
 */
int status_get_lv(struct block_list *bl)
{
	nullpo_ret(bl);
	switch (bl->type) {
		case BL_PC:	return ((TBL_PC*)bl)->status.base_level;
		case BL_MOB:	return ((TBL_MOB*)bl)->level;
		case BL_PET:	return ((TBL_PET*)bl)->pet.level;
		case BL_HOM:	return ((TBL_HOM*)bl)->homunculus.level;
		case BL_MER:	return ((TBL_MER*)bl)->db->lv;
		case BL_ELEM:	return ((TBL_ELEM*)bl)->db->lv;
		case BL_NPC:	return ((TBL_NPC*)bl)->level;
	}
	return 1;
}

/**
 * Gets the regeneration info of the given bl
 * @param bl: Object whose regen info to get [PC|HOM|MER|ELEM]
 * @return regen data or NULL if any other bl->type than noted above
 */
struct regen_data *status_get_regen_data(struct block_list *bl)
{
	nullpo_retr(NULL, bl);
	switch (bl->type) {
		case BL_PC:	return &((TBL_PC*)bl)->regen;
		case BL_HOM:	return &((TBL_HOM*)bl)->regen;
		case BL_MER:	return &((TBL_MER*)bl)->regen;
		case BL_ELEM:	return &((TBL_ELEM*)bl)->regen;
		default:
			return NULL;
	}
}

/**
 * Gets the status data of the given bl
 * @param bl: Object whose status to get [PC|MOB|PET|HOM|MER|ELEM|NPC]
 * @return status or "dummy_status" if any other bl->type than noted above
 */
struct status_data *status_get_status_data(struct block_list *bl)
{
	nullpo_retr(&dummy_status, bl);

	switch (bl->type) {
		case BL_PC: 	return &((TBL_PC*)bl)->battle_status;
		case BL_MOB:	return &((TBL_MOB*)bl)->status;
		case BL_PET:	return &((TBL_PET*)bl)->status;
		case BL_HOM:	return &((TBL_HOM*)bl)->battle_status;
		case BL_MER:	return &((TBL_MER*)bl)->battle_status;
		case BL_ELEM:	return &((TBL_ELEM*)bl)->battle_status;
		case BL_NPC:	return ((mobdb_checkid(((TBL_NPC*)bl)->class_) == 0) ? &((TBL_NPC*)bl)->status : &dummy_status);
		default:
			return &dummy_status;
	}
}

/**
 * Gets the base status data of the given bl
 * @param bl: Object whose status to get [PC|MOB|PET|HOM|MER|ELEM|NPC]
 * @return base_status or NULL if any other bl->type than noted above
 */
struct status_data *status_get_base_status(struct block_list *bl)
{
	nullpo_retr(NULL, bl);
	switch (bl->type) {
		case BL_PC:	return &((TBL_PC*)bl)->base_status;
		case BL_MOB:	return ((TBL_MOB*)bl)->base_status ? ((TBL_MOB*)bl)->base_status : &((TBL_MOB*)bl)->db->status;
		case BL_PET:	return &((TBL_PET*)bl)->db->status;
		case BL_HOM:	return &((TBL_HOM*)bl)->base_status;
		case BL_MER:	return &((TBL_MER*)bl)->base_status;
		case BL_ELEM:	return &((TBL_ELEM*)bl)->base_status;
		case BL_NPC:	return ((mobdb_checkid(((TBL_NPC*)bl)->class_) == 0) ? &((TBL_NPC*)bl)->status : NULL);
		default:
			return NULL;
	}
}

/**
 * Gets the display status data of the given bl
 * @param bl: Object whose status to get [PC]
 * @return status or "dummy_status" if any other bl->type than noted above
 */
struct status_data *status_get_display_status(struct block_list *bl)
{
	nullpo_retr(&dummy_status, bl);

	switch (bl->type) {
		case BL_PC:
			return &((TBL_PC*)bl)->display_status;
		default:
			return &dummy_status;
	}
}

/**
 * Gets the defense of the given bl
 * @param bl: Object whose defense to get [PC|MOB|HOM|MER|ELEM]
 * @return defense with cap_value(def, DEFTYPE_MIN, DEFTYPE_MAX)
 */
defType status_get_def(struct block_list *bl)
{
	struct unit_data *ud;
	struct status_data *status = status_get_status_data(bl);
	int def = status?status->def:0;
	ud = unit_bl2ud(bl);
	if (ud && ud->skilltimer != INVALID_TIMER)
		def -= def * skill_get_castdef(ud->skill_id)/100;

	return cap_value(def, DEFTYPE_MIN, DEFTYPE_MAX);
}

/**
 * Gets the walking speed of the given bl
 * @param bl: Object whose speed to get [PC|MOB|PET|HOM|MER|ELEM|NPC]
 * @return speed
 */
unsigned short status_get_speed(struct block_list *bl)
{
	if(bl->type==BL_NPC)// Only BL with speed data but no status_data [Skotlex]
		return ((struct npc_data *)bl)->speed;
	return status_get_status_data(bl)->speed;
}

/**
 * Gets the party ID of the given bl
 * @param bl: Object whose party ID to get [PC|MOB|PET|HOM|MER|SKILL|ELEM]
 * @return party ID
 */
int status_get_party_id(struct block_list *bl)
{
	nullpo_ret(bl);
	switch (bl->type) {
		case BL_PC:
			return ((TBL_PC*)bl)->status.party_id;
		case BL_PET:
			if (((TBL_PET*)bl)->master)
				return ((TBL_PET*)bl)->master->status.party_id;
			break;
		case BL_MOB: {
				struct mob_data *md=(TBL_MOB*)bl;
				if( md->master_id > 0 ) {
					struct map_session_data *msd;
					if (md->special_state.ai && (msd = map_id2sd(md->master_id)) != NULL)
						return msd->status.party_id;
					return -md->master_id;
				}
			}
			break;
		case BL_HOM:
			if (((TBL_HOM*)bl)->master)
				return ((TBL_HOM*)bl)->master->status.party_id;
			break;
		case BL_MER:
			if (((TBL_MER*)bl)->master)
				return ((TBL_MER*)bl)->master->status.party_id;
			break;
		case BL_SKILL:
			if (((TBL_SKILL*)bl)->group)
				return ((TBL_SKILL*)bl)->group->party_id;
			break;
		case BL_ELEM:
			if (((TBL_ELEM*)bl)->master)
				return ((TBL_ELEM*)bl)->master->status.party_id;
			break;
	}
	return 0;
}

/**
 * Gets the guild ID of the given bl
 * @param bl: Object whose guild ID to get [PC|MOB|PET|HOM|MER|SKILL|ELEM|NPC]
 * @return guild ID
 */
int status_get_guild_id(struct block_list *bl)
{
	nullpo_ret(bl);
	switch (bl->type) {
		case BL_PC:
			return ((TBL_PC*)bl)->status.guild_id;
		case BL_PET:
			if (((TBL_PET*)bl)->master)
				return ((TBL_PET*)bl)->master->status.guild_id;
			break;
		case BL_MOB:
			{
				struct map_session_data *msd;
				struct mob_data *md = (struct mob_data *)bl;
				if (md->guardian_data)	// Guardian's guild [Skotlex]
					return md->guardian_data->guild_id;
				if (md->special_state.ai && (msd = map_id2sd(md->master_id)) != NULL)
					return msd->status.guild_id; // Alchemist's mobs [Skotlex]
			}
			break;
		case BL_HOM:
			if (((TBL_HOM*)bl)->master)
				return ((TBL_HOM*)bl)->master->status.guild_id;
			break;
		case BL_MER:
			if (((TBL_MER*)bl)->master)
				return ((TBL_MER*)bl)->master->status.guild_id;
			break;
		case BL_NPC:
			if (((TBL_NPC*)bl)->subtype == NPCTYPE_SCRIPT)
				return ((TBL_NPC*)bl)->u.scr.guild_id;
			break;
		case BL_SKILL:
			if (((TBL_SKILL*)bl)->group)
				return ((TBL_SKILL*)bl)->group->guild_id;
			break;
		case BL_ELEM:
			if (((TBL_ELEM*)bl)->master)
				return ((TBL_ELEM*)bl)->master->status.guild_id;
			break;
	}
	return 0;
}

/**
 * Gets the guild emblem ID of the given bl
 * @param bl: Object whose emblem ID to get [PC|MOB|PET|HOM|MER|SKILL|ELEM|NPC]
 * @return guild emblem ID
 */
int status_get_emblem_id(struct block_list *bl)
{
	nullpo_ret(bl);
	switch (bl->type) {
		case BL_PC:
			return ((TBL_PC*)bl)->guild_emblem_id;
		case BL_PET:
			if (((TBL_PET*)bl)->master)
				return ((TBL_PET*)bl)->master->guild_emblem_id;
			break;
		case BL_MOB:
			{
				struct map_session_data *msd;
				struct mob_data *md = (struct mob_data *)bl;
				if (md->guardian_data)	// Guardian's guild [Skotlex]
					return md->guardian_data->emblem_id;
				if (md->special_state.ai && (msd = map_id2sd(md->master_id)) != NULL)
					return msd->guild_emblem_id; // Alchemist's mobs [Skotlex]
			}
			break;
		case BL_HOM:
			if (((TBL_HOM*)bl)->master)
				return ((TBL_HOM*)bl)->master->guild_emblem_id;
			break;
		case BL_MER:
			if (((TBL_MER*)bl)->master)
				return ((TBL_MER*)bl)->master->guild_emblem_id;
			break;
		case BL_NPC:
			if (((TBL_NPC*)bl)->subtype == NPCTYPE_SCRIPT && ((TBL_NPC*)bl)->u.scr.guild_id > 0) {
				struct guild *g = guild_search(((TBL_NPC*)bl)->u.scr.guild_id);
				if (g)
					return g->emblem_id;
			}
			break;
		case BL_ELEM:
			if (((TBL_ELEM*)bl)->master)
				return ((TBL_ELEM*)bl)->master->guild_emblem_id;
			break;
	}
	return 0;
}

/**
 * Gets the race2 of a mob or pet
 * @param bl: Object whose race2 to get [MOB|PET]
 * @return race2
 */
enum e_race2 status_get_race2(struct block_list *bl)
{
	nullpo_retr(RC2_NONE,bl);

	if (bl->type == BL_MOB)
		return ((struct mob_data *)bl)->db->race2;
	if (bl->type == BL_PET)
		return ((struct pet_data *)bl)->db->race2;
	return RC2_NONE;
}

/**
 * Checks if an object is dead 
 * @param bl: Object to check [PC|MOB|HOM|MER|ELEM]
 * @return 1: Is dead or 0: Is alive
 */
int status_isdead(struct block_list *bl)
{
	nullpo_ret(bl);
	return status_get_status_data(bl)->hp == 0;
}

/**
 * Checks if an object is immune to magic 
 * @param bl: Object to check [PC|MOB|HOM|MER|ELEM]
 * @return value of magic damage to be blocked
 */
int status_isimmune(struct block_list *bl)
{
	struct status_change *sc =status_get_sc(bl);
	if (sc && sc->data[SC_HERMODE])
		return 100;

	if (bl->type == BL_PC &&
		((TBL_PC*)bl)->special_state.no_magic_damage >= battle_config.gtb_sc_immunity)
		return ((TBL_PC*)bl)->special_state.no_magic_damage;
	return 0;
}

/**
 * Get view data of an object 
 * @param bl: Object whose view data to get [PC|MOB|PET|HOM|MER|ELEM|NPC]
 * @return view data structure bl->vd
 */
struct view_data* status_get_viewdata(struct block_list *bl)
{
	nullpo_retr(NULL, bl);
	switch (bl->type) {
		case BL_PC:  return &((TBL_PC*)bl)->vd;
		case BL_MOB: return ((TBL_MOB*)bl)->vd;
		case BL_PET: return &((TBL_PET*)bl)->vd;
		case BL_NPC: return ((TBL_NPC*)bl)->vd;
		case BL_HOM: return ((TBL_HOM*)bl)->vd;
		case BL_MER: return ((TBL_MER*)bl)->vd;
		case BL_ELEM: return ((TBL_ELEM*)bl)->vd;
	}
	return NULL;
}

/**
 * Set view data of an object
 * This function deals with class, mount, and item views
 * SC views are set in clif_getareachar_unit() 
 * @param bl: Object whose view data to set [PC|MOB|PET|HOM|MER|ELEM|NPC]
 * @param class_: class of the object
 */
void status_set_viewdata(struct block_list *bl, int class_)
{
	struct view_data* vd;
	nullpo_retv(bl);
	if (mobdb_checkid(class_) || mob_is_clone(class_))
		vd = mob_get_viewdata(class_);
	else if (npcdb_checkid(class_) || (bl->type == BL_NPC && class_ == WARP_CLASS))
		vd = npc_get_viewdata(class_);
	else if (homdb_checkid(class_))
		vd = hom_get_viewdata(class_);
	else if (mercenary_class(class_))
		vd = mercenary_get_viewdata(class_);
	else if (elemental_class(class_))
		vd = elemental_get_viewdata(class_);
	else
		vd = NULL;

	switch (bl->type) {
	case BL_PC:
		{
			TBL_PC* sd = (TBL_PC*)bl;
			if (pcdb_checkid(class_)) {
				if (sd->sc.option&OPTION_RIDING) {
					switch (class_) { // Adapt class to a Mounted one.
						case JOB_KNIGHT:
							class_ = JOB_KNIGHT2;
							break;
						case JOB_CRUSADER:
							class_ = JOB_CRUSADER2;
							break;
						case JOB_LORD_KNIGHT:
							class_ = JOB_LORD_KNIGHT2;
							break;
						case JOB_PALADIN:
							class_ = JOB_PALADIN2;
							break;
						case JOB_BABY_KNIGHT:
							class_ = JOB_BABY_KNIGHT2;
							break;
						case JOB_BABY_CRUSADER:
							class_ = JOB_BABY_CRUSADER2;
							break;
					}
				}
				sd->vd.class_ = class_;
				clif_get_weapon_view(sd, &sd->vd.weapon, &sd->vd.shield);
				sd->vd.head_top = sd->status.head_top;
				sd->vd.head_mid = sd->status.head_mid;
				sd->vd.head_bottom = sd->status.head_bottom;
				sd->vd.hair_style = cap_value(sd->status.hair,0,battle_config.max_hair_style);
				sd->vd.hair_color = cap_value(sd->status.hair_color,0,battle_config.max_hair_color);
				sd->vd.cloth_color = cap_value(sd->status.clothes_color,0,battle_config.max_cloth_color);
				sd->vd.body_style = cap_value(sd->status.body,0,battle_config.max_body_style);
				sd->vd.sex = sd->status.sex;

				if (sd->vd.cloth_color) {
					if(sd->sc.option&OPTION_WEDDING && battle_config.wedding_ignorepalette)
						sd->vd.cloth_color = 0;
					if(sd->sc.option&OPTION_XMAS && battle_config.xmas_ignorepalette)
						sd->vd.cloth_color = 0;
					if(sd->sc.option&OPTION_SUMMER && battle_config.summer_ignorepalette)
						sd->vd.cloth_color = 0;
					if(sd->sc.option&OPTION_HANBOK && battle_config.hanbok_ignorepalette)
						sd->vd.cloth_color = 0;
					if(sd->sc.option&OPTION_OKTOBERFEST && battle_config.oktoberfest_ignorepalette)
						sd->vd.cloth_color = 0;
				}
				if ( sd->vd.body_style && (
 					sd->sc.option&OPTION_WEDDING || sd->sc.option&OPTION_XMAS ||
 					sd->sc.option&OPTION_SUMMER || sd->sc.option&OPTION_HANBOK ||
 					sd->sc.option&OPTION_OKTOBERFEST))
 					sd->vd.body_style = 0;
			} else if (vd)
				memcpy(&sd->vd, vd, sizeof(struct view_data));
			else
				ShowError("status_set_viewdata (PC): No view data for class %d\n", class_);
		}
	break;
	case BL_MOB:
		{
			TBL_MOB* md = (TBL_MOB*)bl;
			if (vd){
				mob_free_dynamic_viewdata( md );

				md->vd = vd;
			}else if( pcdb_checkid( class_ ) ){
				mob_set_dynamic_viewdata( md );

				md->vd->class_ = class_;
			}else
				ShowError("status_set_viewdata (MOB): No view data for class %d\n", class_);
		}
	break;
	case BL_PET:
		{
			TBL_PET* pd = (TBL_PET*)bl;
			if (vd) {
				memcpy(&pd->vd, vd, sizeof(struct view_data));
				if (!pcdb_checkid(vd->class_)) {
					pd->vd.hair_style = battle_config.pet_hair_style;
					if(pd->pet.equip) {
						pd->vd.head_bottom = itemdb_viewid(pd->pet.equip);
						if (!pd->vd.head_bottom)
							pd->vd.head_bottom = pd->pet.equip;
					}
				}
			} else
				ShowError("status_set_viewdata (PET): No view data for class %d\n", class_);
		}
	break;
	case BL_NPC:
		{
			TBL_NPC* nd = (TBL_NPC*)bl;
			if (vd)
				nd->vd = vd;
			else
				ShowError("status_set_viewdata (NPC): No view data for class %d\n", class_);
		}
	break;
	case BL_HOM:
		{
			struct homun_data *hd = (struct homun_data*)bl;
			if (vd)
				hd->vd = vd;
			else
				ShowError("status_set_viewdata (HOMUNCULUS): No view data for class %d\n", class_);
		}
		break;
	case BL_MER:
		{
			struct mercenary_data *md = (struct mercenary_data*)bl;
			if (vd)
				md->vd = vd;
			else
				ShowError("status_set_viewdata (MERCENARY): No view data for class %d\n", class_);
		}
		break;
	case BL_ELEM:
		{
			struct elemental_data *ed = (struct elemental_data*)bl;
			if (vd)
				ed->vd = vd;
			else
				ShowError("status_set_viewdata (ELEMENTAL): No view data for class %d\n", class_);
		}
		break;
	}
}

/**
 * Get status change data of an object
 * @param bl: Object whose sc data to get [PC|MOB|HOM|MER|ELEM|NPC]
 * @return status change data structure bl->sc
 */
struct status_change *status_get_sc(struct block_list *bl)
{
	if( bl )
	switch (bl->type) {
		case BL_PC:  return &((TBL_PC*)bl)->sc;
		case BL_MOB: return &((TBL_MOB*)bl)->sc;
		case BL_NPC: return &((TBL_NPC*)bl)->sc;
		case BL_HOM: return &((TBL_HOM*)bl)->sc;
		case BL_MER: return &((TBL_MER*)bl)->sc;
		case BL_ELEM: return &((TBL_ELEM*)bl)->sc;
	}
	return NULL;
}

/**
 * Initiate (memset) the status change data of an object
 * @param bl: Object whose sc data to memset [PC|MOB|HOM|MER|ELEM|NPC]
 */
void status_change_init(struct block_list *bl)
{
	struct status_change *sc = status_get_sc(bl);
	nullpo_retv(sc);
	memset(sc, 0, sizeof (struct status_change));
}

/*========================================== [Playtester]
* Returns the interval for status changes that iterate multiple times
* through the timer (e.g. those that deal damage in regular intervals)
* @param type: Status change (SC_*)
*------------------------------------------*/
int status_get_sc_interval(enum sc_type type)
{
	switch (type) {
		case SC_POISON:
		case SC_DPOISON:
		case SC_LEECHESEND:
			return 1000;
		case SC_BURNING:
		case SC_PYREXIA:
			return 3000;
		case SC_MAGICMUSHROOM:
			return 4000;
		case SC_STONE:
			return 5000;
		case SC_BLEEDING:
		case SC_TOXIN:
			return 10000;
		default:
			break;
	}
	return 0;
}

/**
 * Applies SC defense to a given status change
 * This function also determines whether or not the status change will be applied
 * @param src: Source of the status change [PC|MOB|HOM|MER|ELEM|NPC]
 * @param bl: Target of the status change
 * @param type: Status change (SC_*)
 * @param rate: Initial percentage rate of affecting bl
 * @param tick: Initial duration that the status change affects bl
 * @param flag: Value which determines what parts to calculate. See e_status_change_start_flags
 * @return adjusted duration based on flag values
 */
int status_get_sc_def(struct block_list *src, struct block_list *bl, enum sc_type type, int rate, int tick, unsigned char flag)
{
	/// Resistance rate: 10000 = 100%
	/// Example:	50% (5000) -> sc_def = 5000 -> 25%;
	///				5000ms -> tick_def = 5000 -> 2500ms
	int sc_def = 0, tick_def = -1; // -1 = use sc_def
	/// Fixed resistance value (after rate calculation)
	/// Example:	25% (2500) -> sc_def2 = 2000 -> 5%;
	///				2500ms -> tick_def2=2000 -> 500ms
	int sc_def2 = 0, tick_def2 = 0;

	struct status_data *status, *status_src;
	struct status_change *sc;
	struct map_session_data *sd;

	nullpo_ret(bl);
	if (src == NULL)
		return tick?tick:1; // This should not happen in current implementation, but leave it anyway

	// Status that are blocked by Golden Thief Bug card or Wand of Hermod
	if (status_isimmune(bl)) {
		switch (type) {
			case SC_DECREASEAGI:
			case SC_SILENCE:
			case SC_COMA:
			case SC_INCREASEAGI:
			case SC_BLESSING:
			case SC_SLOWPOISON:
			case SC_IMPOSITIO:
			case SC_AETERNA:
			case SC_SUFFRAGIUM:
			case SC_BENEDICTIO:
			case SC_PROVIDENCE:
			case SC_KYRIE:
			case SC_ASSUMPTIO:
			case SC_ANGELUS:
			case SC_MAGNIFICAT:
			case SC_GLORIA:
			case SC_WINDWALK:
			case SC_MAGICROD:
			case SC_HALLUCINATION:
			case SC_STONE:
			case SC_QUAGMIRE:
			case SC_SUITON:
			case SC_SWINGDANCE:
				return 0;
		}
	}

	sd = BL_CAST(BL_PC,bl);
	status = status_get_status_data(bl);
	status_src = status_get_status_data(src);
	sc = status_get_sc(bl);
	if( sc && !sc->count )
		sc = NULL;

	switch (type) {
		case SC_POISON:
		case SC_DPOISON:
			sc_def = status->vit*100;
#ifndef RENEWAL
			sc_def2 = status->luk*10 + status_get_lv(bl)*10 - status_get_lv(src)*10;
			if (sd) {
				// For players: 60000 - 450*vit - 100*luk
				tick_def = status->vit*75;
				tick_def2 = status->luk*100;
			} else {
				// For monsters: 30000 - 200*vit
				tick>>=1;
				tick_def = (status->vit*200)/3;
			}
#endif
			break;
		case SC_STUN:
			sc_def = status->vit*100;
			sc_def2 = status->luk*10 + status_get_lv(bl)*10 - status_get_lv(src)*10;
			tick_def2 = status->luk*10;
			break;
		case SC_SILENCE:
#ifndef RENEWAL
			sc_def = status->vit*100;
			sc_def2 = status->luk*10 + status_get_lv(bl)*10 - status_get_lv(src)*10;
#else
			sc_def = status->int_*100;
			sc_def2 = (status->vit + status->luk) * 5 + status_get_lv(bl)*10 - status_get_lv(src)*10;
#endif
			tick_def2 = status->luk*10;
			break;
		case SC_BLEEDING:
#ifndef RENEWAL
			sc_def = status->vit*100;
			sc_def2 = status->luk*10 + status_get_lv(bl)*10 - status_get_lv(src)*10;
#else
			sc_def = status->agi*100;
			sc_def2 = status->luk*10 + status_get_lv(bl)*10 - status_get_lv(src)*10;
#endif
			tick_def2 = status->luk*10;
			break;
		case SC_SLEEP:
#ifndef RENEWAL
			sc_def = status->int_*100;
			sc_def2 = status->luk*10 + status_get_lv(bl)*10 - status_get_lv(src)*10;
#else
			sc_def = status->agi*100;
			sc_def2 = (status->int_ + status->luk) * 5 + status_get_lv(bl)*10 - status_get_lv(src)*10;
#endif
			tick_def2 = status->luk*10;
			break;
		case SC_STONE:
			sc_def = status->mdef*100;
			sc_def2 = status->luk*10 + status_get_lv(bl)*10 - status_get_lv(src)*10;
			tick_def = 0; // No duration reduction
			break;
		case SC_FREEZE:
			sc_def = status->mdef*100;
			sc_def2 = status->luk*10 + status_get_lv(bl)*10 - status_get_lv(src)*10;
			tick_def2 = status_src->luk*-10; // Caster can increase final duration with luk
			break;
		case SC_CURSE:
			// Special property: immunity when luk is zero
			if (status->luk == 0)
				return 0;
			sc_def = status->luk*100;
			sc_def2 = status->luk*10 - status_get_lv(src)*10; // Curse only has a level penalty and no resistance
			tick_def = status->vit*100;
			tick_def2 = status->luk*10;
			break;
		case SC_BLIND:
			sc_def = (status->vit + status->int_)*50;
			sc_def2 = status->luk*10 + status_get_lv(bl)*10 - status_get_lv(src)*10;
			tick_def2 = status->luk*10;
			break;
		case SC_CONFUSION:
			sc_def = (status->str + status->int_)*50;
			sc_def2 = status_get_lv(src)*10 - status_get_lv(bl)*10 - status->luk*10; // Reversed sc_def2
			tick_def2 = status->luk*10;
			break;
		case SC_DECREASEAGI:
			if (sd)
				tick >>= 1; // Half duration for players.
			sc_def2 = status->mdef*100;
			break;
		case SC_ANKLE:
			if(status_has_mode(status,MD_STATUS_IMMUNE)) // Lasts 5 times less on bosses
				tick /= 5;
			sc_def = status->agi*50;
			break;
		case SC_DEEPSLEEP:
			tick_def2 = status_get_base_status(bl)->int_ * 25 + status_get_lv(bl) * 50;
			break;
		case SC_NETHERWORLD:
			// Resistance: {(Target's Base Level / 50) + (Target's Job Level / 10)} seconds
			tick_def2 = status_get_lv(bl) * 20 + (sd ? sd->status.job_level : 1) * 100;
			break;
		case SC_MARSHOFABYSS:
			// 5 second (Fixed) + 25 second - {( INT + LUK ) / 20 second }
			tick_def2 = (status->int_ + status->luk)*50;
			break;
		case SC_STASIS:
			// 10 second (fixed) + { Stasis Skill level * 10 - (Target's VIT + DEX) / 20 }
			tick_def2 = (status->vit + status->dex) * 50;
			break;
		case SC_WHITEIMPRISON:
			if( tick == 5000 ) // 100% on caster
				break;
			if( bl->type == BL_PC )
				tick_def2 = status_get_lv(bl)*20 + status->vit*25 + status->agi*10;
			else
				tick_def2 = (status->vit + status->luk)*50;
			break;
		case SC_BURNING:
			tick_def2 = 75*status->luk + 125*status->agi;
			break;
		case SC_FREEZING:
			tick_def2 = (status->vit + status->dex)*50;
			break;
		case SC_OBLIVIONCURSE: // 100% - (100 - 0.8 x INT)
			sc_def = status->int_*80;
			sc_def = max(sc_def, 500); // minimum of 5% resist
			tick_def = 0;
			//Fall through
		case SC_TOXIN:
		case SC_PARALYSE:
		case SC_VENOMBLEED:
		case SC_MAGICMUSHROOM:
		case SC_DEATHHURT:
		case SC_PYREXIA:
		case SC_LEECHESEND:
			tick_def2 = (status->vit + status->luk) * 500;
			break;
		case SC_BITE: // {(Base Success chance) - (Target's AGI / 4)}
			sc_def2 = status->agi*25;
			break;
		case SC_ELECTRICSHOCKER:
			tick_def2 = (status->vit + status->agi) * 70;
			break;
		case SC_CRYSTALIZE:
			tick_def2 = (sd ? sd->status.vit : status_get_base_status(bl)->vit) * 100;
			break;
		case SC_VACUUM_EXTREME:
			tick_def2 = (sd ? sd->status.str : status_get_base_status(bl)->str) * 50;
			break;
		case SC_KYOUGAKU:
			tick_def2 = 30*status->int_;
			break;
		case SC_PARALYSIS:
			tick_def2 = (status->vit + status->luk)*50;
			break;
		case SC_VOICEOFSIREN:
			// Resistance: {(Target's Base Level / 10) + (Target's Job Level / 5)} seconds
			tick_def2 = status_get_lv(bl) * 100 + (sd ? sd->status.job_level : 1) * 200;
			break;
		case SC_B_TRAP:
			tick_def = (sd ? sd->status.str : status_get_base_status(bl)->str) * 50; // (custom)
			break;
		case SC_NORECOVER_STATE:
			tick_def2 = status->luk * 100;
			break;
		default:
			// Effect that cannot be reduced? Likely a buff.
			if (!(rnd()%10000 < rate))
				return 0;
			return tick ? tick : 1;
	}

	if (sd) {
		if (battle_config.pc_sc_def_rate != 100) {
			sc_def = sc_def*battle_config.pc_sc_def_rate/100;
			sc_def2 = sc_def2*battle_config.pc_sc_def_rate/100;
		}

		sc_def = min(sc_def, battle_config.pc_max_sc_def*100);
		sc_def2 = min(sc_def2, battle_config.pc_max_sc_def*100);

		if (battle_config.pc_sc_def_rate != 100) {
			tick_def = tick_def*battle_config.pc_sc_def_rate/100;
			tick_def2 = tick_def2*battle_config.pc_sc_def_rate/100;
		}
	} else {
		if (battle_config.mob_sc_def_rate != 100) {
			sc_def = sc_def*battle_config.mob_sc_def_rate/100;
			sc_def2 = sc_def2*battle_config.mob_sc_def_rate/100;
		}

		sc_def = min(sc_def, battle_config.mob_max_sc_def*100);
		sc_def2 = min(sc_def2, battle_config.mob_max_sc_def*100);

		if (battle_config.mob_sc_def_rate != 100) {
			tick_def = tick_def*battle_config.mob_sc_def_rate/100;
			tick_def2 = tick_def2*battle_config.mob_sc_def_rate/100;
		}
	}

	if (sc) {
		if (sc->data[SC_SCRESIST])
			sc_def += sc->data[SC_SCRESIST]->val1*100; // Status resist
		else if (sc->data[SC_SIEGFRIED])
			sc_def += sc->data[SC_SIEGFRIED]->val3*100; // Status resistance.
		else if (sc->data[SC_SHIELDSPELL_REF] && sc->data[SC_SHIELDSPELL_REF]->val1 == 2)
			sc_def += sc->data[SC_SHIELDSPELL_REF]->val3*100;
	}

	// When tick def not set, reduction is the same for both.
	if(tick_def == -1)
		tick_def = sc_def;

	// Natural resistance
	if (!(flag&SCSTART_NORATEDEF)) {
		rate -= rate*sc_def/10000;
		rate -= sc_def2;

		// Minimum chances
		switch (type) {
			case SC_BITE:
				rate = max(rate, 5000); // Minimum of 50%
				break;
		}

		// Item resistance (only applies to rate%)
		if(sd && SC_COMMON_MIN <= type && type <= SC_COMMON_MAX) {
			if( sd->reseff[type-SC_COMMON_MIN] )
				rate -= rate*sd->reseff[type-SC_COMMON_MIN]/10000;
			if( sd->sc.data[SC_COMMONSC_RESIST] )
				rate -= rate*sd->sc.data[SC_COMMONSC_RESIST]->val1/100;
		}

		// Aegis accuracy
		if(rate > 0 && rate%10 != 0) rate += (10 - rate%10);
	}

	if (!(rnd()%10000 < rate))
		return 0;

	// Duration cannot be reduced
	if (flag&SCSTART_NOTICKDEF)
		return max(tick, 1);

	tick -= tick*tick_def/10000;
	tick -= tick_def2;

	// Minimum durations
	switch (type) {
		case SC_ANKLE:
		case SC_MARSHOFABYSS:
			tick = max(tick, 5000); // Minimum duration 5s
			break;
		case SC_FREEZING:
			tick = max(tick, 6000); // Minimum duration 6s
			break;
		case SC_BURNING:
		case SC_STASIS:
		case SC_VOICEOFSIREN:
			tick = max(tick, 10000); // Minimum duration 10s
			break;
		default:
			// Skills need to trigger even if the duration is reduced below 1ms
			tick = max(tick, 1);
			break;
	}

	return tick;
}

/**
 * Applies SC effect
 * @param bl: Source to apply effect
 * @param type: Status change (SC_*)
 * @param dval1~3: Depends on type of status change
 * Author: Ind
 */
void status_display_add(struct block_list *bl, enum sc_type type, int dval1, int dval2, int dval3) {
	struct eri *eri;
	struct sc_display_entry **sc_display;
	struct sc_display_entry ***sc_display_ptr;
	struct sc_display_entry *entry;
	int i;
	unsigned char sc_display_count;
	unsigned char *sc_display_count_ptr;

	nullpo_retv(bl);

	switch( bl->type ){
		case BL_PC: {
			struct map_session_data* sd = (struct map_session_data*)bl;

			sc_display_ptr = &sd->sc_display;
			sc_display_count_ptr = &sd->sc_display_count;
			eri = pc_sc_display_ers;
			}
			break;
		case BL_NPC: {
			struct npc_data* nd = (struct npc_data*)bl;

			sc_display_ptr = &nd->sc_display;
			sc_display_count_ptr = &nd->sc_display_count;
			eri = npc_sc_display_ers;
			}
			break;
		default:
			return;
	}

	sc_display = *sc_display_ptr;
	sc_display_count = *sc_display_count_ptr;

	ARR_FIND(0, sc_display_count, i, sc_display[i]->type == type);

	if( i != sc_display_count ) {
		sc_display[i]->val1 = dval1;
		sc_display[i]->val2 = dval2;
		sc_display[i]->val3 = dval3;
		return;
	}

	entry = ers_alloc(eri, struct sc_display_entry);

	entry->type = type;
	entry->val1 = dval1;
	entry->val2 = dval2;
	entry->val3 = dval3;

	RECREATE(sc_display, struct sc_display_entry *, ++sc_display_count);
	sc_display[sc_display_count - 1] = entry;
	*sc_display_ptr = sc_display;
	*sc_display_count_ptr = sc_display_count;
}

/**
 * Removes SC effect
 * @param bl: Source to remove effect
 * @param type: Status change (SC_*)
 * Author: Ind
 */
void status_display_remove(struct block_list *bl, enum sc_type type) {
	struct eri *eri;
	struct sc_display_entry **sc_display;
	struct sc_display_entry ***sc_display_ptr;
	int i;
	unsigned char sc_display_count;
	unsigned char *sc_display_count_ptr;

	nullpo_retv(bl);

	switch( bl->type ){
		case BL_PC: {
			struct map_session_data* sd = (struct map_session_data*)bl;

			sc_display_ptr = &sd->sc_display;
			sc_display_count_ptr = &sd->sc_display_count;
			eri = pc_sc_display_ers;
			}
			break;
		case BL_NPC: {
			struct npc_data* nd = (struct npc_data*)bl;

			sc_display_ptr = &nd->sc_display;
			sc_display_count_ptr = &nd->sc_display_count;
			eri = npc_sc_display_ers;
			}
			break;
		default:
			return;
	}

	sc_display = *sc_display_ptr;
	sc_display_count = *sc_display_count_ptr;

	ARR_FIND(0, sc_display_count, i, sc_display[i]->type == type);

	if( i != sc_display_count ) {
		int cursor;

		ers_free(eri, sc_display[i]);
		sc_display[i] = NULL;

		/* The all-mighty compact-o-matic */
		for( i = 0, cursor = 0; i < sc_display_count; i++ ) {
			if( sc_display[i] == NULL )
				continue;

			if( i != cursor )
				sc_display[cursor] = sc_display[i];

			cursor++;
		}

		if( !(sc_display_count = cursor) ) {
			aFree(sc_display);
			sc_display = NULL;
		}

		*sc_display_ptr = sc_display;
		*sc_display_count_ptr = sc_display_count;
	}
}

/**
 * Applies SC defense to a given status change
 * This function also determines whether or not the status change will be applied
 * @param src: Source of the status change [PC|MOB|HOM|MER|ELEM|NPC]
 * @param bl: Target of the status change (See: enum sc_type)
 * @param type: Status change (SC_*)
 * @param rate: Initial percentage rate of affecting bl (0~10000)
 * @param val1~4: Depends on type of status change
 * @param tick: Initial duration that the status change affects bl
 * @param flag: Value which determines what parts to calculate. See e_status_change_start_flags
 * @return adjusted duration based on flag values
 */
int status_change_start(struct block_list* src, struct block_list* bl,enum sc_type type,int rate,int val1,int val2,int val3,int val4,int tick,unsigned char flag) {
	struct map_session_data *sd = NULL;
	struct status_change* sc;
	struct status_change_entry* sce;
	struct status_data *status;
	struct view_data *vd;
	int opt_flag, calc_flag, undead_flag, val_flag = 0, tick_time = 0;
	bool sc_isnew = true;

	nullpo_ret(bl);
	sc = status_get_sc(bl);
	status = status_get_status_data(bl);

	if( type <= SC_NONE || type >= SC_MAX ) {
		ShowError("status_change_start: invalid status change (%d)!\n", type);
		return 0;
	}

	if( !sc )
		return 0; // Unable to receive status changes

	if( bl->type != BL_NPC && status_isdead(bl) && ( type != SC_NOCHAT && type != SC_JAILED ) ) // SC_NOCHAT and SC_JAILED should work even on dead characters
		return 0;

	if (status_change_isDisabledOnMap(type, bl->m))
		return 0;

	// Uncomment to prevent status adding hp to gvg mob (like bloodylust=hp*3 etc...
//	if (bl->type == BL_MOB)
//		if (status_get_race2(bl) == RC2_GVG && status_sc2scb_flag(type)&SCB_MAXHP) return 0;

	if( sc->data[SC_REFRESH] ) {
		if( type >= SC_COMMON_MIN && type <= SC_COMMON_MAX) // Confirmed.
			return 0; // Immune to status ailments
		switch( type ) {
			case SC_DEEPSLEEP:
			case SC_BURNING:
			case SC_FREEZING:
			case SC_CRYSTALIZE:
			case SC_TOXIN:
			case SC_PARALYSE:
			case SC_VENOMBLEED:
			case SC_MAGICMUSHROOM:
			case SC_DEATHHURT:
			case SC_PYREXIA:
			case SC_OBLIVIONCURSE:
			case SC_MARSHOFABYSS:
			case SC_MANDRAGORA:
				return 0;
		}
	}
	if( sc->data[SC_INSPIRATION] ) {
		if( type >= SC_COMMON_MIN && type <= SC_COMMON_MAX )
			return 0; // Immune to status ailments
		switch( type ) {
			case SC_BURNING:
			case SC_FREEZING:
			case SC_CRYSTALIZE:
			case SC_FEAR:
			case SC_TOXIN:
			case SC_PARALYSE:
			case SC_VENOMBLEED:
			case SC_MAGICMUSHROOM:
			case SC_DEATHHURT:
			case SC_PYREXIA:
			case SC_OBLIVIONCURSE:
			case SC_LEECHESEND:
			case SC_DEEPSLEEP:
			case SC_SATURDAYNIGHTFEVER:
			case SC__BODYPAINT:
			case SC__ENERVATION:
			case SC__GROOMY:
			case SC__IGNORANCE:
			case SC__LAZINESS:
			case SC__UNLUCKY:
			case SC__WEAKNESS:
				return 0;
		}
	}
	if( sc->data[SC_KINGS_GRACE] ) {
		if( type >= SC_COMMON_MIN && type <= SC_COMMON_MAX )
			return 0; // Immune to status ailments
		switch( type ) {
			case SC_HALLUCINATION:
			case SC_BURNING:
			case SC_CRYSTALIZE:
			case SC_FREEZING:
			case SC_DEEPSLEEP:
			case SC_FEAR:
			case SC_MANDRAGORA:
				return 0;
		}
	}

	// Adjust tick according to status resistances
	if( !(flag&(SCSTART_NOAVOID|SCSTART_LOADED)) ) {
		tick = status_get_sc_def(src, bl, type, rate, tick, flag);
		if( !tick )
			return 0;
	}

	sd = BL_CAST(BL_PC, bl);
	vd = status_get_viewdata(bl);

	undead_flag = battle_check_undead(status->race,status->def_ele);
	// Check for immunities / sc fails
	switch (type) {
	case SC_DECREASEAGI:
	case SC_QUAGMIRE:
	case SC_DONTFORGETME:
		if(sc->data[SC_SPEEDUP1])
			return 0;
		break;
	case SC_ANGRIFFS_MODUS:
	case SC_GOLDENE_FERSE:
		if ((type==SC_GOLDENE_FERSE && sc->data[SC_ANGRIFFS_MODUS])
		|| (type==SC_ANGRIFFS_MODUS && sc->data[SC_GOLDENE_FERSE])
		)
			return 0;
	case SC_VACUUM_EXTREME:
		if (sc && (sc->data[SC_HALLUCINATIONWALK] || sc->data[SC_HOVERING] || sc->data[SC_VACUUM_EXTREME] ||
			(sc->data[SC_VACUUM_EXTREME_POSTDELAY] && sc->data[SC_VACUUM_EXTREME_POSTDELAY]->val2 == val2))) // Ignore post delay from other vacuum (this will make stack effect enabled)
			return 0;
		break;
	case SC_STONE:
		// Undead are immune to Stone
		if (undead_flag && !(flag&SCSTART_NOAVOID))
			return 0;
		if (sc->data[SC_POWER_OF_GAIA] || sc->data[SC_GVG_STONE])
			return 0;
		if (sc->opt1)
			return 0; //Cannot override other OPT1 status changes [Skotlex]
		break;
	case SC_FREEZE:
		// Undead are immune to Freeze
		if (undead_flag && !(flag&SCSTART_NOAVOID))
			return 0;
		if (sc->data[SC_GVG_FREEZ] || sc->data[SC_WARMER])
			return 0;
		if (sc->opt1)
			return 0; // Cannot override other opt1 status changes. [Skotlex]
		break;
	case SC_FREEZING:
	case SC_CRYSTALIZE:
		if ((type == SC_FREEZING && sc->data[SC_BURNING]) || sc->data[SC_WARMER])
			return 0; // Immune to Frozen and Freezing status if under Warmer status. [Jobbie]
		break;
	case SC_SLEEP:
		if (sc->data[SC_GVG_SLEEP])
			return 0;
		if (sc->opt1)
			return 0; // Cannot override other opt1 status changes. [Skotlex]
		break;
	case SC_STUN:
		if (sc->opt1)
			return 0; // Cannot override other opt1 status changes. [Skotlex]
		if (sc->data[SC_GVG_STUN])
			return 0;
		break;
	case SC_BLIND:
		if (sc->data[SC_FEAR])
			return 0;
		if (sc->data[SC_GVG_BLIND])
			return 0;
		break;
	case SC_CURSE:
		if (sc->data[SC_GVG_CURSE])
			return 0;
		break;
	case SC_SILENCE:
		if (sc->data[SC_GVG_SILENCE])
			return 0;
		break;
	case SC_ALL_RIDING:
		if( !sd || !&sd->sc || sc->option&(OPTION_RIDING|OPTION_DRAGON|OPTION_WUGRIDER|OPTION_MADOGEAR) )
			return 0;
		if( sc->data[type] )
		{	// Already mounted, just dismount.
			status_change_end(bl, SC_ALL_RIDING, INVALID_TIMER);
			return 0;
		}
		break;
	// They're all like berserk, do not everlap each other
	case SC_BERSERK:
		if(sc->data[SC_SATURDAYNIGHTFEVER])
			return 0;
		break;
	case SC_BURNING:
		if (sc->data[SC_FREEZING])
			return 0;
	// Fall through
	case SC_WHITEIMPRISON:
		if (sc->opt1)
			return 0; //Cannot override other OPT1 status changes [Skotlex]
		break;
	case SC_SIGNUMCRUCIS:
		// Only affects demons and undead element (but not players)
		if((!undead_flag && status->race!=RC_DEMON) || bl->type == BL_PC)
			return 0;
	break;
	case SC_AETERNA:
		if( (sc->data[SC_STONE] && sc->opt1 == OPT1_STONE) || sc->data[SC_FREEZE] )
			return 0;
	break;
	case SC_KYRIE:
	case SC_TUNAPARTY:
		if (bl->type == BL_MOB)
			return 0;
	break;
	case SC_OVERTHRUST:
		if (sc->data[SC_MAXOVERTHRUST])
			return 0; // Overthrust can't take effect if under Max Overthrust. [Skotlex]
	case SC_MAXOVERTHRUST:
		if( sc->option&OPTION_MADOGEAR )
			return 0; // Overthrust and Overthrust Max cannot be used on Mado Gear [Ind]
	break;
	case SC_ADRENALINE:
		if (sc->data[SC_QUAGMIRE] ||
			sc->data[SC_DECREASEAGI] ||
			sc->option&OPTION_MADOGEAR // Adrenaline doesn't affect Mado Gear [Ind]
		)
			return 0;
	break;
	case SC_ADRENALINE2:
		if (sc->data[SC_QUAGMIRE] ||
			sc->data[SC_DECREASEAGI]
		)
			return 0;
	break;
	case SC_MAGNIFICAT:
		if( sc->option&OPTION_MADOGEAR ) // Mado is immune to magnificat
			return 0;
		break;
	case SC_ONEHAND:
	case SC_MERC_QUICKEN:
	case SC_TWOHANDQUICKEN:
		if(sc->data[SC_DECREASEAGI])
			return 0;
	case SC_INCREASEAGI:
	case SC_CONCENTRATE:
	case SC_SPEARQUICKEN:
	case SC_TRUESIGHT:
	case SC_WINDWALK:
	case SC_CARTBOOST:
	case SC_ASSNCROS:
		if (sc->option&OPTION_MADOGEAR)
			return 0; // Mado is immune to Wind Walk, Cart Boost, etc (others above) [Ind]
		if (sc->data[SC_QUAGMIRE])
			return 0;
	break;
	case SC_CLOAKING:
		// Avoid cloaking with no wall and low skill level. [Skotlex]
		// Due to the cloaking card, we have to check the wall versus to known
		// skill level rather than the used one. [Skotlex]
		// if (sd && val1 < 3 && skill_check_cloaking(bl,NULL))
		if( sd && pc_checkskill(sd, AS_CLOAKING) < 3 && !skill_check_cloaking(bl,NULL) )
			return 0;
	break;
	case SC_MODECHANGE:
	{
		enum e_mode mode;
		struct status_data *bstatus = status_get_base_status(bl);
		if (!bstatus) return 0;
		if (sc->data[type]) { // Pile up with previous values.
			if(!val2) val2 = sc->data[type]->val2;
			val3 |= sc->data[type]->val3;
			val4 |= sc->data[type]->val4;
		}
		mode = val2 ? ((val2&~MD_MASK)|val2) : bstatus->mode; // Base mode
		if (val4) mode&=~val4; // Del mode
		if (val3) mode|= val3; // Add mode
		if (mode == bstatus->mode) { // No change.
			if (sc->data[type]) // Abort previous status
				return status_change_end(bl, type, INVALID_TIMER);
			return 0;
		}
	}
	break;
	// Strip skills, need to divest something or it fails.
	case SC_STRIPWEAPON:
		if (sd && !(flag&SCSTART_LOADED)) { // Apply sc anyway if loading saved sc_data
			short i;
			opt_flag = 0; // Reuse to check success condition.
			if(sd->bonus.unstripable_equip&EQP_WEAPON)
				return 0;
			i = sd->equip_index[EQI_HAND_L];
			if (i>=0 && sd->inventory_data[i] && sd->inventory_data[i]->type == IT_WEAPON) {
				opt_flag|=1;
				pc_unequipitem(sd,i,3); // Left-hand weapon
			}

			i = sd->equip_index[EQI_HAND_R];
			if (i>=0 && sd->inventory_data[i] && sd->inventory_data[i]->type == IT_WEAPON) {
				opt_flag|=2;
				pc_unequipitem(sd,i,3);
			}
			if (!opt_flag) return 0;
		}
		if (tick == 1) return 1; // Minimal duration: Only strip without causing the SC
	break;
	case SC_STRIPSHIELD:
		if( val2 == 1 ) val2 = 0; // GX effect. Do not take shield off..
		else
		if (sd && !(flag&SCSTART_LOADED)) {
			short i;
			if(sd->bonus.unstripable_equip&EQP_SHIELD)
				return 0;
			i = sd->equip_index[EQI_HAND_L];
			if ( i < 0 || !sd->inventory_data[i] || sd->inventory_data[i]->type != IT_ARMOR )
				return 0;
			pc_unequipitem(sd,i,3);
		}
		if (tick == 1) return 1; // Minimal duration: Only strip without causing the SC
	break;
	case SC_STRIPARMOR:
		if (sd && !(flag&SCSTART_LOADED)) {
			short i;
			if(sd->bonus.unstripable_equip&EQP_ARMOR)
				return 0;
			i = sd->equip_index[EQI_ARMOR];
			if ( i < 0 || !sd->inventory_data[i] )
				return 0;
			pc_unequipitem(sd,i,3);
		}
		if (tick == 1) return 1; // Minimal duration: Only strip without causing the SC
	break;
	case SC_STRIPHELM:
		if (sd && !(flag&SCSTART_LOADED)) {
			short i;
			if(sd->bonus.unstripable_equip&EQP_HELM)
				return 0;
			i = sd->equip_index[EQI_HEAD_TOP];
			if ( i < 0 || !sd->inventory_data[i] )
				return 0;
			pc_unequipitem(sd,i,3);
		}
		if (tick == 1) return 1; // Minimal duration: Only strip without causing the SC
	break;
	case SC_MERC_FLEEUP:
	case SC_MERC_ATKUP:
	case SC_MERC_HPUP:
	case SC_MERC_SPUP:
	case SC_MERC_HITUP:
		if( bl->type != BL_MER )
			return 0; // Stats only for Mercenaries
	break;
	case SC_STRFOOD:
		if (sc->data[SC_FOOD_STR_CASH] && sc->data[SC_FOOD_STR_CASH]->val1 > val1)
			return 0;
	break;
	case SC_AGIFOOD:
		if (sc->data[SC_FOOD_AGI_CASH] && sc->data[SC_FOOD_AGI_CASH]->val1 > val1)
			return 0;
	break;
	case SC_VITFOOD:
		if (sc->data[SC_FOOD_VIT_CASH] && sc->data[SC_FOOD_VIT_CASH]->val1 > val1)
			return 0;
	break;
	case SC_INTFOOD:
		if (sc->data[SC_FOOD_INT_CASH] && sc->data[SC_FOOD_INT_CASH]->val1 > val1)
			return 0;
	break;
	case SC_DEXFOOD:
		if (sc->data[SC_FOOD_DEX_CASH] && sc->data[SC_FOOD_DEX_CASH]->val1 > val1)
			return 0;
	break;
	case SC_LUKFOOD:
		if (sc->data[SC_FOOD_LUK_CASH] && sc->data[SC_FOOD_LUK_CASH]->val1 > val1)
			return 0;
	break;
	case SC_FOOD_STR_CASH:
		if ((sc->data[SC_STRFOOD] && sc->data[SC_STRFOOD]->val1 > val1) || sc->data[SC_2011RWC_SCROLL])
			return 0;
	break;
	case SC_FOOD_AGI_CASH:
		if ((sc->data[SC_AGIFOOD] && sc->data[SC_AGIFOOD]->val1 > val1) || sc->data[SC_2011RWC_SCROLL])
			return 0;
	break;
	case SC_FOOD_VIT_CASH:
		if ((sc->data[SC_VITFOOD] && sc->data[SC_VITFOOD]->val1 > val1) || sc->data[SC_2011RWC_SCROLL])
			return 0;
	break;
	case SC_FOOD_INT_CASH:
		if ((sc->data[SC_INTFOOD] && sc->data[SC_INTFOOD]->val1 > val1) || sc->data[SC_2011RWC_SCROLL])
			return 0;
	break;
	case SC_FOOD_DEX_CASH:
		if ((sc->data[SC_DEXFOOD] && sc->data[SC_DEXFOOD]->val1 > val1) || sc->data[SC_2011RWC_SCROLL])
			return 0;
	break;
	case SC_FOOD_LUK_CASH:
		if ((sc->data[SC_LUKFOOD] && sc->data[SC_LUKFOOD]->val1 > val1) || sc->data[SC_2011RWC_SCROLL])
			return 0;
	break;
	case SC_CAMOUFLAGE:
		if( sd && pc_checkskill(sd, RA_CAMOUFLAGE) < 3 && !skill_check_camouflage(bl,NULL) )
			return 0;
	break;
	case SC__STRIPACCESSORY:
		if( sd ) {
			short i = -1;
			if( !(sd->bonus.unstripable_equip&EQP_ACC_L) ) {
				i = sd->equip_index[EQI_ACC_L];
				if( i >= 0 && sd->inventory_data[i] && sd->inventory_data[i]->type == IT_ARMOR )
					pc_unequipitem(sd,i,3); // Left-Accessory
			}
			if( !(sd->bonus.unstripable_equip&EQP_ACC_R) ) {
				i = sd->equip_index[EQI_ACC_R];
				if( i >= 0 && sd->inventory_data[i] && sd->inventory_data[i]->type == IT_ARMOR )
					pc_unequipitem(sd,i,3); // Right-Accessory
			}
			if( i < 0 )
				return 0;
		}
		if (tick == 1) return 1; // Minimal duration: Only strip without causing the SC
	break;
	case SC_TOXIN:
	case SC_PARALYSE:
	case SC_VENOMBLEED:
	case SC_MAGICMUSHROOM:
	case SC_DEATHHURT:
	case SC_PYREXIA:
	case SC_OBLIVIONCURSE:
	case SC_LEECHESEND:
		{ // It doesn't stack or even renew
			int i = SC_TOXIN;
			for(; i<= SC_LEECHESEND; i++)
				if(sc->data[i])	return 0;
		}
	break;
	case SC_SATURDAYNIGHTFEVER:
		if (sc->data[SC_BERSERK] || sc->data[SC_INSPIRATION])
			return 0;
		break;
	case SC_MAGNETICFIELD: // This skill does not affect players using Hover. [Lighta]
		if(sc->data[SC_HOVERING])
			return 0;
		break;
	case SC_HEAT_BARREL:
		//kRO Update 2014-02-12
		//- Cannot be stacked with Platinum Alter and Madness Canceler (and otherwise?) [Cydh]
		if (sc->data[SC_P_ALTER] || sc->data[SC_MADNESSCANCEL])
			return 0;
		break;
	case SC_P_ALTER:
		if (sc->data[SC_HEAT_BARREL] || sc->data[SC_MADNESSCANCEL])
			return 0;
		break;
	case SC_MADNESSCANCEL:
		if (sc->data[SC_P_ALTER] || sc->data[SC_HEAT_BARREL])
			return 0;
		break;
	case SC_KINGS_GRACE:
		if (sc->data[SC_DEVOTION] || sc->data[SC_WHITEIMPRISON])
			return 0;
		break;
	case SC_GROOMING:
	case SC_CHATTERING:
		if (sc->data[type])
			return 0;

	case SC_WEDDING:
	case SC_XMAS:
	case SC_SUMMER:
	case SC_HANBOK:
	case SC_OKTOBERFEST:
		if (!vd)
			return 0;
		break;
	}

	// Check for resistances
	if(status_has_mode(status,MD_STATUS_IMMUNE) && !(flag&SCSTART_NOAVOID)) {
		if (type>=SC_COMMON_MIN && type <= SC_COMMON_MAX)
			return 0;
		switch (type) {
			case SC_BLESSING:
			case SC_DECREASEAGI:
			case SC_PROVOKE:
			case SC_COMA:
			case SC_GRAVITATION:
			case SC_SUITON:
			case SC_STRIPWEAPON:
			case SC_STRIPARMOR:
			case SC_STRIPSHIELD:
			case SC_STRIPHELM:
			case SC_RICHMANKIM:
			case SC_ROKISWEIL:
			case SC_FOGWALL:
			case SC_WHITEIMPRISON:
			case SC_FEAR:
			case SC_FREEZING:
			case SC_BURNING:
			case SC_MARSHOFABYSS:
			case SC_ADORAMUS:
			case SC_PARALYSIS:
			case SC_DEEPSLEEP:
			case SC_CRYSTALIZE:
			case SC_TEARGAS:
			case SC_TEARGAS_SOB:
			case SC_PYREXIA:
			case SC_DEATHHURT:
			case SC_TOXIN:
			case SC_PARALYSE:
			case SC_VENOMBLEED:
			case SC_MAGICMUSHROOM:
			case SC_OBLIVIONCURSE:
			case SC_LEECHESEND:
			case SC_BANDING_DEFENCE:
			case SC_BITE:
			case SC_ELECTRICSHOCKER:
			case SC_MAGNETICFIELD:
			case SC_NETHERWORLD:
			case SC_CRESCENTELBOW:
			case SC_VACUUM_EXTREME:
			case SC_CATNIPPOWDER:
			case SC_SV_ROOTTWIST:
			case SC_BITESCAR:
			case SC_FRESHSHRIMP:
				return 0;
		}
	}
	// Check for mvp resistance // atm only those who OS
	if(status_has_mode(status,MD_MVP) && !(flag&SCSTART_NOAVOID)) {
		 switch (type) {
		 case SC_COMA:
		// continue list...
		     return 0;
		}
	}

	// Before overlapping fail, one must check for status cured.
	switch (type) {
	case SC_BLESSING:
		// !TODO: Blessing and Agi up should do 1 damage against players on Undead Status, even on PvM
		// !but cannot be plagiarized (this requires aegis investigation on packets and official behavior) [Brainstorm]
		if ((!undead_flag && status->race != RC_DEMON) || bl->type == BL_PC) {
			if (sc->data[SC_STONE] && sc->opt1 == OPT1_STONE)
				status_change_end(bl, SC_STONE, INVALID_TIMER);
			if (sc->data[SC_CURSE]) {
					status_change_end(bl, SC_CURSE, INVALID_TIMER);
					return 1; // End Curse and do not give stat boost
			}
		}
		if(sc->data[SC_SPIRIT] && sc->data[SC_SPIRIT]->val2 == SL_HIGH)
			status_change_end(bl, SC_SPIRIT, INVALID_TIMER);
		break;
	case SC_INCREASEAGI:
		status_change_end(bl, SC_DECREASEAGI, INVALID_TIMER);
		if(sc->data[SC_SPIRIT] && sc->data[SC_SPIRIT]->val2 == SL_HIGH)
			status_change_end(bl, SC_SPIRIT, INVALID_TIMER);
		break;
	case SC_QUAGMIRE:
		status_change_end(bl, SC_CONCENTRATE, INVALID_TIMER);
		status_change_end(bl, SC_TRUESIGHT, INVALID_TIMER);
		status_change_end(bl, SC_WINDWALK, INVALID_TIMER);
		status_change_end(bl, SC_MAGNETICFIELD, INVALID_TIMER);
		// Also blocks the ones below...
	case SC_DECREASEAGI:
		if (type == SC_DECREASEAGI) {
			status_change_end(bl, SC_DECREASEAGI, INVALID_TIMER);
			status_change_end(bl, SC_ADORAMUS, INVALID_TIMER);
		}
		status_change_end(bl, SC_CARTBOOST, INVALID_TIMER);
		status_change_end(bl, SC_GN_CARTBOOST, INVALID_TIMER);
		// Also blocks the ones below...
	case SC_DONTFORGETME:
		status_change_end(bl, SC_INCREASEAGI, INVALID_TIMER);
		status_change_end(bl, SC_ADRENALINE, INVALID_TIMER);
		status_change_end(bl, SC_ADRENALINE2, INVALID_TIMER);
		status_change_end(bl, SC_SPEARQUICKEN, INVALID_TIMER);
		status_change_end(bl, SC_TWOHANDQUICKEN, INVALID_TIMER);
		status_change_end(bl, SC_ONEHAND, INVALID_TIMER);
		status_change_end(bl, SC_MERC_QUICKEN, INVALID_TIMER);
		status_change_end(bl, SC_ACCELERATION, INVALID_TIMER);
		break;
	case SC_ADORAMUS:
		status_change_end(bl, SC_DECREASEAGI, INVALID_TIMER);
		break;
	case SC_ONEHAND:
	  	// Removes the Aspd potion effect, as reported by Vicious. [Skotlex]
		status_change_end(bl, SC_ASPDPOTION0, INVALID_TIMER);
		status_change_end(bl, SC_ASPDPOTION1, INVALID_TIMER);
		status_change_end(bl, SC_ASPDPOTION2, INVALID_TIMER);
		status_change_end(bl, SC_ASPDPOTION3, INVALID_TIMER);
		break;
	case SC_MAXOVERTHRUST:
	  	// Cancels Normal Overthrust. [Skotlex]
		status_change_end(bl, SC_OVERTHRUST, INVALID_TIMER);
		break;
	case SC_MAGNIFICAT:
		status_change_end(bl,SC_OFFERTORIUM,INVALID_TIMER);
		break;
	case SC_OFFERTORIUM:
		status_change_end(bl, SC_MAGNIFICAT, INVALID_TIMER);
		status_change_end(bl, SC_BLIND, INVALID_TIMER);
		status_change_end(bl, SC_CURSE, INVALID_TIMER);
		status_change_end(bl, SC_POISON, INVALID_TIMER);
		status_change_end(bl, SC_HALLUCINATION, INVALID_TIMER);
		status_change_end(bl, SC_CONFUSION, INVALID_TIMER);
		status_change_end(bl, SC_BLEEDING, INVALID_TIMER);
		status_change_end(bl, SC_BURNING, INVALID_TIMER);
		status_change_end(bl, SC_FREEZING, INVALID_TIMER);
		status_change_end(bl, SC_MANDRAGORA, INVALID_TIMER);
		status_change_end(bl, SC_PARALYSE, INVALID_TIMER);
		status_change_end(bl, SC_PYREXIA, INVALID_TIMER);
		status_change_end(bl, SC_DEATHHURT, INVALID_TIMER);
		status_change_end(bl, SC_LEECHESEND, INVALID_TIMER);
		status_change_end(bl, SC_VENOMBLEED, INVALID_TIMER);
		status_change_end(bl, SC_TOXIN, INVALID_TIMER);
		status_change_end(bl, SC_MAGICMUSHROOM, INVALID_TIMER);
		break;
	case SC_KYRIE:
		// Cancels Assumptio
		status_change_end(bl, SC_ASSUMPTIO, INVALID_TIMER);
		break;
	case SC_DELUGE:
		if (sc->data[SC_FOGWALL] && sc->data[SC_BLIND])
			status_change_end(bl, SC_BLIND, INVALID_TIMER);
		break;
	case SC_SILENCE:
		if (sc->data[SC_GOSPEL] && sc->data[SC_GOSPEL]->val4 == BCT_SELF)
			status_change_end(bl, SC_GOSPEL, INVALID_TIMER);
		break;
	case SC_FREEZE:
		status_change_end(bl, SC_AETERNA, INVALID_TIMER);
		break;
	case SC_HIDING:
		status_change_end(bl, SC_CLOSECONFINE, INVALID_TIMER);
		status_change_end(bl, SC_CLOSECONFINE2, INVALID_TIMER);
		break;
	case SC_BERSERK:
		if( val3 == SC__BLOODYLUST )
			break;
		if(battle_config.berserk_cancels_buffs) {
			status_change_end(bl, SC_ONEHAND, INVALID_TIMER);
			status_change_end(bl, SC_TWOHANDQUICKEN, INVALID_TIMER);
			status_change_end(bl, SC_CONCENTRATION, INVALID_TIMER);
			status_change_end(bl, SC_PARRYING, INVALID_TIMER);
			status_change_end(bl, SC_AURABLADE, INVALID_TIMER);
			status_change_end(bl, SC_MERC_QUICKEN, INVALID_TIMER);
		}
#ifdef RENEWAL
		else {
			status_change_end(bl, SC_TWOHANDQUICKEN, INVALID_TIMER);
		}
#endif
		break;
	case SC_ASSUMPTIO:
		status_change_end(bl, SC_KYRIE, INVALID_TIMER);
		status_change_end(bl, SC_KAITE, INVALID_TIMER);
		break;
	case SC_KAITE:
		status_change_end(bl, SC_ASSUMPTIO, INVALID_TIMER);
		break;
	case SC_GN_CARTBOOST:
	case SC_CARTBOOST:
		if(sc->data[SC_DECREASEAGI]) { // Cancel Decrease Agi, but take no further effect [Skotlex]
			status_change_end(bl, SC_DECREASEAGI, INVALID_TIMER);
			return 0;
		}
		//Cart Boost cannot be affected by Slow grace. Assumed if player got Slow Grace first, Cart Boost is failed
		//since Cart Boost don't cancel Slow Grace effect
		//http://irowiki.org/wiki/Cart_Boost_%28Genetic%29 (view date: 2014-01-26)
		//http://irowiki.org/wiki/Cart_Boost (view date: 2014-01-26)
		if(sc->data[SC_DONTFORGETME])
			return 0;
		break;
	case SC_FUSION:
		status_change_end(bl, SC_SPIRIT, INVALID_TIMER);
		break;
	case SC_ADJUSTMENT:
		status_change_end(bl, SC_MADNESSCANCEL, INVALID_TIMER);
		break;
	case SC_MADNESSCANCEL:
		status_change_end(bl, SC_ADJUSTMENT, INVALID_TIMER);
		break;
	// NPC_CHANGEUNDEAD will debuff Blessing and Agi Up
	case SC_CHANGEUNDEAD:
		status_change_end(bl, SC_BLESSING, INVALID_TIMER);
		status_change_end(bl, SC_INCREASEAGI, INVALID_TIMER);
		break;
	case SC_STRFOOD:
		status_change_end(bl, SC_FOOD_STR_CASH, INVALID_TIMER);
		break;
	case SC_AGIFOOD:
		status_change_end(bl, SC_FOOD_AGI_CASH, INVALID_TIMER);
		break;
	case SC_VITFOOD:
		status_change_end(bl, SC_FOOD_VIT_CASH, INVALID_TIMER);
		break;
	case SC_INTFOOD:
		status_change_end(bl, SC_FOOD_INT_CASH, INVALID_TIMER);
		break;
	case SC_DEXFOOD:
		status_change_end(bl, SC_FOOD_DEX_CASH, INVALID_TIMER);
		break;
	case SC_LUKFOOD:
		status_change_end(bl, SC_FOOD_LUK_CASH, INVALID_TIMER);
		break;
	case SC_FOOD_STR_CASH:
		status_change_end(bl, SC_STRFOOD, INVALID_TIMER);
		break;
	case SC_FOOD_AGI_CASH:
		status_change_end(bl, SC_AGIFOOD, INVALID_TIMER);
		break;
	case SC_FOOD_VIT_CASH:
		status_change_end(bl, SC_VITFOOD, INVALID_TIMER);
		break;
	case SC_FOOD_INT_CASH:
		status_change_end(bl, SC_INTFOOD, INVALID_TIMER);
		break;
	case SC_FOOD_DEX_CASH:
		status_change_end(bl, SC_DEXFOOD, INVALID_TIMER);
		break;
	case SC_FOOD_LUK_CASH:
		status_change_end(bl, SC_LUKFOOD, INVALID_TIMER);
		break;
	case SC_MARSHOFABYSS:
		status_change_end(bl, SC_INCREASEAGI, INVALID_TIMER);
		status_change_end(bl, SC_WINDWALK, INVALID_TIMER);
		status_change_end(bl, SC_ASPDPOTION0, INVALID_TIMER);
		status_change_end(bl, SC_ASPDPOTION1, INVALID_TIMER);
		status_change_end(bl, SC_ASPDPOTION2, INVALID_TIMER);
		status_change_end(bl, SC_ASPDPOTION3, INVALID_TIMER);
		break;
	case SC_SWINGDANCE:
	case SC_SYMPHONYOFLOVER:
	case SC_MOONLITSERENADE:
	case SC_RUSHWINDMILL:
	case SC_ECHOSONG:
	case SC_HARMONIZE: // Group A doesn't overlap
		if (type != SC_SWINGDANCE) status_change_end(bl, SC_SWINGDANCE, INVALID_TIMER);
		if (type != SC_SYMPHONYOFLOVER) status_change_end(bl, SC_SYMPHONYOFLOVER, INVALID_TIMER);
		if (type != SC_MOONLITSERENADE) status_change_end(bl, SC_MOONLITSERENADE, INVALID_TIMER);
		if (type != SC_RUSHWINDMILL) status_change_end(bl, SC_RUSHWINDMILL, INVALID_TIMER);
		if (type != SC_ECHOSONG) status_change_end(bl, SC_ECHOSONG, INVALID_TIMER);
		if (type != SC_HARMONIZE) status_change_end(bl, SC_HARMONIZE, INVALID_TIMER);
		break;
	case SC_VOICEOFSIREN:
	case SC_DEEPSLEEP:
	case SC_GLOOMYDAY:
	case SC_SONGOFMANA:
	case SC_DANCEWITHWUG:
	case SC_SATURDAYNIGHTFEVER:
	case SC_LERADSDEW:
	case SC_MELODYOFSINK:
	case SC_BEYONDOFWARCRY:
	case SC_UNLIMITEDHUMMINGVOICE:
	case SC_SIRCLEOFNATURE: // Group B
		if (type != SC_VOICEOFSIREN) status_change_end(bl, SC_VOICEOFSIREN, INVALID_TIMER);
		if (type != SC_DEEPSLEEP) status_change_end(bl, SC_DEEPSLEEP, INVALID_TIMER);
		if (type != SC_LERADSDEW) status_change_end(bl, SC_LERADSDEW, INVALID_TIMER);
		if (type != SC_MELODYOFSINK) status_change_end(bl, SC_MELODYOFSINK, INVALID_TIMER);
		if (type != SC_BEYONDOFWARCRY) status_change_end(bl, SC_BEYONDOFWARCRY, INVALID_TIMER);
		if (type != SC_UNLIMITEDHUMMINGVOICE) status_change_end(bl, SC_UNLIMITEDHUMMINGVOICE, INVALID_TIMER);
		if (type != SC_SIRCLEOFNATURE) status_change_end(bl, SC_SIRCLEOFNATURE, INVALID_TIMER);
		if (type != SC_GLOOMYDAY) {
			status_change_end(bl, SC_GLOOMYDAY, INVALID_TIMER);
			status_change_end(bl, SC_GLOOMYDAY_SK, INVALID_TIMER);
		}
		if (type != SC_SONGOFMANA) status_change_end(bl, SC_SONGOFMANA, INVALID_TIMER);
		if (type != SC_DANCEWITHWUG) status_change_end(bl, SC_DANCEWITHWUG, INVALID_TIMER);
		if (type != SC_SATURDAYNIGHTFEVER) {
			if (sc->data[SC_SATURDAYNIGHTFEVER]) {
				sc->data[SC_SATURDAYNIGHTFEVER]->val2 = 0; // Mark to not lose hp
				status_change_end(bl, SC_SATURDAYNIGHTFEVER, INVALID_TIMER);
			}
		}
		break;
	case SC_REFLECTSHIELD:
		status_change_end(bl, SC_REFLECTDAMAGE, INVALID_TIMER);
		break;
	case SC_REFLECTDAMAGE:
		status_change_end(bl, SC_REFLECTSHIELD, INVALID_TIMER);
		break;
	case SC_SHIELDSPELL_DEF:
	case SC_SHIELDSPELL_MDEF:
	case SC_SHIELDSPELL_REF:
		status_change_end(bl, SC_MAGNIFICAT, INVALID_TIMER);
		if( type != SC_SHIELDSPELL_DEF )
			status_change_end(bl, SC_SHIELDSPELL_DEF, INVALID_TIMER);
		if( type != SC_SHIELDSPELL_MDEF )
			status_change_end(bl, SC_SHIELDSPELL_MDEF, INVALID_TIMER);
		if( type != SC_SHIELDSPELL_REF )
			status_change_end(bl, SC_SHIELDSPELL_REF, INVALID_TIMER);
		break;
	case SC_BANDING:
		status_change_end(bl, SC_PRESTIGE, INVALID_TIMER);
		break;
	case SC_GT_ENERGYGAIN:
	case SC_GT_CHANGE:
	case SC_GT_REVITALIZE:
		if( type != SC_GT_REVITALIZE )
			status_change_end(bl, SC_GT_REVITALIZE, INVALID_TIMER);
		if( type != SC_GT_ENERGYGAIN )
			status_change_end(bl, SC_GT_ENERGYGAIN, INVALID_TIMER);
		if( type != SC_GT_CHANGE )
			status_change_end(bl, SC_GT_CHANGE, INVALID_TIMER);
		break;
	case SC_WARMER:
		status_change_end(bl, SC_CRYSTALIZE, INVALID_TIMER);
		status_change_end(bl, SC_FREEZING, INVALID_TIMER);
		status_change_end(bl, SC_FREEZE, INVALID_TIMER);
		break;
	case SC_INVINCIBLE:
		status_change_end(bl, SC_INVINCIBLEOFF, INVALID_TIMER);
		break;
	case SC_INVINCIBLEOFF:
		status_change_end(bl, SC_INVINCIBLE, INVALID_TIMER);
		break;
	case SC_WHITEIMPRISON:
		status_change_end(bl, SC_BURNING, INVALID_TIMER);
		status_change_end(bl, SC_FREEZING, INVALID_TIMER);
		status_change_end(bl, SC_FREEZE, INVALID_TIMER);
		status_change_end(bl, SC_STONE, INVALID_TIMER);
		break;
	case SC_FEAR:
		status_change_end(bl, SC_BLIND, INVALID_TIMER);
		break;
	case SC_KINGS_GRACE:
		status_change_end(bl,SC_BLIND,INVALID_TIMER);
		status_change_end(bl,SC_CURSE,INVALID_TIMER);
		status_change_end(bl,SC_CONFUSION,INVALID_TIMER);
		status_change_end(bl,SC_HALLUCINATION,INVALID_TIMER);
		status_change_end(bl,SC_BURNING,INVALID_TIMER);
		status_change_end(bl,SC_DEEPSLEEP,INVALID_TIMER);
		// Fall through
	case SC_GROOMING:
		status_change_end(bl,SC_STUN,INVALID_TIMER);
		status_change_end(bl,SC_FREEZE,INVALID_TIMER);
		status_change_end(bl,SC_STONE,INVALID_TIMER);
		status_change_end(bl,SC_SLEEP,INVALID_TIMER);
		status_change_end(bl,SC_SILENCE,INVALID_TIMER);
		status_change_end(bl,SC_BLEEDING,INVALID_TIMER);
		status_change_end(bl,SC_POISON,INVALID_TIMER);
		status_change_end(bl,SC_FEAR,INVALID_TIMER);
		status_change_end(bl,SC_MANDRAGORA,INVALID_TIMER);
		status_change_end(bl,SC_CRYSTALIZE,INVALID_TIMER);
		status_change_end(bl,SC_FREEZING,INVALID_TIMER);
		break;
	case SC_2011RWC_SCROLL:
		status_change_end(bl,SC_FOOD_STR_CASH,INVALID_TIMER);
		status_change_end(bl,SC_FOOD_AGI_CASH,INVALID_TIMER);
		status_change_end(bl,SC_FOOD_VIT_CASH,INVALID_TIMER);
		status_change_end(bl,SC_FOOD_INT_CASH,INVALID_TIMER);
		status_change_end(bl,SC_FOOD_DEX_CASH,INVALID_TIMER);
		status_change_end(bl,SC_FOOD_LUK_CASH,INVALID_TIMER);
		break;
	case SC_FIGHTINGSPIRIT:
	case SC_OVERED_BOOST:
	case SC_MAGICPOWER:
	case SC_IMPOSITIO:
	case SC_KAAHI:
		//These status changes always overwrite themselves even when a lower level is cast
		status_change_end(bl, type, INVALID_TIMER);
		break;
	}

	// Check for overlapping fails
	if( (sce = sc->data[type]) ) {
		switch( type ) {
			case SC_MERC_FLEEUP:
			case SC_MERC_ATKUP:
			case SC_MERC_HPUP:
			case SC_MERC_SPUP:
			case SC_MERC_HITUP:
				if( sce->val1 > val1 )
					val1 = sce->val1;
				break;
			case SC_ADRENALINE:
			case SC_ADRENALINE2:
			case SC_WEAPONPERFECTION:
			case SC_OVERTHRUST:
				if (sce->val2 > val2)
					return 0;
				break;
			case SC_S_LIFEPOTION:
			case SC_L_LIFEPOTION:
			case SC_BOSSMAPINFO:
			case SC_STUN:
			case SC_SLEEP:
			case SC_POISON:
			case SC_CURSE:
			case SC_SILENCE:
			case SC_CONFUSION:
			case SC_BLIND:
			case SC_BLEEDING:
			case SC_DPOISON:
			case SC_CLOSECONFINE2: // Can't be re-closed in.
			case SC_TINDER_BREAKER2:
			case SC_MARIONETTE:
			case SC_MARIONETTE2:
			case SC_NOCHAT:
			case SC_ABUNDANCE:
			case SC_FEAR:
			case SC_BURNING:
			case SC_FREEZING:
			case SC_WHITEIMPRISON:
			case SC_TOXIN:
			case SC_PARALYSE:
			case SC_VENOMBLEED:
			case SC_MAGICMUSHROOM:
			case SC_DEATHHURT:
			case SC_PYREXIA:
			case SC_OBLIVIONCURSE:
			case SC_LEECHESEND:
			case SC_CURSEDCIRCLE_TARGET:
			case SC__ENERVATION:
			case SC__GROOMY:
			case SC__IGNORANCE:
			case SC__LAZINESS:
			case SC__UNLUCKY:
			case SC__WEAKNESS:
			case SC_DEEPSLEEP:
			case SC_NETHERWORLD:
			case SC_CRYSTALIZE:
			case SC_MANDRAGORA:
			case SC_DEFSET:
			case SC_MDEFSET:
			case SC_NORECOVER_STATE:
			case SC_REUSE_LIMIT_A:
			case SC_REUSE_LIMIT_B:
			case SC_REUSE_LIMIT_C:
			case SC_REUSE_LIMIT_D:
			case SC_REUSE_LIMIT_E:
			case SC_REUSE_LIMIT_F:
			case SC_REUSE_LIMIT_G:
			case SC_REUSE_LIMIT_H:
			case SC_REUSE_MILLENNIUMSHIELD:
			case SC_REUSE_CRUSHSTRIKE:
			case SC_REUSE_REFRESH:
			case SC_REUSE_STORMBLAST:
			case SC_ALL_RIDING_REUSE_LIMIT:
			case SC_REUSE_LIMIT_MTF:
			case SC_REUSE_LIMIT_ECL:
			case SC_REUSE_LIMIT_RECALL:
			case SC_REUSE_LIMIT_ASPD_POTION:
			case SC_DORAM_BUF_01:
			case SC_DORAM_BUF_02:
				return 0;
			case SC_PUSH_CART:
			case SC_COMBO:
			case SC_DANCING:
			case SC_DEVOTION:
			case SC_ASPDPOTION0:
			case SC_ASPDPOTION1:
			case SC_ASPDPOTION2:
			case SC_ASPDPOTION3:
			case SC_ATKPOTION:
			case SC_MATKPOTION:
			case SC_ENCHANTARMS:
			case SC_ARMOR_ELEMENT_WATER:
			case SC_ARMOR_ELEMENT_EARTH:
			case SC_ARMOR_ELEMENT_FIRE:
			case SC_ARMOR_ELEMENT_WIND:
			case SC_ARMOR_RESIST:
			case SC_ATTHASTE_CASH:
				break;
			case SC_GOSPEL:
				 // Must not override a casting gospel char.
				if(sce->val4 == BCT_SELF)
					return 0;
				if(sce->val1 > val1)
					return 1;
				break;
			case SC_ENDURE:
				if(sce->val4 && !val4)
					return 1; // Don't let you override infinite endure.
				if(sce->val1 > val1)
					return 1;
				break;
			case SC_JAILED:
				// When a player is already jailed, do not edit the jail data.
				val2 = sce->val2;
				val3 = sce->val3;
				val4 = sce->val4;
				break;
			case SC_LERADSDEW:
				if (sc && sc->data[SC_BERSERK])
					return 0;
			case SC_SHAPESHIFT:
			case SC_PROPERTYWALK:
				break;
			case SC_LEADERSHIP:
			case SC_GLORYWOUNDS:
			case SC_SOULCOLD:
			case SC_HAWKEYES:
				if( sce->val4 && !val4 ) // You cannot override master guild aura
					return 0;
				break;
			case SC_JOINTBEAT:
				val2 |= sce->val2; // Stackable ailments
			default:
				if(sce->val1 > val1)
					return 1; // Return true to not mess up skill animations. [Skotlex]
		}
	}

	calc_flag = StatusChangeFlagTable[type];
	if(!(flag&SCSTART_LOADED)) // &4 - Do not parse val settings when loading SCs
	switch(type)
	{
		/* Permanent effects */
		case SC_AETERNA:
		case SC_MODECHANGE:
		case SC_WEIGHT50:
		case SC_WEIGHT90:
		case SC_BROKENWEAPON:
		case SC_BROKENARMOR:
		case SC_READYSTORM:
		case SC_READYDOWN:
		case SC_READYCOUNTER:
		case SC_READYTURN:
		case SC_DODGE:
		case SC_PUSH_CART:
		case SC_SPRITEMABLE:
		case SC_CLAN_INFO:
		case SC_DAILYSENDMAILCNT:
			tick = -1;
			break;

		case SC_DECREASEAGI:
		case SC_INCREASEAGI:
		case SC_ADORAMUS:
			if (type == SC_ADORAMUS) {
				// 1000% base chance to blind, but still can be resisted
				sc_start(src, bl, SC_BLIND, 1000, val1, skill_get_time(status_sc2skill(type), val1));
				if (sc->data[SC_ADORAMUS])
					return 0; //Adoramus can't refresh itself, but it can cause blind again
			}
			val2 = 2 + val1; // Agi change
			break;
		case SC_ENDURE:
			val2 = 7; // Hit-count [Celest]
			if( !(flag&SCSTART_NOAVOID) && (bl->type&(BL_PC|BL_MER)) && !map_flag_gvg2(bl->m) && !map[bl->m].flag.battleground && !val4 ) {
				struct map_session_data *tsd;
				if( sd ) {
					int i;
					for( i = 0; i < MAX_DEVOTION; i++ ) {
						if( sd->devotion[i] && (tsd = map_id2sd(sd->devotion[i])) )
							status_change_start(src,&tsd->bl, type, 10000, val1, val2, val3, val4, tick, SCSTART_NOAVOID|SCSTART_NOICON);
					}
				}
				else if( bl->type == BL_MER && ((TBL_MER*)bl)->devotion_flag && (tsd = ((TBL_MER*)bl)->master) )
					status_change_start(src,&tsd->bl, type, 10000, val1, val2, val3, val4, tick, SCSTART_NOAVOID|SCSTART_NOICON);
			}
			// val4 signals infinite endure (if val4 == 2 it is infinite endure from Berserk)
			if( val4 )
				tick = -1;
			break;
		case SC_AUTOBERSERK:
			if (status->hp < status->max_hp>>2 &&
				(!sc->data[SC_PROVOKE] || sc->data[SC_PROVOKE]->val2==0))
					sc_start4(src,bl,SC_PROVOKE,100,10,1,0,0,60000);
			tick = -1;
			break;
		case SC_SIGNUMCRUCIS:
			val2 = 10 + 4*val1; // Def reduction
			tick = -1;
			clif_emotion(bl,E_SWT);
			break;
		case SC_MAXIMIZEPOWER:
			tick_time = val2 = tick>0?tick:60000;
			tick = -1; // Duration sent to the client should be infinite
			break;
		case SC_EDP:
			val2 = val1 + 2; // Chance to Poison enemies.
#ifndef RENEWAL
			val3 = 50*(val1+1); // Damage increase (+50 +50*lv%)
#endif
			if( sd )// [Ind] - iROwiki says each level increases its duration by 3 seconds
				tick += pc_checkskill(sd,GC_RESEARCHNEWPOISON)*3000;
			break;
		case SC_POISONREACT:
			val2=(val1+1)/2 + val1/10; // Number of counters [Skotlex]
			val3=50; // + 5*val1; // Chance to counter. [Skotlex]
			break;
		case SC_MAGICROD:
			val2 = val1*20; // SP gained
			break;
		case SC_KYRIE:
			if( val4 ) { // Formulas for Praefatio
				val2 = (status->max_hp * (val1 * 2 + 10) / 100) + val4 * 2; //%Max HP to absorb
				val3 = 6 + val1; //Hits
			} else { // Formulas for Kyrie Eleison
				val2 = status->max_hp * (val1 * 2 + 10) / 100;
				val3 = (val1 / 2 + 5);
			}
			break;
		case SC_MAGICPOWER:
			// val1: Skill lv
			val2 = 1; // Lasts 1 invocation
			val3 = 5*val1; // Matk% increase
			val4 = 0; // 0 = ready to be used, 1 = activated and running
			break;
		case SC_SACRIFICE:
			val2 = 5; // Lasts 5 hits
			tick = -1;
			break;
		case SC_ENCPOISON:
			val2= 250+50*val1; // Poisoning Chance (2.5+0.5%) in 1/10000 rate
		case SC_ASPERSIO:
		case SC_FIREWEAPON:
		case SC_WATERWEAPON:
		case SC_WINDWEAPON:
		case SC_EARTHWEAPON:
		case SC_SHADOWWEAPON:
		case SC_GHOSTWEAPON:
			skill_enchant_elemental_end(bl,type);
			break;
		case SC_ELEMENTALCHANGE:
			// val1 : Element Lvl (if called by skill lvl 1, takes random value between 1 and 4)
			// val2 : Element (When no element, random one is picked)
			// val3 : 0 = called by skill 1 = called by script (fixed level)
			if( !val2 ) val2 = rnd()%ELE_ALL;

			if( val1 == 1 && val3 == 0 )
				val1 = 1 + rnd()%4;
			else if( val1 > 4 )
				val1 = 4; // Max Level
			val3 = 0; // Not need to keep this info.
			break;
		case SC_PROVIDENCE:
			val2 = val1*5; // Race/Ele resist
			break;
		case SC_REFLECTSHIELD:
			val2 = 10+val1*3; // %Dmg reflected
			// val4 used to mark if reflect shield is an inheritance bonus from Devotion
			if( !(flag&SCSTART_NOAVOID) && (bl->type&(BL_PC|BL_MER)) ) {
				struct map_session_data *tsd;
				if( sd ) {
					int i;
					for( i = 0; i < MAX_DEVOTION; i++ ) {
						if( sd->devotion[i] && (tsd = map_id2sd(sd->devotion[i])) )
							status_change_start(src,&tsd->bl, type, 10000, val1, val2, 0, 1, tick, SCSTART_NOAVOID|SCSTART_NOICON);
					}
				}
				else if( bl->type == BL_MER && ((TBL_MER*)bl)->devotion_flag && (tsd = ((TBL_MER*)bl)->master) )
					status_change_start(src,&tsd->bl, type, 10000, val1, val2, 0, 1, tick, SCSTART_NOAVOID|SCSTART_NOICON);
			}
			break;
		case SC_STRIPWEAPON:
			if (!sd) // Watk reduction
				val2 = 25;
			break;
		case SC_STRIPSHIELD:
			if (!sd) // Def reduction
				val2 = 15;
			break;
		case SC_STRIPARMOR:
			if (!sd) // Vit reduction
				val2 = 40;
			break;
		case SC_STRIPHELM:
			if (!sd) // Int reduction
				val2 = 40;
			break;
		case SC_AUTOSPELL:
			// Val1 Skill LV of Autospell
			// Val2 Skill ID to cast
			// Val3 Max Lv to cast
			val4 = 5 + val1*2; // Chance of casting
			break;
		case SC_VOLCANO:
			{
				int8 enchant_eff[] = { 10, 14, 17, 19, 20 }; // Enchant addition
				uint8 i = max((val1-1)%5, 0);

				val2 = val1*10; // Watk increase
#ifndef RENEWAL
				if (status->def_ele != ELE_FIRE)
					val2 = 0;
#endif
				val3 = enchant_eff[i];
			}
			break;
		case SC_VIOLENTGALE:
			{
				int8 enchant_eff[] = { 10, 14, 17, 19, 20 }; // Enchant addition
				uint8 i = max((val1-1)%5, 0);

				val2 = val1*3; // Flee increase
#ifndef RENEWAL
				if (status->def_ele != ELE_WIND)
					val2 = 0;
#endif
				val3 = enchant_eff[i];
			}
			break;
		case SC_DELUGE:
			{
				int8 deluge_eff[]  = {  5,  9, 12, 14, 15 }; // HP addition rate n/100
				int8 enchant_eff[] = { 10, 14, 17, 19, 20 }; // Enchant addition
				uint8 i = max((val1-1)%5, 0);

				val2 = deluge_eff[i]; // HP increase
#ifndef RENEWAL
				if (status->def_ele != ELE_WATER)
					val2 = 0;
#endif
				val3 = enchant_eff[i];
			}
			break;
		case SC_SUITON:
			if (!val2 || (sd && (sd->class_&MAPID_BASEMASK) == MAPID_NINJA)) {
				// No penalties.
				val2 = 0; // Agi penalty
				val3 = 0; // Walk speed penalty
				break;
			}
			val3 = 50;
			val2 = 3*((val1+1)/3);
			if (val1 > 4) val2--;
			//Suiton is a special case, stop effect is forced and only happens when target enters it
			if (!unit_blown_immune(bl, 0x1))
				unit_stop_walking(bl, 9);
			break;
		case SC_ONEHAND:
		case SC_TWOHANDQUICKEN:
			val2 = 300;
			if (val1 > 10) // For boss casted skills [Skotlex]
				val2 += 20*(val1-10);
			break;
		case SC_MERC_QUICKEN:
			val2 = 300;
			break;
#ifndef RENEWAL_ASPD
		case SC_SPEARQUICKEN:
			val2 = 200+10*val1;
			break;
#endif
		case SC_DANCING:
			// val1 : Skill ID + LV
			// val2 : Skill Group of the Dance.
			// val3 : Brings the skill_lv (merged into val1 here)
			// val4 : Partner
			if (val1 == CG_MOONLIT)
				clif_status_change(bl,SI_MOONLIT,1,tick,0, 0, 0);
			val1|= (val3<<16);
			val3 = tick/1000; // Tick duration
			tick_time = 1000; // [GodLesZ] tick time
			break;
		case SC_LONGING:
			val2 = 500-100*val1; // Aspd penalty.
			break;
		case SC_EXPLOSIONSPIRITS:
			val2 = 75 + 25*val1; // Cri bonus
			break;

		case SC_ASPDPOTION0:
		case SC_ASPDPOTION1:
		case SC_ASPDPOTION2:
		case SC_ASPDPOTION3:
			val2 = 50*(2+type-SC_ASPDPOTION0);
			break;

		case SC_ATTHASTE_CASH:
			val2 = 50*val1; // Just custom for pre-re
			break;

		case SC_NOCHAT:
			// A hardcoded interval of 60 seconds is expected, as the time that SC_NOCHAT uses is defined by
			// mmocharstatus.manner, each negative point results in 1 minute with this status activated.
			// This is done this way because the message that the client displays is hardcoded, and only
			// shows how many minutes are remaining. [Panikon]
			tick = 60000;
			val1 = battle_config.manner_system; // Mute filters.
			if (sd) {
				clif_changestatus(sd,SP_MANNER,sd->status.manner);
				clif_updatestatus(sd,SP_MANNER);
			}
			break;

		case SC_STONE:
			val3 = max(val3, 100); // Incubation time
			val4 = max(tick-val3, 100); // Petrify time
			tick = val3;
			calc_flag = 0; // Actual status changes take effect on petrified state.
			break;

		case SC_DPOISON:
			// Lose 10/15% of your life as long as it doesn't brings life below 25%
			if (status->hp > status->max_hp>>2) {
				int diff = status->max_hp*(bl->type==BL_PC?10:15)/100;
				if (status->hp - diff < status->max_hp>>2)
					diff = status->hp - (status->max_hp>>2);
				status_zap(bl, diff, 0);
			}
			// Fall through
		case SC_POISON:
		case SC_BLEEDING:
		case SC_BURNING:
		case SC_TOXIN:
		case SC_MAGICMUSHROOM:
		case SC_LEECHESEND:
			tick_time = status_get_sc_interval(type);
			val4 = tick-tick_time; // Remaining time
			break;

		case SC_PYREXIA:
			//Causes blind for duration of pyrexia, unreducable and unavoidable, but can be healed with e.g. green potion
			status_change_start(src,bl,SC_BLIND,10000,val1,0,0,0,tick,SCSTART_NOAVOID|SCSTART_NOTICKDEF|SCSTART_NORATEDEF);
			tick_time = status_get_sc_interval(type);
			val4 = tick-tick_time; // Remaining time
			break;

		case SC_CONFUSION:
			if (!val4)
				clif_emotion(bl,E_WHAT);
			break;
		case SC_S_LIFEPOTION:
		case SC_L_LIFEPOTION:
			if( val1 == 0 ) return 0;
			// val1 = heal percent/amout
			// val2 = seconds between heals
			// val4 = total of heals
			if( val2 < 1 ) val2 = 1;
			if( (val4 = tick/(val2 * 1000)) < 1 )
				val4 = 1;
			tick_time = val2 * 1000; // [GodLesZ] tick time
			break;
		case SC_BOSSMAPINFO:
			if( sd != NULL ) {
				struct mob_data *boss_md = map_getmob_boss(bl->m); // Search for Boss on this Map
				if( boss_md == NULL || boss_md->bl.prev == NULL ) { // No MVP on this map - MVP is dead
					clif_bossmapinfo(sd->fd, boss_md, 1);
					return 0; // No need to start SC
				}
				val1 = boss_md->bl.id;
				if( (val4 = tick/1000) < 1 )
					val4 = 1;
				tick_time = 1000; // [GodLesZ] tick time
			}
			break;
		case SC_HIDING:
			val2 = tick/1000;
			tick_time = 1000; // [GodLesZ] tick time
			val3 = 0; // Unused, previously speed adjustment
			val4 = val1+3; // Seconds before SP substraction happen.
			break;
		case SC_CHASEWALK:
			val2 = tick>0?tick:10000; // Interval at which SP is drained.
			val3 = 35 - 5 * val1; // Speed adjustment.
			if (sc->data[SC_SPIRIT] && sc->data[SC_SPIRIT]->val2 == SL_ROGUE)
				val3 -= 40;
			val4 = 10+val1*2; // SP cost.
			if (map_flag_gvg2(bl->m) || map[bl->m].flag.battleground) val4 *= 5;
			break;
		case SC_CLOAKING:
			if (!sd) // Monsters should be able to walk with no penalties. [Skotlex]
				val1 = 10;
			tick_time = val2 = tick>0?tick:60000; // SP consumption rate.
			tick = -1; // Duration sent to the client should be infinite
			val3 = 0; // Unused, previously walk speed adjustment
			// val4&1 signals the presence of a wall.
			// val4&2 makes cloak not end on normal attacks [Skotlex]
			// val4&4 makes cloak not end on using skills
			if (bl->type == BL_PC || (bl->type == BL_MOB && ((TBL_MOB*)bl)->special_state.clone) )	// Standard cloaking.
				val4 |= battle_config.pc_cloak_check_type&7;
			else
				val4 |= battle_config.monster_cloak_check_type&7;
			break;
		case SC_SIGHT:			/* splash status */
		case SC_RUWACH:
		case SC_SIGHTBLASTER:
			val3 = skill_get_splash(val2, val1); // Val2 should bring the skill-id.
			val2 = tick/20;
			tick_time = 20; // [GodLesZ] tick time
			break;

		case SC_AUTOGUARD:
			if( !(flag&SCSTART_NOAVOID) ) {
				struct map_session_data *tsd;
				int i;
				for( i = val2 = 0; i < val1; i++) {
					int t = 5-(i>>1);
					val2 += (t < 0)? 1:t;
				}

				if( bl->type&(BL_PC|BL_MER) ) {
					if( sd ) {
						for( i = 0; i < MAX_DEVOTION; i++ ) {
							if( sd->devotion[i] && (tsd = map_id2sd(sd->devotion[i])) )
								status_change_start(src,&tsd->bl, type, 10000, val1, val2, 0, 0, tick, SCSTART_NOAVOID|SCSTART_NOICON);
						}
					}
					else if( bl->type == BL_MER && ((TBL_MER*)bl)->devotion_flag && (tsd = ((TBL_MER*)bl)->master) )
						status_change_start(src,&tsd->bl, type, 10000, val1, val2, 0, 0, tick, SCSTART_NOAVOID|SCSTART_NOICON);
				}
			}
			break;

		case SC_DEFENDER:
			if (!(flag&SCSTART_NOAVOID)) {
				val2 = 5 + 15*val1; // Damage reduction
				val3 = 0; // Unused, previously speed adjustment
				val4 = 250 - 50*val1; // Aspd adjustment

				if (sd) {
					struct map_session_data *tsd;
					int i;
					for (i = 0; i < MAX_DEVOTION; i++) { // See if there are devoted characters, and pass the status to them. [Skotlex]
						if (sd->devotion[i] && (tsd = map_id2sd(sd->devotion[i])))
							status_change_start(src,&tsd->bl,type,10000,val1,val2,val3,val4,tick,SCSTART_NOAVOID);
					}
				}
			}
			break;

		case SC_TENSIONRELAX:
			if (sd) {
				pc_setsit(sd);
				skill_sit(sd, 1);
				clif_sitting(&sd->bl);
			}
			val2 = 12; // SP cost
			tick_time = 10000; // Decrease at 10secs intervals.
			val3 = tick / tick_time;
			tick = -1; // Duration sent to the client should be infinite
			break;
		case SC_PARRYING:
		    val2 = 20 + val1*3; // Block Chance
			break;

		case SC_WINDWALK:
			val2 = (val1+1)/2; // Flee bonus is 1/1/2/2/3/3/4/4/5/5
			break;

		case SC_JOINTBEAT:
			if( val2&BREAK_NECK )
				sc_start2(src,bl,SC_BLEEDING,100,val1,val3,skill_get_time2(status_sc2skill(type),val1));
			break;

		case SC_BERSERK:
			if( val3 == SC__BLOODYLUST )
				sc_start(src,bl,(sc_type)val3,100,val1,tick);
			if (!val3 && !(sc->data[SC_ENDURE] && sc->data[SC_ENDURE]->val4))
				sc_start4(src,bl, SC_ENDURE, 100,10,0,0,2, tick);
			// HP healing is performing after the calc_status call.
			// Val2 holds HP penalty
			if (!val4) val4 = skill_get_time2(status_sc2skill(type),val1);
			if (!val4) val4 = 10000; // Val4 holds damage interval
			val3 = tick/val4; // val3 holds skill duration
			tick_time = val4; // [GodLesZ] tick time
			break;

		case SC_GOSPEL:
			if(val4 == BCT_SELF) {	// Self effect
				val2 = tick/10000;
				tick_time = 10000; // [GodLesZ] tick time
				status_change_clear_buffs(bl, SCCB_BUFFS|SCCB_DEBUFFS|SCCB_CHEM_PROTECT); // Remove buffs/debuffs
			}
			break;

		case SC_MARIONETTE:
		{
			int stat;

			val3 = 0;
			val4 = 0;
			stat = ( sd ? sd->status.str : status_get_base_status(bl)->str ) / 2; val3 |= cap_value(stat,0,0xFF)<<16;
			stat = ( sd ? sd->status.agi : status_get_base_status(bl)->agi ) / 2; val3 |= cap_value(stat,0,0xFF)<<8;
			stat = ( sd ? sd->status.vit : status_get_base_status(bl)->vit ) / 2; val3 |= cap_value(stat,0,0xFF);
			stat = ( sd ? sd->status.int_: status_get_base_status(bl)->int_) / 2; val4 |= cap_value(stat,0,0xFF)<<16;
			stat = ( sd ? sd->status.dex : status_get_base_status(bl)->dex ) / 2; val4 |= cap_value(stat,0,0xFF)<<8;
			stat = ( sd ? sd->status.luk : status_get_base_status(bl)->luk ) / 2; val4 |= cap_value(stat,0,0xFF);
			break;
		}
		case SC_MARIONETTE2:
		{
			int stat,max_stat;
			// Fetch caster information
			struct block_list *pbl = map_id2bl(val1);
			struct status_change *psc = pbl?status_get_sc(pbl):NULL;
			struct status_change_entry *psce = psc?psc->data[SC_MARIONETTE]:NULL;
			// Fetch target's stats
			struct status_data* status2 = status_get_status_data(bl); // Battle status

			if (!psce)
				return 0;

			val3 = 0;
			val4 = 0;
			max_stat = battle_config.max_parameter; // Cap to 99 (default)
			stat = (psce->val3 >>16)&0xFF; stat = min(stat, max_stat - status2->str ); val3 |= cap_value(stat,0,0xFF)<<16;
			stat = (psce->val3 >> 8)&0xFF; stat = min(stat, max_stat - status2->agi ); val3 |= cap_value(stat,0,0xFF)<<8;
			stat = (psce->val3 >> 0)&0xFF; stat = min(stat, max_stat - status2->vit ); val3 |= cap_value(stat,0,0xFF);
			stat = (psce->val4 >>16)&0xFF; stat = min(stat, max_stat - status2->int_); val4 |= cap_value(stat,0,0xFF)<<16;
			stat = (psce->val4 >> 8)&0xFF; stat = min(stat, max_stat - status2->dex ); val4 |= cap_value(stat,0,0xFF)<<8;
			stat = (psce->val4 >> 0)&0xFF; stat = min(stat, max_stat - status2->luk ); val4 |= cap_value(stat,0,0xFF);
			break;
		}
		case SC_SPIRIT:
			//1st Transcendent Spirit works similar to Marionette Control
			if(sd && val2 == SL_HIGH) {
				int stat,max_stat;
				struct status_data *status2 = status_get_base_status(bl);

				val3 = 0;
				val4 = 0;
				max_stat = (status_get_lv(bl)-10<50)?status_get_lv(bl)-10:50;
				stat = max(0, max_stat - status2->str); val3 |= cap_value(stat,0,0xFF)<<16;
				stat = max(0, max_stat - status2->agi ); val3 |= cap_value(stat,0,0xFF)<<8;
				stat = max(0, max_stat - status2->vit ); val3 |= cap_value(stat,0,0xFF);
				stat = max(0, max_stat - status2->int_); val4 |= cap_value(stat,0,0xFF)<<16;
				stat = max(0, max_stat - status2->dex ); val4 |= cap_value(stat,0,0xFF)<<8;
				stat = max(0, max_stat - status2->luk ); val4 |= cap_value(stat,0,0xFF);
			}
			break;

		case SC_REJECTSWORD:
			val2 = 15*val1; // Reflect chance
			val3 = 3; // Reflections
			tick = -1;
			break;

		case SC_MEMORIZE:
			val2 = 5; // Memorized casts.
			tick = -1;
			break;

		case SC_GRAVITATION:
			val2 = 50*val1; // aspd reduction
			break;

		case SC_REGENERATION:
			if (val1 == 1)
				val2 = 2;
			else
				val2 = val1; // HP Regerenation rate: 200% 200% 300%
			val3 = val1; // SP Regeneration Rate: 100% 200% 300%
			// If val4 comes set, this blocks regen rather than increase it.
			break;

		case SC_DEVOTION:
		{
			struct block_list *d_bl;
			struct status_change *d_sc;

			if( (d_bl = map_id2bl(val1)) && (d_sc = status_get_sc(d_bl)) && d_sc->count ) { // Inherits Status From Source
				const enum sc_type types[] = { SC_AUTOGUARD, SC_DEFENDER, SC_REFLECTSHIELD, SC_ENDURE };
				int i = (map_flag_gvg2(bl->m) || map[bl->m].flag.battleground)?2:3;
				while( i >= 0 ) {
					enum sc_type type2 = types[i];
					if( d_sc->data[type2] )
						status_change_start(d_bl, bl, type2, 10000, d_sc->data[type2]->val1, 0, 0, (type2 == SC_REFLECTSHIELD ? 1 : 0), skill_get_time(status_sc2skill(type2),d_sc->data[type2]->val1), (type2 == SC_DEFENDER) ? 1 : SCSTART_NOAVOID|SCSTART_NOICON);
					i--;
				}
			}
			break;
		}

		case SC_COMA: // Coma. Sends a char to 1HP. If val2, do not zap sp
			status_zap(bl, status->hp-1, val2?0:status->sp);
			return 1;
			break;
		case SC_TINDER_BREAKER2:
		case SC_CLOSECONFINE2:
		{
			struct block_list *src2 = val2?map_id2bl(val2):NULL;
			struct status_change *sc2 = src2?status_get_sc(src2):NULL;
			enum sc_type type2 = ((type == SC_TINDER_BREAKER2)?SC_TINDER_BREAKER:SC_CLOSECONFINE);
			struct status_change_entry *sce2 = sc2?sc2->data[type2]:NULL;

			if (src2 && sc2) {
				if (!sce2) // Start lock on caster.
					sc_start4(src2,src2,type2,100,val1,1,0,0,tick+1000);
				else { // Increase count of locked enemies and refresh time.
					(sce2->val2)++;
					delete_timer(sce2->timer, status_change_timer);
					sce2->timer = add_timer(gettick()+tick+1000, status_change_timer, src2->id, type2);
				}
			} else // Status failed.
				return 0;
		}
			break;
		case SC_KAITE:
			val2 = 1+val1/5; // Number of bounces: 1 + skill_lv/5
			break;
		case SC_KAUPE:
			switch (val1) {
				case 3: // 33*3 + 1 -> 100%
					val2++;
				case 1:
				case 2: // 33, 66%
					val2 += 33*val1;
					val3 = 1; // Dodge 1 attack total.
					break;
				default: // Custom. For high level mob usage, higher level means more blocks. [Skotlex]
					val2 = 100;
					val3 = val1-2;
					break;
			}
			break;

		case SC_COMBO:
		{
			// val1: Skill ID
			// val2: When given, target (for autotargetting skills)
			// val3: When set, this combo time should NOT delay attack/movement
			// val3: If set to 2 this combo will delay ONLY attack
			// val3: TK: Last used kick
			// val4: TK: Combo time
			struct unit_data *ud = unit_bl2ud(bl);
			if ( ud && (!val3 || val3 == 2) ) {
				tick += 300 * battle_config.combo_delay_rate/100;
				ud->attackabletime = gettick()+tick;
				if( !val3 )
					unit_set_walkdelay(bl, gettick(), tick, 1);
			}
			val3 = 0;
			val4 = tick;
			break;
		}
		case SC_EARTHSCROLL:
			val2 = 11-val1; // Chance to consume: 11-skill_lv%
			break;
		case SC_RUN:
			val4 = gettick(); // Store time at which you started running.
			tick = -1;
			break;
		case SC_KAAHI:
			val2 = 200*val1; // HP heal
			val3 = 5*val1; // SP cost
			break;
		case SC_BLESSING:
			if ((!undead_flag && status->race!=RC_DEMON) || bl->type == BL_PC)
				val2 = val1;
			else
				val2 = 0; // 0 -> Half stat.
			break;
		case SC_TRICKDEAD:
			if (vd) vd->dead_sit = 1;
			tick = -1;
			break;
		case SC_CONCENTRATE:
			val2 = 2 + val1;
			if (sd) { // Store the card-bonus data that should not count in the %
				val3 = sd->param_bonus[1]; // Agi
				val4 = sd->param_bonus[4]; // Dex
			} else
				val3 = val4 = 0;
			break;
		case SC_MAXOVERTHRUST:
			val2 = 20*val1; // Power increase
			break;
		case SC_OVERTHRUST:
		case SC_ADRENALINE2:
		case SC_ADRENALINE:
		case SC_WEAPONPERFECTION:
			{
				struct map_session_data * s_sd = BL_CAST(BL_PC, src);
				if (type == SC_OVERTHRUST) {
					// val2 holds if it was casted on self, or is bonus received from others
					val3 = (val2) ? 5 * val1 : 5; // Power increase
				}
				else if (type == SC_ADRENALINE2 || type == SC_ADRENALINE) {
					val3 = (val2) ? 300 : 200; // Aspd increase
				}
				if (s_sd && pc_checkskill(s_sd, BS_HILTBINDING) > 0)
					tick += tick / 10; //If caster has Hilt Binding, duration increases by 10%
			}
			break;
		case SC_CONCENTRATION:
			val2 = 5*val1; // Batk/Watk Increase
			val3 = 10*val1; // Hit Increase
			val4 = 5*val1; // Def reduction
			sc_start(src, bl, SC_ENDURE, 100, 1, tick); // Level 1 Endure effect
			break;
		case SC_ANGELUS:
			val2 = 5*val1; // def increase
			break;
		case SC_IMPOSITIO:
			val2 = 5*val1; // Watk increase
			break;
		case SC_MELTDOWN:
			val2 = 100*val1; // Chance to break weapon
			val3 = 70*val1; // Change to break armor
			break;
		case SC_TRUESIGHT:
			val2 = 10*val1; // Critical increase
			val3 = 3*val1; // Hit increase
			break;
		case SC_SUN_COMFORT:
			val2 = (status_get_lv(bl) + status->dex + status->luk)/2; // def increase
			break;
		case SC_MOON_COMFORT:
			val2 = (status_get_lv(bl) + status->dex + status->luk)/10; // flee increase
			break;
		case SC_STAR_COMFORT:
			val2 = (status_get_lv(bl) + status->dex + status->luk); // Aspd increase
			break;
		case SC_QUAGMIRE:
			val2 = (sd?5:10)*val1; // Agi/Dex decrease.
			break;

		// gs_something1 [Vicious]
		case SC_GATLINGFEVER:
			val2 = 20*val1; // Aspd increase
#ifndef RENEWAL
			val3 = 20+10*val1; // Atk increase
#endif
			val4 = 5*val1; // Flee decrease
			break;

		case SC_FLING:
			if (bl->type == BL_PC)
				val2 = 0; // No armor reduction to players.
			else
				val2 = 5*val1; // Def reduction
			val3 = 5*val1; // Def2 reduction
			break;
		case SC_PROVOKE:
			// val2 signals autoprovoke.
			val3 = 2+3*val1; // Atk increase
			val4 = 5+5*val1; // Def reduction.
			break;
		case SC_AVOID:
			// val2 = 10*val1; // Speed change rate.
			break;
		case SC_DEFENCE:
#ifdef RENEWAL
			val2 = 5 + (val1 * 5); // Vit bonus
#else
			val2 = 2*val1; // Def bonus
#endif
			break;
		case SC_BLOODLUST:
			val2 = 20+10*val1; // Atk rate change.
			val3 = 3*val1; // Leech chance
			val4 = 20; // Leech percent
			break;
		case SC_FLEET:
			val2 = 30*val1; // Aspd change
			val3 = 5+5*val1; // bAtk/wAtk rate change
			break;
		case SC_MINDBREAKER:
			val2 = 20*val1; // matk increase.
			val3 = 12*val1; // mdef2 reduction.
			break;
		case SC_JAILED:
			// Val1 is duration in minutes. Use INT_MAX to specify 'unlimited' time.
			tick = val1>0?1000:250;
			if (sd) {
				if (sd->mapindex != val2) {
					int pos =  (bl->x&0xFFFF)|(bl->y<<16), // Current Coordinates
					map_idx =  sd->mapindex; // Current Map
					// 1. Place in Jail (val2 -> Jail Map, val3 -> x, val4 -> y
					pc_setpos(sd,(unsigned short)val2,val3,val4, CLR_TELEPORT);
					// 2. Set restore point (val3 -> return map, val4 return coords
					val3 = map_idx;
					val4 = pos;
				} else if (!val3 || val3 == sd->mapindex) { // Use save point.
					val3 = sd->status.save_point.map;
					val4 = (sd->status.save_point.x&0xFFFF)
						|(sd->status.save_point.y<<16);
				}
			}
			break;
		case SC_UTSUSEMI:
			val2=(val1+1)/2; // Number of hits blocked
			val3=skill_get_blewcount(NJ_UTSUSEMI, val1); // knockback value.
			break;
		case SC_BUNSINJYUTSU:
			val2=(val1+1)/2; // Number of hits blocked
			break;
		case SC_CHANGE:
			val2= 30*val1; // Vit increase
			val3= 20*val1; // Int increase
			break;
		case SC_SWOO:
			if(status_has_mode(status,MD_STATUS_IMMUNE))
				tick /= 5; // !TODO: Reduce skill's duration. But for how long?
			break;
		case SC_ARMOR:
			// NPC_DEFENDER:
			val2 = 80; // Damage reduction
			// Attack requirements to be blocked:
			val3 = BF_LONG; // Range
			val4 = BF_WEAPON|BF_MISC; // Type
			break;
		case SC_ENCHANTARMS:
			// end previous enchants
			skill_enchant_elemental_end(bl,type);
			// Make sure the received element is valid.
			if (val2 >= ELE_ALL)
				val2 = val2%ELE_ALL;
			else if (val2 < 0)
				val2 = rnd()%ELE_ALL;
			break;
		case SC_CRITICALWOUND:
			val2 = 20*val1; // Heal effectiveness decrease
			break;
		case SC_MAGICMIRROR:
			// Level 1 ~ 5 & 6 ~ 10 has different duration
			// Level 6 ~ 10 use effect of level 1 ~ 5
			val1 = 1 + ((val1-1)%5);
		case SC_SLOWCAST:
			val2 = 20*val1; // Magic reflection/cast rate
			break;

		case SC_ARMORCHANGE:
			if (val2 == NPC_ANTIMAGIC) { // Boost mdef
				val2 =-20;
				val3 = 20;
			} else { // Boost def
				val2 = 20;
				val3 =-20;
			}
			// Level 1 ~ 5 & 6 ~ 10 has different duration
			// Level 6 ~ 10 use effect of level 1 ~ 5
			val1 = 1 + ((val1-1)%5);
			val2 *= val1; // 20% per level
			val3 *= val1;
			break;
		case SC_EXPBOOST:
		case SC_JEXPBOOST:
		case SC_JP_EVENT04:
			if (val1 < 0)
				val1 = 0;
			break;
		case SC_INCFLEE2:
		case SC_INCCRI:
			val2 = val1*10; // Actual boost (since 100% = 1000)
			break;
		case SC_SUFFRAGIUM:
			val2 = 15 * val1; // Speed cast decrease
			break;
		case SC_INCHEALRATE:
			if (val1 < 1)
				val1 = 1;
			break;
		case SC_DOUBLECAST:
			val2 = 30+10*val1; // Trigger rate
			break;
		case SC_KAIZEL:
			val2 = 10*val1; // % of life to be revived with
			break;
		// case SC_ARMOR_ELEMENT_WATER:
		// case SC_ARMOR_ELEMENT_EARTH:
		// case SC_ARMOR_ELEMENT_FIRE:
		// case SC_ARMOR_ELEMENT_WIND:
		// case SC_ARMOR_RESIST:
			// Mod your resistance against elements:
			// val1 = water | val2 = earth | val3 = fire | val4 = wind
			// break;
		// case ????:
			// Place here SCs that have no SCB_* data, no skill associated, no ICON
			// associated, and yet are not wrong/unknown. [Skotlex]
			// break;

		case SC_MERC_FLEEUP:
		case SC_MERC_ATKUP:
		case SC_MERC_HITUP:
			val2 = 15 * val1;
			break;
		case SC_MERC_HPUP:
		case SC_MERC_SPUP:
			val2 = 5 * val1;
			break;
		case SC_REBIRTH:
			val2 = 20*val1; // % of life to be revived with
			break;

		case SC_MANU_DEF:
		case SC_MANU_ATK:
		case SC_MANU_MATK:
			val2 = 1; // Manuk group
			break;
		case SC_SPL_DEF:
		case SC_SPL_ATK:
		case SC_SPL_MATK:
			val2 = 2; // Splendide group
			break;

		/* General */
		case SC_FEAR:
			status_change_start(src,bl,SC_ANKLE,10000,val1,0,0,0,2000,SCSTART_NOAVOID|SCSTART_NOTICKDEF|SCSTART_NORATEDEF);
			break;

		/* Rune Knight */
		case SC_DEATHBOUND:
			val2 = 500 + 100 * val1;
			break;
		case SC_STONEHARDSKIN:
			{
				int hp = status->hp / 5; // 20% of HP

				if (sd)
					val1 = sd->status.job_level * pc_checkskill(sd, RK_RUNEMASTERY) / 4; // DEF/MDEF Increase
				if (!status_charge(bl, hp, 0))
					return 0;
				val2 = hp;
			}
			break;
		case SC_REFRESH:
			status_heal(bl, status_get_max_hp(bl) * 25 / 100, 0, 1);
			status_change_clear_buffs(bl, SCCB_REFRESH);
			break;
		case SC_MILLENNIUMSHIELD:
			{
				int8 chance = rnd()%100;

				val2 = ((chance < 20) ? 4 : (chance < 50) ? 3 : 2); // Shield count
				val3 = 1000; // Shield HP
				clif_millenniumshield(bl, val2);
			}
 			break;
		case SC_ABUNDANCE:
			val4 = tick / 10000;
			tick_time = 10000; // [GodLesZ] tick time
			break;
		case SC_GIANTGROWTH:
			val2 = 15; // Triple damage success rate.
			break;

		/* Arch Bishop */
		case SC_RENOVATIO:
			val4 = tick / 5000;
			tick_time = 5000;
			break;
		case SC_SECRAMENT:
			val2 = 10 * val1;
			break;
		case SC_VENOMIMPRESS:
			val2 = 10 * val1;
			break;
		case SC_WEAPONBLOCKING:
			val2 = 10 + 2 * val1; // Chance
			val4 = tick / 5000;
			tick_time = 5000; // [GodLesZ] tick time
			break;
		case SC_OBLIVIONCURSE:
			val4 = tick / 3000;
			tick_time = 3000; // [GodLesZ] tick time
			break;
		case SC_CLOAKINGEXCEED:
			val2 = (val1 + 1) / 2; // Hits
			val3 = (val1 - 1) * 10; // Walk speed
			if (bl->type == BL_PC)
				val4 |= battle_config.pc_cloak_check_type&7;
			else
				val4 |= battle_config.monster_cloak_check_type&7;
			tick_time = 1000; // [GodLesZ] tick time
			break;
		case SC_HALLUCINATIONWALK:
			val2 = 50 * val1; // Evasion rate of physical attacks. Flee
			val3 = 10 * val1; // Evasion rate of magical attacks.
			break;
		case SC_MARSHOFABYSS:
			if( bl->type == BL_PC )
				val2 = 3 * val1; // AGI and DEX Reduction
			else // BL_MOB
				val2 = 6 * val1; // AGI and DEX Reduction
			val3 = 10 * val1; // Movement Speed Reduction
			break;
		case SC_FREEZE_SP:
			// val2 = sp drain per 10 seconds
			tick_time = 10000; // [GodLesZ] tick time
			break;
		case SC_SPHERE_1:
		case SC_SPHERE_2:
		case SC_SPHERE_3:
		case SC_SPHERE_4:
		case SC_SPHERE_5:
			if( !sd )
				return 0;	// Should only work on players.
			val4 = tick / 1000;
			if( val4 < 1 )
				val4 = 1;
			tick_time = 1000; // [GodLesZ] tick time
			break;
		case SC_SHAPESHIFT:
			switch( val1 ) {
				case 1: val2 = ELE_FIRE; break;
				case 2: val2 = ELE_EARTH; break;
				case 3: val2 = ELE_WIND; break;
				case 4: val2 = ELE_WATER; break;
			}
			break;
		case SC_ELECTRICSHOCKER:
		case SC_CRYSTALIZE:
			val4 = tick / 1000;
			if( val4 < 1 )
				val4 = 1;
			tick_time = 1000; // [GodLesZ] tick time
			break;
		case SC_MEIKYOUSISUI:
			val2 = val1 * 2; // % HP each sec
			val3 = val1; // % SP each sec
			val4 = tick / 1000;
			if( val4 < 1 )
				val4 = 1;
			tick_time = 1000;
			break;
		case SC_CAMOUFLAGE:
			val4 = tick/1000;
			tick_time = 1000; // [GodLesZ] tick time
			break;
		case SC_WUGDASH:
			val4 = gettick(); // Store time at which you started running.
			tick = -1;
			break;
		case SC__SHADOWFORM:
			{
				struct map_session_data * s_sd = map_id2sd(val2);
				if( s_sd )
					s_sd->shadowform_id = bl->id;
				val4 = tick / 1000;
				tick_time = 1000; // [GodLesZ] tick time
			}
			break;
		case SC__STRIPACCESSORY:
			if (!sd)
				val2 = 20;
			break;
		case SC__INVISIBILITY:
			val2 = 50 - 10 * val1; // ASPD
			val3 = 20 * val1; // CRITICAL
			val4 = tick / 1000;
			tick = -1; // Duration sent to the client should be infinite
			tick_time = 1000; // [GodLesZ] tick time
			break;
		case SC__ENERVATION:
			val2 = 20 + 10 * val1; // ATK Reduction
			if (sd) {
				pc_delspiritball(sd,sd->spiritball,0);
				pc_delspiritcharm(sd,sd->spiritcharm,sd->spiritcharm_type);
			}
			break;
		case SC__GROOMY:
			val2 = 20 + 10 * val1; // ASPD
			val3 = 20 * val1; // HIT
			if( sd ) { // Removes Animals
				if( pc_isriding(sd) ) pc_setriding(sd, 0);
				if( pc_isridingdragon(sd) ) pc_setoption(sd, sd->sc.option&~OPTION_DRAGON);
				if( pc_iswug(sd) ) pc_setoption(sd, sd->sc.option&~OPTION_WUG);
				if( pc_isridingwug(sd) ) pc_setoption(sd, sd->sc.option&~OPTION_WUGRIDER);
				if( pc_isfalcon(sd) ) pc_setoption(sd, sd->sc.option&~OPTION_FALCON);
				if( sd->status.pet_id > 0 ) pet_menu(sd, 3);
				if( hom_is_active(sd->hd) ) hom_vaporize(sd, HOM_ST_ACTIVE);
				//if( sd->md ) mercenary_delete(sd->md,3); // Are Mercenaries removed? [aleos]
			}
			break;
		case SC__LAZINESS:
			val2 = 10 + 10 * val1; // Cast Increase
			val3 = 10 * val1; // Flee Reduction
			break;
		case SC__UNLUCKY:
		{
			sc_type rand_eff; 
			switch(rnd() % 3) {
				case 1: rand_eff = SC_BLIND; break;
				case 2: rand_eff = SC_SILENCE; break;
				default: rand_eff = SC_POISON; break;
			}
			val2 = 10 * val1; // Crit and Flee2 Reduction
			status_change_start(src,bl,rand_eff,10000,val1,0,(rand_eff == SC_POISON ? src->id : 0),0,tick,SCSTART_NOTICKDEF|SCSTART_NORATEDEF);
			break;
		}
		case SC__WEAKNESS:
			val2 = 10 * val1;
			// Bypasses coating protection and MADO
			sc_start(src,bl,SC_STRIPWEAPON,100,val1,tick);
			sc_start(src,bl,SC_STRIPSHIELD,100,val1,tick);
			break;
		case SC_GN_CARTBOOST:
			if( val1 < 3 )
				val2 = 50;
			else if( val1 > 2 && val1 < 5 )
				val2 = 75;
			else
				val2 = 100;
			break;
		case SC_PROPERTYWALK:
			val3 = 0;
			break;
		case SC_CLOUD_KILL:
			val4 = tick / 500;
			tick = -1; // Duration sent to the client should be infinite
			tick_time = 500;
			break;
		case SC_STRIKING:
			// val2 = watk bonus already calc
			val3 = 6 - val1;// spcost = 6 - level (lvl1:5 ... lvl 5: 1)
			val4 = tick / 1000;
			tick_time = 1000; // [GodLesZ] tick time
			break;
		case SC_WARMER:
			val4 = tick / 3000;
			tick = -1; // Duration sent to the client should be infinite
			tick_time = 3000;
			break;
		case SC_BLOODSUCKER:
			val4 = tick / 1000;
			tick_time = 1000; // [GodLesZ] tick time
			break;
		case SC_SWINGDANCE:
			val3 = 5 * val1 + val2; // Walk speed and aspd reduction.
			break;
		case SC_SYMPHONYOFLOVER:
			val3 = 12 * val1 + val2 + (sd?sd->status.job_level:50) / 4; // MDEF Increase in %
			break;
		case SC_MOONLITSERENADE: // MATK Increase
		case SC_RUSHWINDMILL: // ATK Increase
			val3 = 6 * val1 + val2 + (sd?sd->status.job_level:50) / 5;
			break;
		case SC_ECHOSONG:
			val3 = 6 * val1 + val2 + (sd?sd->status.job_level:50) / 4; // DEF Increase in %
			break;
		case SC_HARMONIZE:
			val2 = 5 + 5 * val1;
			break;
		case SC_VOICEOFSIREN:
			val4 = tick / 2000;
			tick_time = 2000; // [GodLesZ] tick time
			break;
		case SC_DEEPSLEEP:
			val4 = tick / 2000;
			tick_time = 2000; // [GodLesZ] tick time
			break;
		case SC_SIRCLEOFNATURE:
			val2 = 40 * val1; // HP recovery
			val3 = 4 * val1;	// SP consume
			val4 = tick / 1000;
			tick_time = 1000; // [GodLesZ] tick time
			break;
		case SC_SONGOFMANA:
			val3 = 10 + min(5 * val2, 35);
			val4 = tick/5000;
			tick_time = 5000; // [GodLesZ] tick time
			break;
		case SC_SATURDAYNIGHTFEVER:
			if (!val4) val4 = skill_get_time2(status_sc2skill(type),val1);
			if (!val4) val4 = 3000;
			val3 = tick/val4;
			tick_time = val4; // [GodLesZ] tick time
			break;
		case SC_GLOOMYDAY:
			val2 = 20 + 5 * val1; // Flee reduction.
			val3 = 15 + 5 * val1; // ASPD reduction.
			if( sd && rnd()%100 < val1 ) { // (Skill Lv) %
				val4 = 1; // Reduce walk speed by half.
				if( pc_isriding(sd) ) pc_setriding(sd, 0);
				if( pc_isridingdragon(sd) ) pc_setoption(sd, sd->sc.option&~OPTION_DRAGON);
			}
			break;
		case SC_GLOOMYDAY_SK:
			// Random number between [15 ~ (Voice Lesson Skill Level x 5) + (Skill Level x 10)] %.
			val2 = 15 + rnd()%( (sd?pc_checkskill(sd, WM_LESSON)*5:0) + val1*10 );
			break;
		case SC_SITDOWN_FORCE:
		case SC_BANANA_BOMB_SITDOWN:
			if( sd && !pc_issit(sd) ) {
				pc_setsit(sd);
				skill_sit(sd, 1);
				clif_sitting(bl);
			}
			break;
		case SC_DANCEWITHWUG:
			val3 = 5 + 5 * val2; // ASPD Increase
			val4 = 20 + 10 * val2; // Fixed Cast Time Reduction
			break;
		case SC_LERADSDEW:
			val3 = 200 * val1 + min(300 * val2, 2500); // MaxHP Increase
			break;
		case SC_MELODYOFSINK:
			val3 = val1 * val2; // INT Reduction.
			val4 = tick/1000;
			tick_time = 1000;
			break;
		case SC_BEYONDOFWARCRY:
			val3 = val1 * val2; // STR and CRIT Reduction
			val4 = 4 * val1 + min(4 * (val2 - 2), 40); // MaxHP Reduction
			break;
		case SC_UNLIMITEDHUMMINGVOICE:
			{
				struct unit_data *ud = unit_bl2ud(bl);
				if( ud == NULL ) return 0;
				ud->state.skillcastcancel = 0;
				val3 = 15 - min(3 * val2, 15);
			}
			break;
		case SC_REFLECTDAMAGE:
			val2 = 15 + 5 * val1; // Reflect amount
			val3 = val1*5 + 25; // Number of reflects
			val4 = tick/1000; // Number of SP cycles (duration)
			tick_time = 1000; // [GodLesZ] tick time
			break;
		case SC_FORCEOFVANGUARD:
			val2 = 8 + 12 * val1; // Chance
			val3 = 5 + 2 * val1; // Max rage counters
			tick = -1; // Endless duration in the client
			tick_time = 10000; // [GodLesZ] tick time
			break;
		case SC_EXEEDBREAK:
			val2 = 150 * val1;
			if (sd) { // Players
				short index = sd->equip_index[EQI_HAND_R];

				if (index >= 0 && sd->inventory_data[index] && sd->inventory_data[index]->type == IT_WEAPON)
					val2 += 15 * sd->status.job_level + sd->inventory_data[index]->weight / 10 * sd->inventory_data[index]->wlv * status_get_lv(bl) / 100;
			} else // Monster
				val2 += 750;
			break;
		case SC_PRESTIGE:
			val2 = (status->int_ + status->luk) * val1 / 20 * status_get_lv(bl) / 200 + val1;	// Chance to evade magic damage.
			val3 = ((val1 * 15) + (10 * (sd?pc_checkskill(sd,CR_DEFENDER):skill_get_max(CR_DEFENDER)))) * status_get_lv(bl) / 100; // Defence added
			break;
		case SC_BANDING:
			tick_time = 5000; // [GodLesZ] tick time
			break;
		case SC_MAGNETICFIELD:
			val3 = tick / 1000;
			tick_time = 1000; // [GodLesZ] tick time
			break;
		case SC_INSPIRATION:
			val2 = (sd?sd->status.job_level:50);
			val3 = status_get_lv(bl) / 10 + val2 / 5; //All stat bonus
			val4 = tick / 5000;
			tick_time = 5000; // [GodLesZ] tick time
			status_change_clear_buffs(bl, SCCB_BUFFS|SCCB_DEBUFFS); // Remove buffs/debuffs
			break;
		case SC_CRESCENTELBOW:
			val2 = (sd?sd->status.job_level:50) / 2 + (50 + 5 * val1);
			break;
		case SC_LIGHTNINGWALK: // [(Job Level / 2) + (40 + 5 * Skill Level)] %
			val1 = (sd?sd->status.job_level:2)/2 + 40 + 5 * val1;
			break;
		case SC_RAISINGDRAGON:
			val3 = tick / 5000;
			tick_time = 5000; // [GodLesZ] tick time
			break;
		case SC_GT_ENERGYGAIN:
			val2 = 10 + 5 * val1; // Sphere gain chance.
			break;
		case SC_GT_CHANGE:
			{ // Take note there is no def increase as skill desc says. [malufett]
				int stat = status_get_int(src);

				if (stat <= 0)
					stat = 1; // Prevent divide by zero.
				val2 = (status_get_dex(src) / 4 + status_get_str(src) / 2) * val1 / 5; // ATK increase: ATK [{(Caster DEX / 4) + (Caster STR / 2)} x Skill Level / 5]
				val3 = status->agi * val1 / 60; // ASPD increase: [(Target AGI x Skill Level) / 60] %
				val4 = 200 / stat * val1; // MDEF decrease: MDEF [(200 / Caster INT) x Skill Level]
			}
			break;
		case SC_GT_REVITALIZE:
			// Take note there is no vit, aspd, speed increase as skill desc says. [malufett]
			val2 = 2 * val1; // MaxHP: [(Skill Level * 2)]%
			val3 = val1 * 30 + 50; // Natural HP recovery increase: [(Skill Level x 30) + 50] %
			// The stat def is not shown in the status window and it is processed differently
			val4 = status_get_vit(src) / 4 * val1; // STAT DEF increase: [(Caster VIT / 4) x Skill Level]
			break;
		case SC_PYROTECHNIC_OPTION:
			val2 = 60; // Eatk Renewal (Atk2)
			break;
		case SC_HEATER_OPTION:
			val2 = 120; // Eatk Renewal (Atk2)
			val3 = ELE_FIRE; // Change into fire element.
			break;
		case SC_TROPIC_OPTION:
			val2 = 180; // Eatk Renewal (Atk2)
			val3 = MG_FIREBOLT;
			break;
		case SC_AQUAPLAY_OPTION:
			val2 = 40;
			break;
		case SC_COOLER_OPTION:
			val2 = 80;
			val3 = ELE_WATER; // Change into water element.
			break;
		case SC_CHILLY_AIR_OPTION:
			val2 = 120; // Matk. Renewal (Matk1)
			val3 = MG_COLDBOLT;
			break;
		case SC_WIND_STEP_OPTION:
			val2 = 50; // % Increase speed and flee.
			break;
		case SC_BLAST_OPTION:
			val2 = 20;
			val3 = ELE_WIND; // Change into wind element.
			break;
		case SC_WILD_STORM_OPTION:
			val2 = MG_LIGHTNINGBOLT;
			break;
		case SC_PETROLOGY_OPTION:
			val2 = 5; //HP Rate bonus
			val3 = 50;
			break;
		case SC_SOLID_SKIN_OPTION:
			val2 = 33; //% Increase DEF
			break;
		case SC_CURSED_SOIL_OPTION:
			val2 = 10; //HP rate bonus
			val3 = ELE_EARTH; // Change into earth element.
			break;
		case SC_UPHEAVAL_OPTION:
			val2 = 15; //HP rate bonus
			val3 = WZ_EARTHSPIKE;
			break;
		case SC_CIRCLE_OF_FIRE_OPTION:
			val2 = 300;
			break;
		case SC_WATER_SCREEN_OPTION:
			tick_time = 10000;
			break;
		case SC_FIRE_CLOAK_OPTION:
		case SC_WATER_DROP_OPTION:
		case SC_WIND_CURTAIN_OPTION:
		case SC_STONE_SHIELD_OPTION:
			val2 = 100; // Elemental modifier.
			break;
		case SC_TROPIC:
		case SC_CHILLY_AIR:
		case SC_WILD_STORM:
		case SC_UPHEAVAL:
			val2 += 10;
		case SC_HEATER:
		case SC_COOLER:
		case SC_BLAST:
		case SC_CURSED_SOIL:
			val2 += 10;
		case SC_PYROTECHNIC:
		case SC_AQUAPLAY:
		case SC_GUST:
		case SC_PETROLOGY:
			val2 += 5;
			val3 += 9000;
		case SC_CIRCLE_OF_FIRE:
		case SC_FIRE_CLOAK:
		case SC_WATER_DROP:
		case SC_WATER_SCREEN:
		case SC_WIND_CURTAIN:
		case SC_WIND_STEP:
		case SC_STONE_SHIELD:
		case SC_SOLID_SKIN:
			val2 += 5;
			val3 += 1000;
			tick_time = val3; // [GodLesZ] tick time
			break;
		case SC_WATER_BARRIER:
			val2 = 30; // Reductions. Atk2 and Flee1
			break;
		case SC_ZEPHYR:
			val2 = 25; // Flee.
			break;
		case SC_TIDAL_WEAPON:
			val2 = 20; // Increase Elemental's attack.
			break;
		case SC_ROCK_CRUSHER:
		case SC_ROCK_CRUSHER_ATK:
		case SC_POWER_OF_GAIA:
			val2 = 33; //Def rate bonus/Speed rate reduction
			val3 = 20; //HP rate bonus
			break;
		case SC_TEARGAS:
			val2 = status_get_max_hp(bl) * 5 / 100; // Drain 5% HP
			val4 = tick / 2000;
			tick_time = 2000;
			break;
		case SC_TEARGAS_SOB:
			val4 = tick / 3000;
			tick_time = 3000;
			break;
		case SC_STOMACHACHE:
			val2 = 8; // SP consume.
			val4 = tick / 10000;
			tick_time = 10000; // [GodLesZ] tick time
			break;
		case SC_PROMOTE_HEALTH_RESERCH:
			//val1: 1 = Regular Potion, 2 = Thrown Potion
			//val2: 1 = Small Potion, 2 = Medium Potion, 3 = Large Potion
			//val3: BaseLV of Thrower For Thrown Potions
			//val4: MaxHP Increase By Fixed Amount
			if (val1 == 1) // If potion was normally used, take the user's BaseLv
				val4 = 1000 * val2 - 500 + status_get_lv(bl) * 10 / 3;
			else if (val1 == 2) // If potion was thrown at someone, take the thrower's BaseLv
				val4 = 1000 * val2 - 500 + val3 * 10 / 3;
			if (val4 <= 0) // Prevents a negeative value from happening
				val4 = 0;
			break;
		case SC_ENERGY_DRINK_RESERCH:
			//val1: 1 = Regular Potion, 2 = Thrown Potion
			//val2: 1 = Small Potion, 2 = Medium Potion, 3 = Large Potion
			//val3: BaseLV of Thrower For Thrown Potions
			//val4: MaxSP Increase By Percentage Amount
			if (val1 == 1) // If potion was normally used, take the user's BaseLv
				val4 = status_get_lv(bl) / 10 + 5 * val2 - 10;
			else if (val1 == 2) // If potion was thrown at someone, take the thrower's BaseLv
				val4 = val3 / 10 + 5 * val2 - 10;
			if (val4 <= 0) // Prevents a negeative value from happening
				val4 = 0;
			break;
		case SC_KYOUGAKU:
			val2 = 2*val1 + rnd()%val1;
			clif_status_change(bl,SI_ACTIVE_MONSTER_TRANSFORM,1,0,1002,0,0);
			break;
		case SC_KAGEMUSYA:
			val2 = tick/1000;
			val3 = val1 * 2;
			tick_time = 1000;
			break;
		case SC_ZANGETSU:
			if( status_get_hp(bl) % 2 == 0 )
				val2 = (status_get_lv(bl) / 3) + (20 * val1); //+Watk
			else
				val2 -= (status_get_lv(bl) / 3) + (30 * val1); //-Watk

			if( status_get_sp(bl) % 2 == 0 )
				val3 = (status_get_lv(bl) / 3) + (20 * val1); //+Matk
			else
				val3 -= (status_get_lv(bl) / 3) + (30 * val1); //-Matk
			break;
		case SC_GENSOU:
			{
				int hp = status_get_hp(bl), lv = 5;
				short per = 100 / (status_get_max_hp(bl) / hp);

				if( per <= 15 )
					lv = 1;
				else if( per <= 30 )
					lv = 2;
				else if( per <= 50 )
					lv = 3;
				else if( per <= 75 )
					lv = 4;
				if( hp % 2 == 0)
					status_heal(bl, hp * (6-lv) * 4 / 100, status_get_sp(bl) * (6-lv) * 3 / 100, 1);
				else
					status_zap(bl, hp * (lv*4) / 100, status_get_sp(bl) * (lv*3) / 100);
			}
			break;
		case SC_ANGRIFFS_MODUS:
			val2 = 50 + 20 * val1; // atk bonus
			val3 = 40 + 20 * val1; // Flee reduction.
			val4 = tick/1000; // hp/sp reduction timer
			tick_time = 1000;
			break;
		case SC_GOLDENE_FERSE:
			val2 = 10 + 10*val1; // flee bonus
			val3 = 6 + 4 * val1; // Aspd Bonus
			val4 = 2 + 2 * val1; // Chance of holy attack
			break;
		case SC_OVERED_BOOST:
			val2 = 300 + 40*val1; // flee bonus
			val3 = 179 + 2*val1; // aspd bonus
			val4 = 50; // def reduc %
			break;
		case SC_GRANITIC_ARMOR:
			val2 = 2*val1; // dmg reduction
			val3 = 6*val1; // dmg taken on status end (6%:12%:18%:24%:30%)
			val4 = 5*val1; // unknow formula
			break;
		case SC_MAGMA_FLOW:
			val2 = 3*val1; // Activation chance
			break;
		case SC_PYROCLASTIC:
			val2 += 10*val1; // atk bonus
			val3 = 2*val1; // Chance To AutoCast Hammer Fall %
			break;
		case SC_PARALYSIS: // [Lighta] need real info
			val2 = 2*val1; // def reduction
			val3 = 500*val1; // varcast augmentation
			break;
		case SC_LIGHT_OF_REGENE: // Yommy leak need confirm
			val2 = 20 * val1; // hp reco on death %
			break;
		case SC_PAIN_KILLER: // Yommy leak need confirm
			val2 = 10 * val1; // aspd reduction %
			val3 = min((( 200 * val1 ) * status_get_lv(src)) / 150, 1000); // dmg reduction linear. upto a maximum of 1000 [iRO Wiki]
			if(sc->data[SC_PARALYSIS])
				sc_start(src,bl, SC_ENDURE, 100, val1, tick); // Start endure for same duration
			break;
		case SC_STYLE_CHANGE:
			tick = -1; // Infinite duration
			break;
		case SC_CBC:
			val3 = 10; // Drain sp % dmg
			val4 = tick/1000; // dmg each sec
			tick = 1000;
			break;
		case SC_EQC:
			val2 = 5 * val1; // def % reduc
			val3 = 2 * val1; // HP drain %
			break;
		case SC_ASH:
			val2 = 0; // hit % reduc
			val3 = 0; // def % reduc
			val4 = 0; // atk flee & reduc
			if (!status_bl_has_mode(bl,MD_STATUS_IMMUNE)) {
				val2 = 50;
				if (status_get_race(bl) == RC_PLANT) // plant type
					val3 = 50;
				if (status_get_element(bl) == ELE_WATER) // defense water type
					val4 = 50;
			}
			break;
		case SC_FULL_THROTTLE:
			val2 = ( val1 == 1 ? 6 : 6 - val1 );
			val3 = 20; //+% AllStats
			tick_time = 1000;
			val4 = tick / tick_time;
			break;
		case SC_REBOUND:
			tick_time = 2000;
			val4 = tick / tick_time;
			clif_emotion(bl, E_SWT);
			break;
		case SC_KINGS_GRACE:
			val2 = 3 + val1; //HP Recover rate
			tick_time = 1000;
			val4 = tick / tick_time;
			break;
		case SC_TELEKINESIS_INTENSE:
			val2 = 10 * val1; // sp consum / casttime reduc %
			val3 = 40 * val1; // magic dmg bonus
			break;
		case SC_OFFERTORIUM:
			val2 = 30 * val1; // heal power bonus
			val3 = 100 + 20 * val1; // sp cost inc
			break;
		case SC_FRIGG_SONG:
			val2 = 5 * val1; // maxhp bonus
			val3 = 80 + 20 * val1; // healing
			tick_time = 1000;
			val4 = tick / tick_time;
			break;
		case SC_FLASHCOMBO:
			val2 = 20 * val1 + 20; // atk bonus
			break;
		case SC_DARKCROW:
			val2 = 30 * val1;
			break;
		case SC_UNLIMIT:
			val2 = 50 * val1;
			status_change_start(bl, bl, SC_DEFSET, 10000, 1, 0, 0, 0, tick, SCSTART_NOTICKDEF);
			status_change_start(bl, bl, SC_MDEFSET, 10000, 1, 0, 0, 0, tick, SCSTART_NOTICKDEF);
			break;
		case SC_MONSTER_TRANSFORM:
		case SC_ACTIVE_MONSTER_TRANSFORM:
			if( !mobdb_checkid(val1) )
				val1 = MOBID_PORING; // Default poring
			break;
		case SC_APPLEIDUN:
		{
			struct map_session_data * s_sd = BL_CAST(BL_PC, src);
			val2 = (5 + 2 * val1) + (status_get_vit(src) / 10); //HP Rate: (5 + 2 * skill_lv) + (vit/10) + (BA_MUSICALLESSON level)
			if (s_sd)
				val2 += pc_checkskill(s_sd, BA_MUSICALLESSON) / 2;
			break;
		}
		case SC_EPICLESIS:
			val2 = 5 * val1; //HP rate bonus
			break;
		case SC_ILLUSIONDOPING:
			val2 = 50; // -Hit
			break;

		case SC_STEALTHFIELD:
			tick_time = tick;
			tick = -1;
			break;
		case SC_STEALTHFIELD_MASTER:
			tick_time = val3 = 2000 + 1000 * val1;
			val4 = tick / tick_time;
			break;
		case SC_VACUUM_EXTREME:
			// Suck target at n second, only if the n second is lower than the duration
			// Doesn't apply to BL_PC
			if (bl->type != BL_PC && val4 < tick && !unit_blown_immune(bl,0x1) && status_has_mode(status,MD_CANMOVE)) {
				tick_time = val4;
				val4 = tick - tick_time;
			}
			else
				val4 = 0;
			break;
		case SC_NEUTRALBARRIER:
			val2 = 10 + val1 * 5; // Def/Mdef
			tick = -1;
			break;

		/* Rebellion */
		case SC_B_TRAP:
			val2 = src->id;
			val3 = val1 * 25; // -movespeed (custom)
			break;
		case SC_C_MARKER:
			// val1 = skill_lv
			// val2 = src_id
			val3 = 10; // -10 flee
			//Start timer to send mark on mini map
			val4 = tick/1000;
			tick_time = 1000; // Sends every 1 seconds
			break;
		case SC_H_MINE:
			val2 = src->id;
			break;
		case SC_HEAT_BARREL:
			//kRO Update 2014-02-26
			{
				uint8 n = 10;
				if (sd)
					n = (uint8)sd->spiritball_old;
				val2 = val1 * 5; // -fixed casttime (custom)
				val3 = val1 * n / 5; // +aspd (custom)
				val4 = 75 - val1 * 5; // -flee
			}
			break;
		case SC_P_ALTER:
			{
				uint8 n = 10;
				if (sd)
					n = (uint8)sd->spiritball_old;
				val2 = val1 * n * 2; // +atk (custom)
				val3 = val1 * 15; // +def (custom)
			}
			break;
		case SC_E_CHAIN:
			val2 = 10;
			if (sd)
				val2 = sd->spiritball_old;
			break;
		case SC_ANTI_M_BLAST:
			val2 = val1 * 10;
			if (bl->type != BL_PC)
				val2 /= 5; //(custom) //kRO update 2012-02-12, reduce the rate for Non-Player target [Cydh]
			break;
		case SC_CATNIPPOWDER:
			val2 = 50; // WATK%, MATK%
			val3 = 25 * val1; // Move speed reduction
			if (bl->type == BL_PC && pc_checkskill(sd, SU_SPIRITOFLAND))
				val4 = status_get_lv(src) / 12;
			break;
		case SC_BITESCAR: {
				const struct status_data *b_status = status_get_base_status(src); // Base Status

				val2 = (status_get_max_hp(bl) * (val1 + (b_status->dex / 25))) / status_get_max_hp(bl); // MHP% damage
				tick_time = 1000;
				val4 = tick / tick_time;
			}
			break;
		case SC_ARCLOUSEDASH:
			val2 = 15 + 5 * val1; // AGI
			val3 = 25; // Move speed increase
			if (sd && (sd->class_&MAPID_BASEMASK) == MAPID_SUMMONER)
				val4 = 10; // Ranged ATK increase
			break;
		case SC_SHRIMP:
			val2 = 10; // BATK%, MATK%
			break;
		case SC_FRESHSHRIMP: {
				int min = 0, max = 0;

#ifdef RENEWAL
				min = max = status_base_matk(src, status, status_get_lv(src));
				if (status->rhw.matk > 0) {
					int wMatk, variance;

					wMatk = status->rhw.matk;
					variance = wMatk * status->rhw.wlv / 10;
					min += wMatk - variance;
					max += wMatk + variance;
				}
#endif

				if (sd && sd->right_weapon.overrefine > 0) {
					min++;
					max += sd->right_weapon.overrefine - 1;
				}

				val2 += min + 178; // Heal
				if (max > min)
					val2 += rnd() % (max - min); // Heal

				if (sd) {
					if (pc_checkskill(sd, SU_POWEROFSEA)) {
						val2 += val2 * 10 / 100;
						if ((pc_checkskill(sd, SU_TUNABELLY) + pc_checkskill(sd, SU_TUNAPARTY) + pc_checkskill(sd, SU_BUNCHOFSHRIMP) + pc_checkskill(sd, SU_FRESHSHRIMP) +
							pc_checkskill(sd, SU_GROOMING) + pc_checkskill(sd, SU_PURRING) + pc_checkskill(sd, SU_SHRIMPARTY)) > 19)
								val2 += val2 * 20 / 100;
					}
					if (pc_checkskill(sd, SU_SPIRITOFSEA))
						val2 *= 2; // Doubles HP
				}
				tick_time = 10000 - ((val1 - 1) * 1000);
				val4 = tick / tick_time;
			}
			break;
		case SC_TUNAPARTY:
			val2 = (status->max_hp * (val1 * 10) / 100); // Max HP% to absorb
			if (sd && pc_checkskill(sd, SU_SPIRITOFSEA))
				val2 <<= 1; // Double the shield life
			break;
		case SC_HISS:
			val2 = 50; // Perfect Dodge
			sc_start(src, bl, SC_DORAM_WALKSPEED, 100, 50, skill_get_time2(SU_HISS, val1));
			break;
		case SC_GROOMING:
			val2 = 100; // Flee
			break;
		case SC_CHATTERING:
			val2 = 100; // eATK, eMATK
			sc_start(src, bl, SC_DORAM_WALKSPEED, 100, 50, skill_get_time2(SU_CHATTERING, val1));
			break;
		case SC_SWORDCLAN:
		case SC_ARCWANDCLAN:
		case SC_GOLDENMACECLAN:
		case SC_CROSSBOWCLAN:
		case SC_JUMPINGCLAN:
			tick = -1;
			status_change_start(src,bl,SC_CLAN_INFO,10000,0,val2,0,0,-1,flag);
			break;
		case SC_DORAM_BUF_01:
		case SC_DORAM_BUF_02:
			tick_time = 10000; // every 10 seconds
			if( (val4 = tick/tick_time) < 1 )
				val4 = 1;
			break;

		default:
			if( calc_flag == SCB_NONE && StatusSkillChangeTable[type] == -1 && StatusIconChangeTable[type] == SI_BLANK ) {
				// Status change with no calc, no icon, and no skill associated...?
				ShowError("UnknownStatusChange [%d]\n", type);
				return 0;
			}
	} else // Special considerations when loading SC data.
		switch( type ) {
			case SC_WEDDING:
			case SC_XMAS:
			case SC_SUMMER:
			case SC_HANBOK:
			case SC_OKTOBERFEST:
				if( !vd )
					break;
				clif_changelook(bl,LOOK_BASE,vd->class_);
				clif_changelook(bl,LOOK_WEAPON,0);
				clif_changelook(bl,LOOK_SHIELD,0);
				clif_changelook(bl,LOOK_CLOTHES_COLOR,vd->cloth_color);
				clif_changelook(bl,LOOK_BODY2,0);
				break;
			case SC_STONE:
				if (val3 > 0)
					break; //Incubation time still active
				//Fall through
			case SC_POISON:
			case SC_DPOISON:
			case SC_BLEEDING:
			case SC_BURNING:
			case SC_TOXIN:
			case SC_MAGICMUSHROOM:
			case SC_PYREXIA:
			case SC_LEECHESEND:
				tick_time = tick;
				tick = tick_time + max(val4,0);
				break;
			case SC_SWORDCLAN:
			case SC_ARCWANDCLAN:
			case SC_GOLDENMACECLAN:
			case SC_CROSSBOWCLAN:
			case SC_JUMPINGCLAN:
			case SC_CLAN_INFO:
				// If the player still has a clan status, but was removed from his clan
				if( sd && sd->status.clan_id == 0 ){
					return 0;
				}
				break;
		}

	// Values that must be set regardless of flag&4 e.g. val_flag [Ind]
	switch(type) {
		// Start |1 val_flag setting
		case SC_ROLLINGCUTTER:
		case SC_BANDING:
		case SC_SPHERE_1:
		case SC_SPHERE_2:
		case SC_SPHERE_3:
		case SC_SPHERE_4:
		case SC_SPHERE_5:
		case SC_LIGHTNINGWALK:
		case SC_MONSTER_TRANSFORM:
		case SC_ACTIVE_MONSTER_TRANSFORM:
		case SC_EXPBOOST:
		case SC_JEXPBOOST:
		case SC_ITEMBOOST:
		case SC_JP_EVENT04:
		case SC_PUSH_CART:
		case SC_SWORDCLAN:
		case SC_ARCWANDCLAN:
		case SC_GOLDENMACECLAN:
		case SC_CROSSBOWCLAN:
		case SC_JUMPINGCLAN:
			val_flag |= 1;
			break;
		// Start |1|2 val_flag setting
		case SC_FIGHTINGSPIRIT:
		case SC_VENOMIMPRESS:
		case SC_WEAPONBLOCKING:
		case SC__INVISIBILITY:
		case SC__ENERVATION:
		case SC__WEAKNESS:
		case SC_PROPERTYWALK:
		case SC_PRESTIGE:
		case SC_SHIELDSPELL_DEF:
		case SC_SHIELDSPELL_MDEF:
		case SC_SHIELDSPELL_REF:
		case SC_CRESCENTELBOW:
		case SC_CHILLY_AIR_OPTION:
		case SC_GUST_OPTION:
		case SC_WILD_STORM_OPTION:
		case SC_UPHEAVAL_OPTION:
		case SC_CIRCLE_OF_FIRE_OPTION:
		case SC_CLAN_INFO:
		case SC_DAILYSENDMAILCNT:
			val_flag |= 1|2;
			break;
		// Start |1|2|4 val_flag setting
		case SC_POISONINGWEAPON:
		case SC_CLOAKINGEXCEED:
		case SC_HALLUCINATIONWALK:
		case SC__SHADOWFORM:
		case SC__GROOMY:
		case SC__LAZINESS:
		case SC__UNLUCKY:
		case SC_FORCEOFVANGUARD:
		case SC_SPELLFIST:
		case SC_CURSEDCIRCLE_ATKER:
		case SC_PYROTECHNIC_OPTION:
		case SC_HEATER_OPTION:
		case SC_AQUAPLAY_OPTION:
		case SC_COOLER_OPTION:
		case SC_BLAST_OPTION:
		case SC_PETROLOGY_OPTION:
		case SC_CURSED_SOIL_OPTION:
		case SC_WATER_BARRIER:
			val_flag |= 1|2|4;
			break;
	}

	/* [Ind] */
	if (StatusDisplayType[type]&bl->type) {
		int dval1 = 0, dval2 = 0, dval3 = 0;

		switch (type) {
			case SC_ALL_RIDING:
				dval1 = 1;
				break;
			case SC_CLAN_INFO:
				dval1 = val1;
				dval2 = val2;
				dval3 = val3;
				break;
			default: /* All others: just copy val1 */
				dval1 = val1;
				break;
		}
		status_display_add(bl,type,dval1,dval2,dval3);
		clif_efst_status_change_sub(bl, bl, AREA);
	}

	// Those that make you stop attacking/walking....
	switch (type) {
		case SC_WHITEIMPRISON:
		case SC_DEEPSLEEP:
		case SC_CRYSTALIZE:
			if (sd && pc_issit(sd)) // Avoid sprite sync problems.
				pc_setstand(sd, true);
		case SC_FREEZE:
		case SC_STUN:
			if (sc->data[SC_DANCING])
				unit_stop_walking(bl, 1);
		case SC_TRICKDEAD:
			status_change_end(bl, SC_DANCING, INVALID_TIMER);
		case SC_SLEEP:
		case SC_STONE:
			// Cancel cast when get status [LuzZza]
			if (battle_config.sc_castcancel&bl->type)
				unit_skillcastcancel(bl, 0);
		// Fall through
		case SC_CURSEDCIRCLE_ATKER:
		case SC_KINGS_GRACE:
			unit_stop_attack(bl);
			if (type == SC_FREEZE || type == SC_STUN || type == SC_SLEEP || type == SC_STONE)
				break;
		// Fall through
		case SC_STOP:
		case SC_CONFUSION:
		case SC_CLOSECONFINE:
		case SC_CLOSECONFINE2:
		case SC_TINDER_BREAKER:
		case SC_TINDER_BREAKER2:
		case SC_BITE:
		case SC_THORNSTRAP:
		case SC_MEIKYOUSISUI:
		case SC_KYOUGAKU:
		case SC_PARALYSIS:
		//case SC__CHAOS:
		case SC_SV_ROOTTWIST:
			unit_stop_walking(bl,1);
			break;
		case SC_CURSEDCIRCLE_TARGET:
			unit_stop_attack(bl);
		// Fall through
		case SC_ANKLE:
		case SC_SPIDERWEB:
		case SC_ELECTRICSHOCKER:
		case SC_MAGNETICFIELD:
		case SC_NETHERWORLD:
			if (!unit_blown_immune(bl,0x1))
				unit_stop_walking(bl,1);
			break;
		case SC__MANHOLE:
			if (bl->type == BL_PC || !unit_blown_immune(bl,0x1))
				unit_stop_walking(bl,1);
			break;
		case SC_VACUUM_EXTREME:
			if (bl->type != BL_PC && !unit_blown_immune(bl,0x1)) {
				unit_stop_walking(bl,1);
				unit_stop_attack(bl);
			}
			break;
		case SC_HIDING:
		case SC_CLOAKING:
		case SC_CLOAKINGEXCEED:
		case SC__FEINTBOMB:
		case SC_CHASEWALK:
		case SC_WEIGHT90:
		case SC_CAMOUFLAGE:
		case SC_STEALTHFIELD:
		case SC_VOICEOFSIREN:
		case SC_HEAT_BARREL_AFTER:
		case SC_WEDDING:
		case SC_XMAS:
		case SC_SUMMER:
		case SC_HANBOK:
		case SC_OKTOBERFEST:
		case SC_SUHIDE:
			unit_stop_attack(bl);
			break;
		case SC_SILENCE:
			if (battle_config.sc_castcancel&bl->type)
				unit_skillcastcancel(bl, 0);
			break;
		case SC_ITEMSCRIPT: // Shows Buff Icons
			if (sd && val2 != SI_BLANK)
				clif_status_change(bl, (enum si_type)val2, 1, tick, 0, 0, 0);
			break;
	}

	// Set option as needed.
	opt_flag = 1;
	switch(type) {
		// OPT1
		case SC_STONE: 
			if (val3 > 0)
				sc->opt1 = OPT1_STONEWAIT;
			else
				sc->opt1 = OPT1_STONE;
			break;
		case SC_FREEZE:		sc->opt1 = OPT1_FREEZE;		break;
		case SC_STUN:		sc->opt1 = OPT1_STUN;		break;
		case SC_SLEEP:		sc->opt1 = OPT1_SLEEP;		break;
		case SC_BURNING:	sc->opt1 = OPT1_BURNING;	break; // Burning need this to be showed correctly. [pakpil]
		case SC_WHITEIMPRISON:  sc->opt1 = OPT1_IMPRISON;	break;
		// OPT2
		case SC_POISON:       sc->opt2 |= OPT2_POISON;		break;
		case SC_CURSE:        sc->opt2 |= OPT2_CURSE;		break;
		case SC_SILENCE:      sc->opt2 |= OPT2_SILENCE;		break;
		case SC_SIGNUMCRUCIS: sc->opt2 |= OPT2_SIGNUMCRUCIS; break;
		case SC_BLIND:        sc->opt2 |= OPT2_BLIND;		break;
		case SC_ANGELUS:      sc->opt2 |= OPT2_ANGELUS;		break;
		case SC_BLEEDING:     sc->opt2 |= OPT2_BLEEDING;	break;
		case SC_DPOISON:      sc->opt2 |= OPT2_DPOISON;		break;
		// OPT3
		case SC_TWOHANDQUICKEN:
		case SC_ONEHAND:
		case SC_SPEARQUICKEN:
		case SC_CONCENTRATION:
		case SC_MERC_QUICKEN:
			sc->opt3 |= OPT3_QUICKEN;
			opt_flag = 0;
			break;
		case SC_MAXOVERTHRUST:
		case SC_OVERTHRUST:
		case SC_SWOO:	// Why does it shares the same opt as Overthrust? Perhaps we'll never know...
			sc->opt3 |= OPT3_OVERTHRUST;
			opt_flag = 0;
			break;
		case SC_ENERGYCOAT:
		case SC_SKE:
			sc->opt3 |= OPT3_ENERGYCOAT;
			opt_flag = 0;
			break;
		case SC_INCATKRATE:
			// Simulate Explosion Spirits effect for NPC_POWERUP [Skotlex]
			if (bl->type != BL_MOB) {
				opt_flag = 0;
				break;
			}
		case SC_EXPLOSIONSPIRITS:
			sc->opt3 |= OPT3_EXPLOSIONSPIRITS;
			opt_flag = 0;
			break;
		case SC_STEELBODY:
		case SC_SKA:
			sc->opt3 |= OPT3_STEELBODY;
			opt_flag = 0;
			break;
		case SC_BLADESTOP:
			sc->opt3 |= OPT3_BLADESTOP;
			opt_flag = 0;
			break;
		case SC_AURABLADE:
			sc->opt3 |= OPT3_AURABLADE;
			opt_flag = 0;
			break;
		case SC_BERSERK:
			opt_flag = 0;
			sc->opt3 |= OPT3_BERSERK;
			break;
// 		case ???: // doesn't seem to do anything
// 			sc->opt3 |= OPT3_LIGHTBLADE;
// 			opt_flag = 0;
// 			break;
		case SC_DANCING:
			if ((val1&0xFFFF) == CG_MOONLIT)
				sc->opt3 |= OPT3_MOONLIT;
			opt_flag = 0;
			break;
		case SC_MARIONETTE:
		case SC_MARIONETTE2:
			sc->opt3 |= OPT3_MARIONETTE;
			opt_flag = 0;
			break;
		case SC_ASSUMPTIO:
			sc->opt3 |= OPT3_ASSUMPTIO;
			opt_flag = 0;
			break;
		case SC_WARM: // SG skills [Komurka]
			sc->opt3 |= OPT3_WARM;
			opt_flag = 0;
			break;
		case SC_KAITE:
			sc->opt3 |= OPT3_KAITE;
			opt_flag = 0;
			break;
		case SC_BUNSINJYUTSU:
			sc->opt3 |= OPT3_BUNSIN;
			opt_flag = 0;
			break;
		case SC_SPIRIT:
			sc->opt3 |= OPT3_SOULLINK;
			opt_flag = 0;
			break;
		case SC_CHANGEUNDEAD:
			sc->opt3 |= OPT3_UNDEAD;
			opt_flag = 0;
			break;
// 		case ???: // from DA_CONTRACT (looks like biolab mobs aura)
// 			sc->opt3 |= OPT3_CONTRACT;
// 			opt_flag = 0;
// 			break;
		// OPTION
		case SC_HIDING:
			sc->option |= OPTION_HIDE;
			opt_flag = 2;
			break;
		case SC_CLOAKING:
		case SC_CLOAKINGEXCEED:
		case SC__INVISIBILITY:
			sc->option |= OPTION_CLOAK;
		case SC_CAMOUFLAGE:
		case SC_STEALTHFIELD:
		case SC__SHADOWFORM:
			opt_flag = 2;
			break;
		case SC_CHASEWALK:
			sc->option |= OPTION_CHASEWALK|OPTION_CLOAK;
			opt_flag = 2;
			break;
		case SC__FEINTBOMB:
			sc->option |= OPTION_INVISIBLE;
			opt_flag |= 2|4;
			break;
		case SC_SIGHT:
			sc->option |= OPTION_SIGHT;
			break;
		case SC_RUWACH:
			sc->option |= OPTION_RUWACH;
			break;
		case SC_WEDDING:
			sc->option |= OPTION_WEDDING;
			opt_flag |= 0x4;
			break;
		case SC_XMAS:
			sc->option |= OPTION_XMAS;
			opt_flag |= 0x4;
			break;
		case SC_SUMMER:
			sc->option |= OPTION_SUMMER;
			opt_flag |= 0x4;
			break;
		case SC_HANBOK:
			sc->option |= OPTION_HANBOK;
			opt_flag |= 0x4;
			break;
		case SC_OKTOBERFEST:
			sc->option |= OPTION_OKTOBERFEST;
			opt_flag |= 0x4;
			break;
		case SC_ORCISH:
			sc->option |= OPTION_ORCISH;
			break;
		case SC_FUSION:
			sc->option |= OPTION_FLYING;
			break;
		default:
			opt_flag = 0;
	}

	// On Aegis, when turning on a status change, first goes the option packet, then the sc packet.
	if(opt_flag) {
		clif_changeoption(bl);
		if(sd && (opt_flag&0x4)) {
			clif_changelook(bl,LOOK_BASE,vd->class_);
			clif_changelook(bl,LOOK_WEAPON,0);
			clif_changelook(bl,LOOK_SHIELD,0);
			clif_changelook(bl,LOOK_CLOTHES_COLOR,vd->cloth_color);
		}
	}
	if (calc_flag&SCB_DYE) { // Reset DYE color
		if (vd && vd->cloth_color) {
			val4 = vd->cloth_color;
			clif_changelook(bl,LOOK_CLOTHES_COLOR,0);
		}
		calc_flag&=~SCB_DYE;
	}

	/*if (calc_flag&SCB_BODY)// Might be needed in the future. [Rytech]
	{	//Reset body style
		if (vd && vd->body_style)
		{
			val4 = vd->body_style;
			clif_changelook(bl,LOOK_BODY2,0);
		}
		calc_flag&=~SCB_BODY;
	}*/

	if(!(flag&SCSTART_NOICON) && !(flag&SCSTART_LOADED && StatusDisplayType[type]))
		clif_status_change(bl,StatusIconChangeTable[type],1,tick,(val_flag&1)?val1:1,(val_flag&2)?val2:0,(val_flag&4)?val3:0);

	// Used as temporary storage for scs with interval ticks, so that the actual duration is sent to the client first.
	if( tick_time )
		tick = tick_time;

	// Don't trust the previous sce assignment, in case the SC ended somewhere between there and here.
	if((sce=sc->data[type])) { // reuse old sc
		if( sce->timer != INVALID_TIMER )
			delete_timer(sce->timer, status_change_timer);
		sc_isnew = false;
	} else { // New sc
		++(sc->count);
		sce = sc->data[type] = ers_alloc(sc_data_ers, struct status_change_entry);
	}
	sce->val1 = val1;
	sce->val2 = val2;
	sce->val3 = val3;
	sce->val4 = val4;
	if (tick >= 0)
		sce->timer = add_timer(gettick() + tick, status_change_timer, bl->id, type);
	else
		sce->timer = INVALID_TIMER; // Infinite duration

	if (calc_flag)
		status_calc_bl(bl,calc_flag);

	if ( sc_isnew && StatusChangeStateTable[type] ) // Non-zero
		status_calc_state(bl,sc,( enum scs_flag ) StatusChangeStateTable[type],true);


	if(sd) {
		if (sd->pd)
			pet_sc_check(sd, type); // Skotlex: Pet Status Effect Healing
		switch (type) {
			case SC_BERSERK:
			case SC_MERC_HPUP:
			case SC_MERC_SPUP:
				status_calc_pc(sd, SCO_FORCE);
				break;
			default:
				status_calc_pc(sd, SCO_NONE);
				break;
		}
	}

	// 1st thing to execute when loading status
	switch (type) {
		case SC_FULL_THROTTLE:
			status_percent_heal(bl,100,0);
			break;
		case SC_BERSERK:
			if (!(sce->val2)) { // Don't heal if already set
				status_heal(bl, status->max_hp, 0, 1); // Do not use percent_heal as this healing must override BERSERK's block.
				status_set_sp(bl, 0, 0); // Damage all SP
			}
			sce->val2 = 5 * status->max_hp / 100;
			break;
		case SC_RUN:
			{
				struct unit_data *ud = unit_bl2ud(bl);

				if( ud )
					ud->state.running = unit_run(bl, NULL, SC_RUN);
			}
			break;
		case SC_BOSSMAPINFO:
			clif_bossmapinfo(sd->fd, map_id2boss(sce->val1), 0); // First Message
			break;
		case SC_MERC_HPUP:
			status_percent_heal(bl, 100, 0); // Recover Full HP
			break;
		case SC_MERC_SPUP:
			status_percent_heal(bl, 0, 100); // Recover Full SP
			break;
		case SC_WUGDASH:
			{
				struct unit_data *ud = unit_bl2ud(bl);

				if( ud )
					ud->state.running = unit_run(bl, sd, SC_WUGDASH);
			}
			break;
		case SC_COMBO:
			switch(sce->val1) {
			case TK_STORMKICK:
				skill_combo_toggle_inf(bl, TK_JUMPKICK, 0);
				clif_skill_nodamage(bl,bl,TK_READYSTORM,1,1);
				break;
			case TK_DOWNKICK:
				skill_combo_toggle_inf(bl, TK_JUMPKICK, 0);
				clif_skill_nodamage(bl,bl,TK_READYDOWN,1,1);
				break;
			case TK_TURNKICK:
				skill_combo_toggle_inf(bl, TK_JUMPKICK, 0);
				clif_skill_nodamage(bl,bl,TK_READYTURN,1,1);
				break;
			case TK_COUNTER:
				skill_combo_toggle_inf(bl, TK_JUMPKICK, 0);
				clif_skill_nodamage(bl,bl,TK_READYCOUNTER,1,1);
				break;
			default: // Rest just toggle inf to enable autotarget
				skill_combo_toggle_inf(bl,sce->val1,INF_SELF_SKILL);
				break;
			}
			break;
		case SC_RAISINGDRAGON:
			sce->val2 = status->max_hp / 100; // Officially tested its 1%hp drain. [Jobbie]
			break;
		case SC_C_MARKER:
			//Send mini-map, don't wait for first timer triggered
			if (src->type == BL_PC && (sd = map_id2sd(src->id)))
				clif_crimson_marker(sd, bl, false);
			break;
		case SC_GVG_GIANT:
		case SC_GVG_GOLEM:
		case SC_GVG_STUN:
		case SC_GVG_STONE:
		case SC_GVG_FREEZ:
		case SC_GVG_SLEEP:
		case SC_GVG_CURSE:
		case SC_GVG_SILENCE:
		case SC_GVG_BLIND:
			if (val1 || val2)
				status_zap(bl, val1 ? val1 : 0, val2 ? val2 : 0);
			break;
	}

	if( opt_flag&2 && sd && sd->touching_id )
		npc_touchnext_areanpc(sd,false); // Run OnTouch_ on next char in range

	return 1;
}

/**
 * End all statuses except those listed
 * TODO: May be useful for dispel instead resetting a list there
 * @param src: Source of the status change [PC|MOB|HOM|MER|ELEM|NPC]
 * @param type: Changes behaviour of the function
 * 	0: PC killed -> Place here statuses that do not dispel on death.
 * 	1: If for some reason status_change_end decides to still keep the status when quitting.
 * 	2: Do clif_changeoption()
 * 	3: Do not remove some permanent/time-independent effects
 * @return 1: Success 0: Fail
 */
int status_change_clear(struct block_list* bl, int type)
{
	struct status_change* sc;
	int i;

	sc = status_get_sc(bl);

	if (!sc)
		return 0;

	// Cleaning all extras vars
	sc->comet_x = 0;
	sc->comet_y = 0;
#ifndef RENEWAL
	sc->sg_counter = 0;
#endif
	sc->bs_counter = 0;

	if (!sc->count)
		return 0;

	for(i = 0; i < SC_MAX; i++) {
		if(!sc->data[i])
			continue;

		if(type == 0) {
			switch (i) { // Type 0: PC killed -> Place here statuses that do not dispel on death.
			case SC_ELEMENTALCHANGE: // Only when its Holy or Dark that it doesn't dispell on death
				if( sc->data[i]->val2 != ELE_HOLY && sc->data[i]->val2 != ELE_DARK )
					break;
			case SC_WEIGHT50:
			case SC_WEIGHT90:
			case SC_EDP:
			case SC_MELTDOWN:
			case SC_WEDDING:
			case SC_XMAS:
			case SC_SUMMER:
			case SC_HANBOK:
			case SC_OKTOBERFEST:
			case SC_NOCHAT:
			case SC_FUSION:
			case SC_EARTHSCROLL:
			case SC_READYSTORM:
			case SC_READYDOWN:
			case SC_READYCOUNTER:
			case SC_READYTURN:
			case SC_DODGE:
			case SC_MIRACLE:
			case SC_JAILED:
			case SC_EXPBOOST:
			case SC_ITEMBOOST:
			case SC_HELLPOWER:
			case SC_JEXPBOOST:
			case SC_AUTOTRADE:
			case SC_WHISTLE:
			case SC_ASSNCROS:
			case SC_POEMBRAGI:
			case SC_APPLEIDUN:
			case SC_HUMMING:
			case SC_DONTFORGETME:
			case SC_FORTUNE:
			case SC_SERVICE4U:
			case SC_FOOD_STR_CASH:
			case SC_FOOD_AGI_CASH:
			case SC_FOOD_VIT_CASH:
			case SC_FOOD_DEX_CASH:
			case SC_FOOD_INT_CASH:
			case SC_FOOD_LUK_CASH:
			case SC_SAVAGE_STEAK:
			case SC_COCKTAIL_WARG_BLOOD:
			case SC_MINOR_BBQ:
			case SC_SIROMA_ICE_TEA:
			case SC_DROCERA_HERB_STEAMED:
			case SC_PUTTI_TAILS_NOODLES:
			case SC_DEF_RATE:
			case SC_MDEF_RATE:
			case SC_INCHEALRATE:
			case SC_INCFLEE2:
			case SC_INCHIT:
			case SC_ATKPOTION:
			case SC_MATKPOTION:
			case SC_S_LIFEPOTION:
			case SC_L_LIFEPOTION:
			case SC_PUSH_CART:
			case SC_LIGHT_OF_REGENE:
			case SC_STYLE_CHANGE:
			case SC_HEAT_BARREL_AFTER:
			case SC_QUEST_BUFF1:
			case SC_QUEST_BUFF2:
			case SC_QUEST_BUFF3:
			case SC_2011RWC_SCROLL:
			case SC_JP_EVENT04:
			case SC_ATTHASTE_CASH:
			case SC_REUSE_REFRESH:
			case SC_REUSE_LIMIT_A:
			case SC_REUSE_LIMIT_B:
			case SC_REUSE_LIMIT_C:
			case SC_REUSE_LIMIT_D:
			case SC_REUSE_LIMIT_E:
			case SC_REUSE_LIMIT_F:
			case SC_REUSE_LIMIT_G:
			case SC_REUSE_LIMIT_H:
			case SC_REUSE_LIMIT_MTF:
			case SC_REUSE_LIMIT_ECL:
			case SC_REUSE_LIMIT_RECALL:
			case SC_REUSE_LIMIT_ASPD_POTION:
			case SC_REUSE_MILLENNIUMSHIELD:
			case SC_REUSE_CRUSHSTRIKE:
			case SC_REUSE_STORMBLAST:
			case SC_ALL_RIDING_REUSE_LIMIT:
			case SC_SPRITEMABLE:
			case SC_DORAM_BUF_01:
			case SC_DORAM_BUF_02:
            case SC_GEFFEN_MAGIC1:
            case SC_GEFFEN_MAGIC2:
            case SC_GEFFEN_MAGIC3:
			// Costumes
			case SC_MOONSTAR:
			case SC_SUPER_STAR:
			case SC_STRANGELIGHTS:
			case SC_DECORATION_OF_MUSIC:
			case SC_LJOSALFAR:
			case SC_MERMAID_LONGING:
			case SC_HAT_EFFECT:
			case SC_FLOWERSMOKE:
			case SC_FSTONE:
			case SC_HAPPINESS_STAR:
			case SC_MAPLE_FALLS:
			case SC_TIME_ACCESSORY:
			case SC_MAGICAL_FEATHER:
			// Clans
			case SC_CLAN_INFO:
			case SC_SWORDCLAN:
			case SC_ARCWANDCLAN:
			case SC_GOLDENMACECLAN:
			case SC_CROSSBOWCLAN:
			case SC_JUMPINGCLAN:
			case SC_DAILYSENDMAILCNT:
				continue;
			}
		}

		if( type == 3 ) {
			switch (i) { // !TODO: This list may be incomplete
			case SC_WEIGHT50:
			case SC_WEIGHT90:
			case SC_NOCHAT:
			case SC_PUSH_CART:
			case SC_ALL_RIDING:
			case SC_STYLE_CHANGE:
			// Costumes
			case SC_MOONSTAR:
			case SC_SUPER_STAR:
			case SC_STRANGELIGHTS:
			case SC_DECORATION_OF_MUSIC:
			case SC_LJOSALFAR:
			case SC_MERMAID_LONGING:
			case SC_HAT_EFFECT:
			case SC_FLOWERSMOKE:
			case SC_FSTONE:
			case SC_HAPPINESS_STAR:
			case SC_MAPLE_FALLS:
			case SC_TIME_ACCESSORY:
			case SC_MAGICAL_FEATHER:
			// Clans
			case SC_CLAN_INFO:
			case SC_SWORDCLAN:
			case SC_ARCWANDCLAN:
			case SC_GOLDENMACECLAN:
			case SC_CROSSBOWCLAN:
			case SC_JUMPINGCLAN:
			case SC_DAILYSENDMAILCNT:
				continue;
			}
		}

		status_change_end(bl, (sc_type)i, INVALID_TIMER);

		if( type == 1 && sc->data[i] ) { // If for some reason status_change_end decides to still keep the status when quitting. [Skotlex]
			(sc->count)--;
			if (sc->data[i]->timer != INVALID_TIMER)
				delete_timer(sc->data[i]->timer, status_change_timer);
			ers_free(sc_data_ers, sc->data[i]);
			sc->data[i] = NULL;
		}
	}

	sc->opt1 = 0;
	sc->opt2 = 0;
	sc->opt3 = 0;

	if( type == 0 || type == 2 )
		clif_changeoption(bl);

	return 1;
}

/**
 * End a specific status after checking
 * @param bl: Source of the status change [PC|MOB|HOM|MER|ELEM|NPC]
 * @param type: Status change (SC_*)
 * @param tid: Timer
 * @param file: Used for dancing save
 * @param line: Used for dancing save
 * @return 1: Success 0: Fail
 */
int status_change_end_(struct block_list* bl, enum sc_type type, int tid, const char* file, int line)
{
	struct map_session_data *sd;
	struct status_change *sc;
	struct status_change_entry *sce;
	struct status_data *status;
	struct view_data *vd;
	int opt_flag = 0, calc_flag;

	nullpo_ret(bl);

	sc = status_get_sc(bl);
	status = status_get_status_data(bl);

	if(type < 0 || type >= SC_MAX || !sc || !(sce = sc->data[type]))
		return 0;

	sd = BL_CAST(BL_PC,bl);

	if (sce->timer != tid && tid != INVALID_TIMER)
		return 0;

	if (tid == INVALID_TIMER) {
		if (type == SC_ENDURE && sce->val4)
			// Do not end infinite endure.
			return 0;
		if (type == SC_SPIDERWEB) {
			//Delete the unit group first to expire found in the status change
			struct skill_unit_group *group = NULL, *group2 = NULL;
			unsigned int tick = gettick();
			int pos = 1;
			if (sce->val2)
				if (!(group = skill_id2group(sce->val2)))
					sce->val2 = 0;
			if (sce->val3) {
				if (!(group2 = skill_id2group(sce->val3)))
					sce->val3 = 0;
				else if (!group || ((group->limit - DIFF_TICK(tick, group->tick)) > (group2->limit - DIFF_TICK(tick, group2->tick)))) {
					group = group2;
					pos = 2;
				}
			}
			if (sce->val4) {
				if (!(group2 = skill_id2group(sce->val4)))
					sce->val4 = 0;
				else if (!group || ((group->limit - DIFF_TICK(tick, group->tick)) > (group2->limit - DIFF_TICK(tick, group2->tick)))) {
					group = group2;
					pos = 3;
				}
			}
			if (pos == 1)
				sce->val2 = 0;
			else if (pos == 2)
				sce->val3 = 0;
			else if (pos == 3)
				sce->val4 = 0;
			if (group)
				skill_delunitgroup(group);
			if (!status_isdead(bl) && (sce->val2 || sce->val3 || sce->val4))
				return 0; //Don't end the status change yet as there are still unit groups associated with it
		}
		if (sce->timer != INVALID_TIMER) // Could be a SC with infinite duration
			delete_timer(sce->timer,status_change_timer);
		if (sc->opt1)
			switch (type) {
				// "Ugly workaround"  [Skotlex]
				// delays status change ending so that a skill that sets opt1 fails to
				// trigger when it also removed one
				case SC_STONE:
					sce->val4 = -1; // Petrify time
				case SC_FREEZE:
				case SC_STUN:
				case SC_SLEEP:
					if (sce->val1) {
						// Removing the 'level' shouldn't affect anything in the code
						// since these SC are not affected by it, and it lets us know
						// if we have already delayed this attack or not.
						sce->val1 = 0;
						sce->timer = add_timer(gettick()+10, status_change_timer, bl->id, type);
						return 1;
					}
			}
	}

	(sc->count)--;

	if ( StatusChangeStateTable[type] )
		status_calc_state(bl,sc,( enum scs_flag ) StatusChangeStateTable[type],false);

	sc->data[type] = NULL;

	if (StatusDisplayType[type]&bl->type)
		status_display_remove(bl,type);

	vd = status_get_viewdata(bl);
	calc_flag = StatusChangeFlagTable[type];
	switch(type) {
		case SC_GRANITIC_ARMOR:
			{
				int damage = status->max_hp*sce->val3/100;
				if(status->hp < damage) // to not kill him
					damage = status->hp-1;
				status_damage(NULL,bl,damage,0,0,1);
			}
			break;
		case SC_PYROCLASTIC:
			if(bl->type == BL_PC)
				skill_break_equip(bl,bl,EQP_WEAPON,10000,BCT_SELF);
			break;
		case SC_RUN:
		{
			struct unit_data *ud = unit_bl2ud(bl);
			bool begin_spurt = true;
			if (ud) {
				if(!ud->state.running)
					begin_spurt = false;
				ud->state.running = 0;
				if (ud->walktimer != INVALID_TIMER)
					unit_stop_walking(bl,1);
			}
			if (begin_spurt && sce->val1 >= 7 &&
				DIFF_TICK(gettick(), sce->val4) <= 1000 &&
				(!sd || (sd->weapontype1 == 0 && sd->weapontype2 == 0))
			)
				sc_start(bl,bl,SC_SPURT,100,sce->val1,skill_get_time2(status_sc2skill(type), sce->val1));
		}
		break;
		case SC_AUTOBERSERK:
			if (sc->data[SC_PROVOKE] && sc->data[SC_PROVOKE]->val2 == 1)
				status_change_end(bl, SC_PROVOKE, INVALID_TIMER);
			break;

		case SC_ENDURE:
		case SC_DEFENDER:
		case SC_REFLECTSHIELD:
		case SC_AUTOGUARD:
			{
				struct map_session_data *tsd;
				if( bl->type == BL_PC ) { // Clear Status from others
					int i;
					for( i = 0; i < MAX_DEVOTION; i++ ) {
						if( sd->devotion[i] && (tsd = map_id2sd(sd->devotion[i])) && tsd->sc.data[type] )
							status_change_end(&tsd->bl, type, INVALID_TIMER);
					}
				}
				else if( bl->type == BL_MER && ((TBL_MER*)bl)->devotion_flag ) { // Clear Status from Master
					tsd = ((TBL_MER*)bl)->master;
					if( tsd && tsd->sc.data[type] )
						status_change_end(&tsd->bl, type, INVALID_TIMER);
				}
			}
			break;
		case SC_DEVOTION:
			{
				struct block_list *d_bl = map_id2bl(sce->val1);
				if( d_bl ) {
					if( d_bl->type == BL_PC )
						((TBL_PC*)d_bl)->devotion[sce->val2] = 0;
					else if( d_bl->type == BL_MER )
						((TBL_MER*)d_bl)->devotion_flag = 0;
					clif_devotion(d_bl, NULL);
				}

				status_change_end(bl, SC_AUTOGUARD, INVALID_TIMER);
				status_change_end(bl, SC_DEFENDER, INVALID_TIMER);
				status_change_end(bl, SC_REFLECTSHIELD, INVALID_TIMER);
				status_change_end(bl, SC_ENDURE, INVALID_TIMER);
			}
			break;

		case SC_BLADESTOP:
			if(sce->val4) {
				int tid2 = sce->val4; //stop the status for the other guy of bladestop as well
				struct block_list *tbl = map_id2bl(tid2);
				struct status_change *tsc = status_get_sc(tbl);
				sce->val4 = 0;
				if(tbl && tsc && tsc->data[SC_BLADESTOP]) {
					tsc->data[SC_BLADESTOP]->val4 = 0;
					status_change_end(tbl, SC_BLADESTOP, INVALID_TIMER);
				}
				clif_bladestop(bl, tid2, 0);
			}
			break;
		case SC_DANCING:
			{
				const char* prevfile = "<unknown>";
				int prevline = 0;
				struct map_session_data *dsd;
				struct status_change_entry *dsc;

				if( sd ) {
					if( sd->delunit_prevfile ) { // Initially this is NULL, when a character logs in
						prevfile = sd->delunit_prevfile;
						prevline = sd->delunit_prevline;
					} else
						prevfile = "<none>";
					sd->delunit_prevfile = file;
					sd->delunit_prevline = line;
				}

				if(sce->val4 && sce->val4 != BCT_SELF && (dsd=map_id2sd(sce->val4))) { // End status on partner as well
					dsc = dsd->sc.data[SC_DANCING];
					if(dsc) {
						// This will prevent recursive loops.
						dsc->val2 = dsc->val4 = 0;
						status_change_end(&dsd->bl, SC_DANCING, INVALID_TIMER);
					}
				}

				if(sce->val2) { // Erase associated land skill
					struct skill_unit_group *group;
					group = skill_id2group(sce->val2);
					if( group == NULL ) {
						ShowDebug("status_change_end: SC_DANCING is missing skill unit group (val1=%d, val2=%d, val3=%d, val4=%d, timer=%d, tid=%d, char_id=%d, map=%s, x=%d, y=%d, prev=%s:%d, from=%s:%d). Please report this! (#3504)\n",
							sce->val1, sce->val2, sce->val3, sce->val4, sce->timer, tid,
							sd ? sd->status.char_id : 0,
							mapindex_id2name(map_id2index(bl->m)), bl->x, bl->y,
							prevfile, prevline,
							file, line);
					}
					sce->val2 = 0;
					skill_delunitgroup(group);
				}

				if((sce->val1&0xFFFF) == CG_MOONLIT)
					clif_status_change(bl,SI_MOONLIT,0,0,0,0,0);

				status_change_end(bl, SC_LONGING, INVALID_TIMER);
			}
			break;
		case SC_NOCHAT:
			if (sd && sd->status.manner < 0 && tid != INVALID_TIMER)
				sd->status.manner = 0;
			if (sd && tid == INVALID_TIMER) {
				clif_changestatus(sd,SP_MANNER,sd->status.manner);
				clif_updatestatus(sd,SP_MANNER);
			}
			break;
		case SC_SPLASHER:
			{
				struct block_list *src=map_id2bl(sce->val3);
				if(src && tid != INVALID_TIMER)
					skill_castend_damage_id(src, bl, sce->val2, sce->val1, gettick(), SD_LEVEL );
			}
			break;
		case SC_TINDER_BREAKER2:
		case SC_CLOSECONFINE2:{
			struct block_list *src = sce->val2?map_id2bl(sce->val2):NULL;
			struct status_change *sc2 = src?status_get_sc(src):NULL;
			enum sc_type type2 = ((type==SC_CLOSECONFINE2)?SC_CLOSECONFINE:SC_TINDER_BREAKER);
			if (src && sc2 && sc2->data[type2]) {
				// If status was already ended, do nothing.
				// Decrease count
				if (type==SC_TINDER_BREAKER2 || (--(sc2->data[type2]->val1) <= 0)) // No more holds, free him up.
					status_change_end(src, type2, INVALID_TIMER);
			}
		}
		case SC_TINDER_BREAKER:
		case SC_CLOSECONFINE:
			if (sce->val2 > 0) {
				// Caster has been unlocked... nearby chars need to be unlocked.
				int range = 1
					+ skill_get_range2(bl, status_sc2skill(type), sce->val1, true)
					+ skill_get_range2(bl, TF_BACKSLIDING, 1, true); // Since most people use this to escape the hold....
				map_foreachinallarea(status_change_timer_sub,
					bl->m, bl->x-range, bl->y-range, bl->x+range,bl->y+range,BL_CHAR,bl,sce,type,gettick());
			}
			break;
		case SC_COMBO:
			skill_combo_toggle_inf(bl,sce->val1,0);
			break;
		case SC_MARIONETTE:
		case SC_MARIONETTE2: // Marionette target
			if (sce->val1) { // Check for partner and end their marionette status as well
				enum sc_type type2 = (type == SC_MARIONETTE) ? SC_MARIONETTE2 : SC_MARIONETTE;
				struct block_list *pbl = map_id2bl(sce->val1);
				struct status_change* sc2 = pbl?status_get_sc(pbl):NULL;

				if (sc2 && sc2->data[type2]) {
					sc2->data[type2]->val1 = 0;
					status_change_end(pbl, type2, INVALID_TIMER);
				}
			}
			break;

		case SC_CONCENTRATION:
			status_change_end(bl, SC_ENDURE, INVALID_TIMER);
			break;
		case SC_BERSERK:
			if(status->hp > 200 && sc && sc->data[SC__BLOODYLUST]) {
				status_percent_heal(bl, 100, 0);
				status_change_end(bl, SC__BLOODYLUST, INVALID_TIMER);
			} else if (status->hp > 100 && sce->val2) // If val2 is removed, no HP penalty (dispelled?) [Skotlex]
				status_set_hp(bl, 100, 0);
			if(sc->data[SC_ENDURE] && sc->data[SC_ENDURE]->val4 == 2) {
				sc->data[SC_ENDURE]->val4 = 0;
				status_change_end(bl, SC_ENDURE, INVALID_TIMER);
			}
			sc_start4(bl, bl, SC_REGENERATION, 100, 10,0,0,(RGN_HP|RGN_SP), skill_get_time(LK_BERSERK, sce->val1));
			break;
		case SC_GOSPEL:
			if (sce->val3) { // Clear the group.
				struct skill_unit_group* group = skill_id2group(sce->val3);
				sce->val3 = 0;
				if (group)
					skill_delunitgroup(group);
			}
			break;
		case SC_HERMODE:
			if(sce->val3 == BCT_SELF)
				skill_clear_unitgroup(bl);
			break;
		case SC_BASILICA: // Clear the skill area. [Skotlex]
				if (sce->val3 && sce->val4 == bl->id) {
					struct skill_unit_group* group = skill_id2group(sce->val3);
					sce->val3 = 0;
					if (group)
						skill_delunitgroup(group);
				}
				break;
		case SC_TRICKDEAD:
			if (vd) vd->dead_sit = 0;
			break;
		case SC_WARM:
		case SC__MANHOLE:
			if (sce->val4) { // Clear the group.
				struct skill_unit_group* group = skill_id2group(sce->val4);
				sce->val4 = 0;
				if( group ) // Might have been cleared before status ended, e.g. land protector
					skill_delunitgroup(group);
			}
			break;
		case SC_JAILED:
			if(tid == INVALID_TIMER)
				break;
		  	// Natural expiration.
			if(sd && sd->mapindex == sce->val2)
				pc_setpos(sd,(unsigned short)sce->val3,sce->val4&0xFFFF, sce->val4>>16, CLR_TELEPORT);
			break; // Guess hes not in jail :P
		case SC_CHANGE:
			if (tid == INVALID_TIMER)
		 		break;
			// "lose almost all their HP and SP" on natural expiration.
			status_set_hp(bl, 10, 0);
			status_set_sp(bl, 10, 0);
			break;
		case SC_AUTOTRADE:
			if (tid == INVALID_TIMER)
				break;
			// Vending is not automatically closed for autovenders
			vending_closevending(sd);
			map_quit(sd);
			// Because map_quit calls status_change_end with tid -1
			// from here it's not neccesary to continue
			return 1;
			break;
		case SC_STOP:
			if( sce->val2 ) {
				struct block_list* tbl = map_id2bl(sce->val2);
				sce->val2 = 0;
				if( tbl && (sc = status_get_sc(tbl)) && sc->data[SC_STOP] && sc->data[SC_STOP]->val2 == bl->id )
					status_change_end(tbl, SC_STOP, INVALID_TIMER);
			}
			break;
		case SC_TENSIONRELAX:
			if (sc && (sc->data[SC_WEIGHT50] || sc->data[SC_WEIGHT90]))
				status_get_regen_data(bl)->state.overweight = 1; // Add the overweight flag back
			break;
		case SC_MONSTER_TRANSFORM:
		case SC_ACTIVE_MONSTER_TRANSFORM:
			if (sce->val2)
				status_change_end(bl, (sc_type)sce->val2, INVALID_TIMER);
			break;

		/* 3rd Stuff */
		case SC_MILLENNIUMSHIELD:
			clif_millenniumshield(bl, 0);
			break;
		case SC_HALLUCINATIONWALK:
			sc_start(bl,bl,SC_HALLUCINATIONWALK_POSTDELAY,100,sce->val1,skill_get_time2(GC_HALLUCINATIONWALK,sce->val1));
			break;
		case SC_WHITEIMPRISON:
			{
				struct block_list* src = map_id2bl(sce->val2);
				if( tid == -1 || !src)
					break; // Terminated by Damage
				status_fix_damage(src,bl,400*sce->val1,clif_damage(bl,bl,gettick(),0,0,400*sce->val1,0,DMG_NORMAL,0,false));
			}
			break;
		case SC_WUGDASH:
			{
				struct unit_data *ud = unit_bl2ud(bl);
				if (ud) {
					ud->state.running = 0;
					if (ud->walktimer != INVALID_TIMER)
						unit_stop_walking(bl,1);
				}
			}
			break;
		case SC__SHADOWFORM:
			{
				struct map_session_data *s_sd = map_id2sd(sce->val2);

				if (s_sd) s_sd->shadowform_id = 0;
			}
			break;
		case SC_SATURDAYNIGHTFEVER: // Sit down force of Saturday Night Fever has the duration of only 3 seconds.
			sc_start(bl, bl,SC_SITDOWN_FORCE,100,sce->val1,skill_get_time2(WM_SATURDAY_NIGHT_FEVER,sce->val1));
			break;
		case SC_NEUTRALBARRIER_MASTER:
		case SC_STEALTHFIELD_MASTER:
			if( sce->val2 ) {
				struct skill_unit_group* group = skill_id2group(sce->val2);
				sce->val2 = 0;
				if( group ) // Might have been cleared before status ended, e.g. land protector
					skill_delunitgroup(group);
			}
			break;
		case SC_BANDING:
			if(sce->val4) {
				struct skill_unit_group *group = skill_id2group(sce->val4);
				sce->val4 = 0;
				if( group ) // Might have been cleared before status ended, e.g. land protector
					skill_delunitgroup(group);
			}
			break;
		case SC_CURSEDCIRCLE_ATKER:
			if( sce->val2 ) // Used the default area size cause there is a chance the caster could knock back and can't clear the target.
				map_foreachinallrange(status_change_timer_sub, bl, AREA_SIZE + 3, BL_CHAR, bl, sce, SC_CURSEDCIRCLE_TARGET, gettick());
			break;
		case SC_RAISINGDRAGON:
			if( sd && sce->val2 && !pc_isdead(sd) ) {
				int i = min(sd->spiritball,5);
				pc_delspiritball(sd, sd->spiritball, 0);
				status_change_end(bl, SC_EXPLOSIONSPIRITS, INVALID_TIMER);
				while( i > 0 ) {
					pc_addspiritball(sd, skill_get_time(MO_CALLSPIRITS, pc_checkskill(sd,MO_CALLSPIRITS)), 5);
					--i;
				}
			}
			break;
		case SC_CURSEDCIRCLE_TARGET:
			{
				struct block_list *src = map_id2bl(sce->val2);
				struct status_change *sc2 = status_get_sc(src);

				if( sc2 && sc2->data[SC_CURSEDCIRCLE_ATKER] && --(sc2->data[SC_CURSEDCIRCLE_ATKER]->val2) == 0 ) {
					clif_bladestop(bl, sce->val2, 0);
					status_change_end(src, SC_CURSEDCIRCLE_ATKER, INVALID_TIMER);
				}
			}
			break;
		case SC_BLOODSUCKER:
			if( sce->val2 ) {
				struct block_list *src = map_id2bl(sce->val2);
				if(src) {
					struct status_change *sc2 = status_get_sc(src);
					sc2->bs_counter--;
				}
			}
			break;
		case SC_TEARGAS:
			status_change_end(bl,SC_TEARGAS_SOB,INVALID_TIMER);
			break;
		case SC_SITDOWN_FORCE:
		case SC_BANANA_BOMB_SITDOWN:
			if( sd && pc_issit(sd) && pc_setstand(sd, false) )
				skill_sit(sd,0);
			break;
		case SC_KYOUGAKU:
			clif_status_load(bl, SI_KYOUGAKU, 0); // Avoid client crash
			clif_status_load(bl, SI_ACTIVE_MONSTER_TRANSFORM, 0);
			break;
		case SC_INTRAVISION:
			calc_flag = SCB_ALL; // Required for overlapping
			break;
		case SC_OVERED_BOOST:
			switch (bl->type) {
				case BL_HOM: {
						struct homun_data *hd = BL_CAST(BL_HOM,bl);

						if( hd )
							hd->homunculus.hunger = max(1,hd->homunculus.hunger - 50);
					}
					break;
				case BL_PC:
					status_zap(bl,0,status_get_max_sp(bl) / 2);
					break;
			}
			break;
		case SC_FULL_THROTTLE: {
				int sec = skill_get_time2(status_sc2skill(type), sce->val1);

				clif_status_change(bl, SI_DECREASEAGI, 1, sec, 0, 0, 0);
				sc_start(bl, bl, SC_REBOUND, 100, sce->val1, sec);
			}
			break;
		case SC_REBOUND:
			clif_status_load(bl, SI_DECREASEAGI, 0);
			break;
		case SC_ITEMSCRIPT: // Removes Buff Icons
			if (sd && sce->val2 != SI_BLANK)
				clif_status_load(bl, (enum si_type)sce->val2, 0);
			break;
		case SC_HEAT_BARREL:
			if (sd)
				sc_start(bl,bl,SC_HEAT_BARREL_AFTER,100,sce->val1,skill_get_time2(RL_HEAT_BARREL, sce->val1));
			break;
		case SC_C_MARKER:
			{
				// Remove mark data from caster
				struct map_session_data *caster = map_id2sd(sce->val2);
				uint8 i = 0;

				if (!caster)
					break;
				ARR_FIND(0,MAX_SKILL_CRIMSON_MARKER,i,caster->c_marker[i] == bl->id);
				if (i < MAX_SKILL_CRIMSON_MARKER) {
					caster->c_marker[i] = 0;
					clif_crimson_marker(caster, bl, true);
				}
			}
			break;
		case SC_H_MINE:
			{
				// Drop the material from target if expired
				struct item it;
				struct map_session_data *caster = NULL;

				if (sce->val3 || status_isdead(bl) || !(caster = map_id2sd(sce->val2)))
					break;
				if (!itemdb_exists(skill_get_itemid(RL_H_MINE,0)))
					break;
				memset(&it, 0, sizeof(it));
				it.nameid = skill_get_itemid(RL_H_MINE,0);
				it.amount = max(skill_get_itemqty(RL_H_MINE,0),1);
				it.identify = 1;
				map_addflooritem(&it, it.amount, bl->m,bl->x, bl->y, caster->status.char_id, 0, 0, 4, 0);
			}
			break;
		case SC_VACUUM_EXTREME:
			///< !CHECKME: Seems on official, there's delay before same target can be vacuumed in same area again [Cydh]
			sc_start2(bl, bl, SC_VACUUM_EXTREME_POSTDELAY, 100, sce->val1, sce->val2, skill_get_time2(SO_VACUUM_EXTREME,sce->val1));
			break;
		case SC_SWORDCLAN:
		case SC_ARCWANDCLAN:
		case SC_GOLDENMACECLAN:
		case SC_CROSSBOWCLAN:
		case SC_JUMPINGCLAN:
			status_change_end(bl,SC_CLAN_INFO,INVALID_TIMER);
			break;
	}

	opt_flag = 1;
	switch(type) {
	case SC_STONE:
	case SC_FREEZE:
	case SC_STUN:
	case SC_SLEEP:
	case SC_BURNING:
	case SC_WHITEIMPRISON:
		sc->opt1 = 0;
		break;

	case SC_POISON:
	case SC_CURSE:
	case SC_SILENCE:
	case SC_BLIND:
		sc->opt2 &= ~(1<<(type-SC_POISON));
		break;
	case SC_DPOISON:
		sc->opt2 &= ~OPT2_DPOISON;
		break;
	case SC_SIGNUMCRUCIS:
		sc->opt2 &= ~OPT2_SIGNUMCRUCIS;
		break;

	case SC_HIDING:
		sc->option &= ~OPTION_HIDE;
		opt_flag |= 2|4; // Check for warp trigger + AoE trigger
		break;
	case SC_CLOAKING:
	case SC_CLOAKINGEXCEED:
	case SC__INVISIBILITY:
		sc->option &= ~OPTION_CLOAK;
	case SC_CAMOUFLAGE:
	case SC_STEALTHFIELD:
	case SC__SHADOWFORM:
		opt_flag |= 2;
		break;
	case SC_CHASEWALK:
		sc->option &= ~(OPTION_CHASEWALK|OPTION_CLOAK);
		opt_flag |= 2;
		break;
	case SC__FEINTBOMB:
		sc->option &= ~OPTION_INVISIBLE;
		opt_flag |= 2|4;
		break;
	case SC_SIGHT:
		sc->option &= ~OPTION_SIGHT;
		break;
	case SC_WEDDING:
		sc->option &= ~OPTION_WEDDING;
		opt_flag |= 0x4;
		break;
	case SC_XMAS:
		sc->option &= ~OPTION_XMAS;
		opt_flag |= 0x4;
		break;
	case SC_SUMMER:
		sc->option &= ~OPTION_SUMMER;
		opt_flag |= 0x4;
		break;
	case SC_HANBOK:
		sc->option &= ~OPTION_HANBOK;
		opt_flag |= 0x4;
		break;
	case SC_OKTOBERFEST:
		sc->option &= ~OPTION_OKTOBERFEST;
		opt_flag |= 0x4;
		break;
	case SC_ORCISH:
		sc->option &= ~OPTION_ORCISH;
		break;
	case SC_RUWACH:
		sc->option &= ~OPTION_RUWACH;
		break;
	case SC_FUSION:
		sc->option &= ~OPTION_FLYING;
		break;
	// opt3
	case SC_TWOHANDQUICKEN:
	case SC_ONEHAND:
	case SC_SPEARQUICKEN:
	case SC_CONCENTRATION:
	case SC_MERC_QUICKEN:
		sc->opt3 &= ~OPT3_QUICKEN;
		opt_flag = 0;
		break;
	case SC_OVERTHRUST:
	case SC_MAXOVERTHRUST:
	case SC_SWOO:
		sc->opt3 &= ~OPT3_OVERTHRUST;
		if( type == SC_SWOO )
			opt_flag = 8;
		else
			opt_flag = 0;
		break;
	case SC_ENERGYCOAT:
	case SC_SKE:
		sc->opt3 &= ~OPT3_ENERGYCOAT;
		opt_flag = 0;
		break;
	case SC_INCATKRATE: // Simulated Explosion spirits effect.
		if (bl->type != BL_MOB) {
			opt_flag = 0;
			break;
		}
	case SC_EXPLOSIONSPIRITS:
		sc->opt3 &= ~OPT3_EXPLOSIONSPIRITS;
		opt_flag = 0;
		break;
	case SC_STEELBODY:
	case SC_SKA:
		sc->opt3 &= ~OPT3_STEELBODY;
		if (type == SC_SKA)
			opt_flag = 8;
		else
			opt_flag = 0;
		break;
	case SC_BLADESTOP:
		sc->opt3 &= ~OPT3_BLADESTOP;
		opt_flag = 0;
		break;
	case SC_AURABLADE:
		sc->opt3 &= ~OPT3_AURABLADE;
		opt_flag = 0;
		break;
	case SC_BERSERK:
		opt_flag = 0;
		sc->opt3 &= ~OPT3_BERSERK;
		break;
// 	case ???: // doesn't seem to do anything
// 		sc->opt3 &= ~OPT3_LIGHTBLADE;
// 		opt_flag = 0;
// 		break;
	case SC_DANCING:
		if ((sce->val1&0xFFFF) == CG_MOONLIT)
			sc->opt3 &= ~OPT3_MOONLIT;
		opt_flag = 0;
		break;
	case SC_MARIONETTE:
	case SC_MARIONETTE2:
		sc->opt3 &= ~OPT3_MARIONETTE;
		opt_flag = 0;
		break;
	case SC_ASSUMPTIO:
		sc->opt3 &= ~OPT3_ASSUMPTIO;
		opt_flag = 0;
		break;
	case SC_WARM: // SG skills [Komurka]
		sc->opt3 &= ~OPT3_WARM;
		opt_flag = 0;
		break;
	case SC_KAITE:
		sc->opt3 &= ~OPT3_KAITE;
		opt_flag = 0;
		break;
	case SC_BUNSINJYUTSU:
		sc->opt3 &= ~OPT3_BUNSIN;
		opt_flag = 0;
		break;
	case SC_SPIRIT:
		sc->opt3 &= ~OPT3_SOULLINK;
		opt_flag = 0;
		break;
	case SC_CHANGEUNDEAD:
		sc->opt3 &= ~OPT3_UNDEAD;
		opt_flag = 0;
		break;
// 	case ???: // from DA_CONTRACT (looks like biolab mobs aura)
// 		sc->opt3 &= ~OPT3_CONTRACT;
// 		opt_flag = 0;
// 		break;
	default:
		opt_flag = 0;
	}

	if (calc_flag&SCB_DYE) { // Restore DYE color
		if (vd && !vd->cloth_color && sce->val4)
			clif_changelook(bl,LOOK_CLOTHES_COLOR,sce->val4);
		calc_flag&=~SCB_DYE;
	}

	/*if (calc_flag&SCB_BODY)// Might be needed in the future. [Rytech]
	{	//Restore body style
		if (vd && !vd->body_style && sce->val4)
			clif_changelook(bl,LOOK_BODY2,sce->val4);
		calc_flag&=~SCB_BODY;
	}*/

	// On Aegis, when turning off a status change, first goes the sc packet, then the option packet.
	clif_status_change(bl,StatusIconChangeTable[type],0,0,0,0,0);

	if( opt_flag&8 ) // bugreport:681
		clif_changeoption2(bl);
	else if(opt_flag) {
		clif_changeoption(bl);
		if (sd && (opt_flag&0x4)) {
			clif_changelook(bl,LOOK_BASE,sd->vd.class_);
			clif_get_weapon_view(sd,&sd->vd.weapon,&sd->vd.shield);
			clif_changelook(bl,LOOK_WEAPON,sd->vd.weapon);
			clif_changelook(bl,LOOK_SHIELD,sd->vd.shield);
			clif_changelook(bl,LOOK_CLOTHES_COLOR,cap_value(sd->status.clothes_color,0,battle_config.max_cloth_color));
			clif_changelook(bl,LOOK_BODY2,cap_value(sd->status.body,0,battle_config.max_body_style));
		}
	}
	if (calc_flag) {
		switch (type) {
		case SC_MAGICPOWER:
			//If Mystical Amplification ends, MATK is immediately recalculated
			status_calc_bl_(bl, calc_flag, SCO_FORCE);
			break;
		default:
			status_calc_bl(bl, calc_flag);
			break;
		}
	}

	if(opt_flag&4) // Out of hiding, invoke on place.
		skill_unit_move(bl,gettick(),1);

	if(opt_flag&2 && sd && map_getcell(bl->m,bl->x,bl->y,CELL_CHKNPC))
		npc_touch_areanpc(sd,bl->m,bl->x,bl->y); // Trigger on-touch event.

	ers_free(sc_data_ers, sce);
	return 1;
}

/**
 * Resets timers for statuses
 * Used with reoccurring status effects, such as dropping SP every 5 seconds
 * @param tid: Timer ID
 * @param tick: How long before next call
 * @param id: ID of character
 * @param data: Information passed through the timer call
 * @return 1: Success 0: Fail
 */
int status_change_timer(int tid, unsigned int tick, int id, intptr_t data)
{
	enum sc_type type = (sc_type)data;
	struct block_list *bl;
	struct map_session_data *sd;
	struct status_data *status;
	struct status_change *sc;
	struct status_change_entry *sce;
	int interval = status_get_sc_interval(type);
	bool dounlock = false;

	bl = map_id2bl(id);
	if(!bl) {
		ShowDebug("status_change_timer: Null pointer id: %d data: %d\n", id, data);
		return 0;
	}
	sc = status_get_sc(bl);
	status = status_get_status_data(bl);

	if(!(sc && (sce = sc->data[type]))) {
		ShowDebug("status_change_timer: Null pointer id: %d data: %d bl-type: %d\n", id, data, bl->type);
		return 0;
	}

	if( sce->timer != tid ) {
		ShowError("status_change_timer: Mismatch for type %d: %d != %d (bl id %d)\n",type,tid,sce->timer, bl->id);
		return 0;
	}

	sd = BL_CAST(BL_PC, bl);

// Set the next timer of the sce (don't assume the status still exists)
#define sc_timer_next(t,f,i,d) \
	if( (sce=sc->data[type]) ) \
		sce->timer = add_timer(t,f,i,d); \
	else \
		ShowError("status_change_timer: Unexpected NULL status change id: %d data: %d\n", id, data)

	switch(type) {
	case SC_MAXIMIZEPOWER:
	case SC_CLOAKING:
		if(!status_charge(bl, 0, 1))
			break; // Not enough SP to continue.
		sc_timer_next(sce->val2+tick, status_change_timer, bl->id, data);
		return 0;

	case SC_CHASEWALK:
		if(!status_charge(bl, 0, sce->val4))
			break; // Not enough SP to continue.

		if (!sc->data[SC_CHASEWALK2]) {
			sc_start(bl,bl, SC_CHASEWALK2,100,1<<(sce->val1-1),
				(sc->data[SC_SPIRIT] && sc->data[SC_SPIRIT]->val2 == SL_ROGUE?10:1) // SL bonus -> x10 duration
				*skill_get_time2(status_sc2skill(type),sce->val1));
		}
		sc_timer_next(sce->val2+tick, status_change_timer, bl->id, data);
		return 0;
	break;

	case SC_HIDING:
		if(--(sce->val2)>0) {

			if(sce->val2 % sce->val4 == 0 && !status_charge(bl, 0, 1))
				break; // Fail if it's time to substract SP and there isn't.

			sc_timer_next(1000+tick, status_change_timer,bl->id, data);
			return 0;
		}
	break;

	case SC_SIGHT:
	case SC_RUWACH:
	case SC_SIGHTBLASTER:
		if(type == SC_SIGHTBLASTER) {
			//Restore trap immunity
			if(sce->val4%2)
				sce->val4--;
			map_foreachinallrange( status_change_timer_sub, bl, sce->val3, BL_CHAR|BL_SKILL, bl, sce, type, tick);
		} else {
			map_foreachinallrange( status_change_timer_sub, bl, sce->val3, BL_CHAR, bl, sce, type, tick);
			skill_reveal_trap_inarea(bl, sce->val3, bl->x, bl->y);
		}

		if( --(sce->val2)>0 ) {
			sce->val4 += 20; // Use for Shadow Form 2 seconds checking.
			sc_timer_next(20+tick, status_change_timer, bl->id, data);
			return 0;
		}
		break;

	case SC_PROVOKE:
		if(sce->val2) { // Auto-provoke (it is ended in status_heal)
			sc_timer_next(1000*60+tick,status_change_timer, bl->id, data );
			return 0;
		}
		break;

	case SC_STONE:
		if (sc->opt1 == OPT1_STONEWAIT && sce->val4) {
			sce->val3 = 0; //Incubation time used up
			unit_stop_attack(bl);
			if (sc->data[SC_DANCING]) {
				unit_stop_walking(bl, 1);
				status_change_end(bl, SC_DANCING, INVALID_TIMER);
			}
			status_change_end(bl, SC_AETERNA, INVALID_TIMER);
			sc->opt1 = OPT1_STONE;
			clif_changeoption(bl);
			sc_timer_next(min(sce->val4, interval) + tick, status_change_timer, bl->id, data);
			sce->val4 -= interval; //Remaining time
			status_calc_bl(bl, StatusChangeFlagTable[type]);
			return 0;
		}
		if (sce->val4 >= 0 && !(sce->val3) && status->hp > status->max_hp / 4) {
			status_percent_damage(NULL, bl, 1, 0, false);
		}
		break;

	case SC_POISON:
	case SC_DPOISON:
		if (sce->val4 >= 0 && !sc->data[SC_SLOWPOISON]) {
			int64 damage = 0;
			if (sd)
				damage = (type == SC_DPOISON) ? 2 + status->max_hp / 50 : 2 + status->max_hp * 3 / 200;
			else
				damage = (type == SC_DPOISON) ? 2 + status->max_hp / 100 : 2 + status->max_hp / 200;
			if (status->hp > max(status->max_hp / 4, damage)) // Stop damaging after 25% HP left.
				status_zap(bl, damage, 0);
		}
		break;

	case SC_BLEEDING:
		if (sce->val4 >= 0) {
			int64 damage = rnd() % 600 + 200;
			if (!sd && damage >= status->hp)
				damage = status->hp - 1; // No deadly damage for monsters
			map_freeblock_lock();
			dounlock = true;
			status_zap(bl, damage, 0);
		}
		break;

	case SC_BURNING:
		if (sce->val4 >= 0) {
			int64 damage = 1000 + (3 * status->max_hp) / 100; // Deals fixed (1000 + 3%*MaxHP)
			map_freeblock_lock();
			dounlock = true;
			status_fix_damage(bl, bl, damage, clif_damage(bl, bl, tick, 0, 1, damage, 1, DMG_NORMAL, 0, false));
		}
		break;

	case SC_TOXIN:
		if (sce->val4 >= 0) { // Damage is every 10 seconds including 3%sp drain.
			map_freeblock_lock();
			dounlock = true;
			status_damage(bl, bl, 1, status->max_sp * 3 / 100, clif_damage(bl, bl, tick, status->amotion, status->dmotion + 500, 1, 1, DMG_NORMAL, 0, false), 0);
		}
		break;

	case SC_MAGICMUSHROOM:
		if (sce->val4 >= 0) {
			bool flag = 0;
			int64 damage = status->max_hp * 3 / 100;
			if (status->hp <= damage)
				damage = status->hp - 1; // Cannot Kill

			if (damage > 0) { // 3% Damage each 4 seconds
				map_freeblock_lock();
				status_zap(bl, damage, 0);
				flag = !sc->data[type]; // Killed? Should not
				map_freeblock_unlock();
			}

			if (!flag) { // Random Skill Cast
				if (skill_magicmushroom_count && sd && !pc_issit(sd)) { // Can't cast if sit
					int mushroom_skill_id = 0, checked = 0, checked_max = MAX_SKILL_MAGICMUSHROOM_DB * 3;
					unit_stop_attack(bl);
					unit_skillcastcancel(bl, 1);
					do {
						int i = rnd() % MAX_SKILL_MAGICMUSHROOM_DB;
						mushroom_skill_id = skill_magicmushroom_db[i].skill_id;
					} while (checked++ < checked_max && mushroom_skill_id == 0);

					if (!skill_get_index(mushroom_skill_id))
						break;

					switch (skill_get_casttype(mushroom_skill_id)) { // Magic Mushroom skills are buffs or area damage
					case CAST_GROUND:
						skill_castend_pos2(bl, bl->x, bl->y, mushroom_skill_id, 1, tick, 0);
						break;
					case CAST_NODAMAGE:
						skill_castend_nodamage_id(bl, bl, mushroom_skill_id, 1, tick, 0);
						break;
					case CAST_DAMAGE:
						skill_castend_damage_id(bl, bl, mushroom_skill_id, 1, tick, 0);
						break;
					}
				}
				clif_emotion(bl, E_HEH);
			}
		}
		break;

	case SC_PYREXIA:
		if (sce->val4 >= 0) {
			map_freeblock_lock();
			dounlock = true;
			status_fix_damage(bl, bl, 100, clif_damage(bl, bl, tick, status->amotion, status->dmotion + 500, 100, 1, DMG_NORMAL, 0, false));
		}
		break;

	case SC_LEECHESEND:
		if (sce->val4 >= 0) {
			int64 damage = status->vit * (sce->val1 - 3) + (int)status->max_hp / 100; // {Target VIT x (New Poison Research Skill Level - 3)} + (Target HP/100)
			map_freeblock_lock();
			dounlock = true;
			status_fix_damage(bl, bl, damage, clif_damage(bl, bl, tick, status->amotion, status->dmotion + 500, damage, 1, DMG_NORMAL, 0, false));
			unit_skillcastcancel(bl, 2);
		}
		break;

	case SC_TENSIONRELAX:
		if(status->max_hp > status->hp && --(sce->val3) >= 0) {
			sc_timer_next(10000 + tick, status_change_timer, bl->id, data);
			return 0;
		}
		break;

	case SC_KNOWLEDGE:
		if (!sd) break;
		if(bl->m == sd->feel_map[0].m ||
			bl->m == sd->feel_map[1].m ||
			bl->m == sd->feel_map[2].m)
		{	// Timeout will be handled by pc_setpos
			sce->timer = INVALID_TIMER;
			return 0;
		}
		break;

	case SC_S_LIFEPOTION:
	case SC_L_LIFEPOTION:
		if( sd && --(sce->val4) >= 0 ) {
			// val1 < 0 = per max% | val1 > 0 = exact amount
			int hp = 0;
			if( status->hp < status->max_hp )
				hp = (sce->val1 < 0) ? (int)(sd->status.max_hp * -1 * sce->val1 / 100.) : sce->val1 ;
			status_heal(bl, hp, 0, 2);
			sc_timer_next((sce->val2 * 1000) + tick, status_change_timer, bl->id, data);
			return 0;
		}
		break;

	case SC_BOSSMAPINFO:
		if( sd && --(sce->val4) >= 0 ) {
			struct mob_data *boss_md = map_id2boss(sce->val1);
			if( boss_md && sd->bl.m == boss_md->bl.m ) {
				clif_bossmapinfo(sd->fd, boss_md, 1); // Update X, Y on minimap
				if (boss_md->bl.prev != NULL) {
					sc_timer_next(5000 + tick, status_change_timer, bl->id, data);
					return 0;
				}
			}
		}
		break;

	case SC_DANCING: // SP consumption by time of dancing skills
		{
			int s = 0;
			int sp = 1;
			if (--sce->val3 <= 0)
				break;
			switch(sce->val1&0xFFFF) {
				case BD_RICHMANKIM:
				case BD_DRUMBATTLEFIELD:
				case BD_RINGNIBELUNGEN:
				case BD_SIEGFRIED:
				case BA_DISSONANCE:
				case BA_ASSASSINCROSS:
				case DC_UGLYDANCE:
					s=3;
					break;
				case BD_LULLABY:
				case BD_ETERNALCHAOS:
				case BD_ROKISWEIL:
				case DC_FORTUNEKISS:
					s=4;
					break;
				case CG_HERMODE:
				case BD_INTOABYSS:
				case BA_WHISTLE:
				case DC_HUMMING:
				case BA_POEMBRAGI:
				case DC_SERVICEFORYOU:
					s=5;
					break;
				case BA_APPLEIDUN:
					#ifdef RENEWAL
						s=5;
					#else
						s=6;
					#endif
					break;
				case CG_MOONLIT:
					// Moonlit's cost is 4sp*skill_lv [Skotlex]
					sp= 4*(sce->val1>>16);
					// Upkeep is also every 10 secs.
				case DC_DONTFORGETME:
					s=10;
					break;
			}
			if( s != 0 && sce->val3 % s == 0 ) {
				if (sc->data[SC_LONGING])
					sp*= 3;
				if (!status_charge(bl, 0, sp))
					break;
			}
			sc_timer_next(1000+tick, status_change_timer, bl->id, data);
			return 0;
		}
		break;
	case SC_BERSERK:
		// 5% every 10 seconds [DracoRPG]
		if( --( sce->val3 ) > 0 && status_charge(bl, sce->val2, 0) && status->hp > 100 ) {
			sc_timer_next(sce->val4+tick, status_change_timer, bl->id, data);
			return 0;
		}
		break;

	case SC_NOCHAT:
		if(sd) {
			sd->status.manner++;
			clif_changestatus(sd,SP_MANNER,sd->status.manner);
			clif_updatestatus(sd,SP_MANNER);
			if (sd->status.manner < 0) { // Every 60 seconds your manner goes up by 1 until it gets back to 0.
				sc_timer_next(60000+tick, status_change_timer, bl->id, data);
				return 0;
			}
		}
		break;

	case SC_SPLASHER:
		// Custom Venom Splasher countdown timer
		// if (sce->val4 % 1000 == 0) {
		// 	char timer[10];
		// 	snprintf (timer, 10, "%d", sce->val4/1000);
		// 	clif_message(bl, timer);
		// }
		if((sce->val4 -= 500) > 0) {
			sc_timer_next(500 + tick, status_change_timer, bl->id, data);
			return 0;
		}
		break;

	case SC_MARIONETTE:
	case SC_MARIONETTE2:
		{
			struct block_list *pbl = map_id2bl(sce->val1);
			if( pbl && check_distance_bl(bl, pbl, 7) ) {
				sc_timer_next(1000 + tick, status_change_timer, bl->id, data);
				return 0;
			}
		}
		break;

	case SC_GOSPEL:
		if(sce->val4 == BCT_SELF && --(sce->val2) > 0) {
			int hp, sp;
			hp = (sce->val1 > 5) ? 45 : 30;
			sp = (sce->val1 > 5) ? 35 : 20;
			if(!status_charge(bl, hp, sp))
				break;
			sc_timer_next(10000+tick, status_change_timer, bl->id, data);
			return 0;
		}
		break;

	case SC_JAILED:
		if(sce->val1 == INT_MAX || --(sce->val1) > 0) {
			sc_timer_next(60000+tick, status_change_timer, bl->id,data);
			return 0;
		}
		break;

	case SC_BLIND:
		if(sc->data[SC_FOGWALL]) { // Blind lasts forever while you are standing on the fog.
			sc_timer_next(5000+tick, status_change_timer, bl->id, data);
			return 0;
		}
		break;
	case SC_ABUNDANCE:
		if(--(sce->val4) > 0) {
			status_heal(bl,0,60,0);
			sc_timer_next(10000+tick, status_change_timer, bl->id, data);
		}
		break;

	case SC_OBLIVIONCURSE:
		if( --(sce->val4) >= 0 ) {
			clif_emotion(bl,E_WHAT);
			sc_timer_next(3000 + tick, status_change_timer, bl->id, data );
			return 0;
		}
		break;

	case SC_WEAPONBLOCKING:
		if( --(sce->val4) >= 0 ) {
			if( !status_charge(bl,0,3) )
				break;
			sc_timer_next(5000+tick,status_change_timer,bl->id,data);
			return 0;
		}
		break;

	case SC_CLOAKINGEXCEED:
		if(!status_charge(bl,0,10-sce->val1))
			break;
		sc_timer_next(1000 + tick, status_change_timer, bl->id, data);
		return 0;

	case SC_RENOVATIO:
		if( --(sce->val4) >= 0 ) {
			int heal = status->max_hp * 3 / 100;
			if( sc && sc->data[SC_AKAITSUKI] && heal )
				heal = ~heal + 1;
			status_heal(bl, heal, 0, 3);
			sc_timer_next(5000 + tick, status_change_timer, bl->id, data);
			return 0;
		}
		break;

	case SC_SPHERE_1:
	case SC_SPHERE_2:
	case SC_SPHERE_3:
	case SC_SPHERE_4:
	case SC_SPHERE_5:
		if( --(sce->val4) >= 0 ) {
			if( !status_charge(bl, 0, 1) )
				break;
			sc_timer_next(1000 + tick, status_change_timer, bl->id, data);
			return 0;
		}
		break;

	case SC_FREEZE_SP:
		if( !status_charge(bl, 0, sce->val2) ) {
			int i;
			for(i = SC_SPELLBOOK1; i <= SC_MAXSPELLBOOK; i++) // Also remove stored spell as well.
				status_change_end(bl, (sc_type)i, INVALID_TIMER);
			break;
		}
		sc_timer_next(10000 + tick, status_change_timer, bl->id, data);
		return 0;

	case SC_ELECTRICSHOCKER:
		if( --(sce->val4) >= 0 ) {
			status_charge(bl, 0, 5 * sce->val1 * status->max_sp / 100);
			sc_timer_next(1000 + tick, status_change_timer, bl->id, data);
			return 0;
		}
		break;

	case SC_CAMOUFLAGE:
		if (!status_charge(bl, 0, 7 - sce->val1))
			break;
		if (--sce->val4 >= 0)
			sce->val3++;
		sc_timer_next(1000 + tick, status_change_timer, bl->id, data);
		return 0;

	case SC__REPRODUCE:
		if(!status_charge(bl, 0, 1))
			break;
		sc_timer_next(1000+tick, status_change_timer, bl->id, data);
		return 0;

	case SC__SHADOWFORM:
		if( --(sce->val4) >= 0 ) {
			if( !status_charge(bl, 0, 11 - sce->val1) )
				break;
			sc_timer_next(1000 + tick, status_change_timer, bl->id, data);
			return 0;
		}
		break;

	case SC__INVISIBILITY:
		if( !status_charge(bl, 0, (12 - 2 * sce->val1) * status->max_sp / 100) ) // 6% - skill_lv.
			break;
		sc_timer_next(1000 + tick, status_change_timer, bl->id, data);
		return 0;

	case SC_STRIKING:
		if( --(sce->val4) >= 0 ) {
			if( !status_charge(bl,0, sce->val3 ) )
				break;
			sc_timer_next(1000 + tick, status_change_timer, bl->id, data);
			return 0;
		}
		break;

	case SC_CLOUD_KILL: {
			struct block_list *src = map_id2bl(sce->val2), *unit_bl = map_id2bl(sce->val3);

			if (src && unit_bl){
				map_freeblock_lock();
				dounlock = true;
				skill_attack(skill_get_type(status_sc2skill(type)), src, unit_bl, bl, SO_CLOUD_KILL, sce->val1, tick, 0);
				if (!status_isdead(bl)) {
					sc_timer_next(500 + tick, status_change_timer, bl->id, data);
				}
			}
		}
		break;

	case SC_WARMER: {
			int hp = 0;
			struct status_change *ssc = status_get_sc(map_id2bl(sce->val2));

			if (ssc && ssc->data[SC_HEATER_OPTION])
				hp = status->max_hp * 3 * sce->val1 / 100;
			else
				hp = status->max_hp * sce->val1 / 100;
			if (sc && sc->data[SC_AKAITSUKI] && hp)
				hp = ~hp + 1;
			if (status->hp != status->max_hp)
				status_heal(bl, hp, 0, 0);
			sc_timer_next(3000 + tick, status_change_timer, bl->id, data);
			return 0;
		}

	case SC_BLOODSUCKER:
		if( --(sce->val4) >= 0 ) {
			struct block_list *src = map_id2bl(sce->val2);
			int damage;
			if( !src || (src && (status_isdead(src) || src->m != bl->m || distance_bl(src, bl) >= 12)) )
				break;
			map_freeblock_lock();
			if (is_infinite_defense(bl, BF_MISC)) // Only does 1 damage to infinte defense type.
				damage = 1;
			else
				damage =  200 + 100 * sce->val1 + status_get_int(src);
			status_damage(src, bl, damage, 0, clif_damage(bl,bl,tick,status->amotion,status->dmotion+200,damage,1,DMG_NORMAL,0,false), 0);
			unit_skillcastcancel(bl,1);
			if ( sc->data[type] ) {
				sc_timer_next(1000 + tick, status_change_timer, bl->id, data);
			}
			map_freeblock_unlock();
			status_heal(src, damage*(5 + 5 * sce->val1)/100, 0, 0); // 5 + 5% per level
			return 0;
		}
		break;

	case SC_VOICEOFSIREN:
		if( --(sce->val4) >= 0 ) {
			clif_emotion(bl,E_LV);
			sc_timer_next(2000 + tick, status_change_timer, bl->id, data);
			return 0;
		}
		break;

	case SC_DEEPSLEEP:
		if( --(sce->val4) >= 0 ) { // Recovers 3% HP/SP every 2 seconds.
			status_heal(bl, status->max_hp * 3 / 100, status->max_sp * 3 / 100, 2);
			sc_timer_next(2000 + tick, status_change_timer, bl->id, data);
			return 0;
		}
		break;

	case SC_SIRCLEOFNATURE:
		if( --(sce->val4) >= 0 ) {
			if( !status_charge(bl,0,sce->val3) )
				break;
			status_heal(bl, sce->val2, 0, 1);
			sc_timer_next(1000 + tick, status_change_timer, bl->id, data);
			return 0;
		}
		break;

	case SC_SONGOFMANA:
		if( --(sce->val4) >= 0 ) {
			status_heal(bl,0,sce->val3,3);
			sc_timer_next(5000 + tick, status_change_timer, bl->id, data);
			return 0;
		}
		break;


	case SC_SATURDAYNIGHTFEVER:
		// 1% HP/SP drain every val4 seconds [Jobbie]
		if( --(sce->val3) >= 0 ) {
			if( !status_charge(bl, status->hp / 100, status->sp / 100) )
				break;
			sc_timer_next(sce->val4+tick, status_change_timer, bl->id, data);
			return 0;
		}
		break;

	case SC_MELODYOFSINK:
		if( --(sce->val4) >= 0 ) {
			status_charge(bl, 0, status->max_sp * ( 2 * sce->val1 + 2 * sce->val2 ) / 100);
			sc_timer_next(1000+tick, status_change_timer, bl->id, data);
			return 0;
		}
		break;

	case SC_CRYSTALIZE:
		if( --(sce->val4) >= 0 ) { // Drains 2% of HP and 1% of SP every seconds.
			if (!status_charge(bl, status->max_hp * 2 / 100, status->max_sp / 100))
				break;
			sc_timer_next(1000 + tick, status_change_timer, bl->id, data);
			return 0;
		}
		break;

	case SC_FORCEOFVANGUARD:
		if( !status_charge(bl,0,24 - 4 * sce->val1) )
			break;
		sc_timer_next(10000 + tick, status_change_timer, bl->id, data);
		return 0;

	case SC_BANDING:
		if( status_charge(bl, 0, 7 - sce->val1) ) {
			if( sd ) pc_banding(sd, sce->val1);
			sc_timer_next(5000 + tick, status_change_timer, bl->id, data);
			return 0;
		}
		break;

	case SC_REFLECTDAMAGE:
		if( --(sce->val4) > 0 ) {
			if( !status_charge(bl,0,10) )
 				break;
			sc_timer_next(1000 + tick, status_change_timer, bl->id, data);
			return 0;
		}
		break;

	case SC_OVERHEAT_LIMITPOINT:
		if( --(sce->val1) > 0 ) { // Cooling
			sc_timer_next(30000 + tick, status_change_timer, bl->id, data);
		}
		break;

	case SC_OVERHEAT:
		{
			int damage = status->max_hp / 100; // Suggestion 1% each second
			if( damage >= status->hp ) damage = status->hp - 1; // Do not kill, just keep you with 1 hp minimum
			map_freeblock_lock();
			status_fix_damage(NULL,bl,damage,clif_damage(bl,bl,tick,0,0,damage,0,DMG_NORMAL,0,false));
			if( sc->data[type] ) {
				sc_timer_next(1000 + tick, status_change_timer, bl->id, data);
			}
			map_freeblock_unlock();
		}
		break;

	case SC_MAGNETICFIELD:
		if (--(sce->val3) >= 0) {
			struct block_list *src = map_id2bl(sce->val2);

			if (!src || (src && (status_isdead(src) || src->m != bl->m)))
				break;
			if (!status_charge(bl, 0, 50))
				status_zap(bl, 0, status->sp);
			sc_timer_next(1000 + tick, status_change_timer, bl->id, data);
			return 0;
		}
		break;

	case SC_INSPIRATION:
		if(--(sce->val4) >= 0) {
			int hp = status->max_hp * (35 - 5 * sce->val1) / 1000;
			int sp = status->max_sp * (45 - 5 * sce->val1) / 1000;

			if( !status_charge(bl,hp,sp) ) break;

			sc_timer_next(5000+tick,status_change_timer,bl->id, data);
			return 0;
		}
		break;

	case SC_RAISINGDRAGON:
		// 1% every 5 seconds [Jobbie]
		if( --(sce->val3)>0 && status_charge(bl, sce->val2, 0) ) {
			if( !sc->data[type] ) return 0;
			sc_timer_next(5000 + tick, status_change_timer, bl->id, data);
			return 0;
		}
		break;

	case SC_TROPIC:
	case SC_CHILLY_AIR:
	case SC_WILD_STORM:
	case SC_UPHEAVAL:
	case SC_HEATER:
	case SC_COOLER:
	case SC_BLAST:
	case SC_CURSED_SOIL:
	case SC_PYROTECHNIC:
	case SC_AQUAPLAY:
	case SC_GUST:
	case SC_PETROLOGY:
	case SC_CIRCLE_OF_FIRE:
	case SC_FIRE_CLOAK:
	case SC_WATER_DROP:
	case SC_WATER_SCREEN:
	case SC_WIND_CURTAIN:
	case SC_WIND_STEP:
	case SC_STONE_SHIELD:
	case SC_SOLID_SKIN:
		if( !status_charge(bl,0,sce->val2) ) {
			struct block_list *s_bl = battle_get_master(bl);
			if (bl->type == BL_ELEM)
				elemental_change_mode(BL_CAST(BL_ELEM, bl), MAX_ELESKILLTREE);
			if( s_bl )
				status_change_end(s_bl,type+1,INVALID_TIMER);
			status_change_end(bl,type,INVALID_TIMER);
			break;
		}
		sc_timer_next(sce->val3 + tick, status_change_timer, bl->id, data);
		return 0;

	case SC_WATER_SCREEN_OPTION:
		status_heal(bl,1000,0,2);
		sc_timer_next(10000 + tick,status_change_timer,bl->id,data);
		return 0;

	case SC_TEARGAS:
		if( --(sce->val4) >= 0 ) {
			struct block_list *src = map_id2bl(sce->val3);
			int damage = sce->val2;

			map_freeblock_lock();
			clif_damage(bl, bl, tick, 0, 0, damage, 1, DMG_MULTI_HIT_ENDURE, 0, false);
			status_damage(src, bl, damage,0, 0, 1);
			if( sc->data[type] ) {
				sc_timer_next(2000 + tick, status_change_timer, bl->id, data);
			}
			map_freeblock_unlock();
			return 0;
		}
		break;
	case SC_TEARGAS_SOB:
		if( --(sce->val4) >= 0 ) {
			clif_emotion(bl, E_SOB);
			sc_timer_next(3000 + tick, status_change_timer, bl->id, data);
			return 0;
		}
		break;
	case SC_STOMACHACHE:
		if( --(sce->val4) >= 0 ) {
			status_charge(bl,0,sce->val2);	// Reduce 8 every 10 seconds.
			if( sd && !pc_issit(sd) ) { // Force to sit every 10 seconds.
				pc_setsit(sd);
				skill_sit(sd, 1);
				clif_sitting(bl);
			}
			sc_timer_next(10000 + tick, status_change_timer, bl->id, data);
			return 0;
		}
		break;
	case SC_LEADERSHIP:
	case SC_GLORYWOUNDS:
	case SC_SOULCOLD:
	case SC_HAWKEYES:
		// They only end by status_change_end
		sc_timer_next(600000 + tick, status_change_timer, bl->id, data);
		return 0;
	case SC_MEIKYOUSISUI:
		if( --(sce->val4) >= 0 ) {
			status_heal(bl, status->max_hp * sce->val2 / 100, status->max_sp * sce->val3 / 100, 0);
			sc_timer_next(1000 + tick, status_change_timer, bl->id, data);
			return 0;
		}
		break;
	case SC_KAGEMUSYA:
		if( --(sce->val2) >= 0 ) {
			if(!status_charge(bl, 0, 1)) break;
			sc_timer_next(1000+tick, status_change_timer, bl->id, data);
			return 0;
		}
		break;
	case SC_ANGRIFFS_MODUS:
		if(--(sce->val4) >= 0) { // Drain hp/sp
			if( !status_charge(bl,100,20) ) break;
			sc_timer_next(1000+tick,status_change_timer,bl->id, data);
			return 0;
		}
		break;
	case SC_CBC:
		if(--(sce->val4) >= 0) { // Drain hp/sp
			int hp=0;
			int sp = (status->max_sp * sce->val3) / 100;
			if(bl->type == BL_MOB) hp = sp*10;
			if( !status_charge(bl,hp,sp) )break;
			sc_timer_next(1000+tick,status_change_timer,bl->id, data);
			return 0;
		}
		break;
	case SC_FULL_THROTTLE:
		if( --(sce->val4) >= 0 ) {
			status_percent_damage(bl, bl, 0, sce->val2, false);
			sc_timer_next(1000 + tick, status_change_timer, bl->id, data);
			return 0;
		}
		break;
	case SC_REBOUND:
		if( --(sce->val4) >= 0 ) {
			clif_emotion(bl, E_SWT);
			sc_timer_next(2000 + tick, status_change_timer, bl->id, data);
			return 0;
		}
		break;
	case SC_KINGS_GRACE:
		if( --(sce->val4) >= 0 ) {
			status_percent_heal(bl, sce->val2, 0);
			sc_timer_next(1000 + tick, status_change_timer, bl->id, data);
			return 0;
		}
		break;
	case SC_FRIGG_SONG:
		if( --(sce->val4) >= 0 ) {
			status_heal(bl, sce->val3, 0, 0);
			sc_timer_next(1000 + tick, status_change_timer, bl->id, data);
			return 0;
		}
		break;
	case SC_C_MARKER:
		if( --(sce->val4) >= 0 ) {
			TBL_PC *caster = map_id2sd(sce->val2);
			if (!caster || caster->bl.m != bl->m) //End the SC if caster isn't in same map
				break;
			sc_timer_next(1000 + tick, status_change_timer, bl->id, data);
			clif_crimson_marker(caster, bl, false);
			return 0;
		}
		break;
	case SC_STEALTHFIELD_MASTER:
		if (--(sce->val4) >= 0) {
			if (!status_charge(bl, 0, status->max_sp * 3 / 100))
				break;
			sc_timer_next(sce->val3 + tick, status_change_timer, bl->id, data);
			return 0;
		}
		break;
	case SC_VACUUM_EXTREME:
		if (sce->val4) {
			if (unit_movepos(bl, sce->val3>>16, sce->val3&0xFFFF, 0, false)) {
				clif_slide(bl, sce->val3>>16, sce->val3&0xFFFF);
				clif_fixpos(bl);
			}
			sc_timer_next(tick+sce->val4, status_change_timer, bl->id, data);
			sce->val4 = 0;
		}
		break;
	case SC_BITESCAR:
		if (--(sce->val4) >= 0) {
			status_percent_damage(bl, bl, -(sce->val2), 0, 0);
			sc_timer_next(1000 + tick, status_change_timer, bl->id, data);
			return 0;
		}
		break;
	case SC_FRESHSHRIMP:
		if (--(sce->val4) >= 0) {
			status_heal(bl, sce->val2, 0, 3);
			sc_timer_next((10000 - ((sce->val1 - 1) * 1000)) + tick, status_change_timer, bl->id, data);
			return 0;
		}
		break;
	case SC_DORAM_BUF_01:
		if( sd && --(sce->val4) >= 0 ) {
			if( status->hp < status->max_hp )
				status_heal(bl, 10, 0, 2);
			sc_timer_next(10000 + tick, status_change_timer, bl->id, data);
			return 0;
		}
		break;
	case SC_DORAM_BUF_02:
		if( sd && --(sce->val4) >= 0 ) {
			if( status->sp < status->max_sp )
				status_heal(bl, 0, 5, 2);
			sc_timer_next(10000 + tick, status_change_timer, bl->id, data);
			return 0;
		}
		break;
	}

	// If status has an interval and there is at least 100ms remaining time, wait for next interval
	if(interval > 0 && sc->data[type] && sce->val4 >= 100) {
		sc_timer_next(min(sce->val4,interval)+tick, status_change_timer, bl->id, data);
		sce->val4 -= interval;
		if (dounlock)
			map_freeblock_unlock();
		return 0;
	}

	if (dounlock)
		map_freeblock_unlock();

	// Default for all non-handled control paths is to end the status
	return status_change_end( bl,type,tid );
#undef sc_timer_next
}

/**
 * For each iteration of repetitive status
 * @param bl: Object [PC|MOB|HOM|MER|ELEM]
 * @param ap: va_list arguments (src, sce, type, tick)
 */
int status_change_timer_sub(struct block_list* bl, va_list ap)
{
	struct status_change* tsc;

	struct block_list* src = va_arg(ap,struct block_list*);
	struct status_change_entry* sce = va_arg(ap,struct status_change_entry*);
	enum sc_type type = (sc_type)va_arg(ap,int); // gcc: enum args get promoted to int
	unsigned int tick = va_arg(ap,unsigned int);

	if (status_isdead(bl))
		return 0;

	tsc = status_get_sc(bl);

	switch( type ) {
	case SC_SIGHT: // Reveal hidden ennemy on 3*3 range
	case SC_CONCENTRATE:
		status_change_end(bl, SC_HIDING, INVALID_TIMER);
		status_change_end(bl, SC_CLOAKING, INVALID_TIMER);
		status_change_end(bl, SC_CLOAKINGEXCEED, INVALID_TIMER);
		status_change_end(bl, SC_CAMOUFLAGE, INVALID_TIMER);
		if (tsc && tsc->data[SC__SHADOWFORM] && (sce && sce->val4 > 0 && sce->val4%2000 == 0) && // For every 2 seconds do the checking
			rnd()%100 < 100 - tsc->data[SC__SHADOWFORM]->val1 * 10) // [100 - (Skill Level x 10)] %
				status_change_end(bl, SC__SHADOWFORM, INVALID_TIMER);
		break;
	case SC_RUWACH: // Reveal hidden target and deal little dammages if enemy
		if (tsc && (tsc->data[SC_HIDING] || tsc->data[SC_CLOAKING] ||
				tsc->data[SC_CAMOUFLAGE] || tsc->data[SC_CLOAKINGEXCEED])) {
			status_change_end(bl, SC_HIDING, INVALID_TIMER);
			status_change_end(bl, SC_CLOAKING, INVALID_TIMER);
			status_change_end(bl, SC_CAMOUFLAGE, INVALID_TIMER);
			status_change_end(bl, SC_CLOAKINGEXCEED, INVALID_TIMER);
			if(battle_check_target( src, bl, BCT_ENEMY ) > 0)
				skill_attack(BF_MAGIC,src,src,bl,AL_RUWACH,1,tick,0);
		}
		if (tsc && tsc->data[SC__SHADOWFORM] && (sce && sce->val4 > 0 && sce->val4%2000 == 0) && // For every 2 seconds do the checking
			rnd()%100 < 100 - tsc->data[SC__SHADOWFORM]->val1 * 10 ) { // [100 - (Skill Level x 10)] %
				status_change_end(bl, SC__SHADOWFORM, INVALID_TIMER);
				if (battle_check_target(src, bl, BCT_ENEMY) > 0)
					skill_attack(BF_MAGIC, src, src, bl, status_sc2skill(type), 1, tick, 0);
		}
		break;
	case SC_SIGHTBLASTER:
		if (battle_check_target( src, bl, BCT_ENEMY ) > 0 &&
			status_check_skilluse(src, bl, WZ_SIGHTBLASTER, 2))
		{
			if (sce) {
				struct skill_unit *su = NULL; 
				if(bl->type == BL_SKILL)
					su = (struct skill_unit *)bl;
				if (skill_attack(BF_MAGIC,src,src,bl,WZ_SIGHTBLASTER,sce->val1,tick,0x1000000)
					&& (!su || !su->group || !(skill_get_inf2(su->group->skill_id)&INF2_TRAP))) { // The hit is not counted if it's against a trap
					sce->val2 = 0; // This signals it to end.
				} else if((bl->type&BL_SKILL) && sce->val4%2 == 0) {
					//Remove trap immunity temporarily so it triggers if you still stand on it
					sce->val4++;
				}
			}
		}
		break;
	case SC_TINDER_BREAKER:
	case SC_CLOSECONFINE:{
		int type2 = ((type==SC_CLOSECONFINE)?SC_CLOSECONFINE2:SC_TINDER_BREAKER2);
		// Lock char has released the hold on everyone...
		if (tsc && tsc->data[type2] && tsc->data[type2]->val2 == src->id) {
			tsc->data[type2]->val2 = 0;
			status_change_end(bl, type2, INVALID_TIMER);
		}
		break;
	}
	case SC_CURSEDCIRCLE_TARGET:
		if( tsc && tsc->data[SC_CURSEDCIRCLE_TARGET] && tsc->data[SC_CURSEDCIRCLE_TARGET]->val2 == src->id ) {
			clif_bladestop(bl, tsc->data[SC_CURSEDCIRCLE_TARGET]->val2, 0);
			status_change_end(bl, type, INVALID_TIMER);
		}
		break;
	}

	return 0;
}

/**
 * Clears buffs/debuffs on an object
 * @param bl: Object to clear [PC|MOB|HOM|MER|ELEM]
 * @param type: Type to remove
 *  SCCB_BUFFS: Clear Buffs
 *  SCCB_DEBUFFS: Clear Debuffs
 *  SCCB_REFRESH: Clear specific debuffs through RK_REFRESH
 *  SCCB_CHEM_PROTECT: Clear AM_CP_ARMOR/HELM/SHIELD/WEAPON
 *  SCCB_LUXANIMA: Bonus Script removed through RK_LUXANIMA
 */
void status_change_clear_buffs(struct block_list* bl, uint8 type)
{
	int i;
	struct status_change *sc= status_get_sc(bl);

	if (!sc || !sc->count)
		return;

	if (type&(SCCB_DEBUFFS|SCCB_REFRESH)) // Debuffs
		for (i = SC_COMMON_MIN; i <= SC_COMMON_MAX; i++)
			status_change_end(bl, (sc_type)i, INVALID_TIMER);

	for( i = SC_COMMON_MAX+1; i < SC_MAX; i++ ) {
		if(!sc->data[i])
			continue;

		switch (i) {
			// Stuff that cannot be removed
			case SC_WEIGHT50:
			case SC_WEIGHT90:
			case SC_COMBO:
			case SC_SMA:
			case SC_DANCING:
			case SC_LEADERSHIP:
			case SC_GLORYWOUNDS:
			case SC_SOULCOLD:
			case SC_HAWKEYES:
			case SC_SAFETYWALL:
			case SC_PNEUMA:
			case SC_NOCHAT:
			case SC_JAILED:
			case SC_ANKLE:
			case SC_BLADESTOP:
			case SC_STRFOOD:
			case SC_AGIFOOD:
			case SC_VITFOOD:
			case SC_INTFOOD:
			case SC_DEXFOOD:
			case SC_LUKFOOD:
			case SC_FLEEFOOD:
			case SC_HITFOOD:
			case SC_CRIFOOD:
			case SC_BATKFOOD:
			case SC_WATKFOOD:
			case SC_MATKFOOD:
			case SC_FOOD_STR_CASH:
			case SC_FOOD_AGI_CASH:
			case SC_FOOD_VIT_CASH:
			case SC_FOOD_DEX_CASH:
			case SC_FOOD_INT_CASH:
			case SC_FOOD_LUK_CASH:
			case SC_EXPBOOST:
			case SC_JEXPBOOST:
			case SC_ITEMBOOST:
			case SC_ELECTRICSHOCKER:
			case SC__MANHOLE:
			case SC_GIANTGROWTH:
			case SC_MILLENNIUMSHIELD:
			case SC_REFRESH:
			case SC_STONEHARDSKIN:
			case SC_VITALITYACTIVATION:
			case SC_FIGHTINGSPIRIT:
			case SC_ABUNDANCE:
			case SC_CRUSHSTRIKE:
			case SC_SAVAGE_STEAK:
			case SC_COCKTAIL_WARG_BLOOD:
			case SC_MINOR_BBQ:
			case SC_SIROMA_ICE_TEA:
			case SC_DROCERA_HERB_STEAMED:
			case SC_PUTTI_TAILS_NOODLES:
			case SC_CURSEDCIRCLE_ATKER:
			case SC_CURSEDCIRCLE_TARGET:
			case SC_PUSH_CART:
			case SC_ALL_RIDING:
			case SC_STYLE_CHANGE:
			case SC_MONSTER_TRANSFORM:
			case SC_ACTIVE_MONSTER_TRANSFORM:
			case SC_MTF_ASPD:
			case SC_MTF_RANGEATK:
			case SC_MTF_MATK:
			case SC_MTF_MLEATKED:
			case SC_MTF_CRIDAMAGE:
			case SC_HEAT_BARREL_AFTER:
			case SC_QUEST_BUFF1:
			case SC_QUEST_BUFF2:
			case SC_QUEST_BUFF3:
			case SC_MTF_ASPD2:
			case SC_MTF_RANGEATK2:
			case SC_MTF_MATK2:
			case SC_2011RWC_SCROLL:
			case SC_JP_EVENT04:
			case SC_MTF_MHP:
			case SC_MTF_MSP:
			case SC_MTF_PUMPKIN:
			case SC_MTF_HITFLEE:
			case SC_ATTHASTE_CASH:
			case SC_REUSE_REFRESH:
			case SC_REUSE_LIMIT_A:
			case SC_REUSE_LIMIT_B:
			case SC_REUSE_LIMIT_C:
			case SC_REUSE_LIMIT_D:
			case SC_REUSE_LIMIT_E:
			case SC_REUSE_LIMIT_F:
			case SC_REUSE_LIMIT_G:
			case SC_REUSE_LIMIT_H:
			case SC_REUSE_LIMIT_MTF:
			case SC_REUSE_LIMIT_ECL:
			case SC_REUSE_LIMIT_RECALL:
			case SC_REUSE_LIMIT_ASPD_POTION:
			case SC_REUSE_MILLENNIUMSHIELD:
			case SC_REUSE_CRUSHSTRIKE:
			case SC_REUSE_STORMBLAST:
			case SC_ALL_RIDING_REUSE_LIMIT:
			case SC_SPRITEMABLE:
			case SC_BITESCAR:
            case SC_GEFFEN_MAGIC1:
            case SC_GEFFEN_MAGIC2:
            case SC_GEFFEN_MAGIC3:
			// Costumes
			case SC_MOONSTAR:
			case SC_SUPER_STAR:
			case SC_STRANGELIGHTS:
			case SC_DECORATION_OF_MUSIC:
			case SC_LJOSALFAR:
			case SC_MERMAID_LONGING:
			case SC_HAT_EFFECT:
			case SC_FLOWERSMOKE:
			case SC_FSTONE:
			case SC_HAPPINESS_STAR:
			case SC_MAPLE_FALLS:
			case SC_TIME_ACCESSORY:
			case SC_MAGICAL_FEATHER:
				continue;
			// Chemical Protection is only removed by some skills
			case SC_CP_WEAPON:
			case SC_CP_SHIELD:
			case SC_CP_ARMOR:
			case SC_CP_HELM:
				if(!(type&SCCB_CHEM_PROTECT))
					continue;
				break;
			// Debuffs that can be removed.
			case SC_DEEPSLEEP:
			case SC_BURNING:
			case SC_FREEZING:
			case SC_CRYSTALIZE:
			case SC_TOXIN:
			case SC_PARALYSE:
			case SC_VENOMBLEED:
			case SC_MAGICMUSHROOM:
			case SC_DEATHHURT:
			case SC_PYREXIA:
			case SC_OBLIVIONCURSE:
			case SC_LEECHESEND:
			case SC_MARSHOFABYSS:
			case SC_MANDRAGORA:
				if(!(type&SCCB_REFRESH))
					continue;
				break;
			case SC_HALLUCINATION:
			case SC_QUAGMIRE:
			case SC_SIGNUMCRUCIS:
			case SC_DECREASEAGI:
			case SC_SLOWDOWN:
			case SC_MINDBREAKER:
			case SC_WINKCHARM:
			case SC_STOP:
			case SC_ORCISH:
			case SC_STRIPWEAPON:
			case SC_STRIPSHIELD:
			case SC_STRIPARMOR:
			case SC_STRIPHELM:
			case SC_BITE:
			case SC_ADORAMUS:
			case SC_VACUUM_EXTREME:
			case SC_FEAR:
			case SC_MAGNETICFIELD:
			case SC_NETHERWORLD:
				if (!(type&SCCB_DEBUFFS))
					continue;
				break;
			// The rest are buffs that can be removed.
			case SC_BERSERK:
			case SC_SATURDAYNIGHTFEVER:
				if (!(type&SCCB_BUFFS))
					continue;
				sc->data[i]->val2 = 0;
				break;
			default:
				if (!(type&SCCB_BUFFS))
					continue;
				break;
		}
		status_change_end(bl, (sc_type)i, INVALID_TIMER);
	}

	//Removes bonus_script
	if (bl->type == BL_PC) {
		i = 0;
		if (type&SCCB_BUFFS)    i |= BSF_REM_BUFF;
		if (type&SCCB_DEBUFFS)  i |= BSF_REM_DEBUFF;
		if (type&SCCB_REFRESH)  i |= BSF_REM_ON_REFRESH;
		if (type&SCCB_LUXANIMA) i |= BSF_REM_ON_LUXANIMA;
		pc_bonus_script_clear(BL_CAST(BL_PC,bl),i);
	}

	// Cleaning all extras vars
	sc->comet_x = 0;
	sc->comet_y = 0;
#ifndef RENEWAL
	sc->sg_counter = 0;
#endif
	sc->bs_counter = 0;

	return;
}

/**
 * Infect a user with status effects (SC_DEADLYINFECT)
 * @param src: Object initiating change on bl [PC|MOB|HOM|MER|ELEM]
 * @param bl: Object to change
 * @param type: 0 - Shadow Chaser attacking, 1 - Shadow Chaser being attacked
 * @return 1: Success 0: Fail
 */
int status_change_spread(struct block_list *src, struct block_list *bl, bool type)
{
	int i, flag = 0;
	struct status_change *sc = status_get_sc(src);
	const struct TimerData *timer = NULL;
	unsigned int tick;
	struct status_change_data data;

	if( !sc || !sc->count )
		return 0;

	tick = gettick();

	// Status Immunity resistance
	if (status_bl_has_mode(src,MD_STATUS_IMMUNE) || status_bl_has_mode(bl,MD_STATUS_IMMUNE))
		return 0;

	for( i = SC_COMMON_MIN; i < SC_MAX; i++ ) {
		if( !sc->data[i] || i == SC_COMMON_MAX )
			continue;
		if (sc->data[i]->timer != INVALID_TIMER) {
			timer = get_timer(sc->data[i]->timer);
			if (timer == NULL || timer->func != status_change_timer || DIFF_TICK(timer->tick, tick) < 0)
				continue;
		}

		switch( i ) {
			// Debuffs that can be spread.
			// NOTE: We'll add/delete SCs when we are able to confirm it.
			case SC_DEATHHURT:
			case SC_PARALYSE:
				if (type)
					continue;
			case SC_CURSE:
			case SC_SILENCE:
			case SC_CONFUSION:
			case SC_BLIND:
			case SC_HALLUCINATION:
			case SC_SIGNUMCRUCIS:
			case SC_DECREASEAGI:
			//case SC_SLOWDOWN:
			//case SC_MINDBREAKER:
			//case SC_WINKCHARM:
			//case SC_STOP:
			case SC_ORCISH:
			//case SC_STRIPWEAPON: // Omg I got infected and had the urge to strip myself physically.
			//case SC_STRIPSHIELD: // No this is stupid and shouldnt be spreadable at all.
			//case SC_STRIPARMOR: // Disabled until I can confirm if it does or not. [Rytech]
			//case SC_STRIPHELM:
			//case SC__STRIPACCESSORY:
			//case SC_BITE:
			case SC_FEAR:
			case SC_FREEZING:
			case SC_VENOMBLEED:
				if (sc->data[i]->timer != INVALID_TIMER)
					data.tick = DIFF_TICK(timer->tick, tick);
				else
					data.tick = INVALID_TIMER;
				break;
			// Special cases
			case SC_TOXIN:
			case SC_MAGICMUSHROOM:
			case SC_PYREXIA:
			case SC_LEECHESEND:
				if (type)
					continue;
			case SC_POISON:
			case SC_DPOISON:
			case SC_BLEEDING:
			case SC_BURNING:
				if (sc->data[i]->timer != INVALID_TIMER)
					data.tick = DIFF_TICK(timer->tick, tick) + sc->data[i]->val4;
				else
					data.tick = INVALID_TIMER;
				break;
			default:
				continue;
		}
		if( i ) {
			data.val1 = sc->data[i]->val1;
			data.val2 = sc->data[i]->val2;
			data.val3 = sc->data[i]->val3;
			data.val4 = sc->data[i]->val4;
			status_change_start(src,bl,(sc_type)i,10000,data.val1,data.val2,data.val3,data.val4,data.tick,SCSTART_NOAVOID|SCSTART_NOTICKDEF|SCSTART_NORATEDEF);
			flag = 1;
		}
	}

	return flag;
}

/**
 * Applying natural heal bonuses (sit, skill, homun, etc...)
 * TODO: the va_list doesn't seem to be used, safe to remove?
 * @param bl: Object applying bonuses to [PC|HOM|MER|ELEM]
 * @param args: va_list arguments
 * @return which regeneration bonuses have been applied (flag)
 */
static unsigned int natural_heal_prev_tick,natural_heal_diff_tick;
static int status_natural_heal(struct block_list* bl, va_list args)
{
	struct regen_data *regen;
	struct status_data *status;
	struct status_change *sc;
	struct unit_data *ud;
	struct view_data *vd = NULL;
	struct regen_data_sub *sregen;
	struct map_session_data *sd;
	int rate, multi = 1, flag;

	regen = status_get_regen_data(bl);
	if (!regen)
		return 0;
	status = status_get_status_data(bl);
	sc = status_get_sc(bl);
	if (sc && !sc->count)
		sc = NULL;
	sd = BL_CAST(BL_PC,bl);

	flag = regen->flag;
	if (flag&RGN_HP && (status->hp >= status->max_hp || regen->state.block&1))
		flag &= ~(RGN_HP|RGN_SHP);
	if (flag&RGN_SP && (status->sp >= status->max_sp || regen->state.block&2))
		flag &= ~(RGN_SP|RGN_SSP);

	if (flag && (
		status_isdead(bl) ||
		(sc && (sc->option&(OPTION_HIDE|OPTION_CLOAK|OPTION_CHASEWALK) || sc->data[SC__INVISIBILITY]))
	))
		flag = RGN_NONE;

	if (sd) {
		if (sd->hp_loss.value || sd->sp_loss.value)
			pc_bleeding(sd, natural_heal_diff_tick);
		if (sd->hp_regen.value || sd->sp_regen.value)
			pc_regen(sd, natural_heal_diff_tick);
	}

	if(flag&(RGN_SHP|RGN_SSP) && regen->ssregen &&
		(vd = status_get_viewdata(bl)) && vd->dead_sit == 2)
	{ // Apply sitting regen bonus.
		sregen = regen->ssregen;
		if(flag&(RGN_SHP)) { // Sitting HP regen
			rate = (int)(natural_heal_diff_tick * (sregen->rate.hp / 100.));
			if (regen->state.overweight)
				rate >>= 1; // Half as fast when overweight.
			sregen->tick.hp += rate;
			while(sregen->tick.hp >= (unsigned int)battle_config.natural_heal_skill_interval) {
				sregen->tick.hp -= battle_config.natural_heal_skill_interval;
				if(status_heal(bl, sregen->hp, 0, 3) < sregen->hp) { // Full
					flag &= ~(RGN_HP|RGN_SHP);
					break;
				}
			}
		}
		if(flag&(RGN_SSP)) { // Sitting SP regen
			rate = (int)(natural_heal_diff_tick * (sregen->rate.sp / 100.));
			if (regen->state.overweight)
				rate >>= 1; // Half as fast when overweight.
			sregen->tick.sp += rate;
			while(sregen->tick.sp >= (unsigned int)battle_config.natural_heal_skill_interval) {
				sregen->tick.sp -= battle_config.natural_heal_skill_interval;
				if(status_heal(bl, 0, sregen->sp, 3) < sregen->sp) { // Full
					flag &= ~(RGN_SP|RGN_SSP);
					break;
				}
			}
		}
	}

	if (flag && regen->state.overweight)
		flag = RGN_NONE;

	ud = unit_bl2ud(bl);

	if (flag&(RGN_HP|RGN_SHP|RGN_SSP) && ud && ud->walktimer != INVALID_TIMER) {
		flag &= ~(RGN_SHP|RGN_SSP);
		if(!regen->state.walk)
			flag &= ~RGN_HP;
	}

	if (!flag)
		return 0;

	if (flag&(RGN_HP|RGN_SP)) {
		if(!vd)
			vd = status_get_viewdata(bl);
		if(vd && vd->dead_sit == 2)
			multi += 1; //This causes the interval to be halved
		if(regen->state.gc)
			multi += 1; //This causes the interval to be halved
	}

	// Natural Hp regen
	if (flag&RGN_HP) {
		rate = (int)(natural_heal_diff_tick * (regen->rate.hp/100. * multi));
		if (ud && ud->walktimer != INVALID_TIMER)
			rate /= 2;
		// Homun HP regen fix (they should regen as if they were sitting (twice as fast)
		if(bl->type == BL_HOM)
			rate *= 2;

		regen->tick.hp += rate;

		if(regen->tick.hp >= (unsigned int)battle_config.natural_healhp_interval) {
			int val = 0;
			do {
				val += regen->hp;
				regen->tick.hp -= battle_config.natural_healhp_interval;
			} while(regen->tick.hp >= (unsigned int)battle_config.natural_healhp_interval);
			if (status_heal(bl, val, 0, 1) < val)
				flag &= ~RGN_SHP; // Full.
		}
	}

	// Natural SP regen
	if(flag&RGN_SP) {
		rate = (int)(natural_heal_diff_tick * (regen->rate.sp/100. * multi));
		// Homun SP regen fix (they should regen as if they were sitting (twice as fast)
		if(bl->type==BL_HOM)
			rate *= 2;
#ifdef RENEWAL
		if (bl->type == BL_PC && (((TBL_PC*)bl)->class_&MAPID_UPPERMASK) == MAPID_MONK &&
			sc && sc->data[SC_EXPLOSIONSPIRITS] && (!sc->data[SC_SPIRIT] || sc->data[SC_SPIRIT]->val2 != SL_MONK))
			rate /= 2; // Tick is doubled in Fury state
#endif
		regen->tick.sp += rate;

		if(regen->tick.sp >= (unsigned int)battle_config.natural_healsp_interval) {
			int val = 0;
			do {
				val += regen->sp;
				regen->tick.sp -= battle_config.natural_healsp_interval;
			} while(regen->tick.sp >= (unsigned int)battle_config.natural_healsp_interval);
			if (status_heal(bl, 0, val, 1) < val)
				flag &= ~RGN_SSP; // full.
		}
	}

	if (!regen->sregen)
		return flag;

	// Skill regen
	sregen = regen->sregen;

	if(flag&RGN_SHP) { // Skill HP regen
		sregen->tick.hp += (int)(natural_heal_diff_tick * (sregen->rate.hp / 100.));

		while(sregen->tick.hp >= (unsigned int)battle_config.natural_heal_skill_interval) {
			sregen->tick.hp -= battle_config.natural_heal_skill_interval;
			if(status_heal(bl, sregen->hp, 0, 3) < sregen->hp)
				break; // Full
		}
	}
	if(flag&RGN_SSP) { // Skill SP regen
		sregen->tick.sp += (int)(natural_heal_diff_tick * (sregen->rate.sp /100.));
		while(sregen->tick.sp >= (unsigned int)battle_config.natural_heal_skill_interval) {
			int val = sregen->sp;
			if (sd && sd->state.doridori) {
				val *= 2;
				sd->state.doridori = 0;
				if ((rate = pc_checkskill(sd,TK_SPTIME)))
					sc_start(bl,bl,status_skill2sc(TK_SPTIME),
						100,rate,skill_get_time(TK_SPTIME, rate));
				if (
					(sd->class_&MAPID_UPPERMASK) == MAPID_STAR_GLADIATOR &&
					rnd()%10000 < battle_config.sg_angel_skill_ratio
				) { // Angel of the Sun/Moon/Star
					clif_feel_hate_reset(sd);
					pc_resethate(sd);
					pc_resetfeel(sd);
				}
			}
			sregen->tick.sp -= battle_config.natural_heal_skill_interval;
			if(status_heal(bl, 0, val, 3) < val)
				break; // Full
		}
	}
	return flag;
}

/**
 * Natural heal main timer
 * @param tid: Timer ID
 * @param tick: Current tick (time)
 * @param id: Object ID to heal
 * @param data: data pushed through timer function
 * @return 0
 */
static int status_natural_heal_timer(int tid, unsigned int tick, int id, intptr_t data)
{
	natural_heal_diff_tick = DIFF_TICK(tick,natural_heal_prev_tick);
	map_foreachregen(status_natural_heal);
	natural_heal_prev_tick = tick;
	return 0;
}

/**
 * Get the chance to upgrade a piece of equipment
 * @param wlv: The weapon type of the item to refine (see see enum refine_type)
 * @param refine: The target's refine level
 * @return The chance to refine the item, in percent (0~100)
 */
int status_get_refine_chance(enum refine_type wlv, int refine)
{

	if ( refine < 0 || refine >= MAX_REFINE)
		return 0;

	return refine_info[wlv].chance[refine];
}

/**
 * Check if status is disabled on a map
 * @param type: Status Change data
 * @param mapIsVS: If the map is a map_flag_vs type
 * @param mapisPVP: If the map is a PvP type
 * @param mapIsGVG: If the map is a map_flag_gvg type
 * @param mapIsBG: If the map is a Battleground type
 * @param mapZone: Map Zone type
 * @param mapIsTE: If the map us WOE TE
 * @return True - SC disabled on map; False - SC not disabled on map/Invalid SC
 */
static bool status_change_isDisabledOnMap_(sc_type type, bool mapIsVS, bool mapIsPVP, bool mapIsGVG, bool mapIsBG, unsigned int mapZone, bool mapIsTE)
{
	if (type <= SC_NONE || type >= SC_MAX)
		return false;

	if ((!mapIsVS && SCDisabled[type]&1) ||
		(mapIsPVP && SCDisabled[type]&2) ||
		(mapIsGVG && SCDisabled[type]&4) ||
		(mapIsBG && SCDisabled[type]&8) ||
		(mapIsTE && SCDisabled[type]&16) ||
		(SCDisabled[type]&(mapZone)))
	{
		return true;
	}

	return false;
}

/**
 * Clear a status if it is disabled on a map
 * @param bl: Block list data
 * @param sc: Status Change data
 */
void status_change_clear_onChangeMap(struct block_list *bl, struct status_change *sc)
{
	nullpo_retv(bl);

	if (sc && sc->count) {
		unsigned short i;
		bool mapIsVS = map_flag_vs2(bl->m);
		bool mapIsPVP = map[bl->m].flag.pvp;
		bool mapIsGVG = map_flag_gvg2_no_te(bl->m);
		bool mapIsBG = map[bl->m].flag.battleground;
		bool mapIsTE = map_flag_gvg2_te(bl->m);
		unsigned int mapZone = map[bl->m].zone << 3;

		for (i = 0; i < SC_MAX; i++) {
			if (!sc->data[i] || !SCDisabled[i])
				continue;

			if (status_change_isDisabledOnMap_((sc_type)i, mapIsVS, mapIsPVP, mapIsGVG, mapIsBG, mapZone, mapIsTE))
				status_change_end(bl, (sc_type)i, INVALID_TIMER);
		}
	}
}

/**
 * Read status_disabled.txt file
 * @param str: Fields passed from sv_readdb
 * @param columns: Columns passed from sv_readdb function call
 * @param current: Current row being read into SCDisabled array
 * @return True - Successfully stored, False - Invalid SC
 */
static bool status_readdb_status_disabled(char **str, int columns, int current)
{
	int type = SC_NONE;

	if (ISDIGIT(str[0][0]))
		type = atoi(str[0]);
	else {
		if (!script_get_constant(str[0],&type))
			type = SC_NONE;
	}

	if (type <= SC_NONE || type >= SC_MAX) {
		ShowError("status_readdb_status_disabled: Invalid SC with type %s.\n", str[0]);
		return false;
	}

	SCDisabled[type] = (unsigned int)atol(str[1]);
	return true;
}

/**
 * Read sizefix database for attack calculations
 * @param fields: Fields passed from sv_readdb
 * @param columns: Columns passed from sv_readdb function call
 * @param current: Current row being read into atkmods array
 * @return True
 */
static bool status_readdb_sizefix(char* fields[], int columns, int current)
{
	unsigned int i;

	for(i = 0; i < MAX_WEAPON_TYPE; i++)
		atkmods[current][i] = atoi(fields[i]);

	return true;
}

/**
 * Read refine database for refining calculations
 * @param fields: Fields passed from sv_readdb
 * @param columns: Columns passed from sv_readdb function call
 * @param current: Current row being read into refine_info array
 * @return True
 */
static bool status_readdb_refine(char* fields[], int columns, int current)
{
	int i, bonus_per_level, random_bonus, random_bonus_start_level;

	current = atoi(fields[0]);

	if (current < 0 || current >= REFINE_TYPE_MAX)
		return false;

	bonus_per_level = atoi(fields[1]);
	random_bonus_start_level = atoi(fields[2]);
	random_bonus = atoi(fields[3]);

	for(i = 0; i < MAX_REFINE; i++) {
		char* delim;

		if (!(delim = strchr(fields[4+i], ':')))
			return false;

		*delim = '\0';

		refine_info[current].chance[i] = atoi(fields[4+i]);

		if (i >= random_bonus_start_level - 1)
			refine_info[current].randombonus_max[i] = random_bonus * (i - random_bonus_start_level + 2);

		refine_info[current].bonus[i] = bonus_per_level + atoi(delim+1);
		if (i > 0)
			refine_info[current].bonus[i] += refine_info[current].bonus[i-1];
	}
	return true;
}

/**
 * Read attribute fix database for attack calculations
 * Function stores information in the attr_fix_table
 * @return True
 */
static bool status_readdb_attrfix(const char *basedir,bool silent)
{
	FILE *fp;
	char line[512], path[512];
	int entries = 0;


	sprintf(path, "%s/attr_fix.txt", basedir);
	fp = fopen(path,"r");
	if (fp == NULL) {
		if (silent==0)
			ShowError("Can't read %s\n", path);
		return 1;
	}
	while (fgets(line, sizeof(line), fp)) {
		int lv, i, j;
		if (line[0] == '/' && line[1] == '/')
			continue;

		lv = atoi(line);
		if (!CHK_ELEMENT_LEVEL(lv))
			continue;

		for (i = 0; i < ELE_ALL;) {
			char *p;
			if (!fgets(line, sizeof(line), fp))
				break;
			if (line[0]=='/' && line[1]=='/')
				continue;

			for (j = 0, p = line; j < ELE_ALL && p; j++) {
				while (*p == 32) //skipping space (32=' ')
					p++;
                                //TODO seem unsafe to continue without check
				attr_fix_table[lv-1][i][j] = atoi(p);
				p = strchr(p,',');
				if(p)
					*p++=0;
			}

			i++;
		}
		entries++;
	}
	fclose(fp);
	ShowStatus("Done reading '"CL_WHITE"%d"CL_RESET"' entries in '"CL_WHITE"%s"CL_RESET"'.\n", entries, path);
	return true;
}

/**
 * Sets defaults in tables and starts read db functions
 * sv_readdb reads the file, outputting the information line-by-line to
 * previous functions above, separating information by delimiter
 * DBs being read:
 *	attr_fix.txt: Attribute adjustment table for attacks
 *	size_fix.txt: Size adjustment table for weapons
 *	refine_db.txt: Refining data table
 * @return 0
 */
int status_readdb(void)
{
	int i, j, k;
	const char* dbsubpath[] = {
		"",
		"/"DBIMPORT,
		//add other path here
	};
	// Initialize databases to default

	memset(SCDisabled, 0, sizeof(SCDisabled));
	// size_fix.txt
	for(i=0;i<ARRAYLENGTH(atkmods);i++)
		for(j=0;j<MAX_WEAPON_TYPE;j++)
			atkmods[i][j]=100;
	// refine_db.txt
	for(i=0;i<ARRAYLENGTH(refine_info);i++)
	{
		for(j=0;j<MAX_REFINE; j++)
		{
			refine_info[i].chance[j] = 100;
			refine_info[i].bonus[j] = 0;
			refine_info[i].randombonus_max[j] = 0;
		}
	}
	// attr_fix.txt
	for(i=0;i<4;i++)
		for(j=0;j<ELE_ALL;j++)
			for(k=0;k<ELE_ALL;k++)
				attr_fix_table[i][j][k]=100;

	// read databases
	// path,filename,separator,mincol,maxcol,maxrow,func_parsor
	for(i=0; i<ARRAYLENGTH(dbsubpath); i++){
		int n1 = strlen(db_path)+strlen(dbsubpath[i])+1;
		int n2 = strlen(db_path)+strlen(DBPATH)+strlen(dbsubpath[i])+1;
		char* dbsubpath1 = (char*)aMalloc(n1+1);
		char* dbsubpath2 = (char*)aMalloc(n2+1);

		if(i==0) {
			safesnprintf(dbsubpath1,n1,"%s%s",db_path,dbsubpath[i]);
			safesnprintf(dbsubpath2,n2,"%s/%s%s",db_path,DBPATH,dbsubpath[i]);
		}
		else {
			safesnprintf(dbsubpath1,n1,"%s%s",db_path,dbsubpath[i]);
			safesnprintf(dbsubpath2,n1,"%s%s",db_path,dbsubpath[i]);
		}
		
		status_readdb_attrfix(dbsubpath2,i); // !TODO use sv_readdb ?
		sv_readdb(dbsubpath1, "status_disabled.txt", ',', 2, 2, -1, &status_readdb_status_disabled, i);
		sv_readdb(dbsubpath1, "size_fix.txt",',',MAX_WEAPON_TYPE,MAX_WEAPON_TYPE,ARRAYLENGTH(atkmods),&status_readdb_sizefix, i);
		sv_readdb(dbsubpath2, "refine_db.txt", ',', 4+MAX_REFINE, 4+MAX_REFINE, ARRAYLENGTH(refine_info), &status_readdb_refine, i);
		aFree(dbsubpath1);
		aFree(dbsubpath2);
	}
	return 0;
}

/**
 * Status db init and destroy.
 */
int do_init_status(void)
{
	add_timer_func_list(status_change_timer,"status_change_timer");
	add_timer_func_list(status_natural_heal_timer,"status_natural_heal_timer");
	initChangeTables();
	initDummyData();
	status_readdb();
	natural_heal_prev_tick = gettick();
	sc_data_ers = ers_new(sizeof(struct status_change_entry),"status.c::sc_data_ers",ERS_OPT_NONE);
	add_timer_interval(natural_heal_prev_tick + NATURAL_HEAL_INTERVAL, status_natural_heal_timer, 0, 0, NATURAL_HEAL_INTERVAL);
	return 0;
}
void do_final_status(void)
{
	ers_destroy(sc_data_ers);
}<|MERGE_RESOLUTION|>--- conflicted
+++ resolved
@@ -53,10 +53,6 @@
 // We need it for new cards 15 Feb 2005, to check if the combo cards are insrerted into the CURRENT weapon only to avoid cards exploits
 short current_equip_opt_index; /// Contains random option index of an equipped item. [Secret]
 
-<<<<<<< HEAD
-=======
-unsigned int SCDisabled[SC_MAX]; ///< List of disabled SC on map zones. [Cydh]
-
 sc_type SkillStatusChangeTable[MAX_SKILL];
 int StatusIconChangeTable[SC_MAX];
 unsigned int StatusChangeFlagTable[SC_MAX];
@@ -65,7 +61,6 @@
 unsigned int StatusChangeStateTable[SC_MAX];
 unsigned int StatusDisplayType[SC_MAX];
 
->>>>>>> 7a1b2e0f
 static unsigned short status_calc_str(struct block_list *,struct status_change *,int);
 static unsigned short status_calc_agi(struct block_list *,struct status_change *,int);
 static unsigned short status_calc_vit(struct block_list *,struct status_change *,int);
