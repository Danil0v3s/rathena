--- conflicted
+++ resolved
@@ -5,10 +5,6 @@
 
 #include <stdlib.h> // atoi
 
-<<<<<<< HEAD
-#include "../common/nullpo.hpp"
-=======
->>>>>>> d5a815a6
 #include "../common/malloc.hpp" // aMalloc, aFree
 #include "../common/nullpo.hpp"
 #include "../common/showmsg.hpp" // ShowInfo
@@ -28,15 +24,7 @@
 #include "path.hpp"
 #include "pc.hpp"
 #include "pc_groups.hpp"
-<<<<<<< HEAD
-#include "buyingstore.hpp" // struct s_autotrade_entry, struct s_autotrader
-#include "npc.hpp"
-#include "battle.hpp"
-#include "log.hpp"
-#include "achievement.hpp"
 #include "tax.hpp"
-=======
->>>>>>> d5a815a6
 
 static uint32 vending_nextid = 0; ///Vending_id counter
 static DBMap *vending_db; ///DB holder the vender : charid -> map_session_data
