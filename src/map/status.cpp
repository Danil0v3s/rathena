// Copyright (c) rAthena Dev Teams - Licensed under GNU GPL
// For more information, see LICENCE in the main folder

#include <functional>
#include <math.h>
#include <stdlib.h>
#include <string>
#include <yaml-cpp/yaml.h>

#include "../common/cbasetypes.hpp"
#include "../common/conf.hpp"
#include "../common/ers.hpp"
#include "../common/malloc.hpp"
#include "../common/nullpo.hpp"
#include "../common/random.hpp"
#include "../common/showmsg.hpp"
#include "../common/strlib.hpp"
#include "../common/timer.hpp"
#include "../common/utils.hpp"

#include "battle.hpp"
#include "battleground.hpp"
#include "clif.hpp"
#include "elemental.hpp"
#include "guild.hpp"
#include "homunculus.hpp"
#include "itemdb.hpp"
#include "map.hpp"
#include "mercenary.hpp"
#include "mob.hpp"
#include "npc.hpp"
#include "path.hpp"
#include "pc.hpp"
#include "pc_groups.hpp"
#include "pet.hpp"
#include "script.hpp"

// Regen related flags.
enum e_regen {
	RGN_NONE = 0x00,
	RGN_HP   = 0x01,
	RGN_SP   = 0x02,
	RGN_SHP  = 0x04,
	RGN_SSP  = 0x08,
};

// Bonus values and upgrade chances for refining equipment
static struct {
	int chance[REFINE_CHANCE_TYPE_MAX][MAX_REFINE]; /// Success chance
	int bonus[MAX_REFINE]; /// Cumulative fixed bonus damage
	int randombonus_max[MAX_REFINE]; /// Cumulative maximum random bonus damage
	struct refine_cost cost[REFINE_COST_MAX];
} refine_info[REFINE_TYPE_MAX];

static int atkmods[SZ_ALL][MAX_WEAPON_TYPE];	/// ATK weapon modification for size (size_fix.txt)

static struct eri *sc_data_ers; /// For sc_data entries
static struct status_data dummy_status;

short current_equip_item_index; /// Contains inventory index of an equipped item. To pass it into the EQUP_SCRIPT [Lupus]
unsigned int current_equip_combo_pos; /// For combo items we need to save the position of all involved items here
int current_equip_card_id; /// To prevent card-stacking (from jA) [Skotlex]
bool running_npc_stat_calc_event; /// Indicate if OnPCStatCalcEvent is running.
// We need it for new cards 15 Feb 2005, to check if the combo cards are insrerted into the CURRENT weapon only to avoid cards exploits
short current_equip_opt_index; /// Contains random option index of an equipped item. [Secret]

/// Struct of SC configs [Cydh]
struct s_status_change_db {
	//StringBuf *name;		    ///< SC name (Debug Only)
	enum sc_type type;		    ///< SC_
	enum si_type icon;		    ///< SI_
	uint32 state;			    ///< SCS_
	uint32 calc_flag;		    ///< SCB_ flags
	uint8 opt1;				    ///< OPT1_
	uint16 opt2;			    ///< OPT2_
	uint32 opt3;			    ///< OPT1_
	uint32 look;			    ///, OPTION_ Changelook
	uint32 flag;			    ///< SCF_ Flags, enum e_status_change_flag
	bool display;			    ///< Display status effect/icon (for certain state)
	uint16 skill_id;		    ///< Associated skill for (addeff) duration lookups
	enum sc_type *end,		    ///< List of SC that will be ended when this SC is activated
		*fail;				    ///< List of SC that causing this SC cannot be activated
	uint8 end_count,		    ///< Number of SC end list
		fail_count;			    ///< Number of SC fail list
	bool end_return;		    ///< After SC ends the SC from end list, it does nothing
	struct script_code *script; ///< Executes this script when SC is active
	uint32 min_duration;	    ///< Minimum duration effect (after all status reduction)
	uint16 min_rate;		    ///< Minimum rate to be applied (after all status reduction)
	uint32 disabledon;		    ///< SC disabled on map zones
};
/// Status Change DB
//static struct s_status_change_db *StatusChange[SC_MAX];

static DBMap *StatusChangeDB; /// StatusChange Database: s_status_change_db -> type

/// Determine who will receive a clif_status_change packet for effects that require one to display correctly
static uint16 StatusRelevantBLTypes[SI_MAX];

/** Validates if type is in SC ranges
 * @param type SC type
 * @return True if type is in range, false otherwise
 **/
#define CHK_SC(type) ( ((type) > SC_NONE && (type) < SC_MAX) )

/** Check if SC has entry in StatusChangeDB
 * @param type SC Type
 * @return Entry of sc data in StatusChangeDB
 **/
struct s_status_change_db *status_sc_exists(enum sc_type type) {
	if (!CHK_SC(type))
		return NULL;
	return (struct s_status_change_db *)uidb_get(StatusChangeDB, type);
}

/**
 * Get SC name (Debug Only)
 * @param type
 * @return SC name or UNKNOWN_SC if not found
 **/
//static const char *status_sc_get_name(enum sc_type type) {
//	struct s_status_change_db *sc = status_sc_exists(type);
//	if (!sc || !sc->name || !StringBuf_Length(sc->name))
//		return "UNKNOWN_SC";
//	return StringBuf_Value(sc->name);
//}

static unsigned short status_calc_str(struct block_list *,struct status_change *,int);
static unsigned short status_calc_agi(struct block_list *,struct status_change *,int);
static unsigned short status_calc_vit(struct block_list *,struct status_change *,int);
static unsigned short status_calc_int(struct block_list *,struct status_change *,int);
static unsigned short status_calc_dex(struct block_list *,struct status_change *,int);
static unsigned short status_calc_luk(struct block_list *,struct status_change *,int);
static unsigned short status_calc_batk(struct block_list *,struct status_change *,int);
static unsigned short status_calc_watk(struct block_list *,struct status_change *,int);
static unsigned short status_calc_matk(struct block_list *,struct status_change *,int);
static signed short status_calc_hit(struct block_list *,struct status_change *,int);
static signed short status_calc_critical(struct block_list *,struct status_change *,int);
static signed short status_calc_flee(struct block_list *,struct status_change *,int);
static signed short status_calc_flee2(struct block_list *,struct status_change *,int);
static defType status_calc_def(struct block_list *bl, struct status_change *sc, int);
static signed short status_calc_def2(struct block_list *,struct status_change *,int);
static defType status_calc_mdef(struct block_list *bl, struct status_change *sc, int);
static signed short status_calc_mdef2(struct block_list *,struct status_change *,int);
static unsigned short status_calc_speed(struct block_list *,struct status_change *,int);
static short status_calc_aspd_rate(struct block_list *,struct status_change *,int);
static unsigned short status_calc_dmotion(struct block_list *bl, struct status_change *sc, int dmotion);
#ifdef RENEWAL_ASPD
static short status_calc_aspd(struct block_list *bl, struct status_change *sc, bool fixed);
#endif
static short status_calc_fix_aspd(struct block_list *bl, struct status_change *sc, int);
static unsigned int status_calc_maxhp(struct block_list *bl, uint64 maxhp);
static unsigned int status_calc_maxsp(struct block_list *bl, uint64 maxsp);
static unsigned char status_calc_element(struct block_list *bl, struct status_change *sc, int element);
static unsigned char status_calc_element_lv(struct block_list *bl, struct status_change *sc, int lv);
static enum e_mode status_calc_mode(struct block_list *bl, struct status_change *sc, enum e_mode mode);
#ifdef RENEWAL
static unsigned short status_calc_ematk(struct block_list *,struct status_change *,int);
#endif
static int status_get_hpbonus(struct block_list *bl, enum e_status_bonus type);
static int status_get_spbonus(struct block_list *bl, enum e_status_bonus type);
static unsigned int status_calc_maxhpsp_pc(struct map_session_data* sd, unsigned int stat, bool isHP);
static int status_get_sc_interval(enum sc_type type);

static bool status_change_isDisabledOnMap_(s_status_change_db *scdb, bool mapIsVS, bool mapIsPVP, bool mapIsGVG, bool mapIsBG, unsigned int mapZone, bool mapIsTE);
#define status_change_isDisabledOnMap(type, m) ( status_change_isDisabledOnMap_(status_sc_exists(type), mapdata_flag_vs2((m)), m->flag[MF_PVP] != 0, mapdata_flag_gvg2_no_te((m)), m->flag[MF_BATTLEGROUND] != 0, (m->zone << 3) != 0, mapdata_flag_gvg2_te((m))) )

/**
 * Validates the variable of sc data by 'type'
 * @param type SC type
 * @param var Variable of s_status_change_db
 * @param ret Returns this value if the data is not found
 * @return True value of 'var'
 **/
#define CHK_SC2(type, var, ret) {\
	struct s_status_change_db *scdb = status_sc_exists((type));\
	if (!scdb)\
		return (ret);\
	return (scdb)->var;\
}

/**
 * Get icon id of SC
 * @param type: SC type
 * @return si: Icon ID
 **/
enum si_type status_sc_get_icon(enum sc_type type) { CHK_SC2(type, icon, SI_BLANK); }

/**
 * Get state flags of SC (SCS value)
 * @param type: SC type
 * @return state: State value
 **/
uint32 status_sc_get_state(enum sc_type type) { CHK_SC2(type, state, SCS_NONE); }

/**
 * Get flag of SC (SCB value) for status_calc_ flag
 * @param type: SC type
 * @return cal_flag: Calc value 
 **/
uint32 status_sc_get_calc_flag(enum sc_type type) { CHK_SC2(type, calc_flag, SCB_NONE); }

/**
 * Get Opt1 of SC
 * @param type: SC type
 * @return opt1: OPT1 value
 **/
uint8 status_sc_get_opt1(enum sc_type type) { CHK_SC2(type, opt1, OPT1_NONE); }

/**
 * Get Opt2 of SC
 * @param type: SC type
 * @return opt2: OPT2 value
 **/
uint16 status_sc_get_opt2(enum sc_type type) { CHK_SC2(type, opt2, OPT2_NONE); }

/**
 * Get Opt3 of SC
 * @param type: SC type
 * @return opt3: OPT3 value
 **/
uint32 status_sc_get_opt3(enum sc_type type) { CHK_SC2(type, opt3, OPT3_NORMAL); }

/**
 * Get Option look of SC
 * @param type: SC type
 * @return look: OPTION_ value
 **/
uint32 status_sc_get_look(enum sc_type type) { CHK_SC2(type, look, OPTION_NOTHING); }

/**
 * Get SC's option flags (SCO value)
 * @param type: SC type
 * @return flags: Option flags for SC
 **/
uint32 status_sc_get_flag(enum sc_type type) { CHK_SC2(type, flag, 0); }

/**
 * Get SC's minimum duration after sc_def calculation
 * @param type: SC type
 * @return minimum duration in ms
 **/
uint32 status_sc_get_min_duration(enum sc_type type) { CHK_SC2(type, min_duration, 0); }

/**
 * Get SC's minimum rate after sc_def calculation
 * @param type: SC type
 * @return minimum rate 0 ~ 10000
 **/
uint32 status_sc_get_min_rate(enum sc_type type) { CHK_SC2(type, min_rate, 0); }

/**
 * Get SC's attached script
 * @param type: SC type
 * @return script code
 **/
struct script_code *status_sc_get_script(enum sc_type type) { CHK_SC2(type, script, NULL); }

/**
 * Will the SC stop its init after ends other SC in end_list?
 * @param sc: SC type
 * @return True: Stop, False: Continue
 **/
bool status_sc_get_end_return(enum sc_type type) { CHK_SC2(type, end_return, 0); }

/**
 * Get SC's END list
 * @param sc: SC type
 * @param *count
 * @return End list
 **/
enum sc_type *status_sc_get_end_list(enum sc_type type, uint8 *count) {
	struct s_status_change_db *sc = NULL;
	*count = 0;
	if (!(sc = status_sc_exists(type)) || !sc->end)
		return NULL;
	*count = sc->end_count;
	return sc->end;
}

/**
 * Get SC's FAIL list
 * @param sc: SC type
 * @param *count
 * @return Fail list
 **/
enum sc_type *status_sc_get_fail_list(enum sc_type type, uint8 *count) {
	struct s_status_change_db *sc = NULL;
	*count = 0;
	if (!(sc = status_sc_exists(type)) || !sc->fail)
		return NULL;
	*count = sc->fail_count;
	return sc->fail;
}

<<<<<<< HEAD
/** Get BL type to display proper effect
* @param si: SI type
* @return BL types */
uint16 status_si_get_bl_type(enum si_type si) {
	if (si <= SI_BLANK || si >= SI_MAX)
		return BL_PC;
	return StatusRelevantBLTypes[si];
}
=======
	for (i = 0; i < SC_MAX; i++)
		StatusIconChangeTable[i] = EFST_BLANK;

	for (i = 0; i < MAX_SKILL; i++)
		SkillStatusChangeTable[i] = SC_NONE;

	for (i = 0; i < EFST_MAX; i++)
		StatusRelevantBLTypes[i] = BL_PC;

	memset(StatusSkillChangeTable, 0, sizeof(StatusSkillChangeTable));
	memset(StatusChangeFlagTable, 0, sizeof(StatusChangeFlagTable));
	memset(StatusChangeStateTable, 0, sizeof(StatusChangeStateTable));
	memset(StatusDisplayType, 0, sizeof(StatusDisplayType));
	memset(SCDisabled, 0, sizeof(SCDisabled));

	/* First we define the skill for common ailments. These are used in skill_additional_effect through sc cards. [Skotlex] */
	set_sc( NPC_PETRIFYATTACK	, SC_STONE		, EFST_BLANK		, SCB_DEF_ELE|SCB_DEF|SCB_MDEF );
	set_sc( NPC_WIDEFREEZE		, SC_FREEZE		, EFST_BLANK		, SCB_DEF_ELE|SCB_DEF|SCB_MDEF );
	add_sc( NPC_STUNATTACK		, SC_STUN		);
	add_sc( NPC_SLEEPATTACK		, SC_SLEEP		);
	set_sc( NPC_POISON		, SC_POISON		, EFST_BLANK		, SCB_DEF2|SCB_REGEN );
	set_sc( NPC_WIDECURSE		, SC_CURSE		, EFST_BLANK		, SCB_LUK|SCB_BATK|SCB_WATK|SCB_SPEED );
	add_sc( NPC_SILENCEATTACK	, SC_SILENCE		);
	add_sc( NPC_WIDECONFUSE		, SC_CONFUSION		);
	set_sc( NPC_BLINDATTACK		, SC_BLIND		, EFST_BLANK		, SCB_HIT|SCB_FLEE );
	set_sc( NPC_BLEEDING		, SC_BLEEDING		, EFST_BLOODING, SCB_REGEN );
	set_sc( NPC_POISON		, SC_DPOISON		, EFST_BLANK		, SCB_DEF2|SCB_REGEN );
	add_sc( ALL_REVERSEORCISH,	SC_ORCISH );

	/* The main status definitions */
	add_sc( SM_BASH			, SC_STUN		);
	set_sc( SM_PROVOKE		, SC_PROVOKE		, EFST_PROVOKE		, SCB_DEF|SCB_DEF2|SCB_BATK|SCB_WATK );
	add_sc( SM_MAGNUM		, SC_WATK_ELEMENT	);
	set_sc( SM_ENDURE		, SC_ENDURE		, EFST_ENDURE		, SCB_MDEF|SCB_DSPD );
	add_sc( MG_SIGHT		, SC_SIGHT		);
	add_sc( MG_SAFETYWALL		, SC_SAFETYWALL		);
	add_sc( MG_FROSTDIVER		, SC_FREEZE		);
	add_sc( MG_STONECURSE		, SC_STONE		);
	add_sc( AL_RUWACH		, SC_RUWACH		);
	add_sc( AL_PNEUMA		, SC_PNEUMA		);
	set_sc( AL_INCAGI		, SC_INCREASEAGI	, EFST_INC_AGI, SCB_AGI|SCB_SPEED );
	set_sc( AL_DECAGI		, SC_DECREASEAGI	, EFST_DEC_AGI, SCB_AGI|SCB_SPEED );
	set_sc( AL_CRUCIS		, SC_SIGNUMCRUCIS	, EFST_CRUCIS, SCB_DEF );
	set_sc( AL_ANGELUS		, SC_ANGELUS		, EFST_ANGELUS		, SCB_DEF2 );
	set_sc( AL_BLESSING		, SC_BLESSING		, EFST_BLESSING		, SCB_STR|SCB_INT|SCB_DEX );
	set_sc( AC_CONCENTRATION	, SC_CONCENTRATE	, EFST_CONCENTRATION, SCB_AGI|SCB_DEX );
	set_sc( TF_HIDING		, SC_HIDING		, EFST_HIDING		, SCB_SPEED );
	add_sc( TF_POISON		, SC_POISON		);
	set_sc( KN_TWOHANDQUICKEN	, SC_TWOHANDQUICKEN	, EFST_TWOHANDQUICKEN	, SCB_ASPD );
	set_sc( KN_AUTOCOUNTER		, SC_AUTOCOUNTER	, EFST_AUTOCOUNTER	, SCB_NONE );
	set_sc( PR_IMPOSITIO		, SC_IMPOSITIO		, EFST_IMPOSITIO		,
#ifndef RENEWAL
		SCB_WATK );
#else
		SCB_NONE );
#endif
	set_sc( PR_SUFFRAGIUM		, SC_SUFFRAGIUM		, EFST_SUFFRAGIUM		, SCB_NONE );
	set_sc( PR_ASPERSIO		, SC_ASPERSIO		, EFST_ASPERSIO		, SCB_ATK_ELE );
	set_sc( PR_BENEDICTIO		, SC_BENEDICTIO		, EFST_BENEDICTIO		, SCB_DEF_ELE );
	set_sc( PR_SLOWPOISON		, SC_SLOWPOISON		, EFST_SLOWPOISON		, SCB_REGEN );
	set_sc( PR_KYRIE		, SC_KYRIE		, EFST_KYRIE		, SCB_NONE );
	set_sc( PR_MAGNIFICAT		, SC_MAGNIFICAT		, EFST_MAGNIFICAT		, SCB_REGEN );
	set_sc( PR_GLORIA		, SC_GLORIA		, EFST_GLORIA		, SCB_LUK );
	add_sc( PR_STRECOVERY		, SC_BLIND		);
	add_sc( PR_LEXDIVINA		, SC_SILENCE		);
	set_sc( PR_LEXAETERNA		, SC_AETERNA		, EFST_LEXAETERNA, SCB_NONE );
	add_sc( WZ_METEOR		, SC_STUN		);
	add_sc( WZ_VERMILION		, SC_BLIND		);
	add_sc( WZ_FROSTNOVA		, SC_FREEZE		);
	add_sc( WZ_STORMGUST		, SC_FREEZE		);
	set_sc( WZ_QUAGMIRE		, SC_QUAGMIRE		, EFST_QUAGMIRE		, SCB_AGI|SCB_DEX|SCB_ASPD|SCB_SPEED );
	add_sc( BS_HAMMERFALL		, SC_STUN		);
	set_sc( BS_ADRENALINE		, SC_ADRENALINE		, EFST_ADRENALINE		, SCB_ASPD );
	set_sc( BS_WEAPONPERFECT	, SC_WEAPONPERFECTION	, EFST_WEAPONPERFECT, SCB_NONE );
	set_sc( BS_OVERTHRUST		, SC_OVERTHRUST		, EFST_OVERTHRUST		, SCB_NONE );
	set_sc( BS_MAXIMIZE		, SC_MAXIMIZEPOWER	, EFST_MAXIMIZE, SCB_REGEN );
	add_sc( HT_LANDMINE		, SC_STUN		);
	set_sc( HT_ANKLESNARE	, SC_ANKLE	, EFST_ANKLESNARE	, SCB_NONE );
	add_sc( HT_SANDMAN		, SC_SLEEP		);
	add_sc( HT_FLASHER		, SC_BLIND		);
	add_sc( HT_FREEZINGTRAP		, SC_FREEZE		);
	set_sc( AS_CLOAKING		, SC_CLOAKING		, EFST_CLOAKING		, SCB_CRI|SCB_SPEED );
	add_sc( AS_SONICBLOW		, SC_STUN		);
	set_sc( AS_ENCHANTPOISON	, SC_ENCPOISON		, EFST_ENCHANTPOISON, SCB_ATK_ELE );
	set_sc( AS_POISONREACT		, SC_POISONREACT	, EFST_POISONREACT	, SCB_NONE );
	add_sc( AS_VENOMDUST		, SC_POISON		);
	set_sc( AS_SPLASHER		, SC_SPLASHER	, EFST_SPLASHER	, SCB_NONE );
	set_sc( NV_TRICKDEAD		, SC_TRICKDEAD		, EFST_TRICKDEAD		, SCB_REGEN );
	set_sc( SM_AUTOBERSERK		, SC_AUTOBERSERK	, EFST_AUTOBERSERK	, SCB_NONE );
	add_sc( TF_SPRINKLESAND		, SC_BLIND		);
	add_sc( TF_THROWSTONE		, SC_STUN		);
	set_sc( MC_LOUD			, SC_LOUD		, EFST_SHOUT, SCB_STR );
	set_sc( MG_ENERGYCOAT		, SC_ENERGYCOAT		, EFST_ENERGYCOAT		, SCB_NONE );
	set_sc( NPC_EMOTION		, SC_MODECHANGE		, EFST_BLANK		, SCB_MODE );
	add_sc( NPC_EMOTION_ON		, SC_MODECHANGE		);
	set_sc( NPC_ATTRICHANGE		, SC_ELEMENTALCHANGE	, EFST_ARMOR_PROPERTY	, SCB_DEF_ELE );
	add_sc( NPC_CHANGEWATER		, SC_ELEMENTALCHANGE	);
	add_sc( NPC_CHANGEGROUND	, SC_ELEMENTALCHANGE	);
	add_sc( NPC_CHANGEFIRE		, SC_ELEMENTALCHANGE	);
	add_sc( NPC_CHANGEWIND		, SC_ELEMENTALCHANGE	);
	add_sc( NPC_CHANGEPOISON	, SC_ELEMENTALCHANGE	);
	add_sc( NPC_CHANGEHOLY		, SC_ELEMENTALCHANGE	);
	add_sc( NPC_CHANGEDARKNESS	, SC_ELEMENTALCHANGE	);
	add_sc( NPC_CHANGETELEKINESIS	, SC_ELEMENTALCHANGE	);
	add_sc( NPC_POISON		, SC_POISON		);
	add_sc( NPC_BLINDATTACK		, SC_BLIND		);
	add_sc( NPC_SILENCEATTACK	, SC_SILENCE		);
	add_sc( NPC_STUNATTACK		, SC_STUN		);
	add_sc( NPC_PETRIFYATTACK	, SC_STONE		);
	add_sc( NPC_CURSEATTACK		, SC_CURSE		);
	add_sc( NPC_SLEEPATTACK		, SC_SLEEP		);
	add_sc( NPC_MAGICALATTACK	, SC_MAGICALATTACK	);
	set_sc( NPC_KEEPING		, SC_KEEPING		, EFST_BLANK		, SCB_DEF );
	add_sc( NPC_DARKBLESSING	, SC_COMA		);
	set_sc( NPC_BARRIER		, SC_BARRIER		, EFST_BARRIER	, SCB_MDEF|SCB_DEF );
	add_sc( NPC_DEFENDER		, SC_ARMOR		);
	add_sc( NPC_LICK		, SC_STUN		);
	set_sc( NPC_HALLUCINATION	, SC_HALLUCINATION	, EFST_ILLUSION, SCB_NONE );
	add_sc( NPC_REBIRTH		, SC_REBIRTH		);
	add_sc( RG_RAID			, SC_STUN		);
#ifdef RENEWAL
	add_sc( RG_RAID			, SC_RAID		);
	add_sc( RG_BACKSTAP		, SC_STUN		);
#endif
	set_sc( RG_STRIPWEAPON		, SC_STRIPWEAPON	, EFST_NOEQUIPWEAPON, SCB_WATK );
	set_sc( RG_STRIPSHIELD		, SC_STRIPSHIELD	, EFST_NOEQUIPSHIELD, SCB_DEF );
	set_sc( RG_STRIPARMOR		, SC_STRIPARMOR		, EFST_NOEQUIPARMOR, SCB_VIT );
	set_sc( RG_STRIPHELM		, SC_STRIPHELM		, EFST_NOEQUIPHELM, SCB_INT );
	add_sc( AM_ACIDTERROR		, SC_BLEEDING		);
	set_sc( AM_CP_WEAPON		, SC_CP_WEAPON		, EFST_PROTECTWEAPON, SCB_NONE );
	set_sc( AM_CP_SHIELD		, SC_CP_SHIELD		, EFST_PROTECTSHIELD, SCB_NONE );
	set_sc( AM_CP_ARMOR		, SC_CP_ARMOR		, EFST_PROTECTARMOR, SCB_NONE );
	set_sc( AM_CP_HELM		, SC_CP_HELM		, EFST_PROTECTHELM, SCB_NONE );
	set_sc( CR_AUTOGUARD		, SC_AUTOGUARD		, EFST_AUTOGUARD		, SCB_NONE );
	add_sc( CR_SHIELDCHARGE		, SC_STUN		);
	set_sc( CR_REFLECTSHIELD	, SC_REFLECTSHIELD	, EFST_REFLECTSHIELD	, SCB_NONE );
	add_sc( CR_HOLYCROSS		, SC_BLIND		);
	add_sc( CR_GRANDCROSS		, SC_BLIND		);
	set_sc( CR_DEVOTION		, SC_DEVOTION	, EFST_DEVOTION	, SCB_NONE);
	set_sc( CR_PROVIDENCE		, SC_PROVIDENCE		, EFST_PROVIDENCE		, SCB_ALL );
	set_sc( CR_DEFENDER		, SC_DEFENDER		, EFST_DEFENDER		, SCB_SPEED|SCB_ASPD );
	set_sc( CR_SPEARQUICKEN		, SC_SPEARQUICKEN	, EFST_SPEARQUICKEN	, SCB_ASPD|SCB_CRI|SCB_FLEE );
	set_sc( MO_STEELBODY		, SC_STEELBODY		, EFST_STEELBODY		, SCB_DEF|SCB_MDEF|SCB_ASPD|SCB_SPEED );
	add_sc( MO_BLADESTOP		, SC_BLADESTOP_WAIT	);
	set_sc( MO_BLADESTOP		, SC_BLADESTOP	, EFST_BLADESTOP	, SCB_NONE );
	set_sc( MO_EXPLOSIONSPIRITS	, SC_EXPLOSIONSPIRITS	, EFST_EXPLOSIONSPIRITS	, SCB_CRI|SCB_REGEN );
	set_sc( MO_EXTREMITYFIST	, SC_EXTREMITYFIST	, EFST_BLANK			, SCB_REGEN );
#ifdef RENEWAL
	set_sc( MO_EXTREMITYFIST	, SC_EXTREMITYFIST2	, EFST_EXTREMITYFIST	, SCB_NONE );
#endif
	set_sc( SA_MAGICROD		, SC_MAGICROD	, EFST_MAGICROD	, SCB_NONE );
	set_sc( SA_AUTOSPELL		, SC_AUTOSPELL		, EFST_AUTOSPELL		, SCB_NONE );
	set_sc( SA_FLAMELAUNCHER	, SC_FIREWEAPON		, EFST_PROPERTYFIRE, SCB_ATK_ELE );
	set_sc( SA_FROSTWEAPON		, SC_WATERWEAPON	, EFST_PROPERTYWATER, SCB_ATK_ELE );
	set_sc( SA_LIGHTNINGLOADER	, SC_WINDWEAPON		, EFST_PROPERTYWIND, SCB_ATK_ELE );
	set_sc( SA_SEISMICWEAPON	, SC_EARTHWEAPON	, EFST_PROPERTYGROUND, SCB_ATK_ELE );
	set_sc( SA_VOLCANO		, SC_VOLCANO		, EFST_GROUNDMAGIC, SCB_WATK );
	set_sc( SA_DELUGE		, SC_DELUGE		, EFST_GROUNDMAGIC, SCB_MAXHP );
	set_sc( SA_VIOLENTGALE		, SC_VIOLENTGALE	, EFST_GROUNDMAGIC, SCB_FLEE );
	add_sc( SA_REVERSEORCISH	, SC_ORCISH		);
	add_sc( SA_COMA			, SC_COMA		);
	set_sc( BD_ENCORE		, SC_DANCING		, EFST_BDPLAYING		, SCB_SPEED|SCB_REGEN );
	set_sc( BD_RICHMANKIM		, SC_RICHMANKIM		, EFST_RICHMANKIM	, SCB_NONE	);
	set_sc( BD_ETERNALCHAOS		, SC_ETERNALCHAOS	, EFST_ETERNALCHAOS	, SCB_DEF2 );
	set_sc( BD_DRUMBATTLEFIELD	, SC_DRUMBATTLE		, EFST_DRUMBATTLEFIELD	,
#ifndef RENEWAL
		SCB_WATK|SCB_DEF );
#else
		SCB_DEF );
#endif
	set_sc( BD_RINGNIBELUNGEN	, SC_NIBELUNGEN		, EFST_RINGNIBELUNGEN		,
#ifndef RENEWAL
		SCB_WATK );
#else
		SCB_NONE );
#endif
	set_sc( BD_ROKISWEIL		, SC_ROKISWEIL	, EFST_ROKISWEIL	, SCB_NONE );
	set_sc( BD_INTOABYSS		, SC_INTOABYSS	, EFST_INTOABYSS	, SCB_NONE );
	set_sc( BD_SIEGFRIED		, SC_SIEGFRIED		, EFST_SIEGFRIED	, SCB_ALL );
	add_sc( BA_FROSTJOKER		, SC_FREEZE		);
	set_sc( BA_WHISTLE		, SC_WHISTLE		, EFST_WHISTLE		, SCB_FLEE|SCB_FLEE2 );
	set_sc( BA_ASSASSINCROSS	, SC_ASSNCROS		, EFST_ASSASSINCROSS		, SCB_ASPD );
	set_sc( BA_POEMBRAGI		, SC_POEMBRAGI	, EFST_POEMBRAGI	, SCB_NONE	);
	set_sc( BA_APPLEIDUN		, SC_APPLEIDUN		, EFST_APPLEIDUN		, SCB_MAXHP );
	add_sc( DC_SCREAM		, SC_STUN );
	set_sc( DC_HUMMING		, SC_HUMMING		, EFST_HUMMING		, SCB_HIT );
	set_sc( DC_DONTFORGETME		, SC_DONTFORGETME	, EFST_DONTFORGETME	, SCB_SPEED|SCB_ASPD );
	set_sc( DC_FORTUNEKISS		, SC_FORTUNE		, EFST_FORTUNEKISS	, SCB_CRI );
	set_sc( DC_SERVICEFORYOU	, SC_SERVICE4U		, EFST_SERVICEFORYOU	, SCB_ALL );
	add_sc( NPC_DARKCROSS		, SC_BLIND		);
	add_sc( NPC_GRANDDARKNESS	, SC_BLIND		);
	set_sc( NPC_STOP		, SC_STOP		, EFST_STOP		, SCB_NONE );
	set_sc( NPC_WEAPONBRAKER	, SC_BROKENWEAPON	, EFST_BROKENWEAPON	, SCB_NONE );
	set_sc( NPC_ARMORBRAKE		, SC_BROKENARMOR	, EFST_BROKENARMOR	, SCB_NONE );
	set_sc( NPC_CHANGEUNDEAD	, SC_CHANGEUNDEAD	, EFST_PROPERTYUNDEAD, SCB_DEF_ELE );
	set_sc( NPC_POWERUP		, SC_INCHITRATE		, EFST_BLANK		, SCB_HIT );
	set_sc( NPC_AGIUP		, SC_INCFLEERATE	, EFST_BLANK		, SCB_FLEE );
	add_sc( NPC_INVISIBLE		, SC_CLOAKING		);
	set_sc( LK_AURABLADE		, SC_AURABLADE		, EFST_AURABLADE		, SCB_NONE );
	set_sc( LK_PARRYING		, SC_PARRYING		, EFST_PARRYING		, SCB_NONE );
	set_sc( LK_CONCENTRATION	, SC_CONCENTRATION	, EFST_CONCENTRATION	,
#ifndef RENEWAL
		SCB_BATK|SCB_WATK|SCB_HIT|SCB_DEF|SCB_DEF2 );
#else
		SCB_HIT|SCB_DEF );
#endif
	set_sc( LK_TENSIONRELAX		, SC_TENSIONRELAX	, EFST_TENSIONRELAX	, SCB_REGEN );
	set_sc( LK_BERSERK		, SC_BERSERK		, EFST_BERSERK		, SCB_DEF|SCB_DEF2|SCB_MDEF|SCB_MDEF2|SCB_FLEE|SCB_SPEED|SCB_ASPD|SCB_MAXHP|SCB_REGEN );
	set_sc( HP_ASSUMPTIO		, SC_ASSUMPTIO		,
#ifndef RENEWAL
			EFST_ASSUMPTIO		, SCB_NONE );
#else
			EFST_ASSUMPTIO2		, SCB_NONE );
#endif
	add_sc( HP_BASILICA		, SC_BASILICA		);
	set_sc( HW_MAGICPOWER		, SC_MAGICPOWER		, EFST_MAGICPOWER		, SCB_MATK );
	add_sc( PA_SACRIFICE		, SC_SACRIFICE		);
	set_sc( PA_GOSPEL		, SC_GOSPEL		, EFST_GOSPEL		, SCB_SPEED|SCB_ASPD );
	add_sc( PA_GOSPEL		, SC_SCRESIST		);
	add_sc( CH_TIGERFIST		, SC_STOP		);
	set_sc( ASC_EDP			, SC_EDP		, EFST_EDP		, SCB_NONE );
	set_sc( SN_SIGHT		, SC_TRUESIGHT		, EFST_TRUESIGHT		, SCB_STR|SCB_AGI|SCB_VIT|SCB_INT|SCB_DEX|SCB_LUK|SCB_CRI|SCB_HIT );
	set_sc( SN_WINDWALK		, SC_WINDWALK		, EFST_WINDWALK		, SCB_FLEE|SCB_SPEED );
	set_sc( WS_MELTDOWN		, SC_MELTDOWN		, EFST_MELTDOWN		, SCB_NONE );
	set_sc( WS_CARTBOOST		, SC_CARTBOOST		, EFST_CARTBOOST		, SCB_SPEED );
	set_sc( ST_CHASEWALK		, SC_CHASEWALK		, EFST_CHASEWALK		, SCB_SPEED );
	set_sc( ST_REJECTSWORD		, SC_REJECTSWORD	, EFST_SWORDREJECT, SCB_NONE );
	add_sc( ST_REJECTSWORD		, SC_AUTOCOUNTER	);
	set_sc( CG_MARIONETTE		, SC_MARIONETTE		, EFST_MARIONETTE_MASTER, SCB_STR|SCB_AGI|SCB_VIT|SCB_INT|SCB_DEX|SCB_LUK );
	set_sc( CG_MARIONETTE		, SC_MARIONETTE2	, EFST_MARIONETTE, SCB_STR|SCB_AGI|SCB_VIT|SCB_INT|SCB_DEX|SCB_LUK );
	add_sc( LK_SPIRALPIERCE		, SC_STOP		);
	add_sc( LK_HEADCRUSH		, SC_BLEEDING		);
	set_sc( LK_JOINTBEAT		, SC_JOINTBEAT		, EFST_JOINTBEAT		, SCB_BATK|SCB_DEF2|SCB_SPEED|SCB_ASPD );
	add_sc( HW_NAPALMVULCAN		, SC_CURSE		);
	set_sc( PF_MINDBREAKER		, SC_MINDBREAKER	, EFST_MINDBREAKER	, SCB_MATK|SCB_MDEF2 );
	set_sc( PF_MEMORIZE		, SC_MEMORIZE	, EFST_MEMORIZE	, SCB_NONE );
	set_sc( PF_FOGWALL		, SC_FOGWALL	, EFST_FOGWALL	, SCB_NONE );
	set_sc( PF_SPIDERWEB		, SC_SPIDERWEB		, EFST_SPIDERWEB		, SCB_FLEE );
	set_sc( WE_BABY			, SC_BABY		, EFST_PROTECTEXP, SCB_NONE );
	set_sc( TK_RUN			, SC_RUN		, EFST_RUN		, SCB_SPEED|SCB_DSPD );
	set_sc( TK_RUN			, SC_SPURT		, EFST_STRUP, SCB_STR );
	set_sc( TK_READYSTORM		, SC_READYSTORM		, EFST_STORMKICK_ON, SCB_NONE );
	set_sc( TK_READYDOWN		, SC_READYDOWN		, EFST_DOWNKICK_ON, SCB_NONE );
	add_sc( TK_DOWNKICK		, SC_STUN		);
	set_sc( TK_READYTURN		, SC_READYTURN		, EFST_TURNKICK_ON, SCB_NONE );
	set_sc( TK_READYCOUNTER		, SC_READYCOUNTER	, EFST_COUNTER_ON, SCB_NONE );
	set_sc( TK_DODGE		, SC_DODGE		, EFST_DODGE_ON, SCB_NONE );
	set_sc( TK_SPTIME		, SC_EARTHSCROLL	, EFST_EARTHSCROLL	, SCB_NONE );
	add_sc( TK_SEVENWIND		, SC_SEVENWIND		);
	set_sc( TK_SEVENWIND		, SC_GHOSTWEAPON	, EFST_PROPERTYTELEKINESIS, SCB_ATK_ELE );
	set_sc( TK_SEVENWIND		, SC_SHADOWWEAPON	, EFST_PROPERTYDARK, SCB_ATK_ELE );
	set_sc( SG_SUN_WARM		, SC_WARM		, EFST_SG_SUN_WARM, SCB_NONE );
	set_sc( SG_MOON_WARM		, SC_WARM, EFST_SG_MOON_WARM, SCB_NONE);
	set_sc( SG_STAR_WARM		, SC_WARM, EFST_SG_STAR_WARM, SCB_NONE);
	set_sc( SG_SUN_COMFORT		, SC_SUN_COMFORT	, EFST_SUN_COMFORT	, SCB_DEF2 );
	set_sc( SG_MOON_COMFORT		, SC_MOON_COMFORT	, EFST_MOON_COMFORT	, SCB_FLEE );
	set_sc( SG_STAR_COMFORT		, SC_STAR_COMFORT	, EFST_STAR_COMFORT	, SCB_ASPD );
	add_sc( SG_FRIEND		, SC_SKILLRATE_UP	);
	set_sc( SG_KNOWLEDGE		, SC_KNOWLEDGE		, EFST_BLANK		, SCB_ALL );
	set_sc( SG_FUSION		, SC_FUSION		, EFST_BLANK		, SCB_SPEED );
	set_sc( BS_ADRENALINE2		, SC_ADRENALINE2	, EFST_ADRENALINE2	, SCB_ASPD );
	set_sc( SL_KAIZEL		, SC_KAIZEL		, EFST_KAIZEL		, SCB_NONE );
	set_sc( SL_KAAHI		, SC_KAAHI		, EFST_KAAHI		, SCB_NONE );
	set_sc( SL_KAUPE		, SC_KAUPE		, EFST_KAUPE		, SCB_NONE );
	set_sc( SL_KAITE		, SC_KAITE		, EFST_KAITE		, SCB_NONE );
	add_sc( SL_STUN			, SC_STUN		);
	set_sc( SL_SWOO			, SC_SWOO		, EFST_SWOO		, SCB_SPEED );
	set_sc( SL_SKE			, SC_SKE		, EFST_BLANK		, SCB_BATK|SCB_WATK|SCB_DEF|SCB_DEF2 );
	set_sc( SL_SKA			, SC_SKA		, EFST_BLANK		, SCB_DEF2|SCB_MDEF2|SCB_SPEED|SCB_ASPD );
	set_sc( SL_SMA			, SC_SMA		, EFST_SMA_READY, SCB_NONE );
	set_sc( SM_SELFPROVOKE		, SC_PROVOKE		, EFST_PROVOKE		, SCB_DEF|SCB_DEF2|SCB_BATK|SCB_WATK );
	set_sc( ST_PRESERVE		, SC_PRESERVE		, EFST_PRESERVE		, SCB_NONE );
	set_sc( PF_DOUBLECASTING	, SC_DOUBLECAST		, EFST_DOUBLECASTING, SCB_NONE );
	set_sc( HW_GRAVITATION		, SC_GRAVITATION	, EFST_GRAVITATION	, SCB_ASPD );
	add_sc( WS_CARTTERMINATION	, SC_STUN		);
	set_sc( WS_OVERTHRUSTMAX	, SC_MAXOVERTHRUST	, EFST_OVERTHRUSTMAX, SCB_NONE );
	set_sc( CG_LONGINGFREEDOM	, SC_LONGING		, EFST_LONGING		, SCB_SPEED|SCB_ASPD );
	set_sc( CG_HERMODE		, SC_HERMODE	, EFST_HERMODE	, SCB_NONE		);
	set_sc( CG_TAROTCARD		, SC_TAROTCARD	, EFST_TAROTCARD, SCB_NONE	);
	set_sc( ITEM_ENCHANTARMS	, SC_ENCHANTARMS	, EFST_BLANK		, SCB_ATK_ELE );
	set_sc( SL_HIGH			, SC_SPIRIT		, EFST_SOULLINK, SCB_ALL );
	set_sc( KN_ONEHAND		, SC_ONEHAND		, EFST_ONEHANDQUICKEN, SCB_ASPD );
	set_sc( GS_FLING		, SC_FLING		, EFST_BLANK		, SCB_DEF|SCB_DEF2 );
	add_sc( GS_CRACKER		, SC_STUN		);
	add_sc( GS_DISARM		, SC_STRIPWEAPON	);
	add_sc( GS_PIERCINGSHOT		, SC_BLEEDING		);
	set_sc( GS_MADNESSCANCEL	, SC_MADNESSCANCEL	, EFST_GS_MADNESSCANCEL,
#ifndef RENEWAL
		SCB_BATK|SCB_ASPD );
#else
		SCB_ASPD );
#endif
	set_sc( GS_ADJUSTMENT		, SC_ADJUSTMENT		, EFST_GS_ADJUSTMENT, SCB_HIT|SCB_FLEE );
	set_sc( GS_INCREASING		, SC_INCREASING		, EFST_GS_ACCURACY		, SCB_AGI|SCB_DEX|SCB_HIT );
#ifdef RENEWAL
	set_sc( GS_MAGICALBULLET	, SC_MAGICALBULLET	, EFST_GS_MAGICAL_BULLET	, SCB_NONE );
#endif
	set_sc( GS_GATLINGFEVER		, SC_GATLINGFEVER	, EFST_GS_GATLINGFEVER,
#ifndef RENEWAL
		SCB_BATK|SCB_FLEE|SCB_SPEED|SCB_ASPD );
#else
		SCB_FLEE|SCB_SPEED|SCB_ASPD );
#endif
	add_sc( NJ_TATAMIGAESHI		, SC_TATAMIGAESHI	);
	set_sc( NJ_SUITON		, SC_SUITON		, EFST_BLANK		, SCB_AGI|SCB_SPEED );
	add_sc( NJ_HYOUSYOURAKU		, SC_FREEZE		);
	set_sc( NJ_NEN			, SC_NEN		, EFST_NJ_NEN, SCB_STR|SCB_INT );
	set_sc( NJ_UTSUSEMI		, SC_UTSUSEMI		, EFST_NJ_UTSUSEMI, SCB_NONE );
	set_sc( NJ_BUNSINJYUTSU		, SC_BUNSINJYUTSU	, EFST_NJ_BUNSINJYUTSU, SCB_DYE );

	add_sc( NPC_ICEBREATH		, SC_FREEZE		);
	add_sc( NPC_ACIDBREATH		, SC_POISON		);
	add_sc( NPC_HELLJUDGEMENT	, SC_CURSE		);
	add_sc( NPC_WIDESILENCE		, SC_SILENCE		);
	add_sc( NPC_WIDEFREEZE		, SC_FREEZE		);
	add_sc( NPC_WIDEBLEEDING	, SC_BLEEDING		);
	add_sc( NPC_WIDESTONE		, SC_STONE		);
	add_sc( NPC_WIDECONFUSE		, SC_CONFUSION		);
	add_sc( NPC_WIDESLEEP		, SC_SLEEP		);
	add_sc( NPC_WIDESIGHT		, SC_SIGHT		);
	add_sc( NPC_EVILLAND		, SC_BLIND		);
	add_sc( NPC_MAGICMIRROR		, SC_MAGICMIRROR	);
	set_sc( NPC_SLOWCAST		, SC_SLOWCAST		, EFST_SLOWCAST		, SCB_NONE );
	set_sc( NPC_CRITICALWOUND	, SC_CRITICALWOUND	, EFST_CRITICALWOUND	, SCB_NONE );
	set_sc( NPC_STONESKIN		, SC_ARMORCHANGE	, EFST_BLANK		, SCB_NONE );
	add_sc( NPC_ANTIMAGIC		, SC_ARMORCHANGE	);
	add_sc( NPC_WIDECURSE		, SC_CURSE		);
	add_sc( NPC_WIDESTUN		, SC_STUN		);

	set_sc( NPC_HELLPOWER		, SC_HELLPOWER		, EFST_HELLPOWER		, SCB_NONE );
	set_sc( NPC_WIDEHELLDIGNITY	, SC_HELLPOWER		, EFST_HELLPOWER		, SCB_NONE );
	set_sc( NPC_INVINCIBLE		, SC_INVINCIBLE		, EFST_INVINCIBLE		, SCB_SPEED );
	set_sc( NPC_INVINCIBLEOFF	, SC_INVINCIBLEOFF	, EFST_BLANK		, SCB_SPEED );
	set_sc( NPC_COMET			, SC_BURNING		, EFST_BURNT		, SCB_MDEF );
	set_sc_with_vfx( NPC_MAXPAIN	,	 SC_MAXPAIN	, EFST_MAXPAIN	, SCB_NONE );
	add_sc( NPC_JACKFROST        , SC_FREEZE		  );

	set_sc( CASH_BLESSING		, SC_BLESSING		, EFST_BLESSING		, SCB_STR|SCB_INT|SCB_DEX );
	set_sc( CASH_INCAGI		, SC_INCREASEAGI	, EFST_INC_AGI, SCB_AGI|SCB_SPEED );
	set_sc( CASH_ASSUMPTIO		, SC_ASSUMPTIO		, EFST_ASSUMPTIO		, SCB_NONE );

	set_sc( ALL_PARTYFLEE		, SC_PARTYFLEE		, EFST_PARTYFLEE		, SCB_NONE );
	set_sc( ALL_ODINS_POWER		, SC_ODINS_POWER	, EFST_ODINS_POWER	, SCB_WATK|SCB_MATK|SCB_MDEF|SCB_DEF );

	set_sc( CR_SHRINK		, SC_SHRINK		, EFST_CR_SHRINK, SCB_NONE );
	set_sc( RG_CLOSECONFINE		, SC_CLOSECONFINE2	, EFST_RG_CCONFINE_S, SCB_NONE );
	set_sc( RG_CLOSECONFINE		, SC_CLOSECONFINE	, EFST_RG_CCONFINE_M, SCB_FLEE );
	set_sc( WZ_SIGHTBLASTER		, SC_SIGHTBLASTER	, EFST_WZ_SIGHTBLASTER, SCB_NONE );
	set_sc( DC_WINKCHARM		, SC_WINKCHARM		, EFST_DC_WINKCHARM, SCB_NONE );
	add_sc( MO_BALKYOUNG		, SC_STUN		);
	add_sc( SA_ELEMENTWATER		, SC_ELEMENTALCHANGE	);
	add_sc( SA_ELEMENTFIRE		, SC_ELEMENTALCHANGE	);
	add_sc( SA_ELEMENTGROUND	, SC_ELEMENTALCHANGE	);
	add_sc( SA_ELEMENTWIND		, SC_ELEMENTALCHANGE	);

	set_sc( HLIF_AVOID		, SC_AVOID		, EFST_BLANK		, SCB_SPEED );
	set_sc( HLIF_CHANGE		, SC_CHANGE		, EFST_BLANK		, SCB_VIT|SCB_INT );
	set_sc( HFLI_FLEET		, SC_FLEET		, EFST_BLANK		, SCB_ASPD|SCB_BATK|SCB_WATK );
	set_sc( HFLI_SPEED		, SC_SPEED		, EFST_BLANK		, SCB_FLEE );
	set_sc( HAMI_DEFENCE		, SC_DEFENCE		, EFST_BLANK		,
#ifndef RENEWAL
		SCB_DEF );
#else
		SCB_VIT );
#endif
	set_sc( HAMI_BLOODLUST		, SC_BLOODLUST		, EFST_BLANK		, SCB_BATK|SCB_WATK );

	/* Homunculus S */
	add_sc(MH_STAHL_HORN		, SC_STUN		);
	set_sc(MH_ANGRIFFS_MODUS	, SC_ANGRIFFS_MODUS	, EFST_ANGRIFFS_MODUS	, SCB_BATK|SCB_DEF|SCB_FLEE|SCB_MAXHP );
	set_sc(MH_GOLDENE_FERSE		, SC_GOLDENE_FERSE	, EFST_GOLDENE_FERSE	, SCB_ASPD|SCB_FLEE );
	add_sc(MH_STEINWAND		, SC_SAFETYWALL		);
	set_sc(MH_OVERED_BOOST		, SC_OVERED_BOOST	, EFST_OVERED_BOOST ,		SCB_FLEE|SCB_ASPD|SCB_DEF );
	set_sc(MH_LIGHT_OF_REGENE	, SC_LIGHT_OF_REGENE, EFST_LIGHT_OF_REGENE,	SCB_NONE);
	set_sc(MH_VOLCANIC_ASH		, SC_ASH		, EFST_VOLCANIC_ASH	, SCB_DEF|SCB_DEF2|SCB_HIT|SCB_BATK|SCB_FLEE );
	set_sc(MH_GRANITIC_ARMOR	, SC_GRANITIC_ARMOR	, EFST_GRANITIC_ARMOR	, SCB_NONE );
	set_sc(MH_MAGMA_FLOW		, SC_MAGMA_FLOW		, EFST_MAGMA_FLOW		, SCB_NONE );
	set_sc(MH_PYROCLASTIC		, SC_PYROCLASTIC	, EFST_PYROCLASTIC	, SCB_BATK|SCB_ATK_ELE );
	set_sc(MH_LAVA_SLIDE		, SC_BURNING        , EFST_BURNT          , SCB_MDEF );
	set_sc(MH_NEEDLE_OF_PARALYZE	, SC_PARALYSIS		, EFST_NEEDLE_OF_PARALYZE	, SCB_DEF2 );
	add_sc(MH_POISON_MIST		, SC_BLIND		);
	set_sc(MH_PAIN_KILLER		, SC_PAIN_KILLER	, EFST_PAIN_KILLER	, SCB_ASPD );

	add_sc(MH_STYLE_CHANGE		, SC_STYLE_CHANGE	);
	set_sc(MH_TINDER_BREAKER	, SC_TINDER_BREAKER2	, EFST_TINDER_BREAKER		, SCB_FLEE );
	set_sc(MH_TINDER_BREAKER	, SC_TINDER_BREAKER	, EFST_TINDER_BREAKER_POSTDELAY	, SCB_FLEE );
	set_sc(MH_CBC			, SC_CBC		, EFST_CBC			, SCB_FLEE );
	set_sc(MH_EQC			, SC_EQC		, EFST_EQC			, SCB_DEF2|SCB_MAXHP );

	add_sc( MER_CRASH		, SC_STUN		);
	set_sc( MER_PROVOKE		, SC_PROVOKE		, EFST_PROVOKE		, SCB_DEF|SCB_DEF2|SCB_BATK|SCB_WATK );
	add_sc( MS_MAGNUM		, SC_WATK_ELEMENT	);
	add_sc( MER_SIGHT		, SC_SIGHT		);
	set_sc( MER_DECAGI		, SC_DECREASEAGI	, EFST_DEC_AGI, SCB_AGI|SCB_SPEED );
	set_sc( MER_MAGNIFICAT		, SC_MAGNIFICAT		, EFST_MAGNIFICAT		, SCB_REGEN );
	add_sc( MER_LEXDIVINA		, SC_SILENCE		);
	add_sc( MA_LANDMINE		, SC_STUN		);
	add_sc( MA_SANDMAN		, SC_SLEEP		);
	add_sc( MA_FREEZINGTRAP		, SC_FREEZE		);
	set_sc( MER_AUTOBERSERK		, SC_AUTOBERSERK	, EFST_AUTOBERSERK	, SCB_NONE );
	set_sc( ML_AUTOGUARD		, SC_AUTOGUARD		, EFST_AUTOGUARD		, SCB_NONE );
	set_sc( MS_REFLECTSHIELD	, SC_REFLECTSHIELD	, EFST_REFLECTSHIELD	, SCB_NONE );
	set_sc( ML_DEFENDER		, SC_DEFENDER		, EFST_DEFENDER		, SCB_SPEED|SCB_ASPD );
	set_sc( MS_PARRYING		, SC_PARRYING		, EFST_PARRYING		, SCB_NONE );
	set_sc( MS_BERSERK		, SC_BERSERK		, EFST_BERSERK		, SCB_DEF|SCB_DEF2|SCB_MDEF|SCB_MDEF2|SCB_FLEE|SCB_SPEED|SCB_ASPD|SCB_MAXHP|SCB_REGEN );
	add_sc( ML_SPIRALPIERCE		, SC_STOP		);
	set_sc( MER_QUICKEN		, SC_MERC_QUICKEN	, EFST_BLANK		, SCB_ASPD );
	add_sc( ML_DEVOTION		, SC_DEVOTION		);
	set_sc( MER_KYRIE		, SC_KYRIE		, EFST_KYRIE		, SCB_NONE );
	set_sc( MER_BLESSING		, SC_BLESSING		, EFST_BLESSING		, SCB_STR|SCB_INT|SCB_DEX );
	set_sc( MER_INCAGI		, SC_INCREASEAGI	, EFST_INC_AGI, SCB_AGI|SCB_SPEED );

	set_sc( GD_LEADERSHIP		, SC_LEADERSHIP		, EFST_BLANK		, SCB_STR );
	set_sc( GD_GLORYWOUNDS		, SC_GLORYWOUNDS	, EFST_BLANK		, SCB_VIT );
	set_sc( GD_SOULCOLD		, SC_SOULCOLD		, EFST_BLANK		, SCB_AGI );
	set_sc( GD_HAWKEYES		, SC_HAWKEYES		, EFST_BLANK		, SCB_DEX );

	set_sc( GD_BATTLEORDER		, SC_BATTLEORDERS	, EFST_GDSKILL_BATTLEORDER	, SCB_STR|SCB_INT|SCB_DEX );
	set_sc( GD_REGENERATION		, SC_REGENERATION	, EFST_GDSKILL_REGENERATION	, SCB_REGEN );

	/* Rune Knight */
	set_sc( RK_ENCHANTBLADE		, SC_ENCHANTBLADE	, EFST_ENCHANTBLADE		, SCB_NONE );
	set_sc( RK_DRAGONHOWLING	, SC_FEAR		, EFST_BLANK			, SCB_FLEE|SCB_HIT );
	set_sc( RK_DEATHBOUND		, SC_DEATHBOUND		, EFST_DEATHBOUND			, SCB_NONE );
	set_sc( RK_WINDCUTTER		, SC_FEAR		, EFST_BLANK			, SCB_FLEE|SCB_HIT );
	set_sc( RK_DRAGONBREATH		, SC_BURNING     , EFST_BURNT         , SCB_MDEF );
	set_sc( RK_MILLENNIUMSHIELD	, SC_MILLENNIUMSHIELD 	, EFST_REUSE_MILLENNIUMSHIELD	, SCB_NONE );
	set_sc( RK_REFRESH		, SC_REFRESH		, EFST_REFRESH			, SCB_NONE );
	set_sc( RK_GIANTGROWTH		, SC_GIANTGROWTH	, EFST_GIANTGROWTH		, SCB_STR );
	set_sc( RK_STONEHARDSKIN	, SC_STONEHARDSKIN	, EFST_STONEHARDSKIN		, SCB_DEF|SCB_MDEF );
	set_sc( RK_VITALITYACTIVATION	, SC_VITALITYACTIVATION	, EFST_VITALITYACTIVATION		, SCB_REGEN );
	set_sc( RK_FIGHTINGSPIRIT	, SC_FIGHTINGSPIRIT	, EFST_FIGHTINGSPIRIT		, SCB_WATK|SCB_ASPD );
	set_sc( RK_ABUNDANCE		, SC_ABUNDANCE		, EFST_ABUNDANCE			, SCB_NONE );
	set_sc( RK_CRUSHSTRIKE		, SC_CRUSHSTRIKE	, EFST_CRUSHSTRIKE		, SCB_NONE );
	set_sc_with_vfx( RK_DRAGONBREATH_WATER	, SC_FREEZING	, EFST_FROSTMISTY			, SCB_ASPD|SCB_SPEED|SCB_DEF );
	
	/* GC Guillotine Cross */
	set_sc_with_vfx( GC_VENOMIMPRESS, SC_VENOMIMPRESS	, EFST_VENOMIMPRESS	, SCB_NONE );
	set_sc( GC_POISONINGWEAPON	, SC_POISONINGWEAPON	, EFST_POISONINGWEAPON	, SCB_NONE );
	set_sc( GC_WEAPONBLOCKING	, SC_WEAPONBLOCKING	, EFST_WEAPONBLOCKING	, SCB_NONE );
	set_sc( GC_CLOAKINGEXCEED	, SC_CLOAKINGEXCEED	, EFST_CLOAKINGEXCEED	, SCB_SPEED );
	set_sc( GC_HALLUCINATIONWALK	, SC_HALLUCINATIONWALK	, EFST_HALLUCINATIONWALK	, SCB_FLEE );
	set_sc( GC_ROLLINGCUTTER	, SC_ROLLINGCUTTER	, EFST_ROLLINGCUTTER	, SCB_NONE );
	set_sc_with_vfx( GC_DARKCROW	, SC_DARKCROW		, EFST_DARKCROW		, SCB_NONE );

	/* Arch Bishop */
	set_sc( AB_ADORAMUS		, SC_ADORAMUS		, EFST_ADORAMUS		, SCB_AGI|SCB_SPEED );
	add_sc( AB_CLEMENTIA		, SC_BLESSING		);
	add_sc( AB_CANTO		, SC_INCREASEAGI	);
	set_sc( AB_EPICLESIS		, SC_EPICLESIS		, EFST_EPICLESIS		, SCB_MAXHP );
	add_sc( AB_PRAEFATIO		, SC_KYRIE		);
	set_sc_with_vfx( AB_ORATIO	, SC_ORATIO		, EFST_ORATIO		, SCB_NONE );
	set_sc( AB_LAUDAAGNUS		, SC_LAUDAAGNUS		, EFST_LAUDAAGNUS		, SCB_MAXHP );
	set_sc( AB_LAUDARAMUS		, SC_LAUDARAMUS		, EFST_LAUDARAMUS		, SCB_ALL );
	set_sc( AB_RENOVATIO		, SC_RENOVATIO		, EFST_RENOVATIO		, SCB_REGEN );
	set_sc( AB_EXPIATIO		, SC_EXPIATIO		, EFST_EXPIATIO		, SCB_NONE );
	set_sc( AB_DUPLELIGHT		, SC_DUPLELIGHT		, EFST_DUPLELIGHT		, SCB_NONE );
	set_sc( AB_SECRAMENT		, SC_SECRAMENT		, EFST_AB_SECRAMENT, SCB_NONE );
	set_sc( AB_OFFERTORIUM		, SC_OFFERTORIUM	, EFST_OFFERTORIUM	, SCB_NONE );
	add_sc( AB_VITUPERATUM		, SC_AETERNA );

	/* Warlock */
	add_sc( WL_WHITEIMPRISON	, SC_WHITEIMPRISON	);
	set_sc_with_vfx( WL_FROSTMISTY	, SC_FREEZING		, EFST_FROSTMISTY		, SCB_ASPD|SCB_SPEED|SCB_DEF );
	add_sc( WL_JACKFROST        , SC_FREEZE		  );
	set_sc( WL_MARSHOFABYSS		, SC_MARSHOFABYSS	, EFST_MARSHOFABYSS	, SCB_AGI|SCB_DEX|SCB_SPEED );
	set_sc( WL_RECOGNIZEDSPELL	, SC_RECOGNIZEDSPELL	, EFST_RECOGNIZEDSPELL	, SCB_MATK);
	add_sc( WL_SIENNAEXECRATE   , SC_STONE		  );
	set_sc( WL_STASIS			, SC_STASIS		, EFST_STASIS		, SCB_NONE );
	add_sc( WL_CRIMSONROCK      , SC_STUN         );
	set_sc( WL_HELLINFERNO      , SC_BURNING         , EFST_BURNT           , SCB_MDEF );
	set_sc( WL_COMET            , SC_BURNING         , EFST_BURNT           , SCB_MDEF );
	set_sc( WL_TELEKINESIS_INTENSE	, SC_TELEKINESIS_INTENSE, EFST_TELEKINESIS_INTENSE, SCB_MATK );

	/* Ranger */
	set_sc( RA_FEARBREEZE		, SC_FEARBREEZE		, EFST_FEARBREEZE		, SCB_NONE );
	set_sc( RA_ELECTRICSHOCKER	, SC_ELECTRICSHOCKER	, EFST_ELECTRICSHOCKER	, SCB_NONE );
	set_sc( RA_WUGDASH			, SC_WUGDASH		, EFST_WUGDASH		, SCB_SPEED|SCB_DSPD );
	set_sc( RA_WUGBITE          , SC_BITE           , EFST_WUGBITE        , SCB_NONE );
	set_sc( RA_CAMOUFLAGE		, SC_CAMOUFLAGE		, EFST_CAMOUFLAGE		, SCB_SPEED|SCB_DEF|SCB_DEF2 );
	set_sc( RA_FIRINGTRAP       , SC_BURNING        , EFST_BURNT          , SCB_MDEF );
	set_sc_with_vfx( RA_ICEBOUNDTRAP, SC_FREEZING		, EFST_FROSTMISTY		, SCB_SPEED|SCB_ASPD|SCB_DEF );
	set_sc( RA_UNLIMIT		, SC_UNLIMIT		, EFST_UNLIMIT		, SCB_DEF|SCB_DEF2|SCB_MDEF|SCB_MDEF2 );

	/* Mechanic */
	set_sc( NC_ACCELERATION		, SC_ACCELERATION	, EFST_ACCELERATION	, SCB_SPEED );
	set_sc( NC_HOVERING		, SC_HOVERING		, EFST_HOVERING		, SCB_SPEED );
	set_sc( NC_SHAPESHIFT		, SC_SHAPESHIFT		, EFST_SHAPESHIFT		, SCB_DEF_ELE );
	set_sc( NC_INFRAREDSCAN		, SC_INFRAREDSCAN	, EFST_INFRAREDSCAN	, SCB_FLEE );
	set_sc( NC_ANALYZE		, SC_ANALYZE		, EFST_ANALYZE		, SCB_DEF|SCB_DEF2|SCB_MDEF|SCB_MDEF2 );
	set_sc( NC_MAGNETICFIELD	, SC_MAGNETICFIELD	, EFST_MAGNETICFIELD	, SCB_NONE );
	set_sc( NC_NEUTRALBARRIER	, SC_NEUTRALBARRIER	, EFST_NEUTRALBARRIER	, SCB_DEF|SCB_MDEF );
	set_sc( NC_STEALTHFIELD		, SC_STEALTHFIELD	, EFST_STEALTHFIELD	, SCB_SPEED );

	/* Royal Guard */
	set_sc( LG_REFLECTDAMAGE	, SC_REFLECTDAMAGE	, EFST_LG_REFLECTDAMAGE	, SCB_NONE );
	set_sc( LG_FORCEOFVANGUARD	, SC_FORCEOFVANGUARD	, EFST_FORCEOFVANGUARD	, SCB_MAXHP );
	set_sc( LG_EXEEDBREAK		, SC_EXEEDBREAK		, EFST_EXEEDBREAK		, SCB_NONE );
	set_sc( LG_PRESTIGE		, SC_PRESTIGE		, EFST_PRESTIGE		, SCB_DEF );
	set_sc( LG_BANDING		, SC_BANDING		, EFST_BANDING		, SCB_DEF|SCB_WATK|SCB_REGEN );
	set_sc( LG_PIETY		, SC_BENEDICTIO		, EFST_BENEDICTIO		, SCB_DEF_ELE );
	set_sc( LG_EARTHDRIVE		, SC_EARTHDRIVE		, EFST_EARTHDRIVE		, SCB_DEF|SCB_ASPD );
	set_sc( LG_INSPIRATION		, SC_INSPIRATION	, EFST_INSPIRATION	, SCB_WATK|SCB_STR|SCB_AGI|SCB_VIT|SCB_INT|SCB_DEX|SCB_LUK|SCB_HIT|SCB_MAXHP);
	set_sc( LG_KINGS_GRACE		, SC_KINGS_GRACE	, EFST_KINGS_GRACE	, SCB_NONE );

	/* Shadow Chaser */
	set_sc( SC_REPRODUCE		, SC__REPRODUCE		, EFST_REPRODUCE		, SCB_NONE );
	set_sc( SC_AUTOSHADOWSPELL	, SC__AUTOSHADOWSPELL	, EFST_AUTOSHADOWSPELL	, SCB_NONE );
	set_sc( SC_SHADOWFORM		, SC__SHADOWFORM	, EFST_SHADOWFORM		, SCB_NONE );
	set_sc( SC_BODYPAINT		, SC__BODYPAINT		, EFST_BODYPAINT		, SCB_ASPD );
	set_sc( SC_INVISIBILITY		, SC__INVISIBILITY	, EFST_INVISIBILITY	, SCB_ASPD|SCB_CRI|SCB_ATK_ELE );
	set_sc( SC_DEADLYINFECT		, SC__DEADLYINFECT	, EFST_DEADLYINFECT	, SCB_NONE );
	set_sc( SC_ENERVATION		, SC__ENERVATION	, EFST_ENERVATION		, SCB_BATK|SCB_WATK );
	set_sc( SC_GROOMY		, SC__GROOMY		, EFST_GROOMY		, SCB_ASPD|SCB_HIT );
	set_sc( SC_IGNORANCE		, SC__IGNORANCE		, EFST_IGNORANCE		, SCB_NONE );
	set_sc( SC_LAZINESS		, SC__LAZINESS		, EFST_LAZINESS		, SCB_FLEE|SCB_SPEED );
	set_sc( SC_UNLUCKY		, SC__UNLUCKY		, EFST_UNLUCKY		, SCB_CRI|SCB_FLEE2 );
	set_sc( SC_WEAKNESS		, SC__WEAKNESS		, EFST_WEAKNESS		, SCB_MAXHP );
	set_sc( SC_STRIPACCESSARY	, SC__STRIPACCESSORY	, EFST_STRIPACCESSARY	, SCB_DEX|SCB_INT|SCB_LUK );
	set_sc_with_vfx( SC_MANHOLE	, SC__MANHOLE		, EFST_MANHOLE		, SCB_NONE );
	add_sc( SC_CHAOSPANIC		, SC_CONFUSION		);
	add_sc( SC_BLOODYLUST		, SC_BERSERK		);
	add_sc( SC_FEINTBOMB		, SC__FEINTBOMB		);
	add_sc( SC_ESCAPE			, SC_ANKLE			);

	/* Sura */
	add_sc( SR_DRAGONCOMBO			, SC_STUN		);
	add_sc( SR_EARTHSHAKER			, SC_STUN		);
	set_sc( SR_CRESCENTELBOW		, SC_CRESCENTELBOW	, EFST_CRESCENTELBOW		, SCB_NONE );
	set_sc_with_vfx( SR_CURSEDCIRCLE	, SC_CURSEDCIRCLE_TARGET, EFST_CURSEDCIRCLE_TARGET	, SCB_NONE );
	set_sc( SR_LIGHTNINGWALK		, SC_LIGHTNINGWALK	, EFST_LIGHTNINGWALK		, SCB_NONE );
	set_sc( SR_RAISINGDRAGON		, SC_RAISINGDRAGON	, EFST_RAISINGDRAGON		, SCB_REGEN|SCB_MAXHP|SCB_MAXSP );
	set_sc( SR_GENTLETOUCH_ENERGYGAIN	, SC_GT_ENERGYGAIN	, EFST_GENTLETOUCH_ENERGYGAIN	, SCB_NONE );
	set_sc( SR_GENTLETOUCH_CHANGE		, SC_GT_CHANGE		, EFST_GENTLETOUCH_CHANGE		, SCB_WATK|SCB_MDEF|SCB_ASPD );
	set_sc( SR_GENTLETOUCH_REVITALIZE	, SC_GT_REVITALIZE	, EFST_GENTLETOUCH_REVITALIZE	, SCB_MAXHP|SCB_REGEN );
	set_sc( SR_FLASHCOMBO			, SC_FLASHCOMBO		, EFST_FLASHCOMBO			, SCB_WATK );

	/* Wanderer / Minstrel */
	set_sc( WA_SWING_DANCE			, SC_SWINGDANCE			, EFST_SWING, SCB_SPEED|SCB_ASPD );
	set_sc( WA_SYMPHONY_OF_LOVER		, SC_SYMPHONYOFLOVER		, EFST_SYMPHONY_LOVE, SCB_MDEF );
	set_sc( WA_MOONLIT_SERENADE		, SC_MOONLITSERENADE		, EFST_MOONLIT_SERENADE, SCB_MATK );
	set_sc( MI_RUSH_WINDMILL		, SC_RUSHWINDMILL		, EFST_RUSH_WINDMILL, SCB_WATK  );
	set_sc( MI_ECHOSONG			, SC_ECHOSONG			, EFST_ECHOSONG			, SCB_DEF  );
	set_sc( MI_HARMONIZE			, SC_HARMONIZE			, EFST_HARMONIZE			, SCB_STR|SCB_AGI|SCB_VIT|SCB_INT|SCB_DEX|SCB_LUK );
	set_sc_with_vfx( WM_POEMOFNETHERWORLD	, SC_NETHERWORLD		, EFST_NETHERWORLD		, SCB_NONE );
	set_sc_with_vfx( WM_VOICEOFSIREN	, SC_VOICEOFSIREN		, EFST_SIREN, SCB_NONE );
	set_sc_with_vfx( WM_LULLABY_DEEPSLEEP	, SC_DEEPSLEEP			, EFST_HANDICAPSTATE_DEEP_SLEEP, SCB_NONE );
	set_sc( WM_SIRCLEOFNATURE		, SC_SIRCLEOFNATURE		, EFST_SIRCLEOFNATURE		, SCB_NONE );
	set_sc( WM_GLOOMYDAY			, SC_GLOOMYDAY			, EFST_GLOOMYDAY			, SCB_FLEE|SCB_SPEED|SCB_ASPD );
	set_sc( WM_SONG_OF_MANA			, SC_SONGOFMANA			, EFST_SONG_OF_MANA, SCB_NONE );
	set_sc( WM_DANCE_WITH_WUG		, SC_DANCEWITHWUG		, EFST_DANCE_WITH_WUG, SCB_ASPD );
	set_sc( WM_SATURDAY_NIGHT_FEVER		, SC_SATURDAYNIGHTFEVER		, EFST_SATURDAY_NIGHT_FEVER, SCB_BATK|SCB_DEF|SCB_FLEE|SCB_REGEN );
	set_sc( WM_LERADS_DEW			, SC_LERADSDEW			, EFST_LERADS_DEW, SCB_MAXHP );
	set_sc( WM_MELODYOFSINK			, SC_MELODYOFSINK		, EFST_MELODYOFSINK		, SCB_INT );
	set_sc( WM_BEYOND_OF_WARCRY		, SC_BEYONDOFWARCRY		, EFST_BEYOND_OF_WARCRY, SCB_STR|SCB_CRI|SCB_MAXHP );
	set_sc( WM_UNLIMITED_HUMMING_VOICE	, SC_UNLIMITEDHUMMINGVOICE	, EFST_UNLIMITED_HUMMING_VOICE, SCB_NONE );
	set_sc( WM_FRIGG_SONG			, SC_FRIGG_SONG			, EFST_FRIGG_SONG			, SCB_MAXHP );

	/* Sorcerer */
	set_sc( SO_FIREWALK		, SC_PROPERTYWALK	, EFST_PROPERTYWALK	, SCB_NONE );
	set_sc( SO_ELECTRICWALK		, SC_PROPERTYWALK	, EFST_PROPERTYWALK	, SCB_NONE );
	set_sc( SO_SPELLFIST		, SC_SPELLFIST		, EFST_SPELLFIST		, SCB_NONE );
	set_sc_with_vfx( SO_DIAMONDDUST	, SC_CRYSTALIZE		, EFST_COLD		, SCB_NONE );
	set_sc( SO_CLOUD_KILL   , SC_POISON         , EFST_CLOUD_KILL, SCB_NONE );
	set_sc( SO_STRIKING		, SC_STRIKING		, EFST_STRIKING		, SCB_WATK|SCB_CRI );
	set_sc( SO_WARMER		, SC_WARMER		, EFST_WARMER		, SCB_NONE );
	set_sc( SO_VACUUM_EXTREME	, SC_VACUUM_EXTREME	, EFST_VACUUM_EXTREME	, SCB_NONE );
	set_sc( SO_ARRULLO		, SC_DEEPSLEEP		, EFST_HANDICAPSTATE_DEEP_SLEEP, SCB_NONE );
	set_sc( SO_FIRE_INSIGNIA	, SC_FIRE_INSIGNIA	, EFST_FIRE_INSIGNIA	, SCB_MATK|SCB_WATK|SCB_ATK_ELE|SCB_REGEN );
	set_sc( SO_WATER_INSIGNIA	, SC_WATER_INSIGNIA	, EFST_WATER_INSIGNIA	, SCB_MATK|SCB_WATK|SCB_ATK_ELE|SCB_REGEN );
	set_sc( SO_WIND_INSIGNIA	, SC_WIND_INSIGNIA	, EFST_WIND_INSIGNIA	, SCB_MATK|SCB_WATK|SCB_ASPD|SCB_ATK_ELE|SCB_REGEN );
	set_sc( SO_EARTH_INSIGNIA	, SC_EARTH_INSIGNIA	, EFST_EARTH_INSIGNIA	, SCB_MDEF|SCB_DEF|SCB_MAXHP|SCB_MAXSP|SCB_MATK|SCB_WATK|SCB_ATK_ELE|SCB_REGEN );

	/* Genetic */
	set_sc( GN_CARTBOOST			, SC_GN_CARTBOOST	, EFST_GN_CARTBOOST			, SCB_SPEED );
	set_sc( GN_THORNS_TRAP			, SC_THORNSTRAP		, EFST_THORNS_TRAP, SCB_NONE );
	set_sc_with_vfx( GN_BLOOD_SUCKER	, SC_BLOODSUCKER	, EFST_BLOOD_SUCKER, SCB_NONE );
	set_sc( GN_FIRE_EXPANSION_SMOKE_POWDER	, SC_SMOKEPOWDER	, EFST_FIRE_EXPANSION_SMOKE_POWDER, SCB_FLEE );
	set_sc( GN_FIRE_EXPANSION_TEAR_GAS	, SC_TEARGAS		, EFST_FIRE_EXPANSION_TEAR_GAS	, SCB_HIT|SCB_FLEE );
	set_sc( GN_MANDRAGORA			, SC_MANDRAGORA		, EFST_MANDRAGORA			, SCB_INT );
	set_sc_with_vfx( GN_ILLUSIONDOPING	, SC_ILLUSIONDOPING	, EFST_ILLUSIONDOPING		, SCB_HIT );

	/* Elemental spirits' status changes */
	set_sc( EL_CIRCLE_OF_FIRE	, SC_CIRCLE_OF_FIRE_OPTION	, EFST_CIRCLE_OF_FIRE_OPTION	, SCB_NONE );
	set_sc( EL_FIRE_CLOAK		, SC_FIRE_CLOAK_OPTION		, EFST_FIRE_CLOAK_OPTION		, SCB_ALL );
	set_sc( EL_WATER_SCREEN		, SC_WATER_SCREEN_OPTION	, EFST_WATER_SCREEN_OPTION	, SCB_NONE );
	set_sc( EL_WATER_DROP		, SC_WATER_DROP_OPTION		, EFST_WATER_DROP_OPTION		, SCB_ALL );
	set_sc( EL_WATER_BARRIER	, SC_WATER_BARRIER		, EFST_WATER_BARRIER		, SCB_WATK|SCB_FLEE );
	set_sc( EL_WIND_STEP		, SC_WIND_STEP_OPTION		, EFST_WIND_STEP_OPTION		, SCB_SPEED|SCB_FLEE );
	set_sc( EL_WIND_CURTAIN		, SC_WIND_CURTAIN_OPTION	, EFST_WIND_CURTAIN_OPTION	, SCB_ALL );
	set_sc( EL_ZEPHYR		, SC_ZEPHYR			, EFST_ZEPHYR			, SCB_FLEE );
	set_sc( EL_SOLID_SKIN		, SC_SOLID_SKIN_OPTION		, EFST_SOLID_SKIN_OPTION		, SCB_DEF|SCB_MAXHP );
	set_sc( EL_STONE_SHIELD		, SC_STONE_SHIELD_OPTION	, EFST_STONE_SHIELD_OPTION	, SCB_ALL );
	set_sc( EL_POWER_OF_GAIA	, SC_POWER_OF_GAIA		, EFST_POWER_OF_GAIA		, SCB_MAXHP|SCB_DEF|SCB_SPEED );
	set_sc( EL_PYROTECHNIC		, SC_PYROTECHNIC_OPTION		, EFST_PYROTECHNIC_OPTION		, SCB_WATK );
	set_sc( EL_HEATER		, SC_HEATER_OPTION		, EFST_HEATER_OPTION		, SCB_WATK );
	set_sc( EL_TROPIC		, SC_TROPIC_OPTION		, EFST_TROPIC_OPTION		, SCB_WATK );
	set_sc( EL_AQUAPLAY		, SC_AQUAPLAY_OPTION		, EFST_AQUAPLAY_OPTION		, SCB_MATK );
	set_sc( EL_COOLER		, SC_COOLER_OPTION		, EFST_COOLER_OPTION		, SCB_MATK );
	set_sc( EL_CHILLY_AIR		, SC_CHILLY_AIR_OPTION		, EFST_CHILLY_AIR_OPTION		, SCB_MATK );
	set_sc( EL_GUST			, SC_GUST_OPTION		, EFST_GUST_OPTION		, SCB_ASPD );
	set_sc( EL_BLAST		, SC_BLAST_OPTION		, EFST_BLAST_OPTION		, SCB_ASPD );
	set_sc( EL_WILD_STORM		, SC_WILD_STORM_OPTION		, EFST_WILD_STORM_OPTION		, SCB_ASPD );
	set_sc( EL_PETROLOGY		, SC_PETROLOGY_OPTION		, EFST_PETROLOGY_OPTION		, SCB_MAXHP );
	set_sc( EL_CURSED_SOIL		, SC_CURSED_SOIL_OPTION		, EFST_CURSED_SOIL_OPTION		, SCB_MAXHP );
	set_sc( EL_UPHEAVAL		, SC_UPHEAVAL_OPTION		, EFST_UPHEAVAL_OPTION		, SCB_MAXHP );
	set_sc( EL_TIDAL_WEAPON		, SC_TIDAL_WEAPON_OPTION	, EFST_TIDAL_WEAPON_OPTION	, SCB_ALL );
	set_sc( EL_ROCK_CRUSHER		, SC_ROCK_CRUSHER		, EFST_ROCK_CRUSHER		, SCB_DEF );
	set_sc( EL_ROCK_CRUSHER_ATK	, SC_ROCK_CRUSHER_ATK		, EFST_ROCK_CRUSHER_ATK		, SCB_SPEED );

	add_sc( KO_YAMIKUMO			, SC_HIDING		);
	set_sc_with_vfx( KO_JYUMONJIKIRI	, SC_JYUMONJIKIRI	, EFST_KO_JYUMONJIKIRI	, SCB_NONE );
	add_sc( KO_MAKIBISHI			, SC_STUN		);
	set_sc( KO_MEIKYOUSISUI			, SC_MEIKYOUSISUI	, EFST_MEIKYOUSISUI	, SCB_NONE );
	set_sc( KO_KYOUGAKU			, SC_KYOUGAKU		, EFST_KYOUGAKU		, SCB_STR|SCB_AGI|SCB_VIT|SCB_INT|SCB_DEX|SCB_LUK );
	add_sc( KO_JYUSATSU			, SC_CURSE		);
	set_sc( KO_ZENKAI			, SC_ZENKAI		, EFST_ZENKAI		, SCB_NONE );
	set_sc( KO_IZAYOI			, SC_IZAYOI		, EFST_IZAYOI		, SCB_MATK );
	set_sc( KG_KYOMU			, SC_KYOMU		, EFST_KYOMU		, SCB_NONE );
	set_sc( KG_KAGEMUSYA			, SC_KAGEMUSYA		, EFST_KAGEMUSYA		, SCB_NONE );
	set_sc( KG_KAGEHUMI			, SC_KAGEHUMI		, EFST_KG_KAGEHUMI	, SCB_NONE );
	set_sc( OB_ZANGETSU			, SC_ZANGETSU		, EFST_ZANGETSU		, SCB_MATK|SCB_BATK );
	set_sc_with_vfx( OB_AKAITSUKI		, SC_AKAITSUKI		, EFST_AKAITSUKI		, SCB_NONE );
	set_sc( OB_OBOROGENSOU			, SC_GENSOU		, EFST_GENSOU		, SCB_NONE );

	set_sc( ALL_FULL_THROTTLE		, SC_FULL_THROTTLE	, EFST_FULL_THROTTLE	, SCB_SPEED|SCB_STR|SCB_AGI|SCB_VIT|SCB_INT|SCB_DEX|SCB_LUK );

	/* Rebellion */
	add_sc( RL_MASS_SPIRAL		, SC_BLEEDING );
	add_sc( RL_HAMMER_OF_GOD	, SC_STUN );
	set_sc( RL_H_MINE		, SC_H_MINE		, EFST_H_MINE		, SCB_NONE);
	set_sc( RL_B_TRAP		, SC_B_TRAP		, EFST_B_TRAP		, SCB_SPEED );
	set_sc( RL_E_CHAIN		, SC_E_CHAIN	, EFST_E_CHAIN	, SCB_NONE );
	set_sc( RL_P_ALTER		, SC_P_ALTER	, EFST_P_ALTER	, SCB_NONE );
	set_sc( RL_FALLEN_ANGEL , SC_FALLEN_ANGEL, EFST_BLANK, SCB_NONE );
	set_sc( RL_SLUGSHOT		, SC_STUN		, EFST_SLUGSHOT	, SCB_NONE );
	set_sc( RL_HEAT_BARREL	, SC_HEAT_BARREL	, EFST_HEAT_BARREL	, SCB_HIT|SCB_ASPD );
	set_sc_with_vfx( RL_C_MARKER	, SC_C_MARKER		, EFST_C_MARKER		, SCB_FLEE );
	set_sc_with_vfx( RL_AM_BLAST	, SC_ANTI_M_BLAST	, EFST_ANTI_M_BLAST	, SCB_NONE );

	// New Mounts
	set_sc_with_vfx_noskill( SC_ALL_RIDING	, EFST_ALL_RIDING	, SCB_SPEED );

	// Costumes
	set_sc_with_vfx_noskill( SC_MOONSTAR	, EFST_MOONSTAR	, SCB_NONE );
	set_sc_with_vfx_noskill( SC_SUPER_STAR	, EFST_SUPER_STAR	, SCB_NONE );
	set_sc_with_vfx_noskill( SC_STRANGELIGHTS	, EFST_STRANGELIGHTS	, SCB_NONE );
	set_sc_with_vfx_noskill( SC_DECORATION_OF_MUSIC		, EFST_DECORATION_OF_MUSIC		, SCB_NONE );
	set_sc_with_vfx_noskill( SC_LJOSALFAR	, EFST_LJOSALFAR	, SCB_NONE);
	set_sc_with_vfx_noskill( SC_MERMAID_LONGING	, EFST_MERMAID_LONGING	, SCB_NONE);
	set_sc_with_vfx_noskill( SC_HAT_EFFECT	, EFST_HAT_EFFECT	, SCB_NONE);
	set_sc_with_vfx_noskill( SC_FLOWERSMOKE	, EFST_FLOWERSMOKE	, SCB_NONE);
	set_sc_with_vfx_noskill( SC_FSTONE	, EFST_FSTONE	, SCB_NONE);
	set_sc_with_vfx_noskill( SC_HAPPINESS_STAR	, EFST_HAPPINESS_STAR	, SCB_NONE);
	set_sc_with_vfx_noskill( SC_MAPLE_FALLS	, EFST_MAPLE_FALLS	, SCB_NONE);
	set_sc_with_vfx_noskill( SC_TIME_ACCESSORY	, EFST_TIME_ACCESSORY	, SCB_NONE);
	set_sc_with_vfx_noskill( SC_MAGICAL_FEATHER	, EFST_MAGICAL_FEATHER	, SCB_NONE);

	/* Summoner */
	set_sc( SU_HIDE					, SC_SUHIDE			, EFST_SUHIDE			, SCB_NONE );
	add_sc( SU_SCRATCH				, SC_BLEEDING );
	set_sc( SU_STOOP				, SC_SU_STOOP		, EFST_SU_STOOP		, SCB_NONE );
	add_sc( SU_SV_STEMSPEAR			, SC_BLEEDING );
	set_sc( SU_CN_POWDERING			, SC_CATNIPPOWDER	, EFST_CATNIPPOWDER	, SCB_WATK|SCB_MATK|SCB_SPEED|SCB_REGEN );
	add_sc( SU_CN_METEOR			, SC_CURSE );
	set_sc_with_vfx( SU_SV_ROOTTWIST, SC_SV_ROOTTWIST	, EFST_SV_ROOTTWIST	, SCB_NONE );
	set_sc( SU_SCAROFTAROU			, SC_BITESCAR		, EFST_BITESCAR		, SCB_NONE );
	set_sc( SU_ARCLOUSEDASH			, SC_ARCLOUSEDASH	, EFST_ARCLOUSEDASH	, SCB_AGI|SCB_SPEED );
	add_sc( SU_LUNATICCARROTBEAT	, SC_STUN );
	set_sc( SU_TUNAPARTY			, SC_TUNAPARTY		, EFST_TUNAPARTY		, SCB_NONE );
	set_sc( SU_BUNCHOFSHRIMP		, SC_SHRIMP			, EFST_SHRIMP			, SCB_BATK|SCB_MATK );
	set_sc( SU_FRESHSHRIMP			, SC_FRESHSHRIMP	, EFST_FRESHSHRIMP	, SCB_NONE );
	set_sc( SU_HISS					, SC_HISS			, EFST_HISS			, SCB_FLEE2 );
	set_sc( SU_NYANGGRASS			, SC_NYANGGRASS		, EFST_NYANGGRASS		, SCB_DEF|SCB_MDEF );
	set_sc( SU_GROOMING				, SC_GROOMING		, EFST_GROOMING		, SCB_FLEE );
	add_sc( SU_PURRING				, SC_GROOMING );
	add_sc( SU_SHRIMPARTY			, SC_FRESHSHRIMP );
	add_sc( SU_MEOWMEOW				, SC_CHATTERING );
	set_sc( SU_CHATTERING			, SC_CHATTERING		, EFST_CHATTERING		, SCB_WATK|SCB_MATK );

	set_sc( WE_CHEERUP				, SC_CHEERUP		, EFST_CHEERUP		, SCB_STR|SCB_AGI|SCB_VIT|SCB_INT|SCB_DEX|SCB_LUK );

	/* Storing the target job rather than simply SC_SPIRIT simplifies code later on */
	SkillStatusChangeTable[skill_get_index(SL_ALCHEMIST)]	= (sc_type)MAPID_ALCHEMIST,
	SkillStatusChangeTable[skill_get_index(SL_MONK)]		= (sc_type)MAPID_MONK,
	SkillStatusChangeTable[skill_get_index(SL_STAR)]		= (sc_type)MAPID_STAR_GLADIATOR,
	SkillStatusChangeTable[skill_get_index(SL_SAGE)]		= (sc_type)MAPID_SAGE,
	SkillStatusChangeTable[skill_get_index(SL_CRUSADER)]	= (sc_type)MAPID_CRUSADER,
	SkillStatusChangeTable[skill_get_index(SL_SUPERNOVICE)]	= (sc_type)MAPID_SUPER_NOVICE,
	SkillStatusChangeTable[skill_get_index(SL_KNIGHT)]	= (sc_type)MAPID_KNIGHT,
	SkillStatusChangeTable[skill_get_index(SL_WIZARD)]	= (sc_type)MAPID_WIZARD,
	SkillStatusChangeTable[skill_get_index(SL_PRIEST)]	= (sc_type)MAPID_PRIEST,
	SkillStatusChangeTable[skill_get_index(SL_BARDDANCER)]	= (sc_type)MAPID_BARDDANCER,
	SkillStatusChangeTable[skill_get_index(SL_ROGUE)]	= (sc_type)MAPID_ROGUE,
	SkillStatusChangeTable[skill_get_index(SL_ASSASIN)]	= (sc_type)MAPID_ASSASSIN,
	SkillStatusChangeTable[skill_get_index(SL_BLACKSMITH)]	= (sc_type)MAPID_BLACKSMITH,
	SkillStatusChangeTable[skill_get_index(SL_HUNTER)]	= (sc_type)MAPID_HUNTER,
	SkillStatusChangeTable[skill_get_index(SL_SOULLINKER)]	= (sc_type)MAPID_SOUL_LINKER,

	/* Status that don't have a skill associated */
	StatusIconChangeTable[SC_WEIGHT50] = EFST_WEIGHTOVER50;
	StatusIconChangeTable[SC_WEIGHT90] = EFST_WEIGHTOVER90;
	StatusIconChangeTable[SC_ASPDPOTION0] = EFST_ATTHASTE_POTION1;
	StatusIconChangeTable[SC_ASPDPOTION1] = EFST_ATTHASTE_POTION2;
	StatusIconChangeTable[SC_ASPDPOTION2] = EFST_ATTHASTE_POTION3;
	StatusIconChangeTable[SC_ASPDPOTION3] = EFST_ATTHASTE_INFINITY;
	StatusIconChangeTable[SC_SPEEDUP0] = EFST_MOVHASTE_HORSE;
	StatusIconChangeTable[SC_SPEEDUP1] = EFST_MOVHASTE_POTION;
	StatusIconChangeTable[SC_CHASEWALK2] = EFST_CHASEWALK2;
	StatusIconChangeTable[SC_MIRACLE] = EFST_SOULLINK;
	StatusIconChangeTable[SC_INTRAVISION] = EFST_CLAIRVOYANCE;
	StatusIconChangeTable[SC_STRFOOD] = EFST_FOOD_STR;
	StatusIconChangeTable[SC_AGIFOOD] = EFST_FOOD_AGI;
	StatusIconChangeTable[SC_VITFOOD] = EFST_FOOD_VIT;
	StatusIconChangeTable[SC_INTFOOD] = EFST_FOOD_INT;
	StatusIconChangeTable[SC_DEXFOOD] = EFST_FOOD_DEX;
	StatusIconChangeTable[SC_LUKFOOD] = EFST_FOOD_LUK;
	StatusIconChangeTable[SC_FLEEFOOD] = EFST_FOOD_BASICAVOIDANCE;
	StatusIconChangeTable[SC_HITFOOD] = EFST_FOOD_BASICHIT;
	StatusIconChangeTable[SC_CRIFOOD] = EFST_FOOD_CRITICALSUCCESSVALUE;
	StatusIconChangeTable[SC_MANU_ATK] = EFST_MANU_ATK;
	StatusIconChangeTable[SC_MANU_DEF] = EFST_MANU_DEF;
	StatusIconChangeTable[SC_SPL_ATK] = EFST_SPL_ATK;
	StatusIconChangeTable[SC_SPL_DEF] = EFST_SPL_DEF;
	StatusIconChangeTable[SC_MANU_MATK] = EFST_MANU_MATK;
	StatusIconChangeTable[SC_SPL_MATK] = EFST_SPL_MATK;
	StatusIconChangeTable[SC_ATKPOTION] = EFST_PLUSATTACKPOWER;
	StatusIconChangeTable[SC_MATKPOTION] = EFST_PLUSMAGICPOWER;

	/* Cash Items */
	StatusIconChangeTable[SC_FOOD_STR_CASH] = EFST_FOOD_STR_CASH;
	StatusIconChangeTable[SC_FOOD_AGI_CASH] = EFST_FOOD_AGI_CASH;
	StatusIconChangeTable[SC_FOOD_VIT_CASH] = EFST_FOOD_VIT_CASH;
	StatusIconChangeTable[SC_FOOD_DEX_CASH] = EFST_FOOD_DEX_CASH;
	StatusIconChangeTable[SC_FOOD_INT_CASH] = EFST_FOOD_INT_CASH;
	StatusIconChangeTable[SC_FOOD_LUK_CASH] = EFST_FOOD_LUK_CASH;
	StatusIconChangeTable[SC_EXPBOOST] = EFST_CASH_PLUSEXP;
	StatusIconChangeTable[SC_ITEMBOOST] = EFST_CASH_RECEIVEITEM;
	StatusIconChangeTable[SC_JEXPBOOST] = EFST_CASH_PLUSONLYJOBEXP;
	StatusIconChangeTable[SC_LIFEINSURANCE] = EFST_CASH_DEATHPENALTY;
	StatusIconChangeTable[SC_BOSSMAPINFO] = EFST_CASH_BOSS_ALARM;
	StatusIconChangeTable[SC_DEF_RATE] = EFST_PROTECT_DEF;
	StatusIconChangeTable[SC_MDEF_RATE] = EFST_PROTECT_MDEF;
	StatusIconChangeTable[SC_INCCRI] = EFST_CRITICALPERCENT;
	StatusIconChangeTable[SC_INCFLEE2] = EFST_PLUSAVOIDVALUE;
	StatusIconChangeTable[SC_INCHEALRATE] = EFST_HEALPLUS;
	StatusIconChangeTable[SC_S_LIFEPOTION] = EFST_S_LIFEPOTION;
	StatusIconChangeTable[SC_L_LIFEPOTION] = EFST_L_LIFEPOTION;
	StatusIconChangeTable[SC_SPCOST_RATE] = EFST_ATKER_BLOOD;
	StatusIconChangeTable[SC_COMMONSC_RESIST] = EFST_TARGET_BLOOD;
	StatusIconChangeTable[SC_ATTHASTE_CASH] = EFST_ATTHASTE_CASH;

	/* Mercenary Bonus Effects */
	StatusIconChangeTable[SC_MERC_FLEEUP] = EFST_MER_FLEE;
	StatusIconChangeTable[SC_MERC_ATKUP] = EFST_MER_ATK;
	StatusIconChangeTable[SC_MERC_HPUP] = EFST_MER_HP;
	StatusIconChangeTable[SC_MERC_SPUP] = EFST_MER_SP;
	StatusIconChangeTable[SC_MERC_HITUP] = EFST_MER_HIT;

	/* Warlock Spheres */
	StatusIconChangeTable[SC_SPHERE_1] = EFST_SUMMON1;
	StatusIconChangeTable[SC_SPHERE_2] = EFST_SUMMON2;
	StatusIconChangeTable[SC_SPHERE_3] = EFST_SUMMON3;
	StatusIconChangeTable[SC_SPHERE_4] = EFST_SUMMON4;
	StatusIconChangeTable[SC_SPHERE_5] = EFST_SUMMON5;

	/* Warlock Preserved spells */
	StatusIconChangeTable[SC_SPELLBOOK1] = EFST_SPELLBOOK1;
	StatusIconChangeTable[SC_SPELLBOOK2] = EFST_SPELLBOOK2;
	StatusIconChangeTable[SC_SPELLBOOK3] = EFST_SPELLBOOK3;
	StatusIconChangeTable[SC_SPELLBOOK4] = EFST_SPELLBOOK4;
	StatusIconChangeTable[SC_SPELLBOOK5] = EFST_SPELLBOOK5;
	StatusIconChangeTable[SC_SPELLBOOK6] = EFST_SPELLBOOK6;
	StatusIconChangeTable[SC_MAXSPELLBOOK] = EFST_SPELLBOOK7;
	StatusIconChangeTable[SC_FREEZE_SP] = EFST_FREEZE_SP;

	StatusIconChangeTable[SC_NEUTRALBARRIER_MASTER] = EFST_NEUTRALBARRIER_MASTER;
	StatusIconChangeTable[SC_STEALTHFIELD_MASTER] = EFST_STEALTHFIELD_MASTER;
	StatusIconChangeTable[SC_OVERHEAT] = EFST_OVERHEAT;
	StatusIconChangeTable[SC_OVERHEAT_LIMITPOINT] = EFST_OVERHEAT_LIMITPOINT;

	StatusIconChangeTable[SC_HALLUCINATIONWALK_POSTDELAY] = EFST_HALLUCINATIONWALK_POSTDELAY;
	StatusIconChangeTable[SC_TOXIN] = EFST_TOXIN;
	StatusIconChangeTable[SC_PARALYSE] = EFST_PARALYSE;
	StatusIconChangeTable[SC_VENOMBLEED] = EFST_VENOMBLEED;
	StatusIconChangeTable[SC_MAGICMUSHROOM] = EFST_MAGICMUSHROOM;
	StatusIconChangeTable[SC_DEATHHURT] = EFST_DEATHHURT;
	StatusIconChangeTable[SC_PYREXIA] = EFST_PYREXIA;
	StatusIconChangeTable[SC_OBLIVIONCURSE] = EFST_OBLIVIONCURSE;
	StatusIconChangeTable[SC_LEECHESEND] = EFST_LEECHESEND;
	StatusIconChangeTable[SC_BANDING_DEFENCE] = EFST_BANDING_DEFENCE;
	StatusIconChangeTable[SC_SHIELDSPELL_DEF] = EFST_SHIELDSPELL_DEF;
	StatusIconChangeTable[SC_SHIELDSPELL_MDEF] = EFST_SHIELDSPELL_MDEF;
	StatusIconChangeTable[SC_SHIELDSPELL_REF] = EFST_SHIELDSPELL_REF;
	StatusIconChangeTable[SC_GLOOMYDAY_SK] = EFST_GLOOMYDAY;

	StatusIconChangeTable[SC_CURSEDCIRCLE_ATKER] = EFST_CURSEDCIRCLE_ATKER;
	StatusIconChangeTable[SC__BLOODYLUST] = EFST_BLOODYLUST;
	StatusIconChangeTable[SC_MYSTERIOUS_POWDER] = EFST_MYSTERIOUS_POWDER;
	StatusIconChangeTable[SC_MELON_BOMB] = EFST_MELON_BOMB;
	StatusIconChangeTable[SC_BANANA_BOMB] = EFST_BANANA_BOMB;
	StatusIconChangeTable[SC_BANANA_BOMB_SITDOWN] = EFST_BANANA_BOMB_SITDOWN_POSTDELAY;
	StatusIconChangeTable[SC_PROMOTE_HEALTH_RESERCH] = EFST_PROMOTE_HEALTH_RESERCH;
	StatusIconChangeTable[SC_ENERGY_DRINK_RESERCH] = EFST_ENERGY_DRINK_RESERCH;

	/* Genetics New Food Items Status Icons */
	StatusIconChangeTable[SC_SAVAGE_STEAK] = EFST_SAVAGE_STEAK;
	StatusIconChangeTable[SC_COCKTAIL_WARG_BLOOD] = EFST_COCKTAIL_WARG_BLOOD;
	StatusIconChangeTable[SC_MINOR_BBQ] = EFST_MINOR_BBQ;
	StatusIconChangeTable[SC_SIROMA_ICE_TEA] = EFST_SIROMA_ICE_TEA;
	StatusIconChangeTable[SC_DROCERA_HERB_STEAMED] = EFST_DROCERA_HERB_STEAMED;
	StatusIconChangeTable[SC_PUTTI_TAILS_NOODLES] = EFST_PUTTI_TAILS_NOODLES;
	StatusIconChangeTable[SC_STOMACHACHE] = EFST_STOMACHACHE;
	StatusIconChangeTable[SC_EXTRACT_WHITE_POTION_Z] = EFST_EXTRACT_WHITE_POTION_Z;
	StatusIconChangeTable[SC_VITATA_500] = EFST_VITATA_500;
	StatusIconChangeTable[SC_EXTRACT_SALAMINE_JUICE] = EFST_EXTRACT_SALAMINE_JUICE;
	StatusIconChangeTable[SC_BOOST500] = EFST_BOOST500;
	StatusIconChangeTable[SC_FULL_SWING_K] = EFST_FULL_SWING_K;
	StatusIconChangeTable[SC_MANA_PLUS] = EFST_MANA_PLUS;
	StatusIconChangeTable[SC_MUSTLE_M] = EFST_MUSTLE_M;
	StatusIconChangeTable[SC_LIFE_FORCE_F] = EFST_LIFE_FORCE_F;

	/* Elemental Spirit's 'side' status change icons */
	StatusIconChangeTable[SC_CIRCLE_OF_FIRE] = EFST_CIRCLE_OF_FIRE;
	StatusIconChangeTable[SC_FIRE_CLOAK] = EFST_FIRE_CLOAK;
	StatusIconChangeTable[SC_WATER_SCREEN] = EFST_WATER_SCREEN;
	StatusIconChangeTable[SC_WATER_DROP] = EFST_WATER_DROP;
	StatusIconChangeTable[SC_WIND_STEP] = EFST_WIND_STEP;
	StatusIconChangeTable[SC_WIND_CURTAIN] = EFST_WIND_CURTAIN;
	StatusIconChangeTable[SC_SOLID_SKIN] = EFST_SOLID_SKIN;
	StatusIconChangeTable[SC_STONE_SHIELD] = EFST_STONE_SHIELD;
	StatusIconChangeTable[SC_PYROTECHNIC] = EFST_PYROTECHNIC;
	StatusIconChangeTable[SC_HEATER] = EFST_HEATER;
	StatusIconChangeTable[SC_TROPIC] = EFST_TROPIC;
	StatusIconChangeTable[SC_AQUAPLAY] = EFST_AQUAPLAY;
	StatusIconChangeTable[SC_COOLER] = EFST_COOLER;
	StatusIconChangeTable[SC_CHILLY_AIR] = EFST_CHILLY_AIR;
	StatusIconChangeTable[SC_GUST] = EFST_GUST;
	StatusIconChangeTable[SC_BLAST] = EFST_BLAST;
	StatusIconChangeTable[SC_WILD_STORM] = EFST_WILD_STORM;
	StatusIconChangeTable[SC_PETROLOGY] = EFST_PETROLOGY;
	StatusIconChangeTable[SC_CURSED_SOIL] = EFST_CURSED_SOIL;
	StatusIconChangeTable[SC_UPHEAVAL] = EFST_UPHEAVAL;

	StatusIconChangeTable[SC_REBOUND] = EFST_REBOUND;
	StatusIconChangeTable[SC_DEFSET] = EFST_SET_NUM_DEF;
	StatusIconChangeTable[SC_MDEFSET] = EFST_SET_NUM_MDEF;
	StatusIconChangeTable[SC_MONSTER_TRANSFORM] = EFST_MONSTER_TRANSFORM;
	StatusIconChangeTable[SC_ACTIVE_MONSTER_TRANSFORM] = EFST_ACTIVE_MONSTER_TRANSFORM;
	StatusIconChangeTable[SC_ALL_RIDING] = EFST_ALL_RIDING;
	StatusIconChangeTable[SC_PUSH_CART] = EFST_ON_PUSH_CART;
	StatusIconChangeTable[SC_MTF_ASPD] = EFST_MTF_ASPD;
	StatusIconChangeTable[SC_MTF_RANGEATK] = EFST_MTF_RANGEATK;
	StatusIconChangeTable[SC_MTF_MATK] = EFST_MTF_MATK;
	StatusIconChangeTable[SC_MTF_MLEATKED] = EFST_MTF_MLEATKED;
	StatusIconChangeTable[SC_MTF_CRIDAMAGE] = EFST_MTF_CRIDAMAGE;
	StatusIconChangeTable[SC_QD_SHOT_READY] = EFST_E_QD_SHOT_READY;
	StatusIconChangeTable[SC_QUEST_BUFF1] = EFST_QUEST_BUFF1;
	StatusIconChangeTable[SC_QUEST_BUFF2] = EFST_QUEST_BUFF2;
	StatusIconChangeTable[SC_QUEST_BUFF3] = EFST_QUEST_BUFF3;
	StatusIconChangeTable[SC_MTF_ASPD2] = EFST_MTF_ASPD2;
	StatusIconChangeTable[SC_MTF_RANGEATK2] = EFST_MTF_RANGEATK2;
	StatusIconChangeTable[SC_MTF_MATK2] = EFST_MTF_MATK2;
	StatusIconChangeTable[SC_2011RWC_SCROLL] = EFST_2011RWC_SCROLL;
	StatusIconChangeTable[SC_JP_EVENT04] = EFST_JP_EVENT04;
	StatusIconChangeTable[SC_MTF_HITFLEE] = EFST_MTF_HITFLEE;
	StatusIconChangeTable[SC_MTF_MHP] = EFST_MTF_MHP;
	StatusIconChangeTable[SC_MTF_MSP] = EFST_MTF_MSP;
	StatusIconChangeTable[SC_MTF_PUMPKIN] = EFST_MTF_PUMPKIN;
	StatusIconChangeTable[SC_NORECOVER_STATE] = EFST_HANDICAPSTATE_NORECOVER;
	StatusIconChangeTable[SC_GVG_GIANT] = EFST_GVG_GIANT;
	StatusIconChangeTable[SC_GVG_GOLEM] = EFST_GVG_GOLEM;
	StatusIconChangeTable[SC_GVG_STUN] = EFST_GVG_STUN;
	StatusIconChangeTable[SC_GVG_STONE] = EFST_GVG_STONE;
	StatusIconChangeTable[SC_GVG_FREEZ] = EFST_GVG_FREEZ;
	StatusIconChangeTable[SC_GVG_SLEEP] = EFST_GVG_SLEEP;
	StatusIconChangeTable[SC_GVG_CURSE] = EFST_GVG_CURSE;
	StatusIconChangeTable[SC_GVG_SILENCE] = EFST_GVG_SILENCE;
	StatusIconChangeTable[SC_GVG_BLIND] = EFST_GVG_BLIND;
	StatusIconChangeTable[SC_ARMOR_ELEMENT_WATER] = EFST_RESIST_PROPERTY_WATER;
	StatusIconChangeTable[SC_ARMOR_ELEMENT_EARTH] = EFST_RESIST_PROPERTY_GROUND;
	StatusIconChangeTable[SC_ARMOR_ELEMENT_FIRE] = EFST_RESIST_PROPERTY_FIRE;
	StatusIconChangeTable[SC_ARMOR_ELEMENT_WIND] = EFST_RESIST_PROPERTY_WIND;

	// Costumes
	StatusIconChangeTable[SC_MOONSTAR] = EFST_MOONSTAR;
	StatusIconChangeTable[SC_SUPER_STAR] = EFST_SUPER_STAR;
	StatusIconChangeTable[SC_STRANGELIGHTS] = EFST_STRANGELIGHTS;
	StatusIconChangeTable[SC_DECORATION_OF_MUSIC] = EFST_DECORATION_OF_MUSIC;
	StatusIconChangeTable[SC_LJOSALFAR] = EFST_LJOSALFAR;
	StatusIconChangeTable[SC_MERMAID_LONGING] = EFST_MERMAID_LONGING;
	StatusIconChangeTable[SC_HAT_EFFECT] = EFST_HAT_EFFECT;
	StatusIconChangeTable[SC_FLOWERSMOKE] = EFST_FLOWERSMOKE;
	StatusIconChangeTable[SC_FSTONE] = EFST_FSTONE;
	StatusIconChangeTable[SC_HAPPINESS_STAR] = EFST_HAPPINESS_STAR;
	StatusIconChangeTable[SC_MAPLE_FALLS] = EFST_MAPLE_FALLS;
	StatusIconChangeTable[SC_TIME_ACCESSORY] = EFST_TIME_ACCESSORY;
	StatusIconChangeTable[SC_MAGICAL_FEATHER] = EFST_MAGICAL_FEATHER;

	/* Summoners status icons */
	StatusIconChangeTable[SC_SPRITEMABLE] = EFST_SPRITEMABLE;
	StatusIconChangeTable[SC_SHRIMPBLESSING] = EFST_PROTECTIONOFSHRIMP;
	StatusIconChangeTable[SC_DORAM_BUF_01] = EFST_DORAM_BUF_01;
	StatusIconChangeTable[SC_DORAM_BUF_02] = EFST_DORAM_BUF_02;

	// Item Reuse Limits
	StatusIconChangeTable[SC_REUSE_REFRESH] = EFST_REUSE_REFRESH;
	StatusIconChangeTable[SC_REUSE_LIMIT_A] = EFST_REUSE_LIMIT_A;
	StatusIconChangeTable[SC_REUSE_LIMIT_B] = EFST_REUSE_LIMIT_B;
	StatusIconChangeTable[SC_REUSE_LIMIT_C] = EFST_REUSE_LIMIT_C;
	StatusIconChangeTable[SC_REUSE_LIMIT_D] = EFST_REUSE_LIMIT_D;
	StatusIconChangeTable[SC_REUSE_LIMIT_E] = EFST_REUSE_LIMIT_E;
	StatusIconChangeTable[SC_REUSE_LIMIT_F] = EFST_REUSE_LIMIT_F;
	StatusIconChangeTable[SC_REUSE_LIMIT_G] = EFST_REUSE_LIMIT_G;
	StatusIconChangeTable[SC_REUSE_LIMIT_H] = EFST_REUSE_LIMIT_H;
	StatusIconChangeTable[SC_REUSE_LIMIT_MTF] = EFST_REUSE_LIMIT_MTF;
	StatusIconChangeTable[SC_REUSE_LIMIT_ECL] = EFST_REUSE_LIMIT_ECL;
	StatusIconChangeTable[SC_REUSE_LIMIT_RECALL] = EFST_REUSE_LIMIT_RECALL;
	StatusIconChangeTable[SC_REUSE_LIMIT_ASPD_POTION] = EFST_REUSE_LIMIT_ASPD_POTION;
	StatusIconChangeTable[SC_REUSE_MILLENNIUMSHIELD] = EFST_REUSE_MILLENNIUMSHIELD;
	StatusIconChangeTable[SC_REUSE_CRUSHSTRIKE] = EFST_REUSE_CRUSHSTRIKE;
	StatusIconChangeTable[SC_REUSE_STORMBLAST] = EFST_REUSE_STORMBLAST;
	StatusIconChangeTable[SC_ALL_RIDING_REUSE_LIMIT] = EFST_ALL_RIDING_REUSE_LIMIT;

	// Clan System
	StatusIconChangeTable[SC_CLAN_INFO] = EFST_CLAN_INFO;
	StatusIconChangeTable[SC_SWORDCLAN] = EFST_SWORDCLAN;
	StatusIconChangeTable[SC_ARCWANDCLAN] = EFST_ARCWANDCLAN;
	StatusIconChangeTable[SC_GOLDENMACECLAN] = EFST_GOLDENMACECLAN;
	StatusIconChangeTable[SC_CROSSBOWCLAN] = EFST_CROSSBOWCLAN;
	StatusIconChangeTable[SC_JUMPINGCLAN] = EFST_JUMPINGCLAN;

	// Geffen Magic Tournament Buffs
	StatusIconChangeTable[SC_GEFFEN_MAGIC1] = EFST_GEFFEN_MAGIC1;
	StatusIconChangeTable[SC_GEFFEN_MAGIC2] = EFST_GEFFEN_MAGIC2;
	StatusIconChangeTable[SC_GEFFEN_MAGIC3] = EFST_GEFFEN_MAGIC3;

	// RODEX
	StatusIconChangeTable[SC_DAILYSENDMAILCNT] = EFST_DAILYSENDMAILCNT;

	StatusIconChangeTable[SC_DRESSUP] = EFST_DRESS_UP;

	// Old Glast Heim
	StatusIconChangeTable[SC_GLASTHEIM_ATK] = EFST_GLASTHEIM_ATK;
	StatusIconChangeTable[SC_GLASTHEIM_DEF] = EFST_GLASTHEIM_DEF;
	StatusIconChangeTable[SC_GLASTHEIM_HEAL] = EFST_GLASTHEIM_HEAL;
	StatusIconChangeTable[SC_GLASTHEIM_HIDDEN] = EFST_GLASTHEIM_HIDDEN;
	StatusIconChangeTable[SC_GLASTHEIM_STATE] = EFST_GLASTHEIM_STATE;
	StatusIconChangeTable[SC_GLASTHEIM_ITEMDEF] = EFST_GLASTHEIM_ITEMDEF;
	StatusIconChangeTable[SC_GLASTHEIM_HPSP] = EFST_GLASTHEIM_HPSP;

	StatusIconChangeTable[SC_ANCILLA] = EFST_ANCILLA;

	/* Other SC which are not necessarily associated to skills */
	StatusChangeFlagTable[SC_ASPDPOTION0] |= SCB_ASPD;
	StatusChangeFlagTable[SC_ASPDPOTION1] |= SCB_ASPD;
	StatusChangeFlagTable[SC_ASPDPOTION2] |= SCB_ASPD;
	StatusChangeFlagTable[SC_ASPDPOTION3] |= SCB_ASPD;
	StatusChangeFlagTable[SC_SPEEDUP0] |= SCB_SPEED;
	StatusChangeFlagTable[SC_SPEEDUP1] |= SCB_SPEED;
	StatusChangeFlagTable[SC_ATKPOTION] |= SCB_BATK;
	StatusChangeFlagTable[SC_MATKPOTION] |= SCB_MATK;
	StatusChangeFlagTable[SC_INCALLSTATUS] |= SCB_STR|SCB_AGI|SCB_VIT|SCB_INT|SCB_DEX|SCB_LUK;
	StatusChangeFlagTable[SC_INCSTR] |= SCB_STR;
	StatusChangeFlagTable[SC_INCAGI] |= SCB_AGI;
	StatusChangeFlagTable[SC_INCVIT] |= SCB_VIT;
	StatusChangeFlagTable[SC_INCINT] |= SCB_INT;
	StatusChangeFlagTable[SC_INCDEX] |= SCB_DEX;
	StatusChangeFlagTable[SC_INCLUK] |= SCB_LUK;
	StatusChangeFlagTable[SC_INCHIT] |= SCB_HIT;
	StatusChangeFlagTable[SC_INCHITRATE] |= SCB_HIT;
	StatusChangeFlagTable[SC_INCFLEE] |= SCB_FLEE;
	StatusChangeFlagTable[SC_INCFLEERATE] |= SCB_FLEE;
	StatusChangeFlagTable[SC_INCCRI] |= SCB_CRI;
	StatusChangeFlagTable[SC_INCASPDRATE] |= SCB_ASPD;
	StatusChangeFlagTable[SC_INCFLEE2] |= SCB_FLEE2;
	StatusChangeFlagTable[SC_INCMHPRATE] |= SCB_MAXHP;
	StatusChangeFlagTable[SC_INCMSPRATE] |= SCB_MAXSP;
	StatusChangeFlagTable[SC_INCMHP] |= SCB_MAXHP;
	StatusChangeFlagTable[SC_INCMSP] |= SCB_MAXSP;
	StatusChangeFlagTable[SC_INCATKRATE] |= SCB_BATK|SCB_WATK;
	StatusChangeFlagTable[SC_INCMATKRATE] |= SCB_MATK;
	StatusChangeFlagTable[SC_INCDEFRATE] |= SCB_DEF;
	StatusChangeFlagTable[SC_STRFOOD] |= SCB_STR;
	StatusChangeFlagTable[SC_AGIFOOD] |= SCB_AGI;
	StatusChangeFlagTable[SC_VITFOOD] |= SCB_VIT;
	StatusChangeFlagTable[SC_INTFOOD] |= SCB_INT;
	StatusChangeFlagTable[SC_DEXFOOD] |= SCB_DEX;
	StatusChangeFlagTable[SC_LUKFOOD] |= SCB_LUK;
	StatusChangeFlagTable[SC_FLEEFOOD] |= SCB_FLEE;
	StatusChangeFlagTable[SC_HITFOOD] |= SCB_HIT;
	StatusChangeFlagTable[SC_CRIFOOD] |= SCB_CRI;
	StatusChangeFlagTable[SC_BATKFOOD] |= SCB_BATK;
	StatusChangeFlagTable[SC_WATKFOOD] |= SCB_WATK;
	StatusChangeFlagTable[SC_MATKFOOD] |= SCB_MATK;
	StatusChangeFlagTable[SC_ARMOR_ELEMENT_WATER] |= SCB_ALL;
	StatusChangeFlagTable[SC_ARMOR_ELEMENT_EARTH] |= SCB_ALL;
	StatusChangeFlagTable[SC_ARMOR_ELEMENT_FIRE] |= SCB_ALL;
	StatusChangeFlagTable[SC_ARMOR_ELEMENT_WIND] |= SCB_ALL;
	StatusChangeFlagTable[SC_ARMOR_RESIST] |= SCB_ALL;
	StatusChangeFlagTable[SC_SPCOST_RATE] |= SCB_ALL;
	StatusChangeFlagTable[SC_WALKSPEED] |= SCB_SPEED;
	StatusChangeFlagTable[SC_ITEMSCRIPT] |= SCB_ALL;
	StatusChangeFlagTable[SC_SLOWDOWN] |= SCB_SPEED;
	StatusChangeFlagTable[SC_CHASEWALK2] |= SCB_STR;
	StatusChangeFlagTable[SC_GEFFEN_MAGIC1] |= SCB_ALL;
	StatusChangeFlagTable[SC_GEFFEN_MAGIC2] |= SCB_ALL;
	StatusChangeFlagTable[SC_GEFFEN_MAGIC3] |= SCB_ALL;

	/* Cash Items */
	StatusChangeFlagTable[SC_FOOD_STR_CASH] |= SCB_STR;
	StatusChangeFlagTable[SC_FOOD_AGI_CASH] |= SCB_AGI;
	StatusChangeFlagTable[SC_FOOD_VIT_CASH] |= SCB_VIT;
	StatusChangeFlagTable[SC_FOOD_DEX_CASH] |= SCB_DEX;
	StatusChangeFlagTable[SC_FOOD_INT_CASH] |= SCB_INT;
	StatusChangeFlagTable[SC_FOOD_LUK_CASH] |= SCB_LUK;
	StatusChangeFlagTable[SC_ATTHASTE_CASH] |= SCB_ASPD;

	/* Mercenary Bonus Effects */
	StatusChangeFlagTable[SC_MERC_FLEEUP] |= SCB_FLEE;
	StatusChangeFlagTable[SC_MERC_ATKUP] |= SCB_WATK;
	StatusChangeFlagTable[SC_MERC_HPUP] |= SCB_MAXHP;
	StatusChangeFlagTable[SC_MERC_SPUP] |= SCB_MAXSP;
	StatusChangeFlagTable[SC_MERC_HITUP] |= SCB_HIT;

	StatusChangeFlagTable[SC_HALLUCINATIONWALK_POSTDELAY] |= SCB_SPEED|SCB_ASPD;
	StatusChangeFlagTable[SC_PARALYSE] |= SCB_FLEE|SCB_SPEED|SCB_ASPD;
	StatusChangeFlagTable[SC_DEATHHURT] |= SCB_REGEN;
	StatusChangeFlagTable[SC_VENOMBLEED] |= SCB_MAXHP;
	StatusChangeFlagTable[SC_MAGICMUSHROOM] |= SCB_REGEN;
	StatusChangeFlagTable[SC_PYREXIA] |= SCB_HIT|SCB_FLEE;
	StatusChangeFlagTable[SC_OBLIVIONCURSE] |= SCB_REGEN;
	StatusChangeFlagTable[SC_BANDING_DEFENCE] |= SCB_SPEED;
	StatusChangeFlagTable[SC_SHIELDSPELL_DEF] |= SCB_WATK;
	StatusChangeFlagTable[SC_SHIELDSPELL_REF] |= SCB_DEF;
	StatusChangeFlagTable[SC_STOMACHACHE] |= SCB_STR|SCB_AGI|SCB_VIT|SCB_DEX|SCB_INT|SCB_LUK;
	StatusChangeFlagTable[SC_MYSTERIOUS_POWDER] |= SCB_MAXHP;
	StatusChangeFlagTable[SC_MELON_BOMB] |= SCB_SPEED|SCB_ASPD;
	StatusChangeFlagTable[SC_BANANA_BOMB] |= SCB_LUK;
	StatusChangeFlagTable[SC_PROMOTE_HEALTH_RESERCH] |= SCB_MAXHP;
	StatusChangeFlagTable[SC_ENERGY_DRINK_RESERCH] |= SCB_MAXSP;
	StatusChangeFlagTable[SC_SAVAGE_STEAK] |= SCB_STR;
	StatusChangeFlagTable[SC_COCKTAIL_WARG_BLOOD] |= SCB_INT;
	StatusChangeFlagTable[SC_MINOR_BBQ] |= SCB_VIT;
	StatusChangeFlagTable[SC_SIROMA_ICE_TEA] |= SCB_DEX;
	StatusChangeFlagTable[SC_DROCERA_HERB_STEAMED] |= SCB_AGI;
	StatusChangeFlagTable[SC_PUTTI_TAILS_NOODLES] |= SCB_LUK;
	StatusChangeFlagTable[SC_BOOST500] |= SCB_ASPD;
	StatusChangeFlagTable[SC_FULL_SWING_K] |= SCB_BATK;
	StatusChangeFlagTable[SC_MANA_PLUS] |= SCB_MATK;
	StatusChangeFlagTable[SC_MUSTLE_M] |= SCB_MAXHP;
	StatusChangeFlagTable[SC_LIFE_FORCE_F] |= SCB_MAXSP;
	StatusChangeFlagTable[SC_EXTRACT_WHITE_POTION_Z] |= SCB_REGEN;
	StatusChangeFlagTable[SC_VITATA_500] |= SCB_REGEN|SCB_MAXSP;
	StatusChangeFlagTable[SC_EXTRACT_SALAMINE_JUICE] |= SCB_ASPD;
	StatusChangeFlagTable[SC_REBOUND] |= SCB_SPEED|SCB_REGEN;
	StatusChangeFlagTable[SC_DEFSET] |= SCB_DEF|SCB_DEF2;
	StatusChangeFlagTable[SC_MDEFSET] |= SCB_MDEF|SCB_MDEF2;
	StatusChangeFlagTable[SC_WEDDING] |= SCB_SPEED;
	StatusChangeFlagTable[SC_ALL_RIDING] |= SCB_SPEED;
	StatusChangeFlagTable[SC_PUSH_CART] |= SCB_SPEED;
	StatusChangeFlagTable[SC_MTF_ASPD] |= SCB_ASPD|SCB_HIT;
	StatusChangeFlagTable[SC_MTF_MATK] |= SCB_MATK;
	StatusChangeFlagTable[SC_MTF_MLEATKED] |= SCB_ALL;
	StatusChangeFlagTable[SC_MTF_CRIDAMAGE] |= SCB_ALL;
	StatusChangeFlagTable[SC_QUEST_BUFF1] |= SCB_BATK|SCB_MATK;
	StatusChangeFlagTable[SC_QUEST_BUFF2] |= SCB_BATK|SCB_MATK;
	StatusChangeFlagTable[SC_QUEST_BUFF3] |= SCB_BATK|SCB_MATK;
	StatusChangeFlagTable[SC_MTF_ASPD2] |= SCB_ASPD|SCB_HIT;
	StatusChangeFlagTable[SC_MTF_MATK2] |= SCB_MATK;
	StatusChangeFlagTable[SC_2011RWC_SCROLL] |= SCB_BATK|SCB_MATK|SCB_STR|SCB_AGI|SCB_VIT|SCB_INT|SCB_DEX|SCB_LUK;
	StatusChangeFlagTable[SC_MTF_HITFLEE] |= SCB_HIT|SCB_FLEE;
	StatusChangeFlagTable[SC_MTF_MHP] |= SCB_MAXHP;
	StatusChangeFlagTable[SC_MTF_MSP] |= SCB_MAXSP;

	// Costumes
	StatusChangeFlagTable[SC_MOONSTAR] |= SCB_NONE;
	StatusChangeFlagTable[SC_SUPER_STAR] |= SCB_NONE;
	StatusChangeFlagTable[SC_STRANGELIGHTS] |= SCB_NONE;
	StatusChangeFlagTable[SC_DECORATION_OF_MUSIC] |= SCB_NONE;
	StatusChangeFlagTable[SC_LJOSALFAR] |= SCB_NONE;
	StatusChangeFlagTable[SC_MERMAID_LONGING] |= SCB_NONE;
	StatusChangeFlagTable[SC_HAT_EFFECT] |= SCB_NONE;
	StatusChangeFlagTable[SC_FLOWERSMOKE] |= SCB_NONE;
	StatusChangeFlagTable[SC_FSTONE] |= SCB_NONE;
	StatusChangeFlagTable[SC_HAPPINESS_STAR] |= SCB_NONE;
	StatusChangeFlagTable[SC_MAPLE_FALLS] |= SCB_NONE;
	StatusChangeFlagTable[SC_TIME_ACCESSORY] |= SCB_NONE;
	StatusChangeFlagTable[SC_MAGICAL_FEATHER] |= SCB_NONE;

	// Clan System
	StatusChangeFlagTable[SC_CLAN_INFO] |= SCB_NONE;
	StatusChangeFlagTable[SC_SWORDCLAN] |= SCB_STR|SCB_VIT|SCB_MAXHP|SCB_MAXSP;
	StatusChangeFlagTable[SC_ARCWANDCLAN] |= SCB_INT|SCB_DEX|SCB_MAXHP|SCB_MAXSP;
	StatusChangeFlagTable[SC_GOLDENMACECLAN] |= SCB_LUK|SCB_INT|SCB_MAXHP|SCB_MAXSP;
	StatusChangeFlagTable[SC_CROSSBOWCLAN] |= SCB_DEX|SCB_AGI|SCB_MAXHP|SCB_MAXSP;
	StatusChangeFlagTable[SC_JUMPINGCLAN] |= SCB_STR|SCB_AGI|SCB_VIT|SCB_INT|SCB_DEX|SCB_LUK;

	// RODEX
	StatusChangeFlagTable[SC_DAILYSENDMAILCNT] |= SCB_NONE;

	// Old Glast Heim
	StatusChangeFlagTable[SC_GLASTHEIM_ATK] |= SCB_ALL;
	StatusChangeFlagTable[SC_GLASTHEIM_STATE] |= SCB_STR|SCB_AGI|SCB_VIT|SCB_DEX|SCB_INT|SCB_LUK;
	StatusChangeFlagTable[SC_GLASTHEIM_ITEMDEF] |= SCB_DEF|SCB_MDEF;
	StatusChangeFlagTable[SC_GLASTHEIM_HPSP] |= SCB_MAXHP|SCB_MAXSP;

	// Summoner
	StatusChangeFlagTable[SC_SHRIMPBLESSING] |= SCB_REGEN;
	StatusChangeFlagTable[SC_DORAM_WALKSPEED] |= SCB_SPEED;
	StatusChangeFlagTable[SC_DORAM_MATK] |= SCB_MATK;
	StatusChangeFlagTable[SC_DORAM_FLEE2] |= SCB_FLEE2;
	StatusChangeFlagTable[SC_DORAM_BUF_01] |= SCB_REGEN;
	StatusChangeFlagTable[SC_DORAM_BUF_02] |= SCB_REGEN;
>>>>>>> 0d773983

/**
* Returns the FIRST skill (in order of definition in initChangeTables) to use a given status change.
* Utilized for various duration lookups. Use with caution!
* @param sc The status to look up
* @return A skill associated with the status
**/
uint16 status_sc_get_skill(enum sc_type sc_type) {
	if (sc_type <= SC_NONE || sc_type >= SC_MAX) {
		ShowError("status_sc_get_skill: Unsupported status change id %d\n", sc_type);
		return 0;
	}

	CHK_SC2(sc_type, skill_id, 0);
}

/** Creates dummy status */
static void initDummyData(void) {
	memset(&dummy_status, 0, sizeof(dummy_status));
	dummy_status.hp =
	dummy_status.max_hp =
	dummy_status.max_sp =
	dummy_status.str =
	dummy_status.agi =
	dummy_status.vit =
	dummy_status.int_ =
	dummy_status.dex =
	dummy_status.luk =
	dummy_status.hit = 1;
	dummy_status.speed = 2000;
	dummy_status.adelay = 4000;
	dummy_status.amotion = 2000;
	dummy_status.dmotion = 2000;
	dummy_status.ele_lv = 1; // Min elemental level.
	dummy_status.mode = MD_CANMOVE;
}

/**
 * For copying a status_data structure from b to a, without overwriting current Hp and Sp
 * @param a: Status data structure to copy from
 * @param b: Status data structure to copy to
 */
static inline void status_cpy(struct status_data* a, const struct status_data* b)
{
	memcpy((void*)&a->max_hp, (const void*)&b->max_hp, sizeof(struct status_data)-(sizeof(a->hp)+sizeof(a->sp)));
}

/**
 * Sets HP to a given value
 * Will always succeed (overrides heal impediment statuses) but can't kill an object
 * @param bl: Object whose HP will be set [PC|MOB|HOM|MER|ELEM|NPC]
 * @param hp: What the HP is to be set as
 * @param flag: Used in case final value is higher than current
 *		Use 2 to display healing effect
 * @return heal or zapped HP if valid
 */
int status_set_hp(struct block_list *bl, unsigned int hp, int flag)
{
	struct status_data *status;
	if (hp < 1)
		return 0;
	status = status_get_status_data(bl);
	if (status == &dummy_status)
		return 0;

	if (hp > status->max_hp)
		hp = status->max_hp;
	if (hp == status->hp)
		return 0;
	if (hp > status->hp)
		return status_heal(bl, hp - status->hp, 0, 1|flag);
	return status_zap(bl, status->hp - hp, 0);
}

/**
 * Sets Max HP to a given value
 * @param bl: Object whose Max HP will be set [PC|MOB|HOM|MER|ELEM|NPC]
 * @param maxhp: What the Max HP is to be set as
 * @param flag: Used in case final value is higher than current
 *		Use 2 to display healing effect
 * @return heal or zapped HP if valid
 */
int status_set_maxhp(struct block_list *bl, unsigned int maxhp, int flag)
{
	struct status_data *status;
	int64 heal;

	if (maxhp < 1)
		return 0;
	status = status_get_status_data(bl);
	if (status == &dummy_status)
		return 0;

	if (maxhp == status->max_hp)
		return 0;

	heal = maxhp - status->max_hp;
	status->max_hp = maxhp;

	if (heal > 0)
		status_heal(bl, heal, 0, 1|flag);
	else
		status_zap(bl, -heal, 0);

	return maxhp;
}

/**
 * Sets SP to a given value
 * @param bl: Object whose SP will be set [PC|HOM|MER|ELEM]
 * @param sp: What the SP is to be set as
 * @param flag: Used in case final value is higher than current
 *		Use 2 to display healing effect		
 * @return heal or zapped SP if valid
 */
int status_set_sp(struct block_list *bl, unsigned int sp, int flag)
{
	struct status_data *status;

	status = status_get_status_data(bl);
	if (status == &dummy_status)
		return 0;

	if (sp > status->max_sp)
		sp = status->max_sp;
	if (sp == status->sp)
		return 0;
	if (sp > status->sp)
		return status_heal(bl, 0, sp - status->sp, 1|flag);
	return status_zap(bl, 0, status->sp - sp);
}

/**
 * Sets Max SP to a given value
 * @param bl: Object whose Max SP will be set [PC|HOM|MER|ELEM]
 * @param maxsp: What the Max SP is to be set as
 * @param flag: Used in case final value is higher than current
 *		Use 2 to display healing effect
 * @return heal or zapped HP if valid
 */
int status_set_maxsp(struct block_list *bl, unsigned int maxsp, int flag)
{
	struct status_data *status;
	if (maxsp < 1)
		return 0;
	status = status_get_status_data(bl);
	if (status == &dummy_status)
		return 0;

	if (maxsp == status->max_sp)
		return 0;
	if (maxsp > status->max_sp)
		status_heal(bl, maxsp - status->max_sp, 0, 1|flag);
	else
		status_zap(bl, status->max_sp - maxsp, 0);

	status->max_sp = maxsp;
	return maxsp;
}

/**
 * Takes HP/SP from an Object
 * @param bl: Object who will have HP/SP taken [PC|MOB|HOM|MER|ELEM]
 * @param hp: How much HP to charge
 * @param sp: How much SP to charge	
 * @return hp+sp through status_damage()
 * Note: HP/SP are integer values, not percentages. Values should be
 *	 calculated either within function call or before
 */
int64 status_charge(struct block_list* bl, int64 hp, int64 sp)
{
	if(!(bl->type&BL_CONSUME))
		return (int)hp+sp; // Assume all was charged so there are no 'not enough' fails.
	return status_damage(NULL, bl, hp, sp, 0, 3);
}

/**
 * Inflicts damage on the target with the according walkdelay.
 * @param src: Source object giving damage [PC|MOB|PET|HOM|MER|ELEM]
 * @param target: Target of the damage
 * @param dhp: How much damage to HP
 * @param dsp: How much damage to SP
 * @param walkdelay: Amount of time before object can walk again
 * @param flag: Damage flag decides various options
 *		flag&1: Passive damage - Does not trigger cancelling status changes
 *		flag&2: Fail if there is not enough to subtract
 *		flag&4: Mob does not give EXP/Loot if killed
 *		flag&8: Used to damage SP of a dead character
 * @return hp+sp
 * Note: HP/SP are integer values, not percentages. Values should be
 *	 calculated either within function call or before
 */
int status_damage(struct block_list *src,struct block_list *target,int64 dhp, int64 dsp, int walkdelay, int flag)
{
	struct status_data *status;
	struct status_change *sc;
	int hp = (int)cap_value(dhp,INT_MIN,INT_MAX);
	int sp = (int)cap_value(dsp,INT_MIN,INT_MAX);

	nullpo_ret(target);

	if(sp && !(target->type&BL_CONSUME))
		sp = 0; // Not a valid SP target.

	if (hp < 0) { // Assume absorbed damage.
		status_heal(target, -hp, 0, 1);
		hp = 0;
	}

	if (sp < 0) {
		status_heal(target, 0, -sp, 1);
		sp = 0;
	}

	if (target->type == BL_SKILL) {
		if (!src || src->type&battle_config.can_damage_skill)
			return (int)skill_unit_ondamaged((struct skill_unit *)target, hp);
		return 0;
	}

	status = status_get_status_data(target);
	if(!status || status == &dummy_status )
		return 0;

	if ((unsigned int)hp >= status->hp) {
		if (flag&2) return 0;
		hp = status->hp;
	}

	if ((unsigned int)sp > status->sp) {
		if (flag&2) return 0;
		sp = status->sp;
	}

	if (!hp && !sp)
		return 0;

	if( !status->hp )
		flag |= 8;

	sc = status_get_sc(target);
	if( hp && battle_config.invincible_nodamage && src && sc && sc->data[SC_INVINCIBLE] && !sc->data[SC_INVINCIBLEOFF] )
		hp = 1;

	if( hp && !(flag&1) ) {
		if( sc ) {
			struct status_change_entry *sce;
			uint16 i;
			for (i = 0; i < SC_MAX; i++) {
				if (status_sc_get_flag((sc_type)i)&SCF_REM_ON_DAMAGED)
					if (i != SC_STONE || (sc->data[SC_STONE] && sc->opt1 == OPT1_STONE))
						status_change_end(target, SC_STONE, INVALID_TIMER);
			}
			if ((sce=sc->data[SC_ENDURE]) && !sce->val4) {
				/** [Skotlex]
				* Endure count is only reduced by non-players on non-gvg maps.
				* val4 signals infinite endure.
				**/
				if (src && src->type != BL_PC && !map_flag_gvg2(target->m) && !map_getmapflag(target->m, MF_BATTLEGROUND) && --(sce->val2) <= 0)
					status_change_end(target, SC_ENDURE, INVALID_TIMER);
			}
			if ((sce=sc->data[SC_GRAVITATION]) && sce->val3 == BCT_SELF) {
				struct skill_unit_group* sg = skill_id2group(sce->val4);
				if (sg) {
					skill_delunitgroup(sg);
					sce->val4 = 0;
					status_change_end(target, SC_GRAVITATION, INVALID_TIMER);
				}
			}
			if(sc->data[SC_DANCING] && (unsigned int)hp > status->max_hp>>2)
				status_change_end(target, SC_DANCING, INVALID_TIMER);
			if(sc->data[SC_CLOAKINGEXCEED] && --(sc->data[SC_CLOAKINGEXCEED]->val2) <= 0)
				status_change_end(target, SC_CLOAKINGEXCEED, INVALID_TIMER);
			if(sc->data[SC_KAGEMUSYA] && --(sc->data[SC_KAGEMUSYA]->val3) <= 0)
				status_change_end(target, SC_KAGEMUSYA, INVALID_TIMER);
		}

		if (target->type == BL_PC)
			pc_bonus_script_clear(BL_CAST(BL_PC,target),BSF_REM_ON_DAMAGED);
		unit_skillcastcancel(target, 2);
	}

	status->hp-= hp;
	status->sp-= sp;

	if (sc && hp && status->hp) {
		if (sc->data[SC_AUTOBERSERK] &&
			(!sc->data[SC_PROVOKE] || !sc->data[SC_PROVOKE]->val2) &&
			status->hp < status->max_hp>>2)
			sc_start4(src,target,SC_PROVOKE,100,10,1,0,0,0);
		if (sc->data[SC_BERSERK] && status->hp <= 100)
			status_change_end(target, SC_BERSERK, INVALID_TIMER);
		if( sc->data[SC_RAISINGDRAGON] && status->hp <= 1000 )
			status_change_end(target, SC_RAISINGDRAGON, INVALID_TIMER);
		if (sc->data[SC_SATURDAYNIGHTFEVER] && status->hp <= 100)
			status_change_end(target, SC_SATURDAYNIGHTFEVER, INVALID_TIMER);
	}

	switch (target->type) {
		case BL_PC:  pc_damage((TBL_PC*)target,src,hp,sp); break;
		case BL_MOB: mob_damage((TBL_MOB*)target, src, hp); break;
		case BL_HOM: hom_damage((TBL_HOM*)target); break;
		case BL_MER: mercenary_heal((TBL_MER*)target,hp,sp); break;
		case BL_ELEM: elemental_heal((TBL_ELEM*)target,hp,sp); break;
	}

	if( src && target->type == BL_PC && ((TBL_PC*)target)->disguise ) { // Stop walking when attacked in disguise to prevent walk-delay bug
		unit_stop_walking( target, 1 );
	}

	if( status->hp || (flag&8) ) { // Still lives or has been dead before this damage.
		if (walkdelay)
			unit_set_walkdelay(target, gettick(), walkdelay, 0);
		return (int)(hp+sp);
	}

	status->hp = 0;
	/** [Skotlex]
	* NOTE: These dead functions should return:
	* 0: Death cancelled, auto-revived.
	* Non-zero: Standard death. Clear status, cancel move/attack, etc
	* &2: Remove object from map.
	* &4: Delete object from memory. (One time spawn mobs)
	**/
	switch (target->type) {
		case BL_PC:  flag = pc_dead((TBL_PC*)target,src); break;
		case BL_MOB: flag = mob_dead((TBL_MOB*)target, src, flag&4?3:0); break;
		case BL_HOM: flag = hom_dead((TBL_HOM*)target); break;
		case BL_MER: flag = mercenary_dead((TBL_MER*)target); break;
		case BL_ELEM: flag = elemental_dead((TBL_ELEM*)target); break;
		default:	// Unhandled case, do nothing to object.
			flag = 0;
			break;
	}

	if(!flag) // Death cancelled.
		return (int)(hp+sp);

	// Normal death
	if (battle_config.clear_unit_ondeath &&
		battle_config.clear_unit_ondeath&target->type)
		skill_clear_unitgroup(target);

	if(target->type&BL_REGEN) { // Reset regen ticks.
		struct regen_data *regen = status_get_regen_data(target);
		if (regen) {
			memset(&regen->tick, 0, sizeof(regen->tick));
			if (regen->sregen)
				memset(&regen->sregen->tick, 0, sizeof(regen->sregen->tick));
			if (regen->ssregen)
				memset(&regen->ssregen->tick, 0, sizeof(regen->ssregen->tick));
		}
	}

	if( sc && sc->data[SC_KAIZEL] && !map_flag_gvg2(target->m) ) { // flag&8 = disable Kaizel
		int time = skill_get_time2(SL_KAIZEL,sc->data[SC_KAIZEL]->val1);
		// Look for Osiris Card's bonus effect on the character and revive 100% or revive normally
		if ( target->type == BL_PC && BL_CAST(BL_PC,target)->special_state.restart_full_recover )
			status_revive(target, 100, 100);
		else
			status_revive(target, sc->data[SC_KAIZEL]->val2, 0);
		status_change_clear(target,0);
		clif_skill_nodamage(target,target,ALL_RESURRECTION,1,1);
		sc_start(src,target,skill_get_sc(PR_KYRIE),100,10,time);

		if( target->type == BL_MOB )
			((TBL_MOB*)target)->state.rebirth = 1;

		return (int)(hp+sp);
	}
	if (target->type == BL_MOB && sc && sc->data[SC_REBIRTH] && !((TBL_MOB*) target)->state.rebirth) { // Ensure the monster has not already rebirthed before doing so.
		status_revive(target, sc->data[SC_REBIRTH]->val2, 0);
		status_change_clear(target,0);
		((TBL_MOB*)target)->state.rebirth = 1;

		return (int)(hp+sp);
	}

	status_change_clear(target,0);

	if(flag&4) // Delete from memory. (also invokes map removal code)
		unit_free(target,CLR_DEAD);
	else if(flag&2) // remove from map
		unit_remove_map(target,CLR_DEAD);
	else { // Some death states that would normally be handled by unit_remove_map
		unit_stop_attack(target);
		unit_stop_walking(target,1);
		unit_skillcastcancel(target,0);
		clif_clearunit_area(target,CLR_DEAD);
		skill_unit_move(target,gettick(),4);
		skill_cleartimerskill(target);
	}

	// Always run NPC scripts for players last
	//FIXME those ain't always run if a player die if he was resurect meanwhile
	//cf SC_REBIRTH, SC_KAIZEL, pc_dead...
	if(target->type == BL_PC) {
		TBL_PC *sd = BL_CAST(BL_PC,target);
		if( sd->bg_id ) {
			struct battleground_data *bg;
			if( (bg = bg_team_search(sd->bg_id)) != NULL && bg->die_event[0] )
				npc_event(sd, bg->die_event, 0);
		}

		npc_script_event(sd,NPCE_DIE);
	}

	return (int)(hp+sp);
}

/**
 * Heals an object
 * @param bl: Object to heal [PC|MOB|HOM|MER|ELEM]
 * @param hhp: How much HP to heal
 * @param hsp: How much SP to heal
 * @param flag:	Whether it's Forced(&1), gives HP/SP(&2) heal effect,
 *      or gives HP(&4) heal effect with 0 heal
 *		Forced healing overrides heal impedement statuses (Berserk)
 * @return hp+sp
 */
int status_heal(struct block_list *bl,int64 hhp,int64 hsp, int flag)
{
	struct status_data *status;
	struct status_change *sc;
	int hp = (int)cap_value(hhp,INT_MIN,INT_MAX);
	int sp = (int)cap_value(hsp,INT_MIN,INT_MAX);

	status = status_get_status_data(bl);

	if (status == &dummy_status || !status->hp)
		return 0;

	sc = status_get_sc(bl);
	if (sc && !sc->count)
		sc = NULL;

	if (hp < 0) {
		if (hp == INT_MIN) // -INT_MIN == INT_MIN in some architectures!
			hp++;
		status_damage(NULL, bl, -hp, 0, 0, 1);
		hp = 0;
	}

	if(hp) {
		if( sc && (sc->data[SC_BERSERK]) ) {
			if( flag&1 )
				flag &= ~2;
			else
				hp = 0;
		}

		if((unsigned int)hp > status->max_hp - status->hp)
			hp = status->max_hp - status->hp;
	}

	if(sp < 0) {
		if (sp == INT_MIN)
			sp++;
		status_damage(NULL, bl, 0, -sp, 0, 1);
		sp = 0;
	}

	if(sp) {
		if((unsigned int)sp > status->max_sp - status->sp)
			sp = status->max_sp - status->sp;
	}

	if(!sp && !hp && !(flag&4))
		return 0;

	status->hp += hp;
	status->sp += sp;

	if(hp && sc &&
		sc->data[SC_AUTOBERSERK] &&
		sc->data[SC_PROVOKE] &&
		sc->data[SC_PROVOKE]->val2==1 &&
		status->hp>=status->max_hp>>2
	)	// End auto berserk.
		status_change_end(bl, SC_PROVOKE, INVALID_TIMER);

	// Send HP update to client
	switch(bl->type) {
		case BL_PC:  pc_heal((TBL_PC*)bl,hp,sp,flag); break;
		case BL_MOB: mob_heal((TBL_MOB*)bl,hp); break;
		case BL_HOM: hom_heal((TBL_HOM*)bl); break;
		case BL_MER: mercenary_heal((TBL_MER*)bl,hp,sp); break;
		case BL_ELEM: elemental_heal((TBL_ELEM*)bl,hp,sp); break;
	}

	return (int)hp+sp;
}

/**
 * Applies percentage based damage to a unit.
 * If a mob is killed this way and there is no src, no EXP/Drops will be awarded.
 * @param src: Object initiating HP/SP modification [PC|MOB|PET|HOM|MER|ELEM]
 * @param target: Object to modify HP/SP
 * @param hp_rate: Percentage of HP to modify. If > 0:percent is of current HP, if < 0:percent is of max HP
 * @param sp_rate: Percentage of SP to modify. If > 0:percent is of current SP, if < 0:percent is of max SP
 * @param flag: \n
 *		0: Heal target \n 
 *		1: Use status_damage \n 
 *		2: Use status_damage and make sure target must not die from subtraction
 * @return hp+sp through status_heal()
 */
int status_percent_change(struct block_list *src, struct block_list *target, int8 hp_rate, int8 sp_rate, uint8 flag)
{
	struct status_data *status;
	unsigned int hp = 0, sp = 0;

	status = status_get_status_data(target);


	// It's safe now [MarkZD]
	if (hp_rate > 99)
		hp = status->hp;
	else if (hp_rate > 0)
		hp = apply_rate(status->hp, hp_rate);
	else if (hp_rate < -99)
		hp = status->max_hp;
	else if (hp_rate < 0)
		hp = (apply_rate(status->max_hp, -hp_rate));
	if (hp_rate && !hp)
		hp = 1;

	if (flag == 2 && hp >= status->hp)
		hp = status->hp-1; // Must not kill target.

	if (sp_rate > 99)
		sp = status->sp;
	else if (sp_rate > 0)
		sp = apply_rate(status->sp, sp_rate);
	else if (sp_rate < -99)
		sp = status->max_sp;
	else if (sp_rate < 0)
		sp = (apply_rate(status->max_sp, -sp_rate));
	if (sp_rate && !sp)
		sp = 1;

	// Ugly check in case damage dealt is too much for the received args of
	// status_heal / status_damage. [Skotlex]
	if (hp > INT_MAX) {
		hp -= INT_MAX;
		if (flag)
			status_damage(src, target, INT_MAX, 0, 0, (!src||src==target?5:1));
		else
			status_heal(target, INT_MAX, 0, 0);
	}
	if (sp > INT_MAX) {
		sp -= INT_MAX;
		if (flag)
			status_damage(src, target, 0, INT_MAX, 0, (!src||src==target?5:1));
		else
			status_heal(target, 0, INT_MAX, 0);
	}
	if (flag)
		return status_damage(src, target, hp, sp, 0, (!src||src==target?5:1));
	return status_heal(target, hp, sp, 0);
}

/**
 * Revives a unit
 * @param bl: Object to revive [PC|MOB|HOM]
 * @param per_hp: Percentage of HP to revive with
 * @param per_sp: Percentage of SP to revive with
 * @return Successful (1) or Invalid target (0)
 */
int status_revive(struct block_list *bl, unsigned char per_hp, unsigned char per_sp)
{
	struct status_data *status;
	unsigned int hp, sp;
	if (!status_isdead(bl)) return 0;

	status = status_get_status_data(bl);
	if (status == &dummy_status)
		return 0; // Invalid target.

	hp = (int64)status->max_hp * per_hp/100;
	sp = (int64)status->max_sp * per_sp/100;

	if(hp > status->max_hp - status->hp)
		hp = status->max_hp - status->hp;
	else if (per_hp && !hp)
		hp = 1;

	if(sp > status->max_sp - status->sp)
		sp = status->max_sp - status->sp;
	else if (per_sp && !sp)
		sp = 1;

	status->hp += hp;
	status->sp += sp;

	if (bl->prev) // Animation only if character is already on a map.
		clif_resurrection(bl, 1);
	switch (bl->type) {
		case BL_PC:  pc_revive((TBL_PC*)bl, hp, sp); break;
		case BL_MOB: mob_revive((TBL_MOB*)bl, hp); break;
		case BL_HOM: hom_revive((TBL_HOM*)bl, hp, sp); break;
	}
	return 1;
}

/**
 * Checks whether the src can use the skill on the target,
 * taking into account status/option of both source/target
 * @param src:	Object using skill on target [PC|MOB|PET|HOM|MER|ELEM]
		src MAY be NULL to indicate we shouldn't check it, this is a ground-based skill attack
 * @param target: Object being targeted by src [PC|MOB|HOM|MER|ELEM]
		 target MAY be NULL, which checks if src can cast skill_id on the ground
 * @param skill_id: Skill ID being used on target
 * @param flag:	0 - Trying to use skill on target
 *		1 - Cast bar is done
 *		2 - Skill already pulled off, check is due to ground-based skills or splash-damage ones
 * @return src can use skill (1) or cannot use skill (0)
 * @author [Skotlex]
 */
bool status_check_skilluse(struct block_list *src, struct block_list *target, uint16 skill_id, int flag) {
	struct status_data *status;
	struct status_change *sc = NULL, *tsc;
	int hide_flag;

	status = src ? status_get_status_data(src) : &dummy_status;

	if (src && src->type != BL_PC && status_isdead(src))
		return false;

	if (!skill_id) { // Normal attack checks.
		// This mode is only needed for melee attacking.
		if (!status_has_mode(status,MD_CANATTACK))
			return false;
		// Dead state is not checked for skills as some skills can be used
		// on dead characters, said checks are left to skill.c [Skotlex]
		if (target && status_isdead(target))
			return false;
	}

	switch( skill_id ) {
		case PA_PRESSURE:
			if( flag && target ) {
				// Gloria Avoids pretty much everything....
				tsc = status_get_sc(target);
				if(tsc && tsc->option&OPTION_HIDE)
					return false;
			}
			break;
		case GN_WALLOFTHORN:
			if( target && status_isdead(target) )
				return false;
			break;
		case AL_TELEPORT:
		case ALL_ODINS_POWER:
			// Should fail when used on top of Land Protector [Skotlex]
			if (src && map_getcell(src->m, src->x, src->y, CELL_CHKLANDPROTECTOR)
				&& !status_has_mode(status,MD_STATUS_IMMUNE)
				&& (src->type != BL_PC || ((TBL_PC*)src)->skillitem != skill_id))
				return false;
			break;
		case SC_MANHOLE:
			// Skill is disabled against special racial grouped monsters(GvG and Battleground)
			if (target && ( status_get_race2(target) == RC2_GVG || status_get_race2(target) == RC2_BATTLEFIELD ) )
				return false;
		default:
			break;
	}

	if ( src )
		sc = status_get_sc(src);

	if( sc && sc->count ) {
		if (sc->data[SC_ALL_RIDING])
			return false; //You can't use skills while in the new mounts (The client doesn't let you, this is to make cheat-safe)

		if (flag == 1 && !status_has_mode(status,MD_STATUS_IMMUNE) && ( // Applies to after cast completion only and doesn't apply to Boss monsters.
			(sc->data[SC_ASH] && rnd()%2) || // Volcanic Ash has a 50% chance of causing skills to fail.
			(sc->data[SC_KYOMU] && rnd()%100 < 25) // Kyomu has a 25% chance of causing skills fail.
		)) {
			if (src->type == BL_PC)
				clif_skill_fail((TBL_PC*)src,skill_id,USESKILL_FAIL_LEVEL,0);
			return false;
		}

		if (skill_id != RK_REFRESH && skill_id != SU_GROOMING && skill_id != SR_GENTLETOUCH_CURE) { // Stuned/Frozen/etc
			if (flag != 1) // Can't cast, casted stuff can't damage.
				return false;
			if (skill_get_casttype(skill_id) == CAST_DAMAGE)
				return false; // Damage spells stop casting.
		}

		if (
			(sc->data[SC_TRICKDEAD] && skill_id != NV_TRICKDEAD)
			|| (sc->data[SC_AUTOCOUNTER] && !flag && skill_id)
			|| (sc->data[SC_GOSPEL] && sc->data[SC_GOSPEL]->val4 == BCT_SELF && skill_id != PA_GOSPEL)
			|| (sc->data[SC_SUHIDE] && skill_id != SU_HIDE)
		)
			return false;

		if (sc->data[SC_WINKCHARM] && target && !flag) { // Prevents skill usage
			if (unit_bl2ud(src) && (unit_bl2ud(src))->walktimer == INVALID_TIMER)
				unit_walktobl(src, map_id2bl(sc->data[SC_WINKCHARM]->val2), 3, 1);
			clif_emotion(src, ET_THROB);
			return false;
		}

		if (sc->data[SC_BLADESTOP]) {
			switch (sc->data[SC_BLADESTOP]->val1) {
				case 5: if (skill_id == MO_EXTREMITYFIST) break;
				case 4: if (skill_id == MO_CHAINCOMBO) break;
				case 3: if (skill_id == MO_INVESTIGATE) break;
				case 2: if (skill_id == MO_FINGEROFFENSIVE) break;
				default: return false;
			}
		}

		if (sc->data[SC_DANCING] && flag!=2) {
			if (src->type == BL_PC && ((skill_id >= WA_SWING_DANCE && skill_id <= WM_UNLIMITED_HUMMING_VOICE ) ||
				skill_id == WM_FRIGG_SONG))
			{ // Lvl 5 Lesson or higher allow you use 3rd job skills while dancing.
				if( pc_checkskill((TBL_PC*)src,WM_LESSON) < 5 )
					return false;
			} else if(sc->data[SC_LONGING]) { // Allow everything except dancing/re-dancing. [Skotlex]
				if (skill_id == BD_ENCORE ||
					skill_get_inf2(skill_id)&(INF2_SONG_DANCE|INF2_ENSEMBLE_SKILL)
					)
					return false;
			} else if(!(skill_get_inf3(skill_id)&INF3_USABLE_DANCE)) // Skills that can be used in dancing state
				return false;
			if ((sc->data[SC_DANCING]->val1&0xFFFF) == CG_HERMODE && skill_id == BD_ADAPTATION)
				return false; // Can't amp out of Wand of Hermode :/ [Skotlex]
		}

		if (skill_id && // Do not block item-casted skills.
			(src->type != BL_PC || ((TBL_PC*)src)->skillitem != skill_id)
		) {	// Skills blocked through status changes...
			if (!flag && ( // Blocked only from using the skill (stuff like autospell may still go through
				sc->cant.cast ||
				(sc->data[SC_BASILICA] && (sc->data[SC_BASILICA]->val4 != src->id || skill_id != HP_BASILICA)) || // Only Basilica caster that can cast, and only Basilica to cancel it
				(sc->data[SC_MARIONETTE] && skill_id != CG_MARIONETTE) || // Only skill you can use is marionette again to cancel it
				(sc->data[SC_MARIONETTE2] && skill_id == CG_MARIONETTE) || // Cannot use marionette if you are being buffed by another
				(sc->data[SC_ANKLE] && skill_block_check(src, SC_ANKLE, skill_id)) ||
				(sc->data[SC_STASIS] && skill_block_check(src, SC_STASIS, skill_id)) ||
				(sc->data[SC_BITE] && skill_block_check(src, SC_BITE, skill_id)) ||
				(sc->data[SC_KAGEHUMI] && skill_block_check(src, SC_KAGEHUMI, skill_id))
			))
				return false;

			// Skill blocking.
			if (
				(sc->data[SC_VOLCANO] && skill_id == WZ_ICEWALL) ||
				(sc->data[SC_ROKISWEIL] && skill_id != BD_ADAPTATION) ||
				(sc->data[SC_HERMODE] && skill_get_inf(skill_id) & INF_SUPPORT_SKILL) ||
				(sc->data[SC_NOCHAT] && sc->data[SC_NOCHAT]->val1&MANNER_NOSKILL)
			)
				return false;
		}

		if (sc->option) {
			if ((sc->option&OPTION_HIDE) && src->type == BL_PC && (!skill_id || !(skill_get_inf3(skill_id)&INF3_USABLE_HIDING))) {
				// Non players can use all skills while hidden.
				return false;
			}
			if (sc->option&OPTION_CHASEWALK && skill_id != ST_CHASEWALK)
				return false;
		}
	}

	if (target == NULL || target == src) // No further checking needed.
		return true;

	tsc = status_get_sc(target);

	if (tsc && tsc->count) {
		/**
		* Attacks in invincible are capped to 1 damage and handled in batte.c.
		* Allow spell break and eske for sealed shrine GDB when in INVINCIBLE state.
		**/
		if( tsc->data[SC_INVINCIBLE] && !tsc->data[SC_INVINCIBLEOFF] && skill_id && !(skill_id&(SA_SPELLBREAKER|SL_SKE)) )
			return false;
		if(!skill_id && tsc->data[SC_TRICKDEAD])
			return false;
		if((skill_id == WZ_STORMGUST || skill_id == WZ_FROSTNOVA || skill_id == NJ_HYOUSYOURAKU)
			&& tsc->data[SC_FREEZE])
			return false;
		if(skill_id == PR_LEXAETERNA && (tsc->data[SC_FREEZE] || (tsc->data[SC_STONE] && tsc->opt1 == OPT1_STONE)))
			return false;
		if (tsc->data[SC__MANHOLE] && !(skill_get_inf3(skill_id)&INF3_USABLE_MANHOLE))
			return false;
	}

	// If targetting, cloak+hide protect you, otherwise only hiding does.
	hide_flag = flag?OPTION_HIDE:(OPTION_HIDE|OPTION_CLOAK|OPTION_CHASEWALK);

 	// Skill that can hit hidden target
	if( skill_get_inf3(skill_id)&INF3_HIT_HIDING )
		hide_flag &= ~OPTION_HIDE;

	switch( target->type ) {
		case BL_PC: {
				struct map_session_data *tsd = (TBL_PC*)target;
				bool is_boss = (src && status_get_class_(src) == CLASS_BOSS);
				bool is_detect = status_has_mode(status,MD_DETECTOR);

				if (pc_isinvisible(tsd))
					return false;
				if (tsc) {
					if ((tsc->option&hide_flag) && !is_boss && (tsd->special_state.perfect_hiding || !is_detect))
						return false;
					if (tsc->data[SC_CLOAKINGEXCEED] && !is_boss && (tsd->special_state.perfect_hiding || is_detect))
						return false; // Works against insect and demon but not against bosses
					if (tsc->data[SC__FEINTBOMB] && (is_boss || is_detect))
						return false; // Works against all
					if ((tsc->data[SC_CAMOUFLAGE] || tsc->data[SC_STEALTHFIELD] || tsc->data[SC_SUHIDE]) && !(is_boss || is_detect) && (!skill_id || (!flag && src)))
						return false; // Insect, demon, and boss can detect
				}
			}
			break;
		case BL_ITEM: // Allow targetting of items to pick'em up (or in the case of mobs, to loot them).
			// !TODO: Would be nice if this could be used to judge whether the player can or not pick up the item it targets. [Skotlex]
			if (status_has_mode(status,MD_LOOTER))
				return true;
			return false;
		case BL_HOM:
		case BL_MER:
		case BL_ELEM:
			if( target->type == BL_HOM && skill_id && battle_config.hom_setting&HOMSET_NO_SUPPORT_SKILL && skill_get_inf(skill_id)&INF_SUPPORT_SKILL && battle_get_master(target) != src )
				return false; // Can't use support skills on Homunculus (only Master/Self)
			if( target->type == BL_MER && (skill_id == PR_ASPERSIO || (skill_id >= SA_FLAMELAUNCHER && skill_id <= SA_SEISMICWEAPON)) && battle_get_master(target) != src )
				return false; // Can't use Weapon endow skills on Mercenary (only Master)
			if( skill_id == AM_POTIONPITCHER && ( target->type == BL_MER || target->type == BL_ELEM) )
				return false; // Can't use Potion Pitcher on Mercenaries
		default:
			// Check for chase-walk/hiding/cloaking opponents.
			if( tsc ) {
				if( tsc->option&hide_flag && !status_has_mode(status,MD_DETECTOR))
					return false;
			}
	}
	return true;
}

/**
 * Checks whether the src can see the target
 * @param src:	Object using skill on target [PC|MOB|PET|HOM|MER|ELEM]
 * @param target: Object being targeted by src [PC|MOB|HOM|MER|ELEM]
 * @return src can see (1) or target is invisible (0)
 * @author [Skotlex]
 */
int status_check_visibility(struct block_list *src, struct block_list *target)
{
	int view_range;
	struct status_data* status = status_get_status_data(src);
	struct status_change* tsc = status_get_sc(target);
	switch (src->type) {
		case BL_MOB:
			view_range = ((TBL_MOB*)src)->min_chase;
			break;
		case BL_PET:
			view_range = ((TBL_PET*)src)->db->range2;
			break;
		default:
			view_range = AREA_SIZE;
	}

	if (src->m != target->m || !check_distance_bl(src, target, view_range))
		return 0;

	if ( src->type == BL_NPC) // NPCs don't care for the rest
		return 1;

	if (tsc) {
		bool is_boss = (status_get_class_(src) == CLASS_BOSS);
		bool is_detector = status_has_mode(status,MD_DETECTOR);

		switch (target->type) {	// Check for chase-walk/hiding/cloaking opponents.
			case BL_PC: {
					struct map_session_data *tsd = (TBL_PC*)target;

					if (((tsc->option&(OPTION_HIDE|OPTION_CLOAK|OPTION_CHASEWALK)) || tsc->data[SC_CAMOUFLAGE] || tsc->data[SC_STEALTHFIELD] || tsc->data[SC_SUHIDE]) && !is_boss && (tsd->special_state.perfect_hiding || !is_detector))
						return 0;
					if (tsc->data[SC_CLOAKINGEXCEED] && !is_boss && ((tsd && tsd->special_state.perfect_hiding) || is_detector))
						return 0;
					if (tsc->data[SC__FEINTBOMB] && !is_boss && !is_detector)
						return 0;
				}
				break;
			default:
				if (((tsc->option&(OPTION_HIDE|OPTION_CLOAK|OPTION_CHASEWALK)) || tsc->data[SC_CAMOUFLAGE] || tsc->data[SC_STEALTHFIELD] || tsc->data[SC_SUHIDE]) && !is_boss && !is_detector)
					return 0;
		}
	}

	return 1;
}

/**
 * Base ASPD value taken from the job tables
 * @param sd: Player object
 * @param status: Player status
 * @return base amotion after single/dual weapon and shield adjustments [RENEWAL]
 *	  base amotion after single/dual weapon and stats adjustments [PRE-RENEWAL]
 */
int status_base_amotion_pc(struct map_session_data* sd, struct status_data* status)
{
	int amotion;
	int classidx = pc_class2idx(sd->status.class_);
#ifdef RENEWAL_ASPD
	int16 skill_lv, val = 0;
	float temp_aspd = 0;

	amotion = job_info[classidx].aspd_base[sd->weapontype1]; // Single weapon
	if (sd->status.shield)
		amotion += job_info[classidx].aspd_base[MAX_WEAPON_TYPE];
	else if (sd->weapontype2 && sd->equip_index[EQI_HAND_R] != sd->equip_index[EQI_HAND_L])
		amotion += job_info[classidx].aspd_base[sd->weapontype2] / 4; // Dual-wield

	switch(sd->status.weapon) {
		case W_BOW:
		case W_MUSICAL:
		case W_WHIP:
		case W_REVOLVER:
		case W_RIFLE:
		case W_GATLING:
		case W_SHOTGUN:
		case W_GRENADE:
			temp_aspd = status->dex * status->dex / 7.0f + status->agi * status->agi * 0.5f;
			break;
		default:
			temp_aspd = status->dex * status->dex / 5.0f + status->agi * status->agi * 0.5f;
			break;
	}
	temp_aspd = (float)(sqrt(temp_aspd) * 0.25f) + 0xc4;
	if ((skill_lv = pc_checkskill(sd,SA_ADVANCEDBOOK)) > 0 && sd->status.weapon == W_BOOK)
		val += (skill_lv - 1) / 2 + 1;
	if ((skill_lv = pc_checkskill(sd,GS_SINGLEACTION)) > 0 && (sd->status.weapon >= W_REVOLVER && sd->status.weapon <= W_GRENADE))
		val += ((skill_lv + 1) / 2);
	amotion = ((int)(temp_aspd + ((float)(status_calc_aspd(&sd->bl, &sd->sc, true) + val) * status->agi / 200)) - min(amotion, 200));
#else
	// Angra Manyu disregards aspd_base and similar
	if (pc_checkequip2(sd, ITEMID_ANGRA_MANYU, EQI_ACC_L, EQI_MAX))
		return 0;

	// Base weapon delay
	amotion = (sd->status.weapon < MAX_WEAPON_TYPE)
	 ? (job_info[classidx].aspd_base[sd->status.weapon]) // Single weapon
	 : (job_info[classidx].aspd_base[sd->weapontype1] + job_info[classidx].aspd_base[sd->weapontype2]) * 7 / 10; // Dual-wield

	// Percentual delay reduction from stats
	amotion -= amotion * (4 * status->agi + status->dex) / 1000;

	// Raw delay adjustment from bAspd bonus
	amotion += sd->bonus.aspd_add;
#endif

 	return amotion;
}

/**
 * Base attack value calculated for units
 * @param bl: Object to get attack for [PC|HOM]
 * @param status: Object status
 * @return base attack
 * Note: Function only calculates Homunculus bATK in RENEWAL
 */
unsigned short status_base_atk(const struct block_list *bl, const struct status_data *status)
{
	int flag = 0, str, dex, dstr;

	if(!(bl->type&battle_config.enable_baseatk))
		return 0;

	if (bl->type == BL_PC)
	switch(((TBL_PC*)bl)->status.weapon) {
		case W_BOW:
		case W_MUSICAL:
		case W_WHIP:
		case W_REVOLVER:
		case W_RIFLE:
		case W_GATLING:
		case W_SHOTGUN:
		case W_GRENADE:
			flag = 1;
	}
	if (flag) {
#ifdef RENEWAL
		dstr =
#endif
		str = status->dex;
		dex = status->str;
	} else {
#ifdef RENEWAL
		dstr =
#endif
		str = status->str;
		dex = status->dex;
	}
	/** [Skotlex]
	* Normally only players have base-atk, but homunc have a different batk
	* equation, hinting that perhaps non-players should use this for batk.
	**/
#ifdef RENEWAL
	if (bl->type == BL_HOM)
		str = 2 * ((((TBL_HOM*)bl)->homunculus.level) + status_get_homstr(bl));
#else
	dstr = str/10;
	str += dstr*dstr;
#endif
	if (bl->type == BL_PC)
#ifdef RENEWAL
		str = (dstr*10 + dex*10/5 + status->luk*10/3 + ((TBL_PC*)bl)->status.base_level*10/4)/10;
	else if (bl->type == BL_MOB || bl->type == BL_MER)
		str = dstr + ((TBL_MOB*)bl)->level;
#else
		str+= dex/5 + status->luk/5;
#endif
	return cap_value(str, 0, USHRT_MAX);
}

#ifdef RENEWAL
/**
 * Weapon attack value calculated for Players
 * @param wa: Weapon attack
 * @param status: Player status
 * @return weapon attack
 */
unsigned int status_weapon_atk(struct weapon_atk wa, struct map_session_data *sd)
{
	float str = sd->base_status.str;
	int weapon_atk_bonus = 0;

	if (wa.range > 3 && !pc_checkskill(sd, SU_SOULATTACK))
		str = sd->base_status.dex;
	if (sd->bonus.weapon_atk_rate)
		weapon_atk_bonus = wa.atk * sd->bonus.weapon_atk_rate / 100;
	// wa.atk2 = refinement, wa.atk = base equip atk, wa.atk*str/200 = bonus str
	return wa.atk + wa.atk2 + (int)(wa.atk * (str/200) + weapon_atk_bonus);
}
#endif

#ifndef RENEWAL
	unsigned short status_base_matk_min(const struct status_data* status) { return status->int_ + (status->int_ / 7) * (status->int_ / 7); }
	unsigned short status_base_matk_max(const struct status_data* status) { return status->int_ + (status->int_ / 5) * (status->int_ / 5); }
#endif

#ifdef RENEWAL
unsigned short status_base_matk(struct block_list *bl, const struct status_data* status, int level)
{
	switch (bl->type) {
		case BL_MOB:
			///! TODO: Confirm these RENEWAL calculations. Currently is using previous calculation before 083cf5d9 (issue: #321) and until re/mob_db.txt is updated.
			//return status->int_ + level;
			return status->int_ + (status->int_ / 2) + (status->dex / 5) + (status->luk / 3) + (level / 4);
		case BL_HOM:
			return status_get_homint(bl) + level;
		case BL_MER:
			return status->int_ + status->int_ / 5 * status->int_ / 5;
		case BL_PC:
		default:
			return status->int_ + (status->int_ / 2) + (status->dex / 5) + (status->luk / 3) + (level / 4);
	}
}
#endif

/**
 * Fills in the misc data that can be calculated from the other status info (except for level)
 * @param bl: Object to calculate status on [PC|MOB|PET|HOM|MERC|ELEM]
 * @param status: Player status
 */
void status_calc_misc(struct block_list *bl, struct status_data *status, int level)
{
	int stat;

	// Non players get the value set, players need to stack with previous bonuses.
	if( bl->type != BL_PC )
		status->batk =
		status->hit = status->flee =
		status->def2 = status->mdef2 =
		status->cri = status->flee2 = 0;

#ifdef RENEWAL // Renewal formulas
	if (bl->type == BL_HOM) {
		// Def2
		stat = status_get_homvit(bl) + status_get_homagi(bl) / 2;
		status->def2 = cap_value(stat, 0, SHRT_MAX);
		// Mdef2
		stat = (status_get_homvit(bl) + status_get_homint(bl)) / 2;
		status->mdef2 = cap_value(stat, 0, SHRT_MAX);
		// Def
		stat = status->def;
		stat += status_get_homvit(bl) + level / 2;
		status->def = cap_value(stat, 0, SHRT_MAX);
		// Mdef
		stat = (int)(((float)status_get_homvit(bl) + level) / 4 + (float)status_get_homint(bl) / 2);
		status->mdef = cap_value(stat, 0, SHRT_MAX);
		// Hit
		stat = level + status->dex + 150;
		status->hit = cap_value(stat, 1, SHRT_MAX);
		// Flee
		stat = level + status_get_homagi(bl);
		status->flee = cap_value(stat, 1, SHRT_MAX);
		// Atk
		stat = (status_get_homstr(bl) + status_get_homdex(bl)) / 5;
		status->rhw.atk = cap_value(stat, 0, SHRT_MAX);
		// Atk2
		stat = (status_get_homluk(bl) + status_get_homstr(bl) + status_get_homdex(bl)) / 3;
		status->rhw.atk2 = cap_value(stat, 0, SHRT_MAX);
	} else {
		// Hit
		stat = status->hit;
		stat += level + status->dex + (bl->type == BL_PC ? status->luk / 3 + 175 : 150); //base level + ( every 1 dex = +1 hit ) + (every 3 luk = +1 hit) + 175
		status->hit = cap_value(stat, 1, SHRT_MAX);
		// Flee
		stat = status->flee;
		stat += level + status->agi + (bl->type == BL_MER ? 0 : bl->type == BL_PC ? status->luk / 5 : 0) + 100; //base level + ( every 1 agi = +1 flee ) + (every 5 luk = +1 flee) + 100
		status->flee = cap_value(stat, 1, SHRT_MAX);
		// Def2
		if (bl->type == BL_MER)
			stat = (int)(status->vit + ((float)level / 10) + ((float)status->vit / 5));
		else {
			stat = status->def2;
			stat += (int)(((float)level + status->vit) / 2 + (bl->type == BL_PC ? ((float)status->agi / 5) : 0)); //base level + (every 2 vit = +1 def) + (every 5 agi = +1 def)
		}
		status->def2 = cap_value(stat, 0, SHRT_MAX);
		// Mdef2
		if (bl->type == BL_MER)
			stat = (int)(((float)level / 10) + ((float)status->int_ / 5));
		else {
			stat = status->mdef2;
			stat += (int)(bl->type == BL_PC ? (status->int_ + ((float)level / 4) + ((float)(status->dex + status->vit) / 5)) : ((float)(status->int_ + level) / 4)); //(every 4 base level = +1 mdef) + (every 1 int = +1 mdef) + (every 5 dex = +1 mdef) + (every 5 vit = +1 mdef)
		}
		status->mdef2 = cap_value(stat, 0, SHRT_MAX);
	}

	// MAtk
	status->matk_min = status->matk_max = status_base_matk(bl, status, level);

	///! TODO: Confirm these RENEWAL calculations. Currently is using previous calculation before 083cf5d9 (issue: #321) and until re/mob_db.txt is updated.
	//switch (bl->type) {
	//	case BL_MOB:
	//		status->matk_min += 70 * ((TBL_MOB*)bl)->status.rhw.atk2 / 100;
	//		status->matk_max += 130 * ((TBL_MOB*)bl)->status.rhw.atk2 / 100;
	//		break;
	//	case BL_MER:
	//		status->matk_min += 70 * ((TBL_MER*)bl)->battle_status.rhw.atk2 / 100;
	//		status->matk_max += 130 * ((TBL_MER*)bl)->battle_status.rhw.atk2 / 100;
	//		break;
	//}
#else
	// Matk
	status->matk_min = status_base_matk_min(status);
	status->matk_max = status_base_matk_max(status);
	// Hit
	stat = status->hit;
	stat += level + status->dex;
	status->hit = cap_value(stat, 1, SHRT_MAX);
	// Flee
	stat = status->flee;
	stat += level + status->agi;
	status->flee = cap_value(stat, 1, SHRT_MAX);
	// Def2
	stat = status->def2;
	stat += status->vit;
	status->def2 = cap_value(stat, 0, SHRT_MAX);
	// Mdef2
	stat = status->mdef2;
	stat += status->int_ + (status->vit>>1);
	status->mdef2 = cap_value(stat, 0, SHRT_MAX);
#endif

	//Critical
	if( bl->type&battle_config.enable_critical ) {
		stat = status->cri;
		stat += 10 + (status->luk*10/3); // (every 1 luk = +0.3 critical)
		status->cri = cap_value(stat, 1, SHRT_MAX);
	} else
		status->cri = 0;

	if (bl->type&battle_config.enable_perfect_flee) {
		stat = status->flee2;
		stat += status->luk + 10; // (every 10 luk = +1 perfect flee)
		status->flee2 = cap_value(stat, 0, SHRT_MAX);
	} else
		status->flee2 = 0;

	if (status->batk) {
		int temp = status->batk + status_base_atk(bl, status);
		status->batk = cap_value(temp, 0, USHRT_MAX);
	} else
		status->batk = status_base_atk(bl, status);

	if (status->cri) {
		switch (bl->type) {
			case BL_MOB:
				if(battle_config.mob_critical_rate != 100)
					status->cri = cap_value(status->cri*battle_config.mob_critical_rate/100,1,SHRT_MAX);
				if(!status->cri && battle_config.mob_critical_rate)
					status->cri = 10;
				break;
			case BL_PC:
				// Players don't have a critical adjustment setting as of yet.
				break;
			default:
				if(battle_config.critical_rate != 100)
					status->cri = cap_value(status->cri*battle_config.critical_rate/100,1,SHRT_MAX);
				if (!status->cri && battle_config.critical_rate)
					status->cri = 10;
		}
	}

	if(bl->type&BL_REGEN)
		status_calc_regen(bl, status, status_get_regen_data(bl));
}

/**
 * Calculates the initial status for the given mob
 * @param md: Mob object
 * @param opt: Whether or not it is the first calculation
		This will only be false when a mob levels up (Regular and WoE Guardians)
 * @return 1 for calculated special statuses or 0 for none
 * @author [Skotlex]
 */
int status_calc_mob_(struct mob_data* md, enum e_status_calc_opt opt)
{
	struct status_data *status;
	struct block_list *mbl = NULL;
	int flag=0;

	if (opt&SCO_FIRST) { // Set basic level on respawn.
		if (md->level > 0 && md->level <= MAX_LEVEL && md->level != md->db->lv)
			;
		else
			md->level = md->db->lv;
	}

	// Check if we need custom base-status
	if (battle_config.mobs_level_up && md->level > md->db->lv)
		flag|=1;

	if (md->special_state.size)
		flag|=2;

	if (md->guardian_data && md->guardian_data->guardup_lv)
		flag|=4;
	if (md->mob_id == MOBID_EMPERIUM)
		flag|=4;

	if (battle_config.slaves_inherit_speed && md->master_id)
		flag|=8;

	if (md->master_id && md->special_state.ai>AI_ATTACK)
		flag|=16;

	if (md->master_id && battle_config.slaves_inherit_mode)
		flag |= 32;

	if (!flag) { // No special status required.
		if (md->base_status) {
			aFree(md->base_status);
			md->base_status = NULL;
		}
		if (opt&SCO_FIRST)
			memcpy(&md->status, &md->db->status, sizeof(struct status_data));
		return 0;
	}
	if (!md->base_status)
		md->base_status = (struct status_data*)aCalloc(1, sizeof(struct status_data));

	status = md->base_status;
	memcpy(status, &md->db->status, sizeof(struct status_data));

	if (flag&(8|16))
		mbl = map_id2bl(md->master_id);

	if (flag&8 && mbl) {
		struct status_data *mstatus = status_get_base_status(mbl);

		if (mstatus &&
			battle_config.slaves_inherit_speed&(status_has_mode(mstatus,MD_CANMOVE)?1:2))
			status->speed = mstatus->speed;
		if( status->speed < 2 ) // Minimum for the unit to function properly
			status->speed = 2;
	}

	if (flag&32)
		status_calc_slave_mode(md, map_id2md(md->master_id));

	if (flag&1) { // Increase from mobs leveling up [Valaris]
		int diff = md->level - md->db->lv;

		status->str += diff;
		status->agi += diff;
		status->vit += diff;
		status->int_ += diff;
		status->dex += diff;
		status->luk += diff;
		status->max_hp += diff * status->vit;
		status->max_sp += diff * status->int_;
		status->hp = status->max_hp;
		status->sp = status->max_sp;
		status->speed -= cap_value(diff, 0, status->speed - 10);
	}

	if (flag&2 && battle_config.mob_size_influence) { // Change for sized monsters [Valaris]
		if (md->special_state.size == SZ_MEDIUM) {
			status->max_hp >>= 1;
			status->max_sp >>= 1;
			if (!status->max_hp) status->max_hp = 1;
			if (!status->max_sp) status->max_sp = 1;
			status->hp = status->max_hp;
			status->sp = status->max_sp;
			status->str >>= 1;
			status->agi >>= 1;
			status->vit >>= 1;
			status->int_ >>= 1;
			status->dex >>= 1;
			status->luk >>= 1;
			if (!status->str) status->str = 1;
			if (!status->agi) status->agi = 1;
			if (!status->vit) status->vit = 1;
			if (!status->int_) status->int_ = 1;
			if (!status->dex) status->dex = 1;
			if (!status->luk) status->luk = 1;
		} else if (md->special_state.size == SZ_BIG) {
			status->max_hp <<= 1;
			status->max_sp <<= 1;
			status->hp = status->max_hp;
			status->sp = status->max_sp;
			status->str <<= 1;
			status->agi <<= 1;
			status->vit <<= 1;
			status->int_ <<= 1;
			status->dex <<= 1;
			status->luk <<= 1;
		}
	}

	status_calc_misc(&md->bl, status, md->level);

	if(flag&4) { // Strengthen Guardians - custom value +10% / lv
		struct guild_castle *gc;
		struct map_data *mapdata = map_getmapdata(md->bl.m);

		gc=guild_mapname2gc(mapdata->name);
		if (!gc)
			ShowError("status_calc_mob: No castle set at map %s\n", mapdata->name);
		else if(gc->castle_id < 24 || md->mob_id == MOBID_EMPERIUM) {
#ifdef RENEWAL
			status->max_hp += 50 * (gc->defense / 5);
#else
			status->max_hp += 1000 * gc->defense;
#endif
			status->hp = status->max_hp;
			status->def += (gc->defense+2)/3;
			status->mdef += (gc->defense+2)/3;
		}
		if(md->mob_id != MOBID_EMPERIUM) {
			status->max_hp += 1000 * gc->defense;
			status->hp = status->max_hp;
			status->batk += 2 * md->guardian_data->guardup_lv + 8;
			status->rhw.atk += 2 * md->guardian_data->guardup_lv + 8;
			status->rhw.atk2 += 2 * md->guardian_data->guardup_lv + 8;
			status->aspd_rate -= 2 * md->guardian_data->guardup_lv + 3;
		}
	}

	if (flag&16 && mbl) { // Max HP setting from Summon Flora/marine Sphere
		struct unit_data *ud = unit_bl2ud(mbl);
		// Remove special AI when this is used by regular mobs.
		if (mbl->type == BL_MOB && !((TBL_MOB*)mbl)->special_state.ai)
			md->special_state.ai = AI_NONE;
		if (ud) { 
			// Different levels of HP according to skill level
			if(!ud->skill_id) // !FIXME: We lost the unit data for magic decoy in somewhere before this
				ud->skill_id = ((TBL_PC*)mbl)->menuskill_id;
			switch(ud->skill_id) {
				case AM_SPHEREMINE:
					status->max_hp = 2000 + 400*ud->skill_lv;
					break;
				case KO_ZANZOU:
					status->max_hp = 3000 + 3000 * ud->skill_lv;
					break;
				case AM_CANNIBALIZE:
					status->max_hp = 1500 + 200*ud->skill_lv + 10*status_get_lv(mbl);
					status->mode = static_cast<e_mode>(status->mode|MD_CANATTACK|MD_AGGRESSIVE);
					break;
				case MH_SUMMON_LEGION:
				{
					int homblvl = status_get_lv(mbl);

					status->max_hp = 10 * (100 * (ud->skill_lv + 2) + homblvl);
					status->batk = 100 * (ud->skill_lv+5) / 2;
					status->def = 10 * (100 * (ud->skill_lv+2) + homblvl);
					// status->aspd_rate = 10 * (2 * (20 - ud->skill_lv) - homblvl/10);
					// status->aspd_rate = max(100,status->aspd_rate);
					break;
				}
				case NC_SILVERSNIPER:
				{
					struct status_data *mstatus = status_get_status_data(mbl);
					if(!mstatus)
						break;
					status->max_hp = (1000 * ud->skill_lv) + (mstatus->hp / 3) + (status_get_lv(mbl) * 12);
					status->batk = 200 * ud->skill_lv;
					break;
				}
				case NC_MAGICDECOY:
				{
					struct status_data *mstatus = status_get_status_data(mbl);
					if(!mstatus)
						break;
					status->max_hp = (1000 * ((TBL_PC*)mbl)->menuskill_val) + (mstatus->sp * 4) + (status_get_lv(mbl) * 12);
					status->matk_min = status->matk_max = 250 + 50*((TBL_PC*)mbl)->menuskill_val;
					break;
				}
			}
			status->hp = status->max_hp;
		}
	}

	if (opt&SCO_FIRST) // Initial battle status
		memcpy(&md->status, status, sizeof(struct status_data));

	return 1;
}

/**
 * Calculates the stats of the given pet
 * @param pd: Pet object
 * @param opt: Whether or not it is the first calculation
		This will only be false when a pet levels up
 * @return 1
 * @author [Skotlex]
 */
void status_calc_pet_(struct pet_data *pd, enum e_status_calc_opt opt)
{
	nullpo_retv(pd);

	if (opt&SCO_FIRST) {
		memcpy(&pd->status, &pd->db->status, sizeof(struct status_data));
		pd->status.mode = MD_CANMOVE; // Pets discard all modes, except walking
		pd->status.class_ = CLASS_NORMAL;
		pd->status.speed = pd->get_pet_db()->speed;

		if(battle_config.pet_attack_support || battle_config.pet_damage_support) {
			// Attack support requires the pet to be able to attack
			pd->status.mode = static_cast<e_mode>(pd->status.mode|MD_CANATTACK);
		}
	}

	if (battle_config.pet_lv_rate && pd->master) {
		struct map_session_data *sd = pd->master;
		int lv;

		lv =sd->status.base_level*battle_config.pet_lv_rate/100;
		if (lv < 0)
			lv = 1;
		if (lv != pd->pet.level || opt&SCO_FIRST) {
			struct status_data *bstat = &pd->db->status, *status = &pd->status;

			pd->pet.level = lv;
			if (!(opt&SCO_FIRST)) // Lv Up animation
				clif_misceffect(&pd->bl, 0);
			status->rhw.atk = (bstat->rhw.atk*lv)/pd->db->lv;
			status->rhw.atk2 = (bstat->rhw.atk2*lv)/pd->db->lv;
			status->str = (bstat->str*lv)/pd->db->lv;
			status->agi = (bstat->agi*lv)/pd->db->lv;
			status->vit = (bstat->vit*lv)/pd->db->lv;
			status->int_ = (bstat->int_*lv)/pd->db->lv;
			status->dex = (bstat->dex*lv)/pd->db->lv;
			status->luk = (bstat->luk*lv)/pd->db->lv;

			status->rhw.atk = cap_value(status->rhw.atk, 1, battle_config.pet_max_atk1);
			status->rhw.atk2 = cap_value(status->rhw.atk2, 2, battle_config.pet_max_atk2);
			status->str = cap_value(status->str,1,battle_config.pet_max_stats);
			status->agi = cap_value(status->agi,1,battle_config.pet_max_stats);
			status->vit = cap_value(status->vit,1,battle_config.pet_max_stats);
			status->int_= cap_value(status->int_,1,battle_config.pet_max_stats);
			status->dex = cap_value(status->dex,1,battle_config.pet_max_stats);
			status->luk = cap_value(status->luk,1,battle_config.pet_max_stats);

			status_calc_misc(&pd->bl, &pd->status, lv);

			if (!(opt&SCO_FIRST)) // Not done the first time because the pet is not visible yet
				clif_send_petstatus(sd);
		}
	} else if (opt&SCO_FIRST) {
		status_calc_misc(&pd->bl, &pd->status, pd->db->lv);
		if (!battle_config.pet_lv_rate && pd->pet.level != pd->db->lv)
			pd->pet.level = pd->db->lv;
	}

	// Support rate modifier (1000 = 100%)
	pd->rate_fix = min(1000 * (pd->pet.intimate - battle_config.pet_support_min_friendly) / (1000 - battle_config.pet_support_min_friendly) + 500, USHRT_MAX);
	pd->rate_fix = min(apply_rate(pd->rate_fix, battle_config.pet_support_rate), USHRT_MAX);
}

/**
 * Get HP bonus modifiers
 * @param bl: block_list that will be checked
 * @param type: type of e_status_bonus (STATUS_BONUS_FIX or STATUS_BONUS_RATE)
 * @return bonus: total bonus for HP
 * @author [Cydh]
 */
static int status_get_hpbonus(struct block_list *bl, enum e_status_bonus type) {
	int bonus = 0;

	if (type == STATUS_BONUS_FIX) {
		struct status_change *sc = status_get_sc(bl);

		//Only for BL_PC
		if (bl->type == BL_PC) {
			struct map_session_data *sd = map_id2sd(bl->id);
			uint8 i;

			bonus += sd->bonus.hp;
			if ((i = pc_checkskill(sd,CR_TRUST)) > 0)
				bonus += i * 200;
			if (pc_checkskill(sd,SU_SPRITEMABLE) > 0)
				bonus += 1000;
			if (pc_checkskill(sd, SU_POWEROFSEA) > 0) {
				bonus += 1000;
				if ((pc_checkskill(sd, SU_TUNABELLY) + pc_checkskill(sd, SU_TUNAPARTY) + pc_checkskill(sd, SU_BUNCHOFSHRIMP) + pc_checkskill(sd, SU_FRESHSHRIMP) +
					pc_checkskill(sd, SU_GROOMING) + pc_checkskill(sd, SU_PURRING) + pc_checkskill(sd, SU_SHRIMPARTY)) > 19)
						bonus += 2000;
			}
#ifndef HP_SP_TABLES
			if ((sd->class_&MAPID_UPPERMASK) == MAPID_SUPER_NOVICE && sd->status.base_level >= 99)
				bonus += 2000; // Supernovice lvl99 hp bonus.
			if ((sd->class_&MAPID_UPPERMASK) == MAPID_SUPER_NOVICE && sd->status.base_level >= 150)
				bonus += 2000; // Supernovice lvl150 hp bonus.
#endif
		}

		//Bonus by SC
		if (sc) {
			if(sc->data[SC_INCMHP])
				bonus += sc->data[SC_INCMHP]->val1;
			if(sc->data[SC_EARTH_INSIGNIA] && sc->data[SC_EARTH_INSIGNIA]->val1 == 2)
				bonus += 500;
			if(sc->data[SC_LERADSDEW])
				bonus += sc->data[SC_LERADSDEW]->val3;
			if (sc->data[SC_PROMOTE_HEALTH_RESERCH])
				bonus += sc->data[SC_PROMOTE_HEALTH_RESERCH]->val4;
			if(sc->data[SC_INSPIRATION])
				bonus += (600 * sc->data[SC_INSPIRATION]->val1);
			if(sc->data[SC_SOLID_SKIN_OPTION])
				bonus += 2000;
			if(sc->data[SC_MTF_MHP])
				bonus += sc->data[SC_MTF_MHP]->val1;
			if(sc->data[SC_MARIONETTE])
				bonus -= 1000;
			if(sc->data[SC_SWORDCLAN])
				bonus += 30;
			if(sc->data[SC_ARCWANDCLAN])
				bonus += 30;
			if(sc->data[SC_GOLDENMACECLAN])
				bonus += 30;
			if(sc->data[SC_CROSSBOWCLAN])
				bonus += 30;
			if(sc->data[SC_GLASTHEIM_HPSP])
				bonus += sc->data[SC_GLASTHEIM_HPSP]->val1;
		}
	} else if (type == STATUS_BONUS_RATE) {
		struct status_change *sc = status_get_sc(bl);

		//Only for BL_PC
		if (bl->type == BL_PC) {
			struct map_session_data *sd = map_id2sd(bl->id);
			bonus += sd->hprate;
			bonus -= 100; //Default hprate is 100, so it should be add 0%
		}

		//Bonus by SC
		if (sc) {
			//Increasing
			if(sc->data[SC_INCMHPRATE])
				bonus += sc->data[SC_INCMHPRATE]->val1;
			if(sc->data[SC_APPLEIDUN])
				bonus += sc->data[SC_APPLEIDUN]->val2;
			if(sc->data[SC_DELUGE])
				bonus += sc->data[SC_DELUGE]->val2;
			if(sc->data[SC_BERSERK])
				bonus += 200; //+200%
			if(sc->data[SC_MERC_HPUP])
				bonus += sc->data[SC_MERC_HPUP]->val2;
			if(sc->data[SC_EPICLESIS])
				bonus += sc->data[SC_EPICLESIS]->val2;
			if(sc->data[SC_FRIGG_SONG])
				bonus += sc->data[SC_FRIGG_SONG]->val2;
			if(sc->data[SC_FORCEOFVANGUARD])
				bonus += (3 * sc->data[SC_FORCEOFVANGUARD]->val1);
			if(sc->data[SC_INSPIRATION])
				bonus += (5 * sc->data[SC_INSPIRATION]->val1);
			if(sc->data[SC_RAISINGDRAGON])
				bonus += (2 + sc->data[SC_RAISINGDRAGON]->val1);
			if(sc->data[SC_GT_REVITALIZE])
				bonus += sc->data[SC_GT_REVITALIZE]->val2;
			if(sc->data[SC_MUSTLE_M])
				bonus += sc->data[SC_MUSTLE_M]->val1;
			if(sc->data[SC_ANGRIFFS_MODUS])
				bonus += (5 * sc->data[SC_ANGRIFFS_MODUS]->val1);
			if(sc->data[SC_PETROLOGY_OPTION])
				bonus += sc->data[SC_PETROLOGY_OPTION]->val2;
			if(sc->data[SC_POWER_OF_GAIA])
				bonus += sc->data[SC_POWER_OF_GAIA]->val3;
			if(sc->data[SC_CURSED_SOIL_OPTION])
				bonus += sc->data[SC_CURSED_SOIL_OPTION]->val2;
			if(sc->data[SC_UPHEAVAL_OPTION])
				bonus += sc->data[SC_UPHEAVAL_OPTION]->val2;
			if(sc->data[SC_LAUDAAGNUS])
				bonus += 2 + (sc->data[SC_LAUDAAGNUS]->val1 * 2);

			//Decreasing
			if(sc->data[SC_VENOMBLEED])
				bonus -= 15;
			if(sc->data[SC_BEYONDOFWARCRY])
				bonus -= sc->data[SC_BEYONDOFWARCRY]->val4;
			if(sc->data[SC__WEAKNESS])
				bonus -= sc->data[SC__WEAKNESS]->val2;
			if(sc->data[SC_MYSTERIOUS_POWDER])
				bonus -= sc->data[SC_MYSTERIOUS_POWDER]->val1;
			if(sc->data[SC_GT_CHANGE]) // Max HP decrease: [Skill Level x 4] %
				bonus -= (4 * sc->data[SC_GT_CHANGE]->val1);
			if(sc->data[SC_EQC])
				bonus -= sc->data[SC_EQC]->val3;
		}
		// Max rate reduce is -100%
		bonus = cap_value(bonus,-100,INT_MAX);
	}

	return min(bonus,INT_MAX);
}

/**
 * Get SP bonus modifiers
 * @param bl: block_list that will be checked
 * @param type: type of e_status_bonus (STATUS_BONUS_FIX or STATUS_BONUS_RATE)
 * @return bonus: total bonus for SP
 * @author [Cydh]
 */
static int status_get_spbonus(struct block_list *bl, enum e_status_bonus type) {
	int bonus = 0;

	if (type == STATUS_BONUS_FIX) {
		struct status_change *sc = status_get_sc(bl);

		//Only for BL_PC
		if (bl->type == BL_PC) {
			struct map_session_data *sd = map_id2sd(bl->id);
			uint8 i;

			bonus += sd->bonus.sp;
			if ((i = pc_checkskill(sd,SL_KAINA)) > 0)
				bonus += 30 * i;
			if ((i = pc_checkskill(sd,RA_RESEARCHTRAP)) > 0)
				bonus += 200 + 20 * i;
			if ((i = pc_checkskill(sd,WM_LESSON)) > 0)
				bonus += 30 * i;
			if (pc_checkskill(sd,SU_SPRITEMABLE) > 0)
				bonus += 100;
			if (pc_checkskill(sd, SU_POWEROFSEA) > 0) {
				bonus += 100;
				if ((pc_checkskill(sd, SU_TUNABELLY) + pc_checkskill(sd, SU_TUNAPARTY) + pc_checkskill(sd, SU_BUNCHOFSHRIMP) + pc_checkskill(sd, SU_FRESHSHRIMP) +
					pc_checkskill(sd, SU_GROOMING) + pc_checkskill(sd, SU_PURRING) + pc_checkskill(sd, SU_SHRIMPARTY)) > 19)
						bonus += 200;
			}
		}

		//Bonus by SC
		if (sc) {
			if(sc->data[SC_INCMSP])
				bonus += sc->data[SC_INCMSP]->val1;
			if(sc->data[SC_EARTH_INSIGNIA] && sc->data[SC_EARTH_INSIGNIA]->val1 == 3)
				bonus += 50;
			if(sc->data[SC_MTF_MSP])
				bonus += sc->data[SC_MTF_MSP]->val1;
			if(sc->data[SC_SWORDCLAN])
				bonus += 10;
			if(sc->data[SC_ARCWANDCLAN])
				bonus += 10;
			if(sc->data[SC_GOLDENMACECLAN])
				bonus += 10;
			if(sc->data[SC_CROSSBOWCLAN])
				bonus += 10;
			if(sc->data[SC_GLASTHEIM_HPSP])
				bonus += sc->data[SC_GLASTHEIM_HPSP]->val2;
		}
	} else if (type == STATUS_BONUS_RATE) {
		struct status_change *sc = status_get_sc(bl);

		//Only for BL_PC
		if (bl->type == BL_PC) {
			struct map_session_data *sd = map_id2sd(bl->id);
			uint8 i;

			bonus += sd->sprate;
			bonus -= 100; //Default sprate is 100, so it should be add 0%

			if((i = pc_checkskill(sd,HP_MEDITATIO)) > 0)
				bonus += i;
			if((i = pc_checkskill(sd,HW_SOULDRAIN)) > 0)
				bonus += 2 * i;
		}

		//Bonus by SC
		if (sc) {
			if(sc->data[SC_INCMSPRATE])
				bonus += sc->data[SC_INCMSPRATE]->val1;
			if(sc->data[SC_RAISINGDRAGON])
				bonus += (2 + sc->data[SC_RAISINGDRAGON]->val1);
			if(sc->data[SC_SERVICE4U])
				bonus += sc->data[SC_SERVICE4U]->val2;
			if(sc->data[SC_MERC_SPUP])
				bonus += sc->data[SC_MERC_SPUP]->val2;
			if(sc->data[SC_LIFE_FORCE_F])
				bonus += sc->data[SC_LIFE_FORCE_F]->val1;
			if(sc->data[SC_VITATA_500])
				bonus += sc->data[SC_VITATA_500]->val2;
			if (sc->data[SC_ENERGY_DRINK_RESERCH])
				bonus += sc->data[SC_ENERGY_DRINK_RESERCH]->val4;
		}
		// Max rate reduce is -100%
		bonus = cap_value(bonus,-100,INT_MAX);
	}

	return min(bonus,INT_MAX);
}

/**
 * Get final MaxHP or MaxSP for player. References: http://irowiki.org/wiki/Max_HP and http://irowiki.org/wiki/Max_SP
 * The calculation needs base_level, base_status/battle_status (vit or int), additive modifier, and multiplicative modifier
 * @param sd Player
 * @param stat Vit/Int of player as param modifier
 * @param isHP true - calculates Max HP, false - calculated Max SP
 * @return max The max value of HP or SP
 */
static unsigned int status_calc_maxhpsp_pc(struct map_session_data* sd, unsigned int stat, bool isHP) {
	double dmax = 0;
	uint16 idx, level, job_id;

	nullpo_ret(sd);

	job_id = pc_mapid2jobid(sd->class_,sd->status.sex);
	idx = pc_class2idx(job_id);
	level = umax(sd->status.base_level,1);

	if (isHP) { //Calculates MaxHP
		dmax = job_info[idx].base_hp[level-1] * (1 + (umax(stat,1) * 0.01)) * ((sd->class_&JOBL_UPPER)?1.25:(pc_is_taekwon_ranker(sd))?3:1);
		dmax += status_get_hpbonus(&sd->bl,STATUS_BONUS_FIX);
		dmax += (int64)(dmax * status_get_hpbonus(&sd->bl,STATUS_BONUS_RATE) / 100); //Aegis accuracy
	}
	else { //Calculates MaxSP
		dmax = job_info[idx].base_sp[level-1] * (1 + (umax(stat,1) * 0.01)) * ((sd->class_&JOBL_UPPER)?1.25:(pc_is_taekwon_ranker(sd))?3:1);
		dmax += status_get_spbonus(&sd->bl,STATUS_BONUS_FIX);
		dmax += (int64)(dmax * status_get_spbonus(&sd->bl,STATUS_BONUS_RATE) / 100); //Aegis accuracy
	}

	//Make sure it's not negative before casting to unsigned int
	if(dmax < 1) dmax = 1;

	return cap_value((unsigned int)dmax,1,UINT_MAX);
}

/**
 * Calculates player's weight
 * @param sd: Player object
 * @param flag: Calculation type
 *   CALCWT_ITEM - Item weight
 *   CALCWT_MAXBONUS - Skill/Status/Configuration max weight bonus
 * @return false - failed, true - success
 */
bool status_calc_weight(struct map_session_data *sd, enum e_status_calc_weight_opt flag)
{
	int b_weight, b_max_weight, skill, i;
	struct status_change *sc;

	nullpo_retr(false, sd);

	sc = &sd->sc;
	b_max_weight = sd->max_weight; // Store max weight for later comparison
	b_weight = sd->weight; // Store current weight for later comparison
	sd->max_weight = job_info[pc_class2idx(sd->status.class_)].max_weight_base + sd->status.str * 300; // Recalculate max weight

	if (flag&CALCWT_ITEM) {
		sd->weight = 0; // Reset current weight

		for(i = 0; i < MAX_INVENTORY; i++) {
			if (!sd->inventory.u.items_inventory[i].nameid || sd->inventory_data[i] == NULL)
				continue;
			sd->weight += sd->inventory_data[i]->weight * sd->inventory.u.items_inventory[i].amount;
		}
	}

	if (flag&CALCWT_MAXBONUS) {
		// Skill/Status bonus weight increases
		sd->max_weight += sd->add_max_weight; // From bAddMaxWeight
		if ((skill = pc_checkskill(sd, MC_INCCARRY)) > 0)
			sd->max_weight += 2000 * skill;
		if (pc_isriding(sd) && pc_checkskill(sd, KN_RIDING) > 0)
			sd->max_weight += 10000;
		else if (pc_isridingdragon(sd))
			sd->max_weight += 5000 + 2000 * pc_checkskill(sd, RK_DRAGONTRAINING);
		if (sc->data[SC_KNOWLEDGE])
			sd->max_weight += sd->max_weight * sc->data[SC_KNOWLEDGE]->val1 / 10;
		if ((skill = pc_checkskill(sd, ALL_INCCARRY)) > 0)
			sd->max_weight += 2000 * skill;
		if (pc_ismadogear(sd))
			sd->max_weight += 15000;
	}

	// Update the client if the new weight calculations don't match
	if (b_weight != sd->weight)
		clif_updatestatus(sd, SP_WEIGHT);
	if (b_max_weight != sd->max_weight) {
		clif_updatestatus(sd, SP_MAXWEIGHT);
		pc_updateweightstatus(sd);
	}

	return true;
}

/**
 * Calculates player's cart weight
 * @param sd: Player object
 * @param flag: Calculation type
 *   CALCWT_ITEM - Cart item weight
 *   CALCWT_MAXBONUS - Skill/Status/Configuration max weight bonus
 *   CALCWT_CARTSTATE - Whether to check for cart state
 * @return false - failed, true - success
 */
bool status_calc_cart_weight(struct map_session_data *sd, enum e_status_calc_weight_opt flag)
{
	int b_cart_weight_max, i;

	nullpo_retr(false, sd);

	if (!pc_iscarton(sd) && !(flag&CALCWT_CARTSTATE))
		return false;

	b_cart_weight_max = sd->cart_weight_max; // Store cart max weight for later comparison
	sd->cart_weight_max = battle_config.max_cart_weight; // Recalculate max weight

	if (flag&CALCWT_ITEM) {
		sd->cart_weight = 0; // Reset current cart weight
		sd->cart_num = 0; // Reset current cart item count

		for(i = 0; i < MAX_CART; i++) {
			if (!sd->cart.u.items_cart[i].nameid)
				continue;
			sd->cart_weight += itemdb_weight(sd->cart.u.items_cart[i].nameid) * sd->cart.u.items_cart[i].amount; // Recalculate current cart weight
			sd->cart_num++; // Recalculate current cart item count
		}
	}

	// Skill bonus max weight increases
	if (flag&CALCWT_MAXBONUS)
		sd->cart_weight_max += (pc_checkskill(sd, GN_REMODELING_CART) * 5000);

	// Update the client if the new weight calculations don't match
	if (b_cart_weight_max != sd->cart_weight_max)
		clif_updatestatus(sd, SP_CARTINFO);

	return true;
}

/**
 * Calculates player data from scratch without counting SC adjustments
 * Should be invoked whenever players raise stats, learn passive skills or change equipment
 * @param sd: Player object
 * @param opt: Whether it is first calc (login) or not
 * @return (-1) for too many recursive calls, (1) recursive call, (0) success
 */
int status_calc_pc_sub(struct map_session_data* sd, enum e_status_calc_opt opt)
{
	static int calculating = 0; ///< Check for recursive call preemption. [Skotlex]
	struct status_data *base_status; ///< Pointer to the player's base status
	const struct status_change *sc = &sd->sc;
	struct s_skill b_skill[MAX_SKILL]; ///< Previous skill tree
	int i, skill, refinedef = 0;
	short index = -1;

	if (++calculating > 10) // Too many recursive calls!
		return -1;

	// Remember player-specific values that are currently being shown to the client (for refresh purposes)
	memcpy(b_skill, &sd->status.skill, sizeof(b_skill));

	pc_calc_skilltree(sd);	// SkillTree calculation

	if (opt&SCO_FIRST) {
		// Load Hp/SP from char-received data.
		sd->battle_status.hp = sd->status.hp;
		sd->battle_status.sp = sd->status.sp;
		sd->regen.sregen = &sd->sregen;
		sd->regen.ssregen = &sd->ssregen;
	}

	base_status = &sd->base_status;
	// These are not zeroed. [zzo]
	sd->hprate = 100;
	sd->sprate = 100;
	sd->castrate = 100;
	sd->delayrate = 100;
	sd->dsprate = 100;
	sd->hprecov_rate = 100;
	sd->sprecov_rate = 100;
	sd->matk_rate = 100;
	sd->critical_rate = sd->hit_rate = sd->flee_rate = sd->flee2_rate = 100;
	sd->def_rate = sd->def2_rate = sd->mdef_rate = sd->mdef2_rate = 100;
	sd->regen.state.block = 0;
	sd->add_max_weight = 0;

	// Zeroed arrays, order follows the order in pc.hpp.
	// Add new arrays to the end of zeroed area in pc.hpp (see comments) and size here. [zzo]
	memset (sd->param_bonus, 0, sizeof(sd->param_bonus)
		+ sizeof(sd->param_equip)
		+ sizeof(sd->subele)
		+ sizeof(sd->subele_script)
		+ sizeof(sd->subdefele)
		+ sizeof(sd->subrace)
		+ sizeof(sd->subclass)
		+ sizeof(sd->subrace2)
		+ sizeof(sd->subsize)
		+ sizeof(sd->reseff)
		+ sizeof(sd->coma_class)
		+ sizeof(sd->coma_race)
		+ sizeof(sd->weapon_coma_ele)
		+ sizeof(sd->weapon_coma_race)
		+ sizeof(sd->weapon_coma_class)
		+ sizeof(sd->weapon_atk)
		+ sizeof(sd->weapon_damage_rate)
		+ sizeof(sd->arrow_addele)
		+ sizeof(sd->arrow_addrace)
		+ sizeof(sd->arrow_addclass)
		+ sizeof(sd->arrow_addsize)
		+ sizeof(sd->magic_addele)
		+ sizeof(sd->magic_addele_script)
		+ sizeof(sd->magic_addrace)
		+ sizeof(sd->magic_addclass)
		+ sizeof(sd->magic_addsize)
		+ sizeof(sd->magic_atk_ele)
		+ sizeof(sd->critaddrace)
		+ sizeof(sd->expaddrace)
		+ sizeof(sd->expaddclass)
		+ sizeof(sd->ignore_mdef_by_race)
		+ sizeof(sd->ignore_mdef_by_class)
		+ sizeof(sd->ignore_def_by_race)
		+ sizeof(sd->ignore_def_by_class)
		+ sizeof(sd->sp_gain_race)
		+ sizeof(sd->magic_addrace2)
		+ sizeof(sd->ignore_mdef_by_race2)
		+ sizeof(sd->dropaddrace)
		+ sizeof(sd->dropaddclass)
		);

	memset (&sd->right_weapon.overrefine, 0, sizeof(sd->right_weapon) - sizeof(sd->right_weapon.atkmods));
	memset (&sd->left_weapon.overrefine, 0, sizeof(sd->left_weapon) - sizeof(sd->left_weapon.atkmods));

	if (sd->special_state.intravision && !sd->sc.data[SC_INTRAVISION]) // Clear intravision as long as nothing else is using it
		clif_status_load(&sd->bl, EFST_CLAIRVOYANCE, 0);

	memset(&sd->special_state,0,sizeof(sd->special_state));

	if (pc_isvip(sd)) // Magic Stone requirement avoidance for VIP.
		sd->special_state.no_gemstone = battle_config.vip_gemstone;

	if (!sd->state.permanent_speed) {
		memset(&base_status->max_hp, 0, sizeof(struct status_data)-(sizeof(base_status->hp)+sizeof(base_status->sp)));
		base_status->speed = DEFAULT_WALK_SPEED;
	} else {
		int pSpeed = base_status->speed;

		memset(&base_status->max_hp, 0, sizeof(struct status_data)-(sizeof(base_status->hp)+sizeof(base_status->sp)));
		base_status->speed = pSpeed;
	}

	// !FIXME: Most of these stuff should be calculated once, but how do I fix the memset above to do that? [Skotlex]
	// Give them all modes except these (useful for clones)
	base_status->mode = static_cast<e_mode>(MD_MASK&~(MD_STATUS_IMMUNE|MD_IGNOREMELEE|MD_IGNOREMAGIC|MD_IGNORERANGED|MD_IGNOREMISC|MD_DETECTOR|MD_ANGRY|MD_TARGETWEAK));

	base_status->size = (sd->class_&JOBL_BABY || ((battle_config.summoner_trait&2) && (sd->class_&MAPID_BASEMASK) == MAPID_SUMMONER)) ? SZ_SMALL : SZ_MEDIUM;
	if (battle_config.character_size && pc_isriding(sd)) { // [Lupus]
		if (sd->class_&JOBL_BABY) {
			if (battle_config.character_size&SZ_BIG)
				base_status->size++;
		} else
		if(battle_config.character_size&SZ_MEDIUM)
			base_status->size++;
	}
	base_status->aspd_rate = 1000;
	base_status->ele_lv = 1;
	base_status->race = ((battle_config.summoner_trait&1) && (sd->class_&MAPID_BASEMASK) == MAPID_SUMMONER) ? RC_BRUTE : RC_PLAYER;
	base_status->class_ = CLASS_NORMAL;

	// Zero up structures...
	memset(&sd->autospell, 0, sizeof(sd->autospell)
		+ sizeof(sd->autospell2)
		+ sizeof(sd->autospell3)
		+ sizeof(sd->addeff)
		+ sizeof(sd->addeff_atked)
		+ sizeof(sd->addeff_onskill)
		+ sizeof(sd->skillatk)
		+ sizeof(sd->skillusesprate)
		+ sizeof(sd->skillusesp)
		+ sizeof(sd->skillheal)
		+ sizeof(sd->skillheal2)
		+ sizeof(sd->skillblown)
		+ sizeof(sd->skillcastrate)
		+ sizeof(sd->skillfixcastrate)
		+ sizeof(sd->subskill)
		+ sizeof(sd->skillcooldown)
		+ sizeof(sd->skillfixcast)
		+ sizeof(sd->skillvarcast)
		+ sizeof(sd->hp_loss)
		+ sizeof(sd->sp_loss)
		+ sizeof(sd->hp_regen)
		+ sizeof(sd->sp_regen)
		+ sizeof(sd->percent_hp_regen)
		+ sizeof(sd->percent_sp_regen)
		+ sizeof(sd->add_def)
		+ sizeof(sd->add_mdef)
		+ sizeof(sd->add_mdmg)
		+ sizeof(sd->add_drop)
		+ sizeof(sd->itemhealrate)
		+ sizeof(sd->subele2)
		+ sizeof(sd->def_set_race)
		+ sizeof(sd->mdef_set_race)
		+ sizeof(sd->norecover_state_race)
		+ sizeof(sd->hp_vanish_race)
		+ sizeof(sd->sp_vanish_race)
		+ sizeof(sd->skilldelay)
	);

	memset (&sd->bonus, 0, sizeof(sd->bonus));

	// Autobonus
	pc_delautobonus(sd,sd->autobonus,ARRAYLENGTH(sd->autobonus),true);
	pc_delautobonus(sd,sd->autobonus2,ARRAYLENGTH(sd->autobonus2),true);
	pc_delautobonus(sd,sd->autobonus3,ARRAYLENGTH(sd->autobonus3),true);

	pc_itemgrouphealrate_clear(sd);

	running_npc_stat_calc_event = true;
	npc_script_event(sd, NPCE_STATCALC);
	running_npc_stat_calc_event = false;

	// Parse equipment
	for (i = 0; i < EQI_MAX; i++) {
		current_equip_item_index = index = sd->equip_index[i]; // We pass INDEX to current_equip_item_index - for EQUIP_SCRIPT (new cards solution) [Lupus]
		current_equip_combo_pos = 0;
		if (index < 0)
			continue;
		if (i == EQI_AMMO)
			continue;
		if (pc_is_same_equip_index((enum equip_index)i, sd->equip_index, index))
			continue;
		if (!sd->inventory_data[index])
			continue;

		base_status->def += sd->inventory_data[index]->def;

		// Items may be equipped, their effects however are nullified.
		if (opt&SCO_FIRST && sd->inventory_data[index]->equip_script && (pc_has_permission(sd,PC_PERM_USE_ALL_EQUIPMENT)
			|| !itemdb_isNoEquip(sd->inventory_data[index],sd->bl.m))) { // Execute equip-script on login
			run_script(sd->inventory_data[index]->equip_script,0,sd->bl.id,0);
			if (!calculating)
				return 1;
		}

		// Sanitize the refine level in case someone decreased the value inbetween
		if (sd->inventory.u.items_inventory[index].refine > MAX_REFINE)
			sd->inventory.u.items_inventory[index].refine = MAX_REFINE;

		if (sd->inventory_data[index]->type == IT_WEAPON) {
			int r = sd->inventory.u.items_inventory[index].refine, wlv = sd->inventory_data[index]->wlv;
			struct weapon_data *wd;
			struct weapon_atk *wa;

			if(wlv >= REFINE_TYPE_MAX)
				wlv = REFINE_TYPE_MAX - 1;
			if(i == EQI_HAND_L && sd->inventory.u.items_inventory[index].equip == EQP_HAND_L) {
				wd = &sd->left_weapon; // Left-hand weapon
				wa = &base_status->lhw;
			} else {
				wd = &sd->right_weapon;
				wa = &base_status->rhw;
			}
			wa->atk += sd->inventory_data[index]->atk;
			if(r)
				wa->atk2 = refine_info[wlv].bonus[r-1] / 100;
#ifdef RENEWAL
			wa->matk += sd->inventory_data[index]->matk;
			wa->wlv = wlv;
			if(r && sd->weapontype1 != W_BOW) // Renewal magic attack refine bonus
				wa->matk += refine_info[wlv].bonus[r-1] / 100;
#endif
			if(r) // Overrefine bonus.
				wd->overrefine = refine_info[wlv].randombonus_max[r-1] / 100;
			wa->range += sd->inventory_data[index]->range;
			if(sd->inventory_data[index]->script && (pc_has_permission(sd,PC_PERM_USE_ALL_EQUIPMENT) || !itemdb_isNoEquip(sd->inventory_data[index],sd->bl.m))) {
				if (wd == &sd->left_weapon) {
					sd->state.lr_flag = 1;
					run_script(sd->inventory_data[index]->script,0,sd->bl.id,0);
					sd->state.lr_flag = 0;
				} else
					run_script(sd->inventory_data[index]->script,0,sd->bl.id,0);
				if (!calculating) // Abort, run_script retriggered this. [Skotlex]
					return 1;
			}
#ifdef RENEWAL
			if (sd->bonus.weapon_matk_rate)
				wa->matk += wa->matk * sd->bonus.weapon_matk_rate / 100;
#endif
			if(sd->inventory.u.items_inventory[index].card[0] == CARD0_FORGE) { // Forged weapon
				wd->star += (sd->inventory.u.items_inventory[index].card[1]>>8);
				if(wd->star >= 15) wd->star = 40; // 3 Star Crumbs now give +40 dmg
				if(pc_famerank(MakeDWord(sd->inventory.u.items_inventory[index].card[2],sd->inventory.u.items_inventory[index].card[3]) ,MAPID_BLACKSMITH))
					wd->star += 10;
				if (!wa->ele) // Do not overwrite element from previous bonuses.
					wa->ele = (sd->inventory.u.items_inventory[index].card[1]&0x0f);
			}
		} else if(sd->inventory_data[index]->type == IT_ARMOR) {
			int r;

			if ( (r = sd->inventory.u.items_inventory[index].refine) )
				refinedef += refine_info[REFINE_TYPE_ARMOR].bonus[r-1];
			if(sd->inventory_data[index]->script && (pc_has_permission(sd,PC_PERM_USE_ALL_EQUIPMENT) || !itemdb_isNoEquip(sd->inventory_data[index],sd->bl.m))) {
				if( i == EQI_HAND_L ) // Shield
					sd->state.lr_flag = 3;
				run_script(sd->inventory_data[index]->script,0,sd->bl.id,0);
				if( i == EQI_HAND_L ) // Shield
					sd->state.lr_flag = 0;
				if (!calculating) // Abort, run_script retriggered this. [Skotlex]
					return 1;
			}
		} else if( sd->inventory_data[index]->type == IT_SHADOWGEAR ) { // Shadow System
			if (sd->inventory_data[index]->script && (pc_has_permission(sd,PC_PERM_USE_ALL_EQUIPMENT) || !itemdb_isNoEquip(sd->inventory_data[index],sd->bl.m))) {
				run_script(sd->inventory_data[index]->script,0,sd->bl.id,0);
				if( !calculating )
					return 1;
			}
		}
	}

	if(sd->equip_index[EQI_AMMO] >= 0) {
		index = sd->equip_index[EQI_AMMO];
		if(sd->inventory_data[index]) { // Arrows
			sd->bonus.arrow_atk += sd->inventory_data[index]->atk;
			sd->state.lr_flag = 2;
			if( !itemdb_group_item_exists(IG_THROWABLE, sd->inventory_data[index]->nameid) ) // Don't run scripts on throwable items
				run_script(sd->inventory_data[index]->script,0,sd->bl.id,0);
			sd->state.lr_flag = 0;
			if (!calculating) // Abort, run_script retriggered status_calc_pc. [Skotlex]
				return 1;
		}
	}

	// We've got combos to process and check
	if( sd->combos.count ) {
		for (i = 0; i < sd->combos.count; i++) {
			uint8 j = 0;
			bool no_run = false;
			struct item_combo *combo = NULL;

			current_equip_item_index = -1;
			current_equip_combo_pos = sd->combos.pos[i];

			if (!sd->combos.bonus[i] || !(combo = itemdb_combo_exists(sd->combos.id[i])))
				continue;
			// Check combo items
			while (j < combo->count) {
				struct item_data *id = itemdb_exists(combo->nameid[j]);
				// Don't run the script if at least one of combo's pair has restriction
				if (id && !pc_has_permission(sd, PC_PERM_USE_ALL_EQUIPMENT) && itemdb_isNoEquip(id, sd->bl.m)) {
					no_run = true;
					break;
				}
				j++;
			}
			if (no_run)
				continue;
			run_script(sd->combos.bonus[i],0,sd->bl.id,0);
			if (!calculating) // Abort, run_script retriggered this
				return 1;
		}
	}

	// Store equipment script bonuses
	memcpy(sd->param_equip,sd->param_bonus,sizeof(sd->param_equip));
	memset(sd->param_bonus, 0, sizeof(sd->param_bonus));

	base_status->def += (refinedef+50)/100;

	// Parse Cards
	for (i = 0; i < EQI_MAX; i++) {
		current_equip_item_index = index = sd->equip_index[i]; // We pass INDEX to current_equip_item_index - for EQUIP_SCRIPT (new cards solution) [Lupus]
		current_equip_combo_pos = 0;
		if (index < 0)
			continue;
		if (i == EQI_AMMO)
			continue;
		if (pc_is_same_equip_index((enum equip_index)i, sd->equip_index, index))
			continue;

		if (sd->inventory_data[index]) {
			int j;
			struct item_data *data;

			// Card script execution.
			if (itemdb_isspecial(sd->inventory.u.items_inventory[index].card[0]))
				continue;
			for (j = 0; j < MAX_SLOTS; j++) { // Uses MAX_SLOTS to support Soul Bound system [Inkfish]
				int c = sd->inventory.u.items_inventory[index].card[j];
				current_equip_card_id= c;
				if(!c)
					continue;
				data = itemdb_exists(c);
				if(!data)
					continue;
				if (opt&SCO_FIRST && data->equip_script && (pc_has_permission(sd,PC_PERM_USE_ALL_EQUIPMENT) || !itemdb_isNoEquip(data,sd->bl.m))) {// Execute equip-script on login
					run_script(data->equip_script,0,sd->bl.id,0);
					if (!calculating)
						return 1;
				}
				if(!data->script)
					continue;
				if(!pc_has_permission(sd,PC_PERM_USE_ALL_EQUIPMENT) && itemdb_isNoEquip(data,sd->bl.m)) // Card restriction checks.
					continue;
				if(i == EQI_HAND_L && sd->inventory.u.items_inventory[index].equip == EQP_HAND_L) { // Left hand status.
					sd->state.lr_flag = 1;
					run_script(data->script,0,sd->bl.id,0);
					sd->state.lr_flag = 0;
				} else
					run_script(data->script,0,sd->bl.id,0);
				if (!calculating) // Abort, run_script his function. [Skotlex]
					return 1;
			}
		}
	}
	current_equip_card_id = 0; // Clear stored card ID [Secret]

	// Parse random options
	for (i = 0; i < EQI_MAX; i++) {
		current_equip_item_index = index = sd->equip_index[i];
		current_equip_combo_pos = 0;
		current_equip_opt_index = -1;

		if (index < 0)
			continue;
		if (i == EQI_AMMO)
			continue;
		if (pc_is_same_equip_index((enum equip_index)i, sd->equip_index, index))
			continue;
		
		if (sd->inventory_data[index]) {
			int j;
			struct s_random_opt_data *data;
			for (j = 0; j < MAX_ITEM_RDM_OPT; j++) {
				short opt_id = sd->inventory.u.items_inventory[index].option[j].id;

				if (!opt_id)
					continue;
				current_equip_opt_index = j;
				data = itemdb_randomopt_exists(opt_id);
				if (!data || !data->script)
					continue;
				if (!pc_has_permission(sd, PC_PERM_USE_ALL_EQUIPMENT) && itemdb_isNoEquip(sd->inventory_data[index], sd->bl.m))
					continue;
				if (i == EQI_HAND_L && sd->inventory.u.items_inventory[index].equip == EQP_HAND_L) { // Left hand status.
					sd->state.lr_flag = 1;
					run_script(data->script, 0, sd->bl.id, 0);
					sd->state.lr_flag = 0;
				}
				else
					run_script(data->script, 0, sd->bl.id, 0);
				if (!calculating)
					return 1;
			}
		}
		current_equip_opt_index = -1;
	}

	if (sc->count && sc->data[SC_ITEMSCRIPT]) {
		struct item_data *data = itemdb_exists(sc->data[SC_ITEMSCRIPT]->val1);
		if (data && data->script)
			run_script(data->script, 0, sd->bl.id, 0);
	}

	pc_bonus_script(sd);

	if (&sd->sc && sd->sc.count) { // Script bonus from SC [Cydh]
		struct script_code *script = NULL;
		for (i = 0; i < SC_MAX; i++) {
			if (!sc->data[i] || !(script = status_sc_get_script((sc_type)i)))
				continue;
			run_script(script, 0, sd->bl.id, 0);
			if (!calculating)
				return 1;
		}
	}

	if( sd->pd ) { // Pet Bonus
		struct pet_data *pd = sd->pd;
		s_pet_db *pet_db_ptr = pd->get_pet_db();

		if( pet_db_ptr != nullptr && pet_db_ptr->pet_loyal_script && pd->pet.intimate >= battle_config.pet_equip_min_friendly )
			run_script(pd->get_pet_db()->pet_loyal_script,0,sd->bl.id,0);
		if( pd->pet.intimate > 0 && (!battle_config.pet_equip_required || pd->pet.equip > 0) && pd->state.skillbonus == 1 && pd->bonus )
			pc_bonus(sd,pd->bonus->type, pd->bonus->val);
	}

	// param_bonus now holds card bonuses.
	if(base_status->rhw.range < 1) base_status->rhw.range = 1;
	if(base_status->lhw.range < 1) base_status->lhw.range = 1;
	if(base_status->rhw.range < base_status->lhw.range)
		base_status->rhw.range = base_status->lhw.range;

	sd->bonus.double_rate += sd->bonus.double_add_rate;
	sd->bonus.perfect_hit += sd->bonus.perfect_hit_add;
	sd->bonus.splash_range += sd->bonus.splash_add_range;

	// Damage modifiers from weapon type
	sd->right_weapon.atkmods[SZ_SMALL] = atkmods[SZ_SMALL][sd->weapontype1];
	sd->right_weapon.atkmods[SZ_MEDIUM] = atkmods[SZ_MEDIUM][sd->weapontype1];
	sd->right_weapon.atkmods[SZ_BIG] = atkmods[SZ_BIG][sd->weapontype1];
	sd->left_weapon.atkmods[SZ_SMALL] = atkmods[SZ_SMALL][sd->weapontype2];
	sd->left_weapon.atkmods[SZ_MEDIUM] = atkmods[SZ_MEDIUM][sd->weapontype2];
	sd->left_weapon.atkmods[SZ_BIG] = atkmods[SZ_BIG][sd->weapontype2];

	if((pc_isriding(sd) || pc_isridingdragon(sd)) &&
		(sd->status.weapon==W_1HSPEAR || sd->status.weapon==W_2HSPEAR))
	{	// When Riding with spear, damage modifier to mid-class becomes
		// same as versus large size.
		sd->right_weapon.atkmods[SZ_MEDIUM] = sd->right_weapon.atkmods[SZ_BIG];
		sd->left_weapon.atkmods[SZ_MEDIUM] = sd->left_weapon.atkmods[SZ_BIG];
	}

// ----- STATS CALCULATION -----

	// Job bonuses
	index = pc_class2idx(sd->status.class_);
	for(i=0;i<(int)sd->status.job_level && i<MAX_LEVEL;i++) {
		if(!job_info[index].job_bonus[i])
			continue;
		switch(job_info[index].job_bonus[i]) {
			case 1: base_status->str++; break;
			case 2: base_status->agi++; break;
			case 3: base_status->vit++; break;
			case 4: base_status->int_++; break;
			case 5: base_status->dex++; break;
			case 6: base_status->luk++; break;
		}
	}

	// If a Super Novice has never died and is at least joblv 70, he gets all stats +10
	if(((sd->class_&MAPID_UPPERMASK) == MAPID_SUPER_NOVICE && (sd->status.job_level >= 70  || sd->class_&JOBL_THIRD)) && sd->die_counter == 0) {
		base_status->str += 10;
		base_status->agi += 10;
		base_status->vit += 10;
		base_status->int_+= 10;
		base_status->dex += 10;
		base_status->luk += 10;
	}

	// Absolute modifiers from passive skills
	if(pc_checkskill(sd,BS_HILTBINDING)>0)
		base_status->str++;
	if((skill=pc_checkskill(sd,SA_DRAGONOLOGY))>0)
		base_status->int_ += (skill+1)/2; // +1 INT / 2 lv
	if((skill=pc_checkskill(sd,AC_OWL))>0)
		base_status->dex += skill;
	if((skill = pc_checkskill(sd,RA_RESEARCHTRAP))>0)
		base_status->int_ += skill;
	if (pc_checkskill(sd, SU_POWEROFLAND) > 0)
		base_status->int_ += 20;

	// Bonuses from cards and equipment as well as base stat, remember to avoid overflows.
	i = base_status->str + sd->status.str + sd->param_bonus[0] + sd->param_equip[0];
	base_status->str = cap_value(i,0,USHRT_MAX);
	i = base_status->agi + sd->status.agi + sd->param_bonus[1] + sd->param_equip[1];
	base_status->agi = cap_value(i,0,USHRT_MAX);
	i = base_status->vit + sd->status.vit + sd->param_bonus[2] + sd->param_equip[2];
	base_status->vit = cap_value(i,0,USHRT_MAX);
	i = base_status->int_+ sd->status.int_+ sd->param_bonus[3] + sd->param_equip[3];
	base_status->int_ = cap_value(i,0,USHRT_MAX);
	i = base_status->dex + sd->status.dex + sd->param_bonus[4] + sd->param_equip[4];
	base_status->dex = cap_value(i,0,USHRT_MAX);
	i = base_status->luk + sd->status.luk + sd->param_bonus[5] + sd->param_equip[5];
	base_status->luk = cap_value(i,0,USHRT_MAX);

// ------ ATTACK CALCULATION ------

	// Base batk value is set in status_calc_misc
#ifndef RENEWAL
	// !FIXME: Weapon-type bonus (Why is the weapon_atk bonus applied to base attack?)
	if (sd->status.weapon < MAX_WEAPON_TYPE && sd->weapon_atk[sd->status.weapon])
		base_status->batk += sd->weapon_atk[sd->status.weapon];
	// Absolute modifiers from passive skills
	if((skill=pc_checkskill(sd,BS_HILTBINDING))>0)
		base_status->batk += 4;
#else
	base_status->watk = status_weapon_atk(base_status->rhw, sd);
	base_status->watk2 = status_weapon_atk(base_status->lhw, sd);
	base_status->eatk = sd->bonus.eatk;
#endif

// ----- HP MAX CALCULATION -----
	base_status->max_hp = sd->status.max_hp = status_calc_maxhpsp_pc(sd,base_status->vit,true);

	if(battle_config.hp_rate != 100)
		base_status->max_hp = (unsigned int)(battle_config.hp_rate * (base_status->max_hp/100.));

	if (sd->status.base_level < 100)
		base_status->max_hp = cap_value(base_status->max_hp,1,(unsigned int)battle_config.max_hp_lv99);
	else if (sd->status.base_level < 151)
		base_status->max_hp = cap_value(base_status->max_hp,1,(unsigned int)battle_config.max_hp_lv150);
	else
		base_status->max_hp = cap_value(base_status->max_hp,1,(unsigned int)battle_config.max_hp);

// ----- SP MAX CALCULATION -----
	base_status->max_sp = sd->status.max_sp = status_calc_maxhpsp_pc(sd,base_status->int_,false);

	if(battle_config.sp_rate != 100)
		base_status->max_sp = (unsigned int)(battle_config.sp_rate * (base_status->max_sp/100.));

	base_status->max_sp = cap_value(base_status->max_sp,1,(unsigned int)battle_config.max_sp);

// ----- RESPAWN HP/SP -----

	// Calc respawn hp and store it on base_status
	if (sd->special_state.restart_full_recover) {
		base_status->hp = base_status->max_hp;
		base_status->sp = base_status->max_sp;
	} else {
		if((sd->class_&MAPID_BASEMASK) == MAPID_NOVICE && !(sd->class_&JOBL_2)
			&& battle_config.restart_hp_rate < 50)
			base_status->hp = base_status->max_hp>>1;
		else
			base_status->hp = (int64)base_status->max_hp * battle_config.restart_hp_rate/100;
		if(!base_status->hp)
			base_status->hp = 1;

		base_status->sp = (int64)base_status->max_sp * battle_config.restart_sp_rate /100;

		if( !base_status->sp ) // The minimum for the respawn setting is SP:1
			base_status->sp = 1;
	}

// ----- MISC CALCULATION -----
	status_calc_misc(&sd->bl, base_status, sd->status.base_level);

	// Equipment modifiers for misc settings
	if(sd->matk_rate < 0)
		sd->matk_rate = 0;

	if(sd->matk_rate != 100) {
		base_status->matk_max = base_status->matk_max * sd->matk_rate/100;
		base_status->matk_min = base_status->matk_min * sd->matk_rate/100;
	}

	if(sd->hit_rate < 0)
		sd->hit_rate = 0;
	if(sd->hit_rate != 100)
		base_status->hit = base_status->hit * sd->hit_rate/100;

	if(sd->flee_rate < 0)
		sd->flee_rate = 0;
	if(sd->flee_rate != 100)
		base_status->flee = base_status->flee * sd->flee_rate/100;

	if(sd->def2_rate < 0)
		sd->def2_rate = 0;
	if(sd->def2_rate != 100)
		base_status->def2 = base_status->def2 * sd->def2_rate/100;

	if(sd->mdef2_rate < 0)
		sd->mdef2_rate = 0;
	if(sd->mdef2_rate != 100)
		base_status->mdef2 = base_status->mdef2 * sd->mdef2_rate/100;

	if(sd->critical_rate < 0)
		sd->critical_rate = 0;
	if(sd->critical_rate != 100)
		base_status->cri = cap_value(base_status->cri * sd->critical_rate/100,SHRT_MIN,SHRT_MAX);
	if (pc_checkskill(sd, SU_POWEROFLIFE) > 0)
		base_status->cri += 200;

	if(sd->flee2_rate < 0)
		sd->flee2_rate = 0;
	if(sd->flee2_rate != 100)
		base_status->flee2 = base_status->flee2 * sd->flee2_rate/100;

// ----- HIT CALCULATION -----

	// Absolute modifiers from passive skills
#ifndef RENEWAL
	if((skill=pc_checkskill(sd,BS_WEAPONRESEARCH))>0)
		base_status->hit += skill*2;
#endif
	if((skill=pc_checkskill(sd,AC_VULTURE))>0) {
#ifndef RENEWAL
		base_status->hit += skill;
#endif
		if(sd->status.weapon == W_BOW)
			base_status->rhw.range += skill;
	}
	if(sd->status.weapon >= W_REVOLVER && sd->status.weapon <= W_GRENADE) {
		if((skill=pc_checkskill(sd,GS_SINGLEACTION))>0)
			base_status->hit += 2*skill;
		if((skill=pc_checkskill(sd,GS_SNAKEEYE))>0) {
			base_status->hit += skill;
			base_status->rhw.range += skill;
		}
	}
	if((sd->status.weapon == W_1HAXE || sd->status.weapon == W_2HAXE) && (skill = pc_checkskill(sd,NC_TRAININGAXE)) > 0)
		base_status->hit += skill * 3;
	if((sd->status.weapon == W_MACE || sd->status.weapon == W_2HMACE) && (skill = pc_checkskill(sd,NC_TRAININGAXE)) > 0)
		base_status->hit += skill * 2;
	if (pc_checkskill(sd, SU_POWEROFLIFE) > 0)
		base_status->hit += 20;

	if ((skill = pc_checkskill(sd, SU_SOULATTACK)) > 0)
		base_status->rhw.range += skill_get_range2(&sd->bl, SU_SOULATTACK, skill, true);

// ----- FLEE CALCULATION -----

	// Absolute modifiers from passive skills
	if((skill=pc_checkskill(sd,TF_MISS))>0)
		base_status->flee += skill*(sd->class_&JOBL_2 && (sd->class_&MAPID_BASEMASK) == MAPID_THIEF? 4 : 3);
	if((skill=pc_checkskill(sd,MO_DODGE))>0)
		base_status->flee += (skill*3)>>1;
	if (pc_checkskill(sd, SU_POWEROFLIFE) > 0)
		base_status->flee += 20;

// ----- EQUIPMENT-DEF CALCULATION -----

	// Apply relative modifiers from equipment
	if(sd->def_rate < 0)
		sd->def_rate = 0;
	if(sd->def_rate != 100) {
		i = base_status->def * sd->def_rate/100;
		base_status->def = cap_value(i, DEFTYPE_MIN, DEFTYPE_MAX);
	}

	if(pc_ismadogear(sd) && pc_checkskill(sd, NC_MAINFRAME) > 0)
		base_status->def += 20 + (pc_checkskill(sd, NC_MAINFRAME) * 20);

#ifndef RENEWAL
	if (!battle_config.weapon_defense_type && base_status->def > battle_config.max_def) {
		base_status->def2 += battle_config.over_def_bonus*(base_status->def -battle_config.max_def);
		base_status->def = (unsigned char)battle_config.max_def;
	}
#endif

// ----- EQUIPMENT-MDEF CALCULATION -----

	// Apply relative modifiers from equipment
	if(sd->mdef_rate < 0)
		sd->mdef_rate = 0;
	if(sd->mdef_rate != 100) {
		i =  base_status->mdef * sd->mdef_rate/100;
		base_status->mdef = cap_value(i, DEFTYPE_MIN, DEFTYPE_MAX);
	}

#ifndef RENEWAL
	if (!battle_config.magic_defense_type && base_status->mdef > battle_config.max_def) {
		base_status->mdef2 += battle_config.over_def_bonus*(base_status->mdef -battle_config.max_def);
		base_status->mdef = (signed char)battle_config.max_def;
	}
#endif

// ----- ASPD CALCULATION -----

	/// Unlike other stats, ASPD rate modifiers from skills/SCs/items/etc are first all added together, then the final modifier is applied

	// Basic ASPD value
	i = status_base_amotion_pc(sd,base_status);
	base_status->amotion = cap_value(i,pc_maxaspd(sd),2000);

	// Relative modifiers from passive skills
#ifndef RENEWAL_ASPD
	if((skill=pc_checkskill(sd,SA_ADVANCEDBOOK))>0 && sd->status.weapon == W_BOOK)
		base_status->aspd_rate -= 5*skill;
	if((skill = pc_checkskill(sd,SG_DEVIL)) > 0 && pc_is_maxjoblv(sd))
		base_status->aspd_rate -= 30*skill;
	if((skill=pc_checkskill(sd,GS_SINGLEACTION))>0 &&
		(sd->status.weapon >= W_REVOLVER && sd->status.weapon <= W_GRENADE))
		base_status->aspd_rate -= ((skill+1)/2) * 10;
	if(pc_isriding(sd))
		base_status->aspd_rate += 500-100*pc_checkskill(sd,KN_CAVALIERMASTERY);
	else if(pc_isridingdragon(sd))
		base_status->aspd_rate += 250-50*pc_checkskill(sd,RK_DRAGONTRAINING);
#else // Needs more info
	if((skill = pc_checkskill(sd,SG_DEVIL)) > 0 && pc_is_maxjoblv(sd))
		base_status->aspd_rate += 30*skill;
	if(pc_isriding(sd))
		base_status->aspd_rate -= 500-100*pc_checkskill(sd,KN_CAVALIERMASTERY);
	else if(pc_isridingdragon(sd))
		base_status->aspd_rate -= 250-50*pc_checkskill(sd,RK_DRAGONTRAINING);
#endif
	base_status->adelay = 2*base_status->amotion;


// ----- DMOTION -----

	i =  800-base_status->agi*4;
	base_status->dmotion = cap_value(i, 400, 800);
	if(battle_config.pc_damage_delay_rate != 100)
		base_status->dmotion = base_status->dmotion*battle_config.pc_damage_delay_rate/100;

// ----- MISC CALCULATIONS -----

	// Weight
	status_calc_weight(sd, CALCWT_MAXBONUS);
	status_calc_cart_weight(sd, CALCWT_MAXBONUS);

	if (pc_checkskill(sd, SM_MOVINGRECOVERY) > 0 || pc_ismadogear(sd))
		sd->regen.state.walk = 1;
	else
		sd->regen.state.walk = 0;

	// Skill SP cost
	if((skill=pc_checkskill(sd,HP_MANARECHARGE))>0 )
		sd->dsprate -= 4*skill;

	if(sc->data[SC_SERVICE4U])
		sd->dsprate -= sc->data[SC_SERVICE4U]->val3;

	if(sc->data[SC_SPCOST_RATE])
		sd->dsprate -= sc->data[SC_SPCOST_RATE]->val1;

	// Underflow protections.
	if(sd->dsprate < 0)
		sd->dsprate = 0;
	if(sd->castrate < 0)
		sd->castrate = 0;
	if(sd->delayrate < 0)
		sd->delayrate = 0;
	if(sd->hprecov_rate < 0)
		sd->hprecov_rate = 0;
	if(sd->sprecov_rate < 0)
		sd->sprecov_rate = 0;

	// Anti-element and anti-race
	if((skill=pc_checkskill(sd,CR_TRUST))>0)
		sd->subele[ELE_HOLY] += skill*5;
	if((skill=pc_checkskill(sd,BS_SKINTEMPER))>0) {
		sd->subele[ELE_NEUTRAL] += skill;
		sd->subele[ELE_FIRE] += skill*5;
	}
	if((skill=pc_checkskill(sd,SA_DRAGONOLOGY))>0) {
#ifdef RENEWAL
		skill = skill * 2;
#else
		skill = skill * 4;
#endif
		sd->right_weapon.addrace[RC_DRAGON]+=skill;
		sd->left_weapon.addrace[RC_DRAGON]+=skill;
		sd->magic_addrace[RC_DRAGON]+=skill;
		sd->subrace[RC_DRAGON]+=skill;
	}

	if(sc->count) {
		if(sc->data[SC_CONCENTRATE]) { // Update the card-bonus data
			sc->data[SC_CONCENTRATE]->val3 = sd->param_bonus[1]; // Agi
			sc->data[SC_CONCENTRATE]->val4 = sd->param_bonus[4]; // Dex
		}
		if(sc->data[SC_SIEGFRIED]) {
			i = sc->data[SC_SIEGFRIED]->val2;
			sd->subele[ELE_WATER] += i;
			sd->subele[ELE_EARTH] += i;
			sd->subele[ELE_FIRE] += i;
			sd->subele[ELE_WIND] += i;
			sd->subele[ELE_POISON] += i;
			sd->subele[ELE_HOLY] += i;
			sd->subele[ELE_DARK] += i;
			sd->subele[ELE_GHOST] += i;
			sd->subele[ELE_UNDEAD] += i;
		}
		if(sc->data[SC_PROVIDENCE]) {
			sd->subele[ELE_HOLY] += sc->data[SC_PROVIDENCE]->val2;
			sd->subrace[RC_DEMON] += sc->data[SC_PROVIDENCE]->val2;
		}
        if (sc->data[SC_GEFFEN_MAGIC1]) {
            sd->right_weapon.addrace[RC_PLAYER] += sc->data[SC_GEFFEN_MAGIC1]->val1;
            sd->right_weapon.addrace[RC_DEMIHUMAN] += sc->data[SC_GEFFEN_MAGIC1]->val1;
            sd->left_weapon.addrace[RC_PLAYER] += sc->data[SC_GEFFEN_MAGIC1]->val1;
            sd->left_weapon.addrace[RC_DEMIHUMAN] += sc->data[SC_GEFFEN_MAGIC1]->val1;
        }
        if (sc->data[SC_GEFFEN_MAGIC2]) {
            sd->magic_addrace[RC_PLAYER] += sc->data[SC_GEFFEN_MAGIC2]->val1;
            sd->magic_addrace[RC_DEMIHUMAN] += sc->data[SC_GEFFEN_MAGIC2]->val1;
        }
        if(sc->data[SC_GEFFEN_MAGIC3]) {
            sd->subrace[RC_PLAYER] += sc->data[SC_GEFFEN_MAGIC3]->val1;
            sd->subrace[RC_DEMIHUMAN] += sc->data[SC_GEFFEN_MAGIC3]->val1;
        }
		if(sc->data[SC_ARMOR_ELEMENT_WATER]) {	// This status change should grant card-type elemental resist.
			sd->subele[ELE_WATER] += sc->data[SC_ARMOR_ELEMENT_WATER]->val1;
			sd->subele[ELE_EARTH] += sc->data[SC_ARMOR_ELEMENT_WATER]->val2;
			sd->subele[ELE_FIRE] += sc->data[SC_ARMOR_ELEMENT_WATER]->val3;
			sd->subele[ELE_WIND] += sc->data[SC_ARMOR_ELEMENT_WATER]->val4;
		}
		if(sc->data[SC_ARMOR_ELEMENT_EARTH]) {	// This status change should grant card-type elemental resist.
			sd->subele[ELE_WATER] += sc->data[SC_ARMOR_ELEMENT_EARTH]->val1;
			sd->subele[ELE_EARTH] += sc->data[SC_ARMOR_ELEMENT_EARTH]->val2;
			sd->subele[ELE_FIRE] += sc->data[SC_ARMOR_ELEMENT_EARTH]->val3;
			sd->subele[ELE_WIND] += sc->data[SC_ARMOR_ELEMENT_EARTH]->val4;
		}
		if(sc->data[SC_ARMOR_ELEMENT_FIRE]) {	// This status change should grant card-type elemental resist.
			sd->subele[ELE_WATER] += sc->data[SC_ARMOR_ELEMENT_FIRE]->val1;
			sd->subele[ELE_EARTH] += sc->data[SC_ARMOR_ELEMENT_FIRE]->val2;
			sd->subele[ELE_FIRE] += sc->data[SC_ARMOR_ELEMENT_FIRE]->val3;
			sd->subele[ELE_WIND] += sc->data[SC_ARMOR_ELEMENT_FIRE]->val4;
		}
		if(sc->data[SC_ARMOR_ELEMENT_WIND]) {	// This status change should grant card-type elemental resist.
			sd->subele[ELE_WATER] += sc->data[SC_ARMOR_ELEMENT_WIND]->val1;
			sd->subele[ELE_EARTH] += sc->data[SC_ARMOR_ELEMENT_WIND]->val2;
			sd->subele[ELE_FIRE] += sc->data[SC_ARMOR_ELEMENT_WIND]->val3;
			sd->subele[ELE_WIND] += sc->data[SC_ARMOR_ELEMENT_WIND]->val4;
		}
		if(sc->data[SC_ARMOR_RESIST]) { // Undead Scroll
			sd->subele[ELE_WATER] += sc->data[SC_ARMOR_RESIST]->val1;
			sd->subele[ELE_EARTH] += sc->data[SC_ARMOR_RESIST]->val2;
			sd->subele[ELE_FIRE] += sc->data[SC_ARMOR_RESIST]->val3;
			sd->subele[ELE_WIND] += sc->data[SC_ARMOR_RESIST]->val4;
		}
		if( sc->data[SC_FIRE_CLOAK_OPTION] ) {
			i = sc->data[SC_FIRE_CLOAK_OPTION]->val2;
			sd->subele[ELE_FIRE] += i;
			sd->subele[ELE_WATER] -= i;
		}
		if( sc->data[SC_WATER_DROP_OPTION] ) {
			i = sc->data[SC_WATER_DROP_OPTION]->val2;
			sd->subele[ELE_WATER] += i;
			sd->subele[ELE_WIND] -= i;
		}
		if( sc->data[SC_WIND_CURTAIN_OPTION] ) {
			i = sc->data[SC_WIND_CURTAIN_OPTION]->val2;
			sd->subele[ELE_WIND] += i;
			sd->subele[ELE_EARTH] -= i;
		}
		if( sc->data[SC_STONE_SHIELD_OPTION] ) {
			i = sc->data[SC_STONE_SHIELD_OPTION]->val2;
			sd->subele[ELE_EARTH] += i;
			sd->subele[ELE_FIRE] -= i;
		}
		if (sc->data[SC_MTF_MLEATKED] )
			sd->subele[ELE_NEUTRAL] += sc->data[SC_MTF_MLEATKED]->val3;
		if (sc->data[SC_MTF_CRIDAMAGE])
			sd->bonus.crit_atk_rate += sc->data[SC_MTF_CRIDAMAGE]->val1;
		if (sc->data[SC_GLASTHEIM_ATK]) {
			sd->ignore_mdef_by_race[RC_UNDEAD] += sc->data[SC_GLASTHEIM_ATK]->val1;
			sd->ignore_mdef_by_race[RC_DEMON] += sc->data[SC_GLASTHEIM_ATK]->val1;
		}
		if (sc->data[SC_LAUDARAMUS])
			sd->bonus.crit_atk_rate += 5 * sc->data[SC_LAUDARAMUS]->val1;
	}
	status_cpy(&sd->battle_status, base_status);

// ----- CLIENT-SIDE REFRESH -----
	if(!sd->bl.prev) {
		// Will update on LoadEndAck
		calculating = 0;
		return 0;
	}
	if(memcmp(b_skill,sd->status.skill,sizeof(sd->status.skill)))
		clif_skillinfoblock(sd);

	// If the skill is learned, the status is infinite.
	if( (skill = pc_checkskill(sd,SU_SPRITEMABLE)) > 0 && !sd->sc.data[SC_SPRITEMABLE] )
		sc_start(&sd->bl, &sd->bl, SC_SPRITEMABLE, 100, 1, -1);

	calculating = 0;

	return 0;
}

/// Intermediate function since C++ does not have a try-finally syntax
int status_calc_pc_( struct map_session_data* sd, enum e_status_calc_opt opt ){
	// Save the old script the player was attached to
	struct script_state* previous_st = sd->st;

	// Store the return value of the original function
	int ret = status_calc_pc_sub( sd, opt );

	// If an old script is present
	if( previous_st ){
		// Reattach the player to it, so that the limitations of that script kick back in
		script_attach_state( previous_st );
	}

	// Return the original return value
	return ret;
}

/**
 * Calculates Mercenary data
 * @param md: Mercenary object
 * @param opt: Whether it is first calc or not (0 on level up or status)
 * @return 0
 */
int status_calc_mercenary_(struct mercenary_data *md, enum e_status_calc_opt opt)
{
	struct status_data *status = &md->base_status;
	struct s_mercenary *merc = &md->mercenary;

	if (opt&SCO_FIRST) {
		memcpy(status, &md->db->status, sizeof(struct status_data));
		status->class_ = CLASS_NORMAL;
		status->mode = static_cast<e_mode>(MD_CANMOVE|MD_CANATTACK);
		status->hp = status->max_hp;
		status->sp = status->max_sp;
		md->battle_status.hp = merc->hp;
		md->battle_status.sp = merc->sp;
		if (md->master)
			status->speed = status_get_speed(&md->master->bl);
	}

	status_calc_misc(&md->bl, status, md->db->lv);
	status_cpy(&md->battle_status, status);

	return 0;
}

/**
 * Calculates Homunculus data
 * @param hd: Homunculus object
 * @param opt: Whether it is first calc or not (0 on level up or status)
 * @return 1
 */
int status_calc_homunculus_(struct homun_data *hd, enum e_status_calc_opt opt)
{
	struct status_data *status = &hd->base_status;
	struct s_homunculus *hom = &hd->homunculus;
	int skill_lv;
	int amotion;

	status->str = hom->str / 10;
	status->agi = hom->agi / 10;
	status->vit = hom->vit / 10;
	status->dex = hom->dex / 10;
	status->int_ = hom->int_ / 10;
	status->luk = hom->luk / 10;

	APPLY_HOMUN_LEVEL_STATWEIGHT();

	if (opt&SCO_FIRST) {
		const struct s_homunculus_db *db = hd->homunculusDB;
		status->def_ele = db->element;
		status->ele_lv = 1;
		status->race = db->race;
		status->class_ = CLASS_NORMAL;
		status->size = (hom->class_ == db->evo_class) ? db->evo_size : db->base_size;
		status->rhw.range = 1 + status->size;
		status->mode = static_cast<e_mode>(MD_CANMOVE|MD_CANATTACK);
		status->speed = DEFAULT_WALK_SPEED;
		if (battle_config.hom_setting&HOMSET_COPY_SPEED && hd->master)
			status->speed = status_get_speed(&hd->master->bl);

		status->hp = 1;
		status->sp = 1;
	}

	status->aspd_rate = 1000;

#ifdef RENEWAL
	amotion = hd->homunculusDB->baseASPD;
	amotion = amotion - amotion * (status->dex + hom->dex_value) / 1000 - (status->agi + hom->agi_value) * amotion / 250;
	status->def = status->mdef = 0;
#else
	skill_lv = hom->level / 10 + status->vit / 5;
	status->def = cap_value(skill_lv, 0, 99);

	skill_lv = hom->level / 10 + status->int_ / 5;
	status->mdef = cap_value(skill_lv, 0, 99);

	amotion = (1000 - 4 * status->agi - status->dex) * hd->homunculusDB->baseASPD / 1000;
#endif

	status->amotion = cap_value(amotion, battle_config.max_aspd, 2000);
	status->adelay = status->amotion; //It seems adelay = amotion for Homunculus.

	status->max_hp = hom->max_hp;
	status->max_sp = hom->max_sp;

	hom_calc_skilltree(hd, 0);

	if((skill_lv = hom_checkskill(hd, HAMI_SKIN)) > 0)
		status->def += skill_lv * 4;

	if((skill_lv = hom_checkskill(hd, HVAN_INSTRUCT)) > 0) {
		status->int_ += 1 + skill_lv / 2 + skill_lv / 4 + skill_lv / 5;
		status->str += 1 + skill_lv / 3 + skill_lv / 3 + skill_lv / 4;
	}

	if((skill_lv = hom_checkskill(hd, HAMI_SKIN)) > 0)
		status->max_hp += skill_lv * 2 * status->max_hp / 100;

	if((skill_lv = hom_checkskill(hd, HLIF_BRAIN)) > 0)
		status->max_sp += (1 + skill_lv / 2 - skill_lv / 4 + skill_lv / 5) * status->max_sp / 100;

	if (opt&SCO_FIRST) {
		hd->battle_status.hp = hom->hp;
		hd->battle_status.sp = hom->sp;
		if(hom->class_ == 6052) // Eleanor
			sc_start(&hd->bl,&hd->bl, SC_STYLE_CHANGE, 100, MH_MD_FIGHTING, -1);
	}

#ifndef RENEWAL
	status->rhw.atk = status->dex;
	status->rhw.atk2 = status->str + hom->level;
#endif

	status_calc_misc(&hd->bl, status, hom->level);

	status_cpy(&hd->battle_status, status);
	return 1;
}

/**
 * Calculates Elemental data
 * @param ed: Elemental object
 * @param opt: Whether it is first calc or not (0 on status change)
 * @return 0
 */
int status_calc_elemental_(struct elemental_data *ed, enum e_status_calc_opt opt)
{
	struct status_data *status = &ed->base_status;
	struct s_elemental *ele = &ed->elemental;
	struct map_session_data *sd = ed->master;

	if( !sd )
		return 0;

	if (opt&SCO_FIRST) {
		memcpy(status, &ed->db->status, sizeof(struct status_data));
		if( !ele->mode )
			status->mode = EL_MODE_PASSIVE;
		else
			status->mode = ele->mode;

		status->class_ = CLASS_NORMAL;
		status_calc_misc(&ed->bl, status, 0);

		status->max_hp = ele->max_hp;
		status->max_sp = ele->max_sp;
		status->hp = ele->hp;
		status->sp = ele->sp;
		status->rhw.atk = ele->atk;
		status->rhw.atk2 = ele->atk2;

		status->matk_min += ele->matk;
		status->def += ele->def;
		status->mdef += ele->mdef;
		status->flee = ele->flee;
		status->hit = ele->hit;

		if (ed->master)
			status->speed = status_get_speed(&ed->master->bl);

		memcpy(&ed->battle_status,status,sizeof(struct status_data));
	} else {
		status_calc_misc(&ed->bl, status, 0);
		status_cpy(&ed->battle_status, status);
	}

	return 0;
}

/**
 * Calculates NPC data
 * @param nd: NPC object
 * @param opt: Whether it is first calc or not (what?)
 * @return 0
 */
int status_calc_npc_(struct npc_data *nd, enum e_status_calc_opt opt)
{
	struct status_data *status = &nd->status;

	if (!nd)
		return 0;

	if (opt&SCO_FIRST) {
		status->hp = 1;
		status->sp = 1;
		status->max_hp = 1;
		status->max_sp = 1;

		status->def_ele = ELE_NEUTRAL;
		status->ele_lv = 1;
		status->race = RC_DEMIHUMAN;
		status->class_ = CLASS_NORMAL;
		status->size = nd->size;
		status->rhw.range = 1 + status->size;
		status->mode = static_cast<e_mode>(MD_CANMOVE|MD_CANATTACK);
		status->speed = nd->speed;
	}

	status->str = nd->stat_point + nd->params.str;
	status->agi = nd->stat_point + nd->params.agi;
	status->vit = nd->stat_point + nd->params.vit;
	status->int_= nd->stat_point + nd->params.int_;
	status->dex = nd->stat_point + nd->params.dex;
	status->luk = nd->stat_point + nd->params.luk;

	status_calc_misc(&nd->bl, status, nd->level);
	status_cpy(&nd->status, status);

	return 0;
}

/**
 * Calculates regeneration values
 * Applies passive skill regeneration additions
 * @param bl: Object to calculate regen for [PC|HOM|MER|ELEM]
 * @param status: Object's status
 * @param regen: Object's base regeneration data
 */
void status_calc_regen(struct block_list *bl, struct status_data *status, struct regen_data *regen)
{
	struct map_session_data *sd;
	struct status_change *sc;
	int val, skill, reg_flag;

	if( !(bl->type&BL_REGEN) || !regen )
		return;

	sd = BL_CAST(BL_PC,bl);
	sc = status_get_sc(bl);

	val = 1 + (status->vit/5) + (status->max_hp/200);

	if( sd && sd->hprecov_rate != 100 )
		val = val*sd->hprecov_rate/100;

	reg_flag = bl->type == BL_PC ? 0 : 1;

	regen->hp = cap_value(val, reg_flag, SHRT_MAX);

	val = 1 + (status->int_/6) + (status->max_sp/100);
	if( status->int_ >= 120 )
		val += ((status->int_-120)>>1) + 4;

	if( sd && sd->sprecov_rate != 100 )
		val = val*sd->sprecov_rate/100;

	regen->sp = cap_value(val, reg_flag, SHRT_MAX);

	if( sd ) {
		struct regen_data_sub *sregen;
		if( (skill=pc_checkskill(sd,HP_MEDITATIO)) > 0 ) {
			val = regen->sp*(100+3*skill)/100;
			regen->sp = cap_value(val, 1, SHRT_MAX);
		}
		// Only players have skill/sitting skill regen for now.
		sregen = regen->sregen;

		val = 0;
		if( (skill=pc_checkskill(sd,SM_RECOVERY)) > 0 )
			val += skill*5 + skill*status->max_hp/500;
		sregen->hp = cap_value(val, 0, SHRT_MAX);

		val = 0;
		if( (skill=pc_checkskill(sd,MG_SRECOVERY)) > 0 )
			val += skill*3 + skill*status->max_sp/500;
		if( (skill=pc_checkskill(sd,NJ_NINPOU)) > 0 )
			val += skill*3 + skill*status->max_sp/500;
		if( (skill=pc_checkskill(sd,WM_LESSON)) > 0 )
			val += 3 + 3 * skill;

		if (sc && sc->count) {
			if (sc->data[SC_SHRIMPBLESSING])
				val += 150 / 100;
			if (sc->data[SC_ANCILLA])
				val += sc->data[SC_ANCILLA]->val2 / 100;
		}

		sregen->sp = cap_value(val, 0, SHRT_MAX);

		// Skill-related recovery (only when sit)
		sregen = regen->ssregen;

		val = 0;
		if( (skill=pc_checkskill(sd,MO_SPIRITSRECOVERY)) > 0 )
			val += skill*4 + skill*status->max_hp/500;

		if( (skill=pc_checkskill(sd,TK_HPTIME)) > 0 && sd->state.rest )
			val += skill*30 + skill*status->max_hp/500;
		sregen->hp = cap_value(val, 0, SHRT_MAX);

		val = 0;
		if( (skill=pc_checkskill(sd,TK_SPTIME)) > 0 && sd->state.rest ) {
			val += skill*3 + skill*status->max_sp/500;
			if ((skill=pc_checkskill(sd,SL_KAINA)) > 0) // Power up Enjoyable Rest
				val += (30+10*skill)*val/100;
		}
		if( (skill=pc_checkskill(sd,MO_SPIRITSRECOVERY)) > 0 )
			val += skill*2 + skill*status->max_sp/500;
		sregen->sp = cap_value(val, 0, SHRT_MAX);
	}

	if( bl->type == BL_HOM ) {
		struct homun_data *hd = (TBL_HOM*)bl;
		if( (skill = hom_checkskill(hd,HAMI_SKIN)) > 0 ) {
			val = regen->hp*(100+5*skill)/100;
			regen->hp = cap_value(val, 1, SHRT_MAX);
		}
		if( (skill = hom_checkskill(hd,HLIF_BRAIN)) > 0 ) {
			val = regen->sp*(100+3*skill)/100;
			regen->sp = cap_value(val, 1, SHRT_MAX);
		}
	} else if( bl->type == BL_MER ) {
		val = (status->max_hp * status->vit / 10000 + 1) * 6;
		regen->hp = cap_value(val, 1, SHRT_MAX);

		val = (status->max_sp * (status->int_ + 10) / 750) + 1;
		regen->sp = cap_value(val, 1, SHRT_MAX);
	} else if( bl->type == BL_ELEM ) {
		val = (status->max_hp * status->vit / 10000 + 1) * 6;
		regen->hp = cap_value(val, 1, SHRT_MAX);

		val = (status->max_sp * (status->int_ + 10) / 750) + 1;
		regen->sp = cap_value(val, 1, SHRT_MAX);
	}
}

/**
 * Calculates SC (Status Changes) regeneration values
 * @param bl: Object to calculate regen for [PC|HOM|MER|ELEM]
 * @param regen: Object's base regeneration data
 * @param sc: Object's status change data
 */
void status_calc_regen_rate(struct block_list *bl, struct regen_data *regen, struct status_change *sc)
{
	if (!(bl->type&BL_REGEN) || !regen)
		return;

	regen->flag = RGN_HP|RGN_SP;
	if(regen->sregen) {
		if (regen->sregen->hp)
			regen->flag |= RGN_SHP;

		if (regen->sregen->sp)
			regen->flag |= RGN_SSP;
		regen->sregen->rate.hp = regen->sregen->rate.sp = 100;
	}
	if (regen->ssregen) {
		if (regen->ssregen->hp)
			regen->flag |= RGN_SHP;

		if (regen->ssregen->sp)
			regen->flag |= RGN_SSP;
		regen->ssregen->rate.hp = regen->ssregen->rate.sp = 100;
	}
	regen->rate.hp = regen->rate.sp = 100;

	if (!sc || !sc->count)
		return;

	// No HP or SP regen
	if ((sc->data[SC_POISON] && !sc->data[SC_SLOWPOISON])
		|| (sc->data[SC_DPOISON] && !sc->data[SC_SLOWPOISON])
		|| sc->data[SC_BERSERK]
		|| sc->data[SC_TRICKDEAD]
		|| sc->data[SC_BLEEDING]
		|| sc->data[SC_MAGICMUSHROOM]
		|| sc->data[SC_SATURDAYNIGHTFEVER]
		|| sc->data[SC_REBOUND])
		regen->flag = RGN_NONE;

	// No natural SP regen
	if (sc->data[SC_DANCING] ||
#ifdef RENEWAL
		sc->data[SC_MAXIMIZEPOWER] ||
#endif
#ifndef RENEWAL
		(bl->type == BL_PC && (((TBL_PC*)bl)->class_&MAPID_UPPERMASK) == MAPID_MONK &&
		(sc->data[SC_EXTREMITYFIST] || sc->data[SC_EXPLOSIONSPIRITS]) && (!sc->data[SC_SPIRIT] || sc->data[SC_SPIRIT]->val2 != SL_MONK)) ||
#else
		(bl->type == BL_PC && (((TBL_PC*)bl)->class_&MAPID_UPPERMASK) == MAPID_MONK &&
		sc->data[SC_EXTREMITYFIST] && (!sc->data[SC_SPIRIT] || sc->data[SC_SPIRIT]->val2 != SL_MONK)) ||
#endif
		sc->data[SC_OBLIVIONCURSE] || sc->data[SC_VITALITYACTIVATION])
		regen->flag &= ~RGN_SP;

	if (sc->data[SC_TENSIONRELAX]) {
		if (sc->data[SC_WEIGHT50] || sc->data[SC_WEIGHT90])
			regen->state.overweight = 0; // 1x HP regen
		else {
			regen->rate.hp += 200;
			if (regen->sregen)
				regen->sregen->rate.hp += 200;
		}
	}

	if (sc->data[SC_MAGNIFICAT])
		regen->rate.sp += 100;

	if (sc->data[SC_REGENERATION]) {
		const struct status_change_entry *sce = sc->data[SC_REGENERATION];
		if (!sce->val4) {
			regen->rate.hp += (sce->val2*100);
			regen->rate.sp += (sce->val3*100);
		} else
			regen->flag &= ~sce->val4; // Remove regen as specified by val4
	}
	if (sc->data[SC_BANDING] && sc->data[SC_BANDING]->val2 > 1)
		regen->hp += cap_value(regen->hp * 50 / 100, 1, SHRT_MAX);
	if(sc->data[SC_GT_REVITALIZE]) {
		regen->hp += cap_value(regen->hp * sc->data[SC_GT_REVITALIZE]->val3/100, 1, SHRT_MAX);
		regen->state.walk = 1;
	}
	if (bl->type == BL_ELEM) { // Recovery bonus only applies to the Elementals.
		int ele_class = status_get_class(bl);

		switch (ele_class) {
		case ELEMENTALID_AGNI_S:
		case ELEMENTALID_AGNI_M:
		case ELEMENTALID_AGNI_L:
			if (sc->data[SC_FIRE_INSIGNIA] && sc->data[SC_FIRE_INSIGNIA]->val1 == 1)
				regen->rate.hp += 100;
			break;
		case ELEMENTALID_AQUA_S:
		case ELEMENTALID_AQUA_M:
		case ELEMENTALID_AQUA_L:
			if (sc->data[SC_WATER_INSIGNIA] && sc->data[SC_WATER_INSIGNIA]->val1 == 1)
				regen->rate.hp += 100;
			break;
		case ELEMENTALID_VENTUS_S:
		case ELEMENTALID_VENTUS_M:
		case ELEMENTALID_VENTUS_L:
			if (sc->data[SC_WIND_INSIGNIA] && sc->data[SC_WIND_INSIGNIA]->val1 == 1)
				regen->rate.hp += 100;
			break;
		case ELEMENTALID_TERA_S:
		case ELEMENTALID_TERA_M:
		case ELEMENTALID_TERA_L:
			if (sc->data[SC_EARTH_INSIGNIA] && sc->data[SC_EARTH_INSIGNIA]->val1 == 1)
				regen->rate.hp += 100;
			break;
		}
	}
	if (sc->data[SC_EXTRACT_WHITE_POTION_Z])
		regen->rate.hp += (unsigned short)(regen->rate.hp * sc->data[SC_EXTRACT_WHITE_POTION_Z]->val1 / 100.);
	if (sc->data[SC_VITATA_500])
		regen->rate.sp += (unsigned short)(regen->rate.sp * sc->data[SC_VITATA_500]->val1 / 100.);
	if (sc->data[SC_CATNIPPOWDER]) {
		regen->rate.hp *= 2;
		regen->rate.sp *= 2;
	}
}

/**
 * Applies a state to a unit - See [StatusChangeStateTable]
 * @param bl: Object to change state on [PC|MOB|HOM|MER|ELEM]
 * @param sc: Object's status change data
 * @param flag: Which state to apply to bl
 * @param start: (1) start state, (0) remove state
 */
void status_calc_state( struct block_list *bl, struct status_change *sc, uint32 flag, bool start )
{

	/// No sc at all, we can zero without any extra weight over our conciousness
	if( !sc->count ) {
		memset(&sc->cant, 0, sizeof (sc->cant));
		return;
	}

	// Can't move
	if( flag&SCS_NOMOVE ) {
		if( !(flag&SCS_NOMOVECOND) )
			sc->cant.move = ( start ? 1 : 0 );
		else if(
				     (sc->data[SC_GOSPEL] && sc->data[SC_GOSPEL]->val4 == BCT_SELF)	// cannot move while gospel is in effect
				  || (sc->data[SC_BASILICA] && sc->data[SC_BASILICA]->val4 == bl->id) // Basilica caster cannot move
				  || (sc->data[SC_GRAVITATION] && sc->data[SC_GRAVITATION]->val3 == BCT_SELF)
				  || (sc->data[SC_CAMOUFLAGE] && sc->data[SC_CAMOUFLAGE]->val1 < 3)
				  || (sc->data[SC_MAGNETICFIELD] && sc->data[SC_MAGNETICFIELD]->val2 != bl->id)
				  || (sc->data[SC_FEAR] && sc->data[SC_FEAR]->val2 > 0)
				  || (sc->data[SC_SPIDERWEB] && sc->data[SC_SPIDERWEB]->val1)
				  || (sc->data[SC_HIDING] && (bl->type != BL_PC || (pc_checkskill(BL_CAST(BL_PC,bl),RG_TUNNELDRIVE) <= 0)))
				  || (sc->data[SC_DANCING] && sc->data[SC_DANCING]->val4 && (
						!sc->data[SC_LONGING] ||
						(sc->data[SC_DANCING]->val1&0xFFFF) == CG_MOONLIT ||
						(sc->data[SC_DANCING]->val1&0xFFFF) == CG_HERMODE
						))
				  || (sc->data[SC_CRYSTALIZE] && bl->type != BL_MOB)
				  || (sc->data[SC_STONE] && sc->opt1 == OPT1_STONE)
 				 )
				 sc->cant.move = ( start ? 1 : 0 );
	}

	// Can't use skills
	if( flag&SCS_NOCAST ) {
		if( !(flag&SCS_NOCASTCOND) )
			sc->cant.cast = ( start ? 1 : 0 );
		else if( (sc->data[SC_CRYSTALIZE] && bl->type != BL_MOB) )
			sc->cant.cast = ( start ? 1 : 0 );
	}

	// Can't chat
	if( flag&SCS_NOCHAT ) {
		if( !(flag&SCS_NOCHATCOND) )
			sc->cant.chat = ( start ? 1 : 0 );
		else if(sc->data[SC_NOCHAT] && sc->data[SC_NOCHAT]->val1&MANNER_NOCHAT)
			sc->cant.chat = ( start ? 1 : 0 );
	}

	// Can't attack
	if( flag&SCS_NOATTACK ) {
		if( !(flag&SCS_NOATTACKCOND) )
			sc->cant.attack = ( start ? 1 : 0 );
		/*else if( )
			sc->cant.attack = ( start ? 1 : 0 );*/
	}

	// Player-only states
	if( bl->type == BL_PC ) {
		// Can't pick-up items
		if( flag&SCS_NOPICKITEM ) {
			if( !(flag&SCS_NOPICKITEMCOND) )
				sc->cant.pickup = ( start ? 1 : 0 );
			else if( (sc->data[SC_NOCHAT] && sc->data[SC_NOCHAT]->val1&MANNER_NOITEM) )
				sc->cant.pickup = ( start ? 1 : 0 );
		}

		// Can't drop items
		if( flag&SCS_NODROPITEM ) {
			if( !(flag&SCS_NODROPITEMCOND) )
				sc->cant.drop = ( start ? 1 : 0 );
			else if( (sc->data[SC_NOCHAT] && sc->data[SC_NOCHAT]->val1&MANNER_NOITEM) )
				sc->cant.drop = ( start ? 1 : 0 );
		}

		// Can't equip item
		if( flag&SCS_NOEQUIPITEM ) {
			if( !(flag&SCS_NOEQUIPITEMCOND) )
				sc->cant.equip = ( start ? 1 : 0 );
			/*else if(  )
				sc->cant.equip = ( start ? 1 : 0 );*/
		}

		// Can't unequip item
		if( flag&SCS_NOUNEQUIPITEM) {
			if( !(flag&SCS_NOUNEQUIPITEMCOND) )
				sc->cant.unequip = ( start ? 1 : 0 );
			/*else if(  )
				sc->cant.unequip = ( start ? 1 : 0 );*/
		}

		// Can't consume item
		if( flag&SCS_NOCONSUMEITEM) {
			if( !(flag&SCS_NOCONSUMEITEMCOND) )
				sc->cant.consume = ( start ? 1 : 0 );
			else if( (sc->data[SC_GRAVITATION] && sc->data[SC_GRAVITATION]->val3 == BCT_SELF) ||
				 (sc->data[SC_NOCHAT] && sc->data[SC_NOCHAT]->val1&MANNER_NOITEM) )
				sc->cant.consume = ( start ? 1 : 0 );
		}
	}

	return;
}

/**
 * Recalculates parts of an objects status according to specified flags
 * See [set_sc] [add_sc]
 * @param bl: Object whose status has changed [PC|MOB|HOM|MER|ELEM]
 * @param flag: Which status has changed on bl
 */
void status_calc_bl_main(struct block_list *bl, /*enum scb_flag*/int flag)
{
	const struct status_data *b_status = status_get_base_status(bl); // Base Status
	struct status_data *status = status_get_status_data(bl); // Battle Status
	struct status_change *sc = status_get_sc(bl);
	TBL_PC *sd = BL_CAST(BL_PC,bl);
	int temp;

	if (!b_status || !status)
		return;

	/** [Playtester]
	* This needs to be done even if there is currently no status change active, because
	* we need to update the speed on the client when the last status change ends.
	**/
	if(flag&SCB_SPEED) {
		struct unit_data *ud = unit_bl2ud(bl);
		/** [Skotlex]
		* Re-walk to adjust speed (we do not check if walktimer != INVALID_TIMER
		* because if you step on something while walking, the moment this
		* piece of code triggers the walk-timer is set on INVALID_TIMER)
		**/
		if (ud)
			ud->state.change_walk_target = ud->state.speed_changed = 1;
	}

	if((!(bl->type&BL_REGEN)) && (!sc || !sc->count)) { // No difference.
		status_cpy(status, b_status);
		return;
	}

	if(flag&SCB_STR) {
		status->str = status_calc_str(bl, sc, b_status->str);
		flag|=SCB_BATK;
		if( bl->type&BL_HOM )
			flag |= SCB_WATK;
	}

	if(flag&SCB_AGI) {
		status->agi = status_calc_agi(bl, sc, b_status->agi);
		flag|=SCB_FLEE
#ifdef RENEWAL
			|SCB_DEF2
#endif
			;
		if( bl->type&(BL_PC|BL_HOM) )
			flag |= SCB_ASPD|SCB_DSPD;
	}

	if(flag&SCB_VIT) {
		status->vit = status_calc_vit(bl, sc, b_status->vit);
		flag|=SCB_DEF2|SCB_MDEF2;
		if( bl->type&(BL_PC|BL_HOM|BL_MER|BL_ELEM) )
			flag |= SCB_MAXHP;
		if( bl->type&BL_HOM )
			flag |= SCB_DEF;
	}

	if(flag&SCB_INT) {
		status->int_ = status_calc_int(bl, sc, b_status->int_);
		flag|=SCB_MATK|SCB_MDEF2;
		if( bl->type&(BL_PC|BL_HOM|BL_MER|BL_ELEM) )
			flag |= SCB_MAXSP;
		if( bl->type&BL_HOM )
			flag |= SCB_MDEF;
	}

	if(flag&SCB_DEX) {
		status->dex = status_calc_dex(bl, sc, b_status->dex);
		flag|=SCB_BATK|SCB_HIT
#ifdef RENEWAL
			|SCB_MATK|SCB_MDEF2
#endif
			;
		if( bl->type&(BL_PC|BL_HOM) )
			flag |= SCB_ASPD;
		if( bl->type&BL_HOM )
			flag |= SCB_WATK;
	}

	if(flag&SCB_LUK) {
		status->luk = status_calc_luk(bl, sc, b_status->luk);
		flag|=SCB_BATK|SCB_CRI|SCB_FLEE2
#ifdef RENEWAL
			|SCB_MATK|SCB_HIT|SCB_FLEE
#endif
			;
	}

	if(flag&SCB_BATK && b_status->batk) {
		status->batk = status_base_atk(bl,status);
		temp = b_status->batk - status_base_atk(bl,b_status);
		if (temp) {
			temp += status->batk;
			status->batk = cap_value(temp, 0, USHRT_MAX);
		}
		status->batk = status_calc_batk(bl, sc, status->batk);
	}

	if(flag&SCB_WATK) {
#ifndef RENEWAL
		status->rhw.atk = status_calc_watk(bl, sc, b_status->rhw.atk);
		if (!sd) // Should not affect weapon refine bonus
			status->rhw.atk2 = status_calc_watk(bl, sc, b_status->rhw.atk2);

		if (sd && sd->bonus.weapon_atk_rate)
			status->rhw.atk += status->rhw.atk * sd->bonus.weapon_atk_rate / 100;
		if(b_status->lhw.atk) {
			if (sd) {
				sd->state.lr_flag = 1;
				status->lhw.atk = status_calc_watk(bl, sc, b_status->lhw.atk);
				sd->state.lr_flag = 0;
			} else {
				status->lhw.atk = status_calc_watk(bl, sc, b_status->lhw.atk);
				status->lhw.atk2= status_calc_watk(bl, sc, b_status->lhw.atk2);
			}
		}
#else
		if(!b_status->watk) { // We only have left-hand weapon
			status->watk = 0;
			status->watk2 = status_calc_watk(bl, sc, b_status->watk2);
		}
		else status->watk = status_calc_watk(bl, sc, b_status->watk);
#endif
	}

	if(flag&SCB_HIT) {
		if (status->dex == b_status->dex
#ifdef RENEWAL
			&& status->luk == b_status->luk
#endif
			)
			status->hit = status_calc_hit(bl, sc, b_status->hit);
		else
			status->hit = status_calc_hit(bl, sc, b_status->hit + (status->dex - b_status->dex)
#ifdef RENEWAL
			 + (status->luk/3 - b_status->luk/3)
#endif
			 );
	}

	if(flag&SCB_FLEE) {
		if (status->agi == b_status->agi
#ifdef RENEWAL
			&& status->luk == b_status->luk
#endif
			)
			status->flee = status_calc_flee(bl, sc, b_status->flee);
		else
			status->flee = status_calc_flee(bl, sc, b_status->flee +(status->agi - b_status->agi)
#ifdef RENEWAL
			+ (status->luk/5 - b_status->luk/5)
#endif
			);
	}

	if(flag&SCB_DEF) {
		status->def = status_calc_def(bl, sc, b_status->def);

		if( bl->type&BL_HOM )
			status->def += (status->vit/5 - b_status->vit/5);
	}

	if(flag&SCB_DEF2) {
		if (status->vit == b_status->vit
#ifdef RENEWAL
			&& status->agi == b_status->agi
#endif
			)
			status->def2 = status_calc_def2(bl, sc, b_status->def2);
		else
			status->def2 = status_calc_def2(bl, sc, b_status->def2
#ifdef RENEWAL
			+ (int)( ((float)status->vit/2 - (float)b_status->vit/2) + ((float)status->agi/5 - (float)b_status->agi/5) )
#else
			+ (status->vit - b_status->vit)
#endif
		);
	}

	if(flag&SCB_MDEF) {
		status->mdef = status_calc_mdef(bl, sc, b_status->mdef);

		if( bl->type&BL_HOM )
			status->mdef += (status->int_/5 - b_status->int_/5);
	}

	if(flag&SCB_MDEF2) {
		if (status->int_ == b_status->int_ && status->vit == b_status->vit
#ifdef RENEWAL
			&& status->dex == b_status->dex
#endif
			)
			status->mdef2 = status_calc_mdef2(bl, sc, b_status->mdef2);
		else
			status->mdef2 = status_calc_mdef2(bl, sc, b_status->mdef2 +(status->int_ - b_status->int_)
#ifdef RENEWAL
			+ (int)( ((float)status->dex/5 - (float)b_status->dex/5) + ((float)status->vit/5 - (float)b_status->vit/5) )
#else
			+ ((status->vit - b_status->vit)>>1)
#endif
			);
	}

	if(flag&SCB_SPEED) {
		status->speed = status_calc_speed(bl, sc, b_status->speed);

		if( bl->type&BL_PC && !(sd && sd->state.permanent_speed) && status->speed < battle_config.max_walk_speed )
			status->speed = battle_config.max_walk_speed;

		if( bl->type&BL_PET && ((TBL_PET*)bl)->master)
			status->speed = status_get_speed(&((TBL_PET*)bl)->master->bl);
		if( bl->type&BL_HOM && battle_config.hom_setting&HOMSET_COPY_SPEED && ((TBL_HOM*)bl)->master)
			status->speed = status_get_speed(&((TBL_HOM*)bl)->master->bl);
		if( bl->type&BL_MER && ((TBL_MER*)bl)->master)
			status->speed = status_get_speed(&((TBL_MER*)bl)->master->bl);
		if( bl->type&BL_ELEM && ((TBL_ELEM*)bl)->master)
			status->speed = status_get_speed(&((TBL_ELEM*)bl)->master->bl);
	}

	if(flag&SCB_CRI && b_status->cri) {
		if (status->luk == b_status->luk)
			status->cri = status_calc_critical(bl, sc, b_status->cri);
		else
			status->cri = status_calc_critical(bl, sc, b_status->cri + 3*(status->luk - b_status->luk));

		/// After status_calc_critical so the bonus is applied despite if you have or not a sc bugreport:5240
		if( bl->type == BL_PC && ((TBL_PC*)bl)->status.weapon == W_KATAR )
			status->cri <<= 1;
	}

	if(flag&SCB_FLEE2 && b_status->flee2) {
		if (status->luk == b_status->luk)
			status->flee2 = status_calc_flee2(bl, sc, b_status->flee2);
		else
			status->flee2 = status_calc_flee2(bl, sc, b_status->flee2 +(status->luk - b_status->luk));
	}

	if(flag&SCB_ATK_ELE) {
		status->rhw.ele = status_calc_attack_element(bl, sc, b_status->rhw.ele);
		if (sd) sd->state.lr_flag = 1;
		status->lhw.ele = status_calc_attack_element(bl, sc, b_status->lhw.ele);
		if (sd) sd->state.lr_flag = 0;
	}

	if(flag&SCB_DEF_ELE) {
		status->def_ele = status_calc_element(bl, sc, b_status->def_ele);
		status->ele_lv = status_calc_element_lv(bl, sc, b_status->ele_lv);
	}

	if(flag&SCB_MODE) {
		status->mode = status_calc_mode(bl, sc, b_status->mode);
		// Since mode changed, reset their state.
		if (!status_has_mode(status,MD_CANATTACK))
			unit_stop_attack(bl);
		if (!status_has_mode(status,MD_CANMOVE))
			unit_stop_walking(bl,1);
	}

	/**
	* No status changes alter these yet.
	* if(flag&SCB_SIZE)
	* if(flag&SCB_RACE)
	* if(flag&SCB_RANGE)
	**/

	if(flag&SCB_MAXHP) {
		if( bl->type&BL_PC ) {
			status->max_hp = status_calc_maxhpsp_pc(sd,status->vit,true);

			if(battle_config.hp_rate != 100)
				status->max_hp = (unsigned int)(battle_config.hp_rate * (status->max_hp/100.));

			if (sd->status.base_level < 100)
				status->max_hp = umin(status->max_hp,(unsigned int)battle_config.max_hp_lv99);
			else if (sd->status.base_level < 151)
				status->max_hp = umin(status->max_hp,(unsigned int)battle_config.max_hp_lv150);
			else
				status->max_hp = umin(status->max_hp,(unsigned int)battle_config.max_hp);
		}
		else
			status->max_hp = status_calc_maxhp(bl, b_status->max_hp);

		if( status->hp > status->max_hp ) { // !FIXME: Should perhaps a status_zap should be issued?
			status->hp = status->max_hp;
			if( sd ) clif_updatestatus(sd,SP_HP);
		}
	}

	if(flag&SCB_MAXSP) {
		if( bl->type&BL_PC ) {
			status->max_sp = status_calc_maxhpsp_pc(sd,status->int_,false);

			if(battle_config.sp_rate != 100)
				status->max_sp = (unsigned int)(battle_config.sp_rate * (status->max_sp/100.));

			status->max_sp = umin(status->max_sp,(unsigned int)battle_config.max_sp);
		}
		else
			status->max_sp = status_calc_maxsp(bl, b_status->max_sp);

		if( status->sp > status->max_sp ) {
			status->sp = status->max_sp;
			if( sd ) clif_updatestatus(sd,SP_SP);
		}
	}

	if(flag&SCB_MATK) {
#ifndef RENEWAL
		status->matk_min = status_base_matk_min(status) + (sd?sd->bonus.ematk:0);
		status->matk_max = status_base_matk_max(status) + (sd?sd->bonus.ematk:0);
#else
		/**
		 * RE MATK Formula (from irowiki:http:// irowiki.org/wiki/MATK)
		 * MATK = (sMATK + wMATK + eMATK) * Multiplicative Modifiers
		 **/
		status->matk_min = status->matk_max = status_base_matk(bl, status, status_get_lv(bl));

		switch( bl->type ) {
			case BL_PC: {
				int wMatk = 0;
				int variance = 0;

				// Any +MATK you get from skills and cards, including cards in weapon, is added here.
				if (sd) {
					if (sd->bonus.ematk > 0)
						status->matk_min += sd->bonus.ematk;
					if (pc_checkskill(sd, SU_POWEROFLAND) > 0) {
						if ((pc_checkskill(sd, SU_SV_STEMSPEAR) + pc_checkskill(sd, SU_CN_POWDERING) + pc_checkskill(sd, SU_CN_METEOR) + pc_checkskill(sd, SU_SV_ROOTTWIST) +
						pc_checkskill(sd, SU_CHATTERING) + pc_checkskill(sd, SU_MEOWMEOW) + pc_checkskill(sd, SU_NYANGGRASS)) > 19)
							status->matk_min += status->matk_min * 20 / 100;
					}
				}

				status->matk_min = status_calc_ematk(bl, sc, status->matk_min);
				status->matk_max = status->matk_min;

				// This is the only portion in MATK that varies depending on the weapon level and refinement rate.
				if (b_status->lhw.matk) {
					if (sd) {
						//sd->state.lr_flag = 1; //?? why was that set here
						status->lhw.matk = b_status->lhw.matk;
						sd->state.lr_flag = 0;
					} else {
						status->lhw.matk = b_status->lhw.matk;
					}
				}

				if (b_status->rhw.matk) {
					status->rhw.matk = b_status->rhw.matk;
				}

				if (status->rhw.matk) {
					wMatk += status->rhw.matk;
					variance += wMatk * status->rhw.wlv / 10;
				}

				if (status->lhw.matk) {
					wMatk += status->lhw.matk;
					variance += status->lhw.matk * status->lhw.wlv / 10;
				}

				status->matk_min += wMatk - variance;
				status->matk_max += wMatk + variance;
				}
				break;
			case BL_HOM:
				status->matk_min += (status_get_homint(bl) + status_get_homdex(bl)) / 5;
				status->matk_max += (status_get_homluk(bl) + status_get_homint(bl) + status_get_homdex(bl)) / 3;
				break;
		}
#endif

		if (bl->type&BL_PC && sd->matk_rate != 100) {
			status->matk_max = status->matk_max * sd->matk_rate/100;
			status->matk_min = status->matk_min * sd->matk_rate/100;
		}

		if ((bl->type&BL_HOM && battle_config.hom_setting&HOMSET_SAME_MATK)  /// Hom Min Matk is always the same as Max Matk
				|| (sc && sc->data[SC_RECOGNIZEDSPELL]))
			status->matk_min = status->matk_max;

#ifdef RENEWAL
		if( sd && sd->right_weapon.overrefine > 0) {
			status->matk_min++;
			status->matk_max += sd->right_weapon.overrefine - 1;
		}
#endif

		status->matk_max = status_calc_matk(bl, sc, status->matk_max);
		status->matk_min = status_calc_matk(bl, sc, status->matk_min);
	}

	if(flag&SCB_ASPD) {
		int amotion;

		if ( bl->type&BL_HOM ) {
#ifdef RENEWAL_ASPD
			amotion = ((TBL_HOM*)bl)->homunculusDB->baseASPD;
			amotion = amotion - amotion * status_get_homdex(bl) / 1000 - status_get_homagi(bl) * amotion / 250;
			amotion = (amotion * status_calc_aspd(bl, sc, true) + status_calc_aspd(bl, sc, false)) / - 100 + amotion;
#else
			amotion = (1000 - 4 * status->agi - status->dex) * ((TBL_HOM*)bl)->homunculusDB->baseASPD / 1000;

			amotion = status_calc_aspd_rate(bl, sc, amotion);
			amotion = amotion * status->aspd_rate / 1000;
#endif

			amotion = status_calc_fix_aspd(bl, sc, amotion);
			status->amotion = cap_value(amotion, battle_config.max_aspd, 2000);

			status->adelay = status->amotion;
		} else if ( bl->type&BL_PC ) {
			uint16 skill_lv;

			amotion = status_base_amotion_pc(sd,status);
#ifndef RENEWAL_ASPD
			status->aspd_rate = status_calc_aspd_rate(bl, sc, b_status->aspd_rate);
#endif
			// Absolute ASPD % modifier
			amotion = amotion * status->aspd_rate / 1000;
			if (sd->ud.skilltimer != INVALID_TIMER && (skill_lv = pc_checkskill(sd, SA_FREECAST)) > 0)
				amotion = amotion * 5 * (skill_lv + 10) / 100;
#ifdef RENEWAL_ASPD
			// RE ASPD % modifier
			amotion += (max(0xc3 - amotion, 2) * (status->aspd_rate2 + status_calc_aspd(bl, sc, false))) / 100;
			amotion = 10 * (200 - amotion);

			amotion += sd->bonus.aspd_add;
#endif
			amotion = status_calc_fix_aspd(bl, sc, amotion);
			status->amotion = cap_value(amotion,pc_maxaspd(sd),2000);

			status->adelay = 2 * status->amotion;
		} else { // Mercenary and mobs
			amotion = b_status->amotion;
			status->aspd_rate = status_calc_aspd_rate(bl, sc, b_status->aspd_rate);
			amotion = amotion*status->aspd_rate/1000;

			amotion = status_calc_fix_aspd(bl, sc, amotion);
			status->amotion = cap_value(amotion, battle_config.monster_max_aspd, 2000);

			temp = b_status->adelay*status->aspd_rate/1000;
			status->adelay = cap_value(temp, battle_config.monster_max_aspd*2, 4000);
		}
	}

	if(flag&SCB_DSPD) {
		int dmotion;
		if( bl->type&BL_PC ) {
			if (b_status->agi == status->agi)
				status->dmotion = status_calc_dmotion(bl, sc, b_status->dmotion);
			else {
				dmotion = 800-status->agi*4;
				status->dmotion = cap_value(dmotion, 400, 800);
				if(battle_config.pc_damage_delay_rate != 100)
					status->dmotion = status->dmotion*battle_config.pc_damage_delay_rate/100;
				// It's safe to ignore b_status->dmotion since no bonus affects it.
				status->dmotion = status_calc_dmotion(bl, sc, status->dmotion);
			}
		} else if( bl->type&BL_HOM ) {
			dmotion = 800-status->agi*4;
			status->dmotion = cap_value(dmotion, 400, 800);
			status->dmotion = status_calc_dmotion(bl, sc, b_status->dmotion);
		} else { // Mercenary and mobs
			status->dmotion = status_calc_dmotion(bl, sc, b_status->dmotion);
		}
	}

	if(flag&(SCB_VIT|SCB_MAXHP|SCB_INT|SCB_MAXSP) && bl->type&BL_REGEN)
		status_calc_regen(bl, status, status_get_regen_data(bl));

	if(flag&SCB_REGEN && bl->type&BL_REGEN)
		status_calc_regen_rate(bl, status_get_regen_data(bl), sc);
}

/**
 * Recalculates parts of an objects status according to specified flags
 * Also sends updates to the client when necessary
 * See [set_sc] [add_sc]
 * @param bl: Object whose status has changed [PC|MOB|HOM|MER|ELEM]
 * @param flag: Which status has changed on bl
 * @param opt: If true, will cause status_calc_* functions to run their base status initialization code
 */
void status_calc_bl_(struct block_list* bl, enum scb_flag flag, enum e_status_calc_opt opt)
{
	struct status_data b_status; // Previous battle status
	struct status_data* status; // Pointer to current battle status

	if (bl->type == BL_PC && ((TBL_PC*)bl)->delayed_damage != 0) {
		if (opt&SCO_FORCE)
			((TBL_PC*)bl)->state.hold_recalc = 0; /* Clear and move on */
		else {
			((TBL_PC*)bl)->state.hold_recalc = 1; /* Flag and stop */
			return;
		}
	}

	// Remember previous values
	status = status_get_status_data(bl);
	memcpy(&b_status, status, sizeof(struct status_data));

	if( flag&SCB_BASE ) { // Calculate the object's base status too
		switch( bl->type ) {
		case BL_PC:  status_calc_pc_(BL_CAST(BL_PC,bl), opt);          break;
		case BL_MOB: status_calc_mob_(BL_CAST(BL_MOB,bl), opt);        break;
		case BL_PET: status_calc_pet_(BL_CAST(BL_PET,bl), opt);        break;
		case BL_HOM: status_calc_homunculus_(BL_CAST(BL_HOM,bl), opt); break;
		case BL_MER: status_calc_mercenary_(BL_CAST(BL_MER,bl), opt);  break;
		case BL_ELEM: status_calc_elemental_(BL_CAST(BL_ELEM,bl), opt);  break;
		case BL_NPC: status_calc_npc_(BL_CAST(BL_NPC,bl), opt); break;
		}
	}

	if( bl->type == BL_PET )
		return; // Pets are not affected by statuses

	if (opt&SCO_FIRST && bl->type == BL_MOB)
		return; // Assume there will be no statuses active

	status_calc_bl_main(bl, flag);

	if (opt&SCO_FIRST && bl->type == BL_HOM)
		return; // Client update handled by caller

	// Compare against new values and send client updates
	if( bl->type == BL_PC ) {
		TBL_PC* sd = BL_CAST(BL_PC, bl);

		if(b_status.str != status->str)
			clif_updatestatus(sd,SP_STR);
		if(b_status.agi != status->agi)
			clif_updatestatus(sd,SP_AGI);
		if(b_status.vit != status->vit)
			clif_updatestatus(sd,SP_VIT);
		if(b_status.int_ != status->int_)
			clif_updatestatus(sd,SP_INT);
		if(b_status.dex != status->dex)
			clif_updatestatus(sd,SP_DEX);
		if(b_status.luk != status->luk)
			clif_updatestatus(sd,SP_LUK);
		if(b_status.hit != status->hit)
			clif_updatestatus(sd,SP_HIT);
		if(b_status.flee != status->flee)
			clif_updatestatus(sd,SP_FLEE1);
		if(b_status.amotion != status->amotion)
			clif_updatestatus(sd,SP_ASPD);
		if(b_status.speed != status->speed)
			clif_updatestatus(sd,SP_SPEED);

		if(b_status.batk != status->batk
#ifndef RENEWAL
			|| b_status.rhw.atk != status->rhw.atk || b_status.lhw.atk != status->lhw.atk
#endif
			)
			clif_updatestatus(sd,SP_ATK1);

		if(b_status.def != status->def) {
			clif_updatestatus(sd,SP_DEF1);
#ifdef RENEWAL
			clif_updatestatus(sd,SP_DEF2);
#endif
		}

		if(
#ifdef RENEWAL
			b_status.watk != status->watk || b_status.watk2 != status->watk2 || b_status.eatk != status->eatk
#else
			b_status.rhw.atk2 != status->rhw.atk2 || b_status.lhw.atk2 != status->lhw.atk2
#endif
			)
			clif_updatestatus(sd,SP_ATK2);

		if(b_status.def2 != status->def2) {
			clif_updatestatus(sd,SP_DEF2);
#ifdef RENEWAL
			clif_updatestatus(sd,SP_DEF1);
#endif
		}
		if(b_status.flee2 != status->flee2)
			clif_updatestatus(sd,SP_FLEE2);
		if(b_status.cri != status->cri)
			clif_updatestatus(sd,SP_CRITICAL);
#ifndef RENEWAL
		if(b_status.matk_max != status->matk_max)
			clif_updatestatus(sd,SP_MATK1);
		if(b_status.matk_min != status->matk_min)
			clif_updatestatus(sd,SP_MATK2);
#else
		if(b_status.matk_max != status->matk_max || b_status.matk_min != status->matk_min) {
			clif_updatestatus(sd,SP_MATK2);
			clif_updatestatus(sd,SP_MATK1);
		}
#endif
		if(b_status.mdef != status->mdef) {
			clif_updatestatus(sd,SP_MDEF1);
#ifdef RENEWAL
			clif_updatestatus(sd,SP_MDEF2);
#endif
		}
		if(b_status.mdef2 != status->mdef2) {
			clif_updatestatus(sd,SP_MDEF2);
#ifdef RENEWAL
			clif_updatestatus(sd,SP_MDEF1);
#endif
		}
		if(b_status.rhw.range != status->rhw.range)
			clif_updatestatus(sd,SP_ATTACKRANGE);
		if(b_status.max_hp != status->max_hp)
			clif_updatestatus(sd,SP_MAXHP);
		if(b_status.max_sp != status->max_sp)
			clif_updatestatus(sd,SP_MAXSP);
		if(b_status.hp != status->hp)
			clif_updatestatus(sd,SP_HP);
		if(b_status.sp != status->sp)
			clif_updatestatus(sd,SP_SP);
	} else if( bl->type == BL_HOM ) {
		TBL_HOM* hd = BL_CAST(BL_HOM, bl);

		if( hd->master && memcmp(&b_status, status, sizeof(struct status_data)) != 0 )
			clif_hominfo(hd->master,hd,0);
	} else if( bl->type == BL_MER ) {
		TBL_MER* md = BL_CAST(BL_MER, bl);

		if (!md->master)
			return;

		if( b_status.rhw.atk != status->rhw.atk || b_status.rhw.atk2 != status->rhw.atk2 )
			clif_mercenary_updatestatus(md->master, SP_ATK1);
		if( b_status.matk_max != status->matk_max )
			clif_mercenary_updatestatus(md->master, SP_MATK1);
		if( b_status.hit != status->hit )
			clif_mercenary_updatestatus(md->master, SP_HIT);
		if( b_status.cri != status->cri )
			clif_mercenary_updatestatus(md->master, SP_CRITICAL);
		if( b_status.def != status->def )
			clif_mercenary_updatestatus(md->master, SP_DEF1);
		if( b_status.mdef != status->mdef )
			clif_mercenary_updatestatus(md->master, SP_MDEF1);
		if( b_status.flee != status->flee )
			clif_mercenary_updatestatus(md->master, SP_MERCFLEE);
		if( b_status.amotion != status->amotion )
			clif_mercenary_updatestatus(md->master, SP_ASPD);
		if( b_status.max_hp != status->max_hp )
			clif_mercenary_updatestatus(md->master, SP_MAXHP);
		if( b_status.max_sp != status->max_sp )
			clif_mercenary_updatestatus(md->master, SP_MAXSP);
		if( b_status.hp != status->hp )
			clif_mercenary_updatestatus(md->master, SP_HP);
		if( b_status.sp != status->sp )
			clif_mercenary_updatestatus(md->master, SP_SP);
	} else if( bl->type == BL_ELEM ) {
		TBL_ELEM* ed = BL_CAST(BL_ELEM, bl);

		if (!ed->master)
			return;

		if( b_status.max_hp != status->max_hp )
			clif_elemental_updatestatus(ed->master, SP_MAXHP);
		if( b_status.max_sp != status->max_sp )
			clif_elemental_updatestatus(ed->master, SP_MAXSP);
		if( b_status.hp != status->hp )
			clif_elemental_updatestatus(ed->master, SP_HP);
		if( b_status.sp != status->sp )
			clif_mercenary_updatestatus(ed->master, SP_SP);
	}
}

/**
 * Adds strength modifications based on status changes
 * @param bl: Object to change str [PC|MOB|HOM|MER|ELEM]
 * @param sc: Object's status change information
 * @param str: Initial str
 * @return modified str with cap_value(str,0,USHRT_MAX)
 */
static unsigned short status_calc_str(struct block_list *bl, struct status_change *sc, int str)
{
	if(!sc || !sc->count)
		return cap_value(str,0,USHRT_MAX);

	if(sc->data[SC_HARMONIZE]) {
		str -= sc->data[SC_HARMONIZE]->val2;
		return (unsigned short)cap_value(str,0,USHRT_MAX);
	}
	if(sc->data[SC_INCALLSTATUS])
		str += sc->data[SC_INCALLSTATUS]->val1;
	if(sc->data[SC_CHASEWALK2])
		str += sc->data[SC_CHASEWALK2]->val1;
	if(sc->data[SC_INCSTR])
		str += sc->data[SC_INCSTR]->val1;
	if(sc->data[SC_STRFOOD])
		str += sc->data[SC_STRFOOD]->val1;
	if(sc->data[SC_FOOD_STR_CASH])
		str += sc->data[SC_FOOD_STR_CASH]->val1;
	if(sc->data[SC_BATTLEORDERS])
		str += 5;
	if(sc->data[SC_LEADERSHIP])
		str += sc->data[SC_LEADERSHIP]->val1;
	if(sc->data[SC_LOUD])
		str += 4;
	if(sc->data[SC_TRUESIGHT])
		str += 5;
	if(sc->data[SC_SPURT])
		str += 10;
	if(sc->data[SC_NEN])
		str += sc->data[SC_NEN]->val1;
	if(sc->data[SC_BLESSING]) {
		if(sc->data[SC_BLESSING]->val2)
			str += sc->data[SC_BLESSING]->val2;
		else
			str >>= 1;
	}
	if(sc->data[SC_MARIONETTE])
		str -= ((sc->data[SC_MARIONETTE]->val3)>>16)&0xFF;
	if(sc->data[SC_MARIONETTE2])
		str += ((sc->data[SC_MARIONETTE2]->val3)>>16)&0xFF;
	if(sc->data[SC_SPIRIT] && sc->data[SC_SPIRIT]->val2 == SL_HIGH)
		str += ((sc->data[SC_SPIRIT]->val3)>>16)&0xFF;
	if(sc->data[SC_GIANTGROWTH])
		str += 30;
	if(sc->data[SC_BEYONDOFWARCRY])
		str -= sc->data[SC_BEYONDOFWARCRY]->val3;
	if(sc->data[SC_SAVAGE_STEAK])
		str += sc->data[SC_SAVAGE_STEAK]->val1;
	if(sc->data[SC_INSPIRATION])
		str += sc->data[SC_INSPIRATION]->val3;
	if(sc->data[SC_2011RWC_SCROLL])
		str += sc->data[SC_2011RWC_SCROLL]->val1;
	if(sc->data[SC_STOMACHACHE])
		str -= sc->data[SC_STOMACHACHE]->val1;
	if(sc->data[SC_KYOUGAKU])
		str -= sc->data[SC_KYOUGAKU]->val2;
	if(sc->data[SC_SWORDCLAN])
		str += 1;
	if(sc->data[SC_JUMPINGCLAN])
		str += 1;
	if(sc->data[SC_FULL_THROTTLE])
		str += str * sc->data[SC_FULL_THROTTLE]->val3 / 100;
	if(sc->data[SC_CHEERUP])
		str += 3;
	if(sc->data[SC_GLASTHEIM_STATE])
		str += sc->data[SC_GLASTHEIM_STATE]->val1;

	return (unsigned short)cap_value(str,0,USHRT_MAX);
}

/**
 * Adds agility modifications based on status changes
 * @param bl: Object to change agi [PC|MOB|HOM|MER|ELEM]
 * @param sc: Object's status change information
 * @param agi: Initial agi
 * @return modified agi with cap_value(agi,0,USHRT_MAX)
 */
static unsigned short status_calc_agi(struct block_list *bl, struct status_change *sc, int agi)
{
	if(!sc || !sc->count)
		return cap_value(agi,0,USHRT_MAX);

	if(sc->data[SC_HARMONIZE]) {
		agi -= sc->data[SC_HARMONIZE]->val2;
		return (unsigned short)cap_value(agi,0,USHRT_MAX);
	}
	if(sc->data[SC_CONCENTRATE] && !sc->data[SC_QUAGMIRE])
		agi += (agi-sc->data[SC_CONCENTRATE]->val3)*sc->data[SC_CONCENTRATE]->val2/100;
	if(sc->data[SC_INCALLSTATUS])
		agi += sc->data[SC_INCALLSTATUS]->val1;
	if(sc->data[SC_INCAGI])
		agi += sc->data[SC_INCAGI]->val1;
	if(sc->data[SC_AGIFOOD])
		agi += sc->data[SC_AGIFOOD]->val1;
	if(sc->data[SC_FOOD_AGI_CASH])
		agi += sc->data[SC_FOOD_AGI_CASH]->val1;
	if(sc->data[SC_SOULCOLD])
		agi += sc->data[SC_SOULCOLD]->val1;
	if(sc->data[SC_TRUESIGHT])
		agi += 5;
	if(sc->data[SC_INCREASEAGI])
		agi += sc->data[SC_INCREASEAGI]->val2;
	if(sc->data[SC_INCREASING])
		agi += 4; // Added based on skill updates [Reddozen]
	if(sc->data[SC_2011RWC_SCROLL])
		agi += sc->data[SC_2011RWC_SCROLL]->val1;
	if(sc->data[SC_DECREASEAGI])
		agi -= sc->data[SC_DECREASEAGI]->val2;
	if(sc->data[SC_QUAGMIRE])
		agi -= sc->data[SC_QUAGMIRE]->val2;
	if(sc->data[SC_SUITON] && sc->data[SC_SUITON]->val3)
		agi -= sc->data[SC_SUITON]->val2;
	if(sc->data[SC_MARIONETTE])
		agi -= ((sc->data[SC_MARIONETTE]->val3)>>8)&0xFF;
	if(sc->data[SC_MARIONETTE2])
		agi += ((sc->data[SC_MARIONETTE2]->val3)>>8)&0xFF;
	if(sc->data[SC_SPIRIT] && sc->data[SC_SPIRIT]->val2 == SL_HIGH)
		agi += ((sc->data[SC_SPIRIT]->val3)>>8)&0xFF;
	if(sc->data[SC_ADORAMUS])
		agi -= sc->data[SC_ADORAMUS]->val2;
	if(sc->data[SC_MARSHOFABYSS])
		agi -= agi * sc->data[SC_MARSHOFABYSS]->val2 / 100;
	if(sc->data[SC_DROCERA_HERB_STEAMED])
		agi += sc->data[SC_DROCERA_HERB_STEAMED]->val1;
	if(sc->data[SC_INSPIRATION])
		agi += sc->data[SC_INSPIRATION]->val3;
	if(sc->data[SC_STOMACHACHE])
		agi -= sc->data[SC_STOMACHACHE]->val1;
	if(sc->data[SC_KYOUGAKU])
		agi -= sc->data[SC_KYOUGAKU]->val2;
	if(sc->data[SC_CROSSBOWCLAN])
		agi += 1;
	if(sc->data[SC_JUMPINGCLAN])
		agi += 1;
	if(sc->data[SC_FULL_THROTTLE])
		agi += agi * sc->data[SC_FULL_THROTTLE]->val3 / 100;
	if (sc->data[SC_ARCLOUSEDASH])
		agi += sc->data[SC_ARCLOUSEDASH]->val2;
	if(sc->data[SC_CHEERUP])
		agi += 3;
	if(sc->data[SC_GLASTHEIM_STATE])
		agi += sc->data[SC_GLASTHEIM_STATE]->val1;

	return (unsigned short)cap_value(agi,0,USHRT_MAX);
}

/**
 * Adds vitality modifications based on status changes
 * @param bl: Object to change vit [PC|MOB|HOM|MER|ELEM]
 * @param sc: Object's status change information
 * @param vit: Initial vit
 * @return modified vit with cap_value(vit,0,USHRT_MAX)
 */
static unsigned short status_calc_vit(struct block_list *bl, struct status_change *sc, int vit)
{
	if(!sc || !sc->count)
		return cap_value(vit,0,USHRT_MAX);

	if(sc->data[SC_HARMONIZE]) {
		vit -= sc->data[SC_HARMONIZE]->val2;
		return (unsigned short)cap_value(vit,0,USHRT_MAX);
	}
	if(sc->data[SC_INCALLSTATUS])
		vit += sc->data[SC_INCALLSTATUS]->val1;
	if(sc->data[SC_INCVIT])
		vit += sc->data[SC_INCVIT]->val1;
	if(sc->data[SC_VITFOOD])
		vit += sc->data[SC_VITFOOD]->val1;
	if(sc->data[SC_FOOD_VIT_CASH])
		vit += sc->data[SC_FOOD_VIT_CASH]->val1;
	if(sc->data[SC_CHANGE])
		vit += sc->data[SC_CHANGE]->val2;
	if(sc->data[SC_GLORYWOUNDS])
		vit += sc->data[SC_GLORYWOUNDS]->val1;
	if(sc->data[SC_TRUESIGHT])
		vit += 5;
	if(sc->data[SC_MARIONETTE])
		vit -= sc->data[SC_MARIONETTE]->val3&0xFF;
	if(sc->data[SC_MARIONETTE2])
		vit += sc->data[SC_MARIONETTE2]->val3&0xFF;
	if(sc->data[SC_SPIRIT] && sc->data[SC_SPIRIT]->val2 == SL_HIGH)
		vit += sc->data[SC_SPIRIT]->val3&0xFF;
	if(sc->data[SC_MINOR_BBQ])
		vit += sc->data[SC_MINOR_BBQ]->val1;
	if(sc->data[SC_INSPIRATION])
		vit += sc->data[SC_INSPIRATION]->val3;
	if(sc->data[SC_2011RWC_SCROLL])
		vit += sc->data[SC_2011RWC_SCROLL]->val1;
	if(sc->data[SC_STOMACHACHE])
		vit -= sc->data[SC_STOMACHACHE]->val1;
	if(sc->data[SC_KYOUGAKU])
		vit -= sc->data[SC_KYOUGAKU]->val2;
	if(sc->data[SC_SWORDCLAN])
		vit += 1;
	if(sc->data[SC_JUMPINGCLAN])
		vit += 1;
	if(sc->data[SC_STRIPARMOR] && bl->type != BL_PC)
		vit -= vit * sc->data[SC_STRIPARMOR]->val2/100;
	if(sc->data[SC_FULL_THROTTLE])
		vit += vit * sc->data[SC_FULL_THROTTLE]->val3 / 100;
#ifdef RENEWAL
	if(sc->data[SC_DEFENCE])
		vit += sc->data[SC_DEFENCE]->val2;
#endif
	if(sc->data[SC_CHEERUP])
		vit += 3;
	if(sc->data[SC_GLASTHEIM_STATE])
		vit += sc->data[SC_GLASTHEIM_STATE]->val1;

	return (unsigned short)cap_value(vit,0,USHRT_MAX);
}

/**
 * Adds intelligence modifications based on status changes
 * @param bl: Object to change int [PC|MOB|HOM|MER|ELEM]
 * @param sc: Object's status change information
 * @param int_: Initial int
 * @return modified int with cap_value(int_,0,USHRT_MAX)
 */
static unsigned short status_calc_int(struct block_list *bl, struct status_change *sc, int int_)
{
	if(!sc || !sc->count)
		return cap_value(int_,0,USHRT_MAX);

	if(sc->data[SC_HARMONIZE]) {
		int_ -= sc->data[SC_HARMONIZE]->val2;
		return (unsigned short)cap_value(int_,0,USHRT_MAX);
	}
	if(sc->data[SC_INCALLSTATUS])
		int_ += sc->data[SC_INCALLSTATUS]->val1;
	if(sc->data[SC_INCINT])
		int_ += sc->data[SC_INCINT]->val1;
	if(sc->data[SC_INTFOOD])
		int_ += sc->data[SC_INTFOOD]->val1;
	if(sc->data[SC_FOOD_INT_CASH])
		int_ += sc->data[SC_FOOD_INT_CASH]->val1;
	if(sc->data[SC_CHANGE])
		int_ += sc->data[SC_CHANGE]->val3;
	if(sc->data[SC_BATTLEORDERS])
		int_ += 5;
	if(sc->data[SC_TRUESIGHT])
		int_ += 5;
	if(sc->data[SC_BLESSING]) {
		if (sc->data[SC_BLESSING]->val2)
			int_ += sc->data[SC_BLESSING]->val2;
		else
			int_ >>= 1;
	}
	if(sc->data[SC_NEN])
		int_ += sc->data[SC_NEN]->val1;
	if(sc->data[SC_MARIONETTE])
		int_ -= ((sc->data[SC_MARIONETTE]->val4)>>16)&0xFF;
	if(sc->data[SC_2011RWC_SCROLL])
		int_ += sc->data[SC_2011RWC_SCROLL]->val1;
	if(sc->data[SC_MARIONETTE2])
		int_ += ((sc->data[SC_MARIONETTE2]->val4)>>16)&0xFF;
	if(sc->data[SC_SPIRIT] && sc->data[SC_SPIRIT]->val2 == SL_HIGH)
		int_ += ((sc->data[SC_SPIRIT]->val4)>>16)&0xFF;
	if(sc->data[SC_INSPIRATION])
		int_ += sc->data[SC_INSPIRATION]->val3;
	if(sc->data[SC_MELODYOFSINK])
		int_ -= sc->data[SC_MELODYOFSINK]->val3;
	if(sc->data[SC_MANDRAGORA])
		int_ -= 4 * sc->data[SC_MANDRAGORA]->val1;
	if(sc->data[SC_COCKTAIL_WARG_BLOOD])
		int_ += sc->data[SC_COCKTAIL_WARG_BLOOD]->val1;
	if(sc->data[SC_STOMACHACHE])
		int_ -= sc->data[SC_STOMACHACHE]->val1;
	if(sc->data[SC_KYOUGAKU])
		int_ -= sc->data[SC_KYOUGAKU]->val2;
	if(sc->data[SC_ARCWANDCLAN])
		int_ += 1;
	if(sc->data[SC_GOLDENMACECLAN])
		int_ += 1;
	if(sc->data[SC_JUMPINGCLAN])
		int_ += 1;
	if(sc->data[SC_FULL_THROTTLE])
		int_ += int_ * sc->data[SC_FULL_THROTTLE]->val3 / 100;
	if(sc->data[SC_CHEERUP])
		int_ += 3;
	if(sc->data[SC_GLASTHEIM_STATE])
		int_ += sc->data[SC_GLASTHEIM_STATE]->val1;

	if(bl->type != BL_PC) {
		if(sc->data[SC_STRIPHELM])
			int_ -= int_ * sc->data[SC_STRIPHELM]->val2/100;
		if(sc->data[SC__STRIPACCESSORY])
			int_ -= int_ * sc->data[SC__STRIPACCESSORY]->val2 / 100;
	}

	return (unsigned short)cap_value(int_,0,USHRT_MAX);
}

/**
 * Adds dexterity modifications based on status changes
 * @param bl: Object to change dex [PC|MOB|HOM|MER|ELEM]
 * @param sc: Object's status change information
 * @param dex: Initial dex
 * @return modified dex with cap_value(dex,0,USHRT_MAX)
 */
static unsigned short status_calc_dex(struct block_list *bl, struct status_change *sc, int dex)
{
	if(!sc || !sc->count)
		return cap_value(dex,0,USHRT_MAX);

	if(sc->data[SC_HARMONIZE]) {
		dex -= sc->data[SC_HARMONIZE]->val2;
		return (unsigned short)cap_value(dex,0,USHRT_MAX);
	}
	if(sc->data[SC_CONCENTRATE] && !sc->data[SC_QUAGMIRE])
		dex += (dex-sc->data[SC_CONCENTRATE]->val4)*sc->data[SC_CONCENTRATE]->val2/100;
	if(sc->data[SC_INCALLSTATUS])
		dex += sc->data[SC_INCALLSTATUS]->val1;
	if(sc->data[SC_INCDEX])
		dex += sc->data[SC_INCDEX]->val1;
	if(sc->data[SC_DEXFOOD])
		dex += sc->data[SC_DEXFOOD]->val1;
	if(sc->data[SC_FOOD_DEX_CASH])
		dex += sc->data[SC_FOOD_DEX_CASH]->val1;
	if(sc->data[SC_BATTLEORDERS])
		dex += 5;
	if(sc->data[SC_HAWKEYES])
		dex += sc->data[SC_HAWKEYES]->val1;
	if(sc->data[SC_TRUESIGHT])
		dex += 5;
	if(sc->data[SC_QUAGMIRE])
		dex -= sc->data[SC_QUAGMIRE]->val2;
	if(sc->data[SC_BLESSING]) {
		if (sc->data[SC_BLESSING]->val2)
			dex += sc->data[SC_BLESSING]->val2;
		else
			dex >>= 1;
	}
	if(sc->data[SC_INCREASING])
		dex += 4; // Added based on skill updates [Reddozen]
	if(sc->data[SC_MARIONETTE])
		dex -= ((sc->data[SC_MARIONETTE]->val4)>>8)&0xFF;
	if(sc->data[SC_2011RWC_SCROLL])
		dex += sc->data[SC_2011RWC_SCROLL]->val1;
	if(sc->data[SC_MARIONETTE2])
		dex += ((sc->data[SC_MARIONETTE2]->val4)>>8)&0xFF;
	if(sc->data[SC_SPIRIT] && sc->data[SC_SPIRIT]->val2 == SL_HIGH)
		dex += ((sc->data[SC_SPIRIT]->val4)>>8)&0xFF;
	if(sc->data[SC_SIROMA_ICE_TEA])
		dex += sc->data[SC_SIROMA_ICE_TEA]->val1;
	if(sc->data[SC_INSPIRATION])
		dex += sc->data[SC_INSPIRATION]->val3;
	if(sc->data[SC_STOMACHACHE])
		dex -= sc->data[SC_STOMACHACHE]->val1;
	if(sc->data[SC_KYOUGAKU])
		dex -= sc->data[SC_KYOUGAKU]->val2;
	if(sc->data[SC_ARCWANDCLAN])
		dex += 1;
	if(sc->data[SC_CROSSBOWCLAN])
		dex += 1;
	if(sc->data[SC_JUMPINGCLAN])
		dex += 1;
	if(sc->data[SC__STRIPACCESSORY] && bl->type != BL_PC)
		dex -= dex * sc->data[SC__STRIPACCESSORY]->val2 / 100;
	if(sc->data[SC_MARSHOFABYSS])
		dex -= dex * sc->data[SC_MARSHOFABYSS]->val2 / 100;
	if(sc->data[SC_FULL_THROTTLE])
		dex += dex * sc->data[SC_FULL_THROTTLE]->val3 / 100;
	if(sc->data[SC_CHEERUP])
		dex += 3;
	if(sc->data[SC_GLASTHEIM_STATE])
		dex += sc->data[SC_GLASTHEIM_STATE]->val1;

	return (unsigned short)cap_value(dex,0,USHRT_MAX);
}

/**
 * Adds luck modifications based on status changes
 * @param bl: Object to change luk [PC|MOB|HOM|MER|ELEM]
 * @param sc: Object's status change information
 * @param luk: Initial luk
 * @return modified luk with cap_value(luk,0,USHRT_MAX)
 */
static unsigned short status_calc_luk(struct block_list *bl, struct status_change *sc, int luk)
{
	if(!sc || !sc->count)
		return cap_value(luk,0,USHRT_MAX);

	if(sc->data[SC_HARMONIZE]) {
		luk -= sc->data[SC_HARMONIZE]->val2;
		return (unsigned short)cap_value(luk,0,USHRT_MAX);
	}
	if(sc->data[SC_CURSE])
		return 0;
	if(sc->data[SC_INCALLSTATUS])
		luk += sc->data[SC_INCALLSTATUS]->val1;
	if(sc->data[SC_INCLUK])
		luk += sc->data[SC_INCLUK]->val1;
	if(sc->data[SC_LUKFOOD])
		luk += sc->data[SC_LUKFOOD]->val1;
	if(sc->data[SC_FOOD_LUK_CASH])
		luk += sc->data[SC_FOOD_LUK_CASH]->val1;
	if(sc->data[SC_TRUESIGHT])
		luk += 5;
	if(sc->data[SC_GLORIA])
		luk += 30;
	if(sc->data[SC_MARIONETTE])
		luk -= sc->data[SC_MARIONETTE]->val4&0xFF;
	if(sc->data[SC_MARIONETTE2])
		luk += sc->data[SC_MARIONETTE2]->val4&0xFF;
	if(sc->data[SC_SPIRIT] && sc->data[SC_SPIRIT]->val2 == SL_HIGH)
		luk += sc->data[SC_SPIRIT]->val4&0xFF;
	if(sc->data[SC_PUTTI_TAILS_NOODLES])
		luk += sc->data[SC_PUTTI_TAILS_NOODLES]->val1;
	if(sc->data[SC_INSPIRATION])
		luk += sc->data[SC_INSPIRATION]->val3;
	if(sc->data[SC_STOMACHACHE])
		luk -= sc->data[SC_STOMACHACHE]->val1;
	if(sc->data[SC_KYOUGAKU])
		luk -= sc->data[SC_KYOUGAKU]->val2;
	if(sc->data[SC_2011RWC_SCROLL])
		luk += sc->data[SC_2011RWC_SCROLL]->val1;
	if(sc->data[SC__STRIPACCESSORY] && bl->type != BL_PC)
		luk -= luk * sc->data[SC__STRIPACCESSORY]->val2 / 100;
	if(sc->data[SC_BANANA_BOMB])
		luk -= 75;
	if(sc->data[SC_GOLDENMACECLAN])
		luk += 1;
	if(sc->data[SC_JUMPINGCLAN])
		luk += 1;
	if(sc->data[SC_FULL_THROTTLE])
		luk += luk * sc->data[SC_FULL_THROTTLE]->val3 / 100;
	if(sc->data[SC_CHEERUP])
		luk += 3;
	if(sc->data[SC_GLASTHEIM_STATE])
		luk += sc->data[SC_GLASTHEIM_STATE]->val1;

	return (unsigned short)cap_value(luk,0,USHRT_MAX);
}

/**
 * Adds base attack modifications based on status changes
 * @param bl: Object to change batk [PC|MOB|HOM|MER|ELEM]
 * @param sc: Object's status change information
 * @param batk: Initial batk
 * @return modified batk with cap_value(batk,0,USHRT_MAX)
 */
static unsigned short status_calc_batk(struct block_list *bl, struct status_change *sc, int batk)
{
	if(!sc || !sc->count)
		return cap_value(batk,0,USHRT_MAX);

	if(sc->data[SC_ATKPOTION])
		batk += sc->data[SC_ATKPOTION]->val1;
	if(sc->data[SC_BATKFOOD])
		batk += sc->data[SC_BATKFOOD]->val1;
#ifndef RENEWAL
	if(sc->data[SC_GATLINGFEVER])
		batk += sc->data[SC_GATLINGFEVER]->val3;
	if(sc->data[SC_MADNESSCANCEL])
		batk += 100;
#endif
	if(sc->data[SC_FULL_SWING_K])
		batk += sc->data[SC_FULL_SWING_K]->val1;
	if(sc->data[SC_ASH])
		batk -= batk * sc->data[SC_ASH]->val4 / 100;
	if(bl->type == BL_HOM && sc->data[SC_PYROCLASTIC])
		batk += sc->data[SC_PYROCLASTIC]->val2;
	if (sc->data[SC_ANGRIFFS_MODUS])
		batk += sc->data[SC_ANGRIFFS_MODUS]->val2;
	if(sc->data[SC_2011RWC_SCROLL])
		batk += 30;
	if(sc->data[SC_INCATKRATE])
		batk += batk * sc->data[SC_INCATKRATE]->val1/100;
	if(sc->data[SC_PROVOKE])
		batk += batk * sc->data[SC_PROVOKE]->val3/100;
#ifndef RENEWAL
	if(sc->data[SC_CONCENTRATION])
		batk += batk * sc->data[SC_CONCENTRATION]->val2/100;
#endif
	if(sc->data[SC_SKE])
		batk += batk * 3;
	if(sc->data[SC_BLOODLUST])
		batk += batk * sc->data[SC_BLOODLUST]->val2/100;
	if(sc->data[SC_JOINTBEAT] && sc->data[SC_JOINTBEAT]->val2&BREAK_WAIST)
		batk -= batk * 25/100;
	if(sc->data[SC_CURSE])
		batk -= batk * 25/100;
	/* Curse shouldn't effect on this? <- Curse OR Bleeding??
	if(sc->data[SC_BLEEDING])
		batk -= batk * 25 / 100; */
	if(sc->data[SC_FLEET])
		batk += batk * sc->data[SC_FLEET]->val3/100;
	if(sc->data[SC__ENERVATION])
		batk -= batk * sc->data[SC__ENERVATION]->val2 / 100;
	if(sc->data[SC_SATURDAYNIGHTFEVER])
		batk += 100 * sc->data[SC_SATURDAYNIGHTFEVER]->val1;
	if( sc->data[SC_ZANGETSU] )
		batk += sc->data[SC_ZANGETSU]->val2;
	if(sc->data[SC_QUEST_BUFF1])
		batk += sc->data[SC_QUEST_BUFF1]->val1;
	if(sc->data[SC_QUEST_BUFF2])
		batk += sc->data[SC_QUEST_BUFF2]->val1;
	if(sc->data[SC_QUEST_BUFF3])
		batk += sc->data[SC_QUEST_BUFF3]->val1;
	if (sc->data[SC_SHRIMP])
		batk += batk * sc->data[SC_SHRIMP]->val2 / 100;

	return (unsigned short)cap_value(batk,0,USHRT_MAX);
}

/**
 * Adds weapon attack modifications based on status changes
 * @param bl: Object to change watk [PC]
 * @param sc: Object's status change information
 * @param watk: Initial watk
 * @return modified watk with cap_value(watk,0,USHRT_MAX)
 */
static unsigned short status_calc_watk(struct block_list *bl, struct status_change *sc, int watk)
{
	if(!sc || !sc->count)
		return cap_value(watk,0,USHRT_MAX);

#ifndef RENEWAL
	if(sc->data[SC_IMPOSITIO])
		watk += sc->data[SC_IMPOSITIO]->val2;
	if(sc->data[SC_DRUMBATTLE])
		watk += sc->data[SC_DRUMBATTLE]->val2;
#endif
	if(sc->data[SC_WATKFOOD])
		watk += sc->data[SC_WATKFOOD]->val1;
	if(sc->data[SC_VOLCANO])
		watk += sc->data[SC_VOLCANO]->val2;
	if(sc->data[SC_MERC_ATKUP])
		watk += sc->data[SC_MERC_ATKUP]->val2;
	if(sc->data[SC_WATER_BARRIER])
		watk -= sc->data[SC_WATER_BARRIER]->val2;
#ifndef RENEWAL
	if(sc->data[SC_NIBELUNGEN]) {
		if (bl->type != BL_PC)
			watk += sc->data[SC_NIBELUNGEN]->val2;
		else {
			TBL_PC *sd = (TBL_PC*)bl;
			short index = sd->equip_index[sd->state.lr_flag?EQI_HAND_L:EQI_HAND_R];

			if(index >= 0 && sd->inventory_data[index] && sd->inventory_data[index]->wlv == 4)
				watk += sc->data[SC_NIBELUNGEN]->val2;
		}
	}
	if(sc->data[SC_CONCENTRATION])
		watk += watk * sc->data[SC_CONCENTRATION]->val2 / 100;
#endif
	if(sc->data[SC_INCATKRATE])
		watk += watk * sc->data[SC_INCATKRATE]->val1/100;
	if(sc->data[SC_PROVOKE])
		watk += watk * sc->data[SC_PROVOKE]->val3/100;
	if(sc->data[SC_SKE])
		watk += watk * 3;
	if(sc->data[SC_FLEET])
		watk += watk * sc->data[SC_FLEET]->val3/100;
	if(sc->data[SC_CURSE])
		watk -= watk * 25/100;
	if(sc->data[SC_STRIPWEAPON] && bl->type != BL_PC)
		watk -= watk * sc->data[SC_STRIPWEAPON]->val2/100;
	if(sc->data[SC_FIGHTINGSPIRIT])
		watk += sc->data[SC_FIGHTINGSPIRIT]->val1;
	if(sc->data[SC_SHIELDSPELL_DEF] && sc->data[SC_SHIELDSPELL_DEF]->val1 == 3)
		watk += sc->data[SC_SHIELDSPELL_DEF]->val2;
	if(sc->data[SC_BANDING] && sc->data[SC_BANDING]->val2 > 1)
		watk += (10 + 10 * sc->data[SC_BANDING]->val1) * sc->data[SC_BANDING]->val2;
	if(sc->data[SC_INSPIRATION])
		watk += 40 * sc->data[SC_INSPIRATION]->val1 + 3 * sc->data[SC_INSPIRATION]->val2;
	if(sc->data[SC_GT_CHANGE])
		watk += sc->data[SC_GT_CHANGE]->val2;
	if(sc->data[SC__ENERVATION])
		watk -= watk * sc->data[SC__ENERVATION]->val2 / 100;
	if(sc->data[SC_STRIKING])
		watk += sc->data[SC_STRIKING]->val2;
	if(sc->data[SC_RUSHWINDMILL])
		watk += sc->data[SC_RUSHWINDMILL]->val3;
	if(sc->data[SC_FIRE_INSIGNIA] && sc->data[SC_FIRE_INSIGNIA]->val1 == 2)
		watk += 50;
	if((sc->data[SC_FIRE_INSIGNIA] && sc->data[SC_FIRE_INSIGNIA]->val1 == 2)
	   || (sc->data[SC_WATER_INSIGNIA] && sc->data[SC_WATER_INSIGNIA]->val1 == 2)
	   || (sc->data[SC_WIND_INSIGNIA] && sc->data[SC_WIND_INSIGNIA]->val1 == 2)
	   || (sc->data[SC_EARTH_INSIGNIA] && sc->data[SC_EARTH_INSIGNIA]->val1 == 2))
		watk += watk * 10 / 100;
	if(sc->data[SC_PYROTECHNIC_OPTION])
		watk += sc->data[SC_PYROTECHNIC_OPTION]->val2;
	if(sc->data[SC_HEATER_OPTION])
		watk += sc->data[SC_HEATER_OPTION]->val2;
	if(sc->data[SC_TROPIC_OPTION])
		watk += sc->data[SC_TROPIC_OPTION]->val2;
	if( sc && sc->data[SC_TIDAL_WEAPON] )
		watk += watk * sc->data[SC_TIDAL_WEAPON]->val2 / 100;
	if(bl->type == BL_PC && sc->data[SC_PYROCLASTIC])
		watk += sc->data[SC_PYROCLASTIC]->val2;
	if(sc->data[SC_ANGRIFFS_MODUS])
		watk += watk * sc->data[SC_ANGRIFFS_MODUS]->val2/100;
	if( sc->data[SC_FLASHCOMBO] )
		watk += sc->data[SC_FLASHCOMBO]->val2;
	if(sc->data[SC_ODINS_POWER])
		watk += 40 + 30 * sc->data[SC_ODINS_POWER]->val1;
	if (sc->data[SC_FLASHCOMBO])
		watk += sc->data[SC_FLASHCOMBO]->val2;
	if (sc->data[SC_CATNIPPOWDER])
		watk -= watk * sc->data[SC_CATNIPPOWDER]->val2 / 100;
	if (sc->data[SC_CHATTERING])
		watk += sc->data[SC_CHATTERING]->val2;

	return (unsigned short)cap_value(watk,0,USHRT_MAX);
}

#ifdef RENEWAL
/**
 * Adds equip magic attack modifications based on status changes [RENEWAL]
 * @param bl: Object to change matk [PC]
 * @param sc: Object's status change information
 * @param matk: Initial matk
 * @return modified matk with cap_value(matk,0,USHRT_MAX)
 */
static unsigned short status_calc_ematk(struct block_list *bl, struct status_change *sc, int matk)
{
	if (!sc || !sc->count)
		return cap_value(matk,0,USHRT_MAX);

	if (sc->data[SC_MATKPOTION])
		matk += sc->data[SC_MATKPOTION]->val1;
	if (sc->data[SC_MATKFOOD])
		matk += sc->data[SC_MATKFOOD]->val1;
	if(sc->data[SC_MANA_PLUS])
		matk += sc->data[SC_MANA_PLUS]->val1;
	if(sc->data[SC_COOLER_OPTION])
		matk += sc->data[SC_COOLER_OPTION]->val2;
	if(sc->data[SC_AQUAPLAY_OPTION])
		matk += sc->data[SC_AQUAPLAY_OPTION]->val2;
	if(sc->data[SC_CHILLY_AIR_OPTION])
		matk += sc->data[SC_CHILLY_AIR_OPTION]->val2;
	if(sc->data[SC_FIRE_INSIGNIA] && sc->data[SC_FIRE_INSIGNIA]->val1 == 3)
		matk += 50;
	if(sc->data[SC_ODINS_POWER])
		matk += 40 + 30 * sc->data[SC_ODINS_POWER]->val1; // 70 lvl1, 100lvl2
	if(sc->data[SC_MOONLITSERENADE])
		matk += sc->data[SC_MOONLITSERENADE]->val3;
	if(sc->data[SC_IZAYOI])
		matk += 25 * sc->data[SC_IZAYOI]->val1;
	if(sc->data[SC_ZANGETSU])
		matk += sc->data[SC_ZANGETSU]->val3;
	if(sc->data[SC_QUEST_BUFF1])
		matk += sc->data[SC_QUEST_BUFF1]->val1;
	if(sc->data[SC_QUEST_BUFF2])
		matk += sc->data[SC_QUEST_BUFF2]->val1;
	if(sc->data[SC_QUEST_BUFF3])
		matk += sc->data[SC_QUEST_BUFF3]->val1;
	if(sc->data[SC_MTF_MATK2])
		matk += sc->data[SC_MTF_MATK2]->val1;
	if(sc->data[SC_2011RWC_SCROLL])
		matk += 30;
	if (sc->data[SC_CATNIPPOWDER])
		matk -= matk * sc->data[SC_CATNIPPOWDER]->val2 / 100;
	if (sc->data[SC_CHATTERING])
		matk += sc->data[SC_CHATTERING]->val2;
	if (sc->data[SC_DORAM_MATK])
		matk += sc->data[SC_DORAM_MATK]->val1;

	return (unsigned short)cap_value(matk,0,USHRT_MAX);
}
#endif

/**
 * Adds magic attack modifications based on status changes
 * @param bl: Object to change matk [PC|MOB|HOM|MER|ELEM]
 * @param sc: Object's status change information
 * @param matk: Initial matk
 * @return modified matk with cap_value(matk,0,USHRT_MAX)
 */
static unsigned short status_calc_matk(struct block_list *bl, struct status_change *sc, int matk)
{
	if(!sc || !sc->count)
		return cap_value(matk,0,USHRT_MAX);
#ifndef RENEWAL
	/// Take note fixed value first before % modifiers [PRE-RENEWAL]
	if (sc->data[SC_MATKPOTION])
		matk += sc->data[SC_MATKPOTION]->val1;
	if (sc->data[SC_MATKFOOD])
		matk += sc->data[SC_MATKFOOD]->val1;
	if (sc->data[SC_MANA_PLUS])
		matk += sc->data[SC_MANA_PLUS]->val1;
	if (sc->data[SC_AQUAPLAY_OPTION])
		matk += sc->data[SC_AQUAPLAY_OPTION]->val2;
	if (sc->data[SC_CHILLY_AIR_OPTION])
		matk += sc->data[SC_CHILLY_AIR_OPTION]->val2;
	if (sc->data[SC_COOLER_OPTION])
		matk += sc->data[SC_COOLER_OPTION]->val2;
	if (sc->data[SC_FIRE_INSIGNIA] && sc->data[SC_FIRE_INSIGNIA]->val1 == 3)
		matk += 50;
	if (sc->data[SC_ODINS_POWER])
		matk += 40 + 30 * sc->data[SC_ODINS_POWER]->val1; // 70 lvl1, 100lvl2
	if (sc->data[SC_IZAYOI])
		matk += 25 * sc->data[SC_IZAYOI]->val1;
	if (sc->data[SC_MTF_MATK2])
		matk += sc->data[SC_MTF_MATK2]->val1;
	if (sc->data[SC_2011RWC_SCROLL])
		matk += 30;
#endif
	if (sc->data[SC_ZANGETSU])
		matk += sc->data[SC_ZANGETSU]->val3;
	if (sc->data[SC_QUEST_BUFF1])
		matk += sc->data[SC_QUEST_BUFF1]->val1;
	if (sc->data[SC_QUEST_BUFF2])
		matk += sc->data[SC_QUEST_BUFF2]->val1;
	if (sc->data[SC_QUEST_BUFF3])
		matk += sc->data[SC_QUEST_BUFF3]->val1;
	if (sc->data[SC_MAGICPOWER] && sc->data[SC_MAGICPOWER]->val4)
		matk += matk * sc->data[SC_MAGICPOWER]->val3/100;
	if (sc->data[SC_MINDBREAKER])
		matk += matk * sc->data[SC_MINDBREAKER]->val2/100;
	if (sc->data[SC_INCMATKRATE])
		matk += matk * sc->data[SC_INCMATKRATE]->val1/100;
	if (sc->data[SC_MOONLITSERENADE])
		matk += sc->data[SC_MOONLITSERENADE]->val3/100;
	if (sc->data[SC_MTF_MATK])
		matk += matk * sc->data[SC_MTF_MATK]->val1 / 100;
	if(sc->data[SC_2011RWC_SCROLL])
		matk += 30;
	if (sc->data[SC_SHRIMP])
		matk += matk * sc->data[SC_SHRIMP]->val2 / 100;

	return (unsigned short)cap_value(matk,0,USHRT_MAX);
}

/**
 * Adds critical modifications based on status changes
 * @param bl: Object to change critical [PC|MOB|HOM|MER|ELEM]
 * @param sc: Object's status change information
 * @param critical: Initial critical
 * @return modified critical with cap_value(critical,10,USHRT_MAX)
 */
static signed short status_calc_critical(struct block_list *bl, struct status_change *sc, int critical)
{
	if(!sc || !sc->count)
		return cap_value(critical,10,SHRT_MAX);

	if (sc->data[SC_INCCRI])
		critical += sc->data[SC_INCCRI]->val2;
	if (sc->data[SC_CRIFOOD])
		critical += sc->data[SC_CRIFOOD]->val1;
	if (sc->data[SC_EXPLOSIONSPIRITS])
		critical += sc->data[SC_EXPLOSIONSPIRITS]->val2;
	if (sc->data[SC_FORTUNE])
		critical += sc->data[SC_FORTUNE]->val2;
	if (sc->data[SC_TRUESIGHT])
		critical += sc->data[SC_TRUESIGHT]->val2;
	if (sc->data[SC_CLOAKING])
		critical += critical;
	if (sc->data[SC_STRIKING])
		critical += critical * sc->data[SC_STRIKING]->val1 / 100;
#ifdef RENEWAL
	if (sc->data[SC_SPEARQUICKEN])
		critical += 3*sc->data[SC_SPEARQUICKEN]->val1*10;
#endif
	if (sc->data[SC__INVISIBILITY])
		critical += sc->data[SC__INVISIBILITY]->val3 * 10;
	if (sc->data[SC__UNLUCKY])
		critical -= sc->data[SC__UNLUCKY]->val2;
	if(sc->data[SC_BEYONDOFWARCRY])
		critical += sc->data[SC_BEYONDOFWARCRY]->val3;

	return (short)cap_value(critical,10,SHRT_MAX);
}

/**
 * Adds hit modifications based on status changes
 * @param bl: Object to change hit [PC|MOB|HOM|MER|ELEM]
 * @param sc: Object's status change information
 * @param hit: Initial hit
 * @return modified hit with cap_value(hit,1,USHRT_MAX)
 */
static signed short status_calc_hit(struct block_list *bl, struct status_change *sc, int hit)
{
	if(!sc || !sc->count)
		return cap_value(hit,1,SHRT_MAX);

	if(sc->data[SC_INCHIT])
		hit += sc->data[SC_INCHIT]->val1;
	if(sc->data[SC_HITFOOD])
		hit += sc->data[SC_HITFOOD]->val1;
	if(sc->data[SC_TRUESIGHT])
		hit += sc->data[SC_TRUESIGHT]->val3;
	if(sc->data[SC_HUMMING])
		hit += sc->data[SC_HUMMING]->val2;
	if(sc->data[SC_CONCENTRATION])
		hit += sc->data[SC_CONCENTRATION]->val3;
	if(sc->data[SC_INSPIRATION])
		hit += 5 * sc->data[SC_INSPIRATION]->val1 + sc->data[SC_INSPIRATION]->val2 / 2;
	if(sc->data[SC_ADJUSTMENT])
		hit -= 30;
	if(sc->data[SC_INCREASING])
		hit += 20; // RockmanEXE; changed based on updated [Reddozen]
	if(sc->data[SC_MERC_HITUP])
		hit += sc->data[SC_MERC_HITUP]->val2;
	if(sc->data[SC_MTF_HITFLEE])
		hit += sc->data[SC_MTF_HITFLEE]->val1;
	if(sc->data[SC_INCHITRATE])
		hit += hit * sc->data[SC_INCHITRATE]->val1/100;
	if(sc->data[SC_BLIND])
		hit -= hit * 25/100;
	if(sc->data[SC_HEAT_BARREL])
		hit -= sc->data[SC_HEAT_BARREL]->val4;
	if(sc->data[SC__GROOMY])
		hit -= hit * sc->data[SC__GROOMY]->val3 / 100;
	if(sc->data[SC_FEAR])
		hit -= hit * 20 / 100;
	if (sc->data[SC_ASH])
		hit -= hit * sc->data[SC_ASH]->val2 / 100;
	if (sc->data[SC_TEARGAS])
		hit -= hit * 50 / 100;
	if(sc->data[SC_ILLUSIONDOPING])
		hit -= sc->data[SC_ILLUSIONDOPING]->val2;
	if (sc->data[SC_MTF_ASPD])
		hit += sc->data[SC_MTF_ASPD]->val2;

	return (short)cap_value(hit,1,SHRT_MAX);
}

/**
 * Adds flee modifications based on status changes
 * @param bl: Object to change flee [PC|MOB|HOM|MER|ELEM]
 * @param sc: Object's status change information
 * @param flee: Initial flee
 * @return modified flee with cap_value(flee,1,USHRT_MAX)
 */
static signed short status_calc_flee(struct block_list *bl, struct status_change *sc, int flee)
{
	if( bl->type == BL_PC ) {
		struct map_data *mapdata = map_getmapdata(bl->m);

		if( mapdata_flag_gvg(mapdata) )
			flee -= flee * battle_config.gvg_flee_penalty/100;
		else if( mapdata->flag[MF_BATTLEGROUND] )
			flee -= flee * battle_config.bg_flee_penalty/100;
	}

	if(!sc || !sc->count)
		return cap_value(flee,1,SHRT_MAX);
	if(sc->data[SC_OVERED_BOOST]) //Should be final and unmodifiable by any means
		return sc->data[SC_OVERED_BOOST]->val2;
	if(sc->data[SC_TINDER_BREAKER] || sc->data[SC_TINDER_BREAKER2])
		return 1; // 1 = min flee

	// Fixed value
	if(sc->data[SC_INCFLEE])
		flee += sc->data[SC_INCFLEE]->val1;
	if(sc->data[SC_FLEEFOOD])
		flee += sc->data[SC_FLEEFOOD]->val1;
	if(sc->data[SC_WHISTLE])
		flee += sc->data[SC_WHISTLE]->val2;
	if(sc->data[SC_WINDWALK])
		flee += sc->data[SC_WINDWALK]->val2;
	if(sc->data[SC_VIOLENTGALE])
		flee += sc->data[SC_VIOLENTGALE]->val2;
	if(sc->data[SC_MOON_COMFORT]) // SG skill [Komurka]
		flee += sc->data[SC_MOON_COMFORT]->val2;
	if(sc->data[SC_CLOSECONFINE])
		flee += 10;
	if (sc->data[SC_ANGRIFFS_MODUS])
		flee -= sc->data[SC_ANGRIFFS_MODUS]->val3;
	if(sc->data[SC_ADJUSTMENT])
		flee += 30;
	if(sc->data[SC_SPEED])
		flee += 10 + sc->data[SC_SPEED]->val1 * 10;
	if(sc->data[SC_GATLINGFEVER])
		flee -= sc->data[SC_GATLINGFEVER]->val4;
	if(sc->data[SC_PARTYFLEE])
		flee += sc->data[SC_PARTYFLEE]->val1 * 10;
	if(sc->data[SC_MERC_FLEEUP])
		flee += sc->data[SC_MERC_FLEEUP]->val2;
	if( sc->data[SC_HALLUCINATIONWALK] )
		flee += sc->data[SC_HALLUCINATIONWALK]->val2;
	if(sc->data[SC_MTF_HITFLEE])
		flee += sc->data[SC_MTF_HITFLEE]->val2;
	if( sc->data[SC_WATER_BARRIER] )
		flee -= sc->data[SC_WATER_BARRIER]->val2;
	if( sc->data[SC_C_MARKER] )
		flee -= sc->data[SC_C_MARKER]->val3;
#ifdef RENEWAL
	if( sc->data[SC_SPEARQUICKEN] )
		flee += 2 * sc->data[SC_SPEARQUICKEN]->val1;
#endif

	// Rate value
	if(sc->data[SC_INCFLEERATE])
		flee += flee * sc->data[SC_INCFLEERATE]->val1/100;
	if(sc->data[SC_SPIDERWEB])
		flee -= flee * 50/100;
	if(sc->data[SC_BERSERK])
		flee -= flee * 50/100;
	if(sc->data[SC_BLIND])
		flee -= flee * 25/100;
	if(sc->data[SC_FEAR])
		flee -= flee * 20 / 100;
	if(sc->data[SC_PARALYSE])
		flee -= flee * 10 / 100;
	if(sc->data[SC_INFRAREDSCAN])
		flee -= flee * 30 / 100;
	if( sc->data[SC__LAZINESS] )
		flee -= flee * sc->data[SC__LAZINESS]->val3 / 100;
	if( sc->data[SC_GLOOMYDAY] )
		flee -= flee * sc->data[SC_GLOOMYDAY]->val2 / 100;
	if( sc->data[SC_SATURDAYNIGHTFEVER] )
		flee -= flee * (40 + 10 * sc->data[SC_SATURDAYNIGHTFEVER]->val1) / 100;
	if( sc->data[SC_WIND_STEP_OPTION] )
		flee += flee * sc->data[SC_WIND_STEP_OPTION]->val2 / 100;
	if( sc->data[SC_ZEPHYR] )
		flee += sc->data[SC_ZEPHYR]->val2;
	if(sc->data[SC_ASH])
		flee -= flee * sc->data[SC_ASH]->val4 / 100;
	if (sc->data[SC_GOLDENE_FERSE])
		flee += flee * sc->data[SC_GOLDENE_FERSE]->val2 / 100;
	if (sc->data[SC_SMOKEPOWDER])
		flee += flee * 20 / 100;
	if (sc->data[SC_TEARGAS])
		flee -= flee * 50 / 100;
	//if( sc->data[SC_C_MARKER] )
	//	flee -= (flee * sc->data[SC_C_MARKER]->val3) / 100;
	if (sc->data[SC_GROOMING])
		flee += sc->data[SC_GROOMING]->val2;

	return (short)cap_value(flee,1,SHRT_MAX);
}

/**
 * Adds perfect flee modifications based on status changes
 * @param bl: Object to change flee2 [PC|MOB|HOM|MER|ELEM]
 * @param sc: Object's status change information
 * @param flee2: Initial flee2
 * @return modified flee2 with cap_value(flee2,10,USHRT_MAX)
 */
static signed short status_calc_flee2(struct block_list *bl, struct status_change *sc, int flee2)
{
	if(!sc || !sc->count)
		return cap_value(flee2,10,SHRT_MAX);

	if(sc->data[SC_INCFLEE2])
		flee2 += sc->data[SC_INCFLEE2]->val2;
	if(sc->data[SC_WHISTLE])
		flee2 += sc->data[SC_WHISTLE]->val3*10;
	if(sc->data[SC__UNLUCKY])
		flee2 -= flee2 * sc->data[SC__UNLUCKY]->val2 / 100;
	if (sc->data[SC_HISS])
		flee2 += sc->data[SC_HISS]->val2;
	if (sc->data[SC_DORAM_FLEE2])
		flee2 += sc->data[SC_DORAM_FLEE2]->val1;

	return (short)cap_value(flee2,10,SHRT_MAX);
}

/**
 * Adds defense (left-side) modifications based on status changes
 * @param bl: Object to change def [PC|MOB|HOM|MER|ELEM]
 * @param sc: Object's status change information
 * @param def: Initial def
 * @return modified def with cap_value(def,DEFTYPE_MIN,DEFTYPE_MAX)
 */
static defType status_calc_def(struct block_list *bl, struct status_change *sc, int def)
{
	if(!sc || !sc->count)
		return (defType)cap_value(def,DEFTYPE_MIN,DEFTYPE_MAX);

	if(sc->data[SC_BERSERK])
		return 0;
	if(sc->data[SC_BARRIER])
		return 100;
	if(sc->data[SC_KEEPING])
		return 90;
#ifndef RENEWAL /// Steel Body does not provide 90 DEF in [RENEWAL]
	if(sc->data[SC_STEELBODY])
		return 90;
#endif
	if (sc->data[SC_NYANGGRASS]) {
		if (bl->type == BL_PC)
			return 0;
		else
			return def >>= 1;
	}
	if(sc->data[SC_DEFSET])
		return sc->data[SC_DEFSET]->val1;

	if(sc->data[SC_DRUMBATTLE])
		def += sc->data[SC_DRUMBATTLE]->val3;
#ifndef RENEWAL
	if(sc->data[SC_DEFENCE])
		def += sc->data[SC_DEFENCE]->val2;
#endif
	if(sc->data[SC_INCDEFRATE])
		def += def * sc->data[SC_INCDEFRATE]->val1/100;
	if(sc->data[SC_EARTH_INSIGNIA] && sc->data[SC_EARTH_INSIGNIA]->val1 == 2)
		def += 50;
	if(sc->data[SC_ODINS_POWER])
		def -= 20 * sc->data[SC_ODINS_POWER]->val1;
	if( sc->data[SC_ANGRIFFS_MODUS] )
		def -= 30 + 20 * sc->data[SC_ANGRIFFS_MODUS]->val1;
	if(sc->data[SC_STONEHARDSKIN])
		def += sc->data[SC_STONEHARDSKIN]->val1;
	if(sc->data[SC_STONE] && sc->opt1 == OPT1_STONE)
		def >>=1;
	if(sc->data[SC_FREEZE])
		def >>=1;
	if(sc->data[SC_SIGNUMCRUCIS])
		def -= def * sc->data[SC_SIGNUMCRUCIS]->val2/100;
	if(sc->data[SC_CONCENTRATION])
		def -= def * sc->data[SC_CONCENTRATION]->val4/100;
	if(sc->data[SC_SKE])
		def >>=1;
	if(sc->data[SC_PROVOKE] && bl->type != BL_PC) // Provoke doesn't alter player defense->
		def -= def * sc->data[SC_PROVOKE]->val4/100;
	if(sc->data[SC_STRIPSHIELD] && bl->type != BL_PC) // Player doesn't have def reduction only equip removed
		def -= def * sc->data[SC_STRIPSHIELD]->val2/100;
	if (sc->data[SC_FLING])
		def -= def * (sc->data[SC_FLING]->val2)/100;
	if( sc->data[SC_FREEZING] )
		def -= def * (bl->type == BL_PC ? 30 : 10) / 100;
	if( sc->data[SC_ANALYZE] )
		def -= def * (14 * sc->data[SC_ANALYZE]->val1) / 100;
	if( sc->data[SC_NEUTRALBARRIER] )
		def += def * sc->data[SC_NEUTRALBARRIER]->val2 / 100;
	if( sc->data[SC_SHIELDSPELL_REF] && sc->data[SC_SHIELDSPELL_REF]->val1 == 2 )
		def += sc->data[SC_SHIELDSPELL_REF]->val2;
	if( sc->data[SC_PRESTIGE] )
		def += sc->data[SC_PRESTIGE]->val3;
	if( sc->data[SC_BANDING] && sc->data[SC_BANDING]->val2 > 1 )
		def += (5 + sc->data[SC_BANDING]->val1) * sc->data[SC_BANDING]->val2 / 10;
	if( sc->data[SC_ECHOSONG] )
		def += def * sc->data[SC_ECHOSONG]->val3 / 100;
	if( sc->data[SC_SATURDAYNIGHTFEVER] )
		def -= def * (10 + 10 * sc->data[SC_SATURDAYNIGHTFEVER]->val1) / 100;
	if( sc->data[SC_EARTHDRIVE] )
		def -= def * 25 / 100;
	if( sc->data[SC_CAMOUFLAGE] )
		def -= def * 5 * sc->data[SC_CAMOUFLAGE]->val3 / 100;
	if( sc->data[SC_SOLID_SKIN_OPTION] )
		def += def * sc->data[SC_SOLID_SKIN_OPTION]->val2 / 100;
	if( sc->data[SC_ROCK_CRUSHER] )
		def -= def * sc->data[SC_ROCK_CRUSHER]->val2 / 100;
	if( sc->data[SC_POWER_OF_GAIA] )
		def += def * sc->data[SC_POWER_OF_GAIA]->val2 / 100;
	if(sc->data[SC_ASH])
		def -= def * sc->data[SC_ASH]->val3/100;
	if( sc->data[SC_OVERED_BOOST] && bl->type == BL_HOM )
		def -= def * sc->data[SC_OVERED_BOOST]->val4 / 100;
	if(sc->data[SC_GLASTHEIM_ITEMDEF])
		def += sc->data[SC_GLASTHEIM_ITEMDEF]->val1;

	return (defType)cap_value(def,DEFTYPE_MIN,DEFTYPE_MAX);
}

/**
 * Adds defense (right-side) modifications based on status changes
 * @param bl: Object to change def2 [PC|MOB|HOM|MER|ELEM]
 * @param sc: Object's status change information
 * @param def2: Initial def2
 * @return modified def2 with cap_value(def2,SHRT_MIN,SHRT_MAX)
 */
static signed short status_calc_def2(struct block_list *bl, struct status_change *sc, int def2)
{
	if(!sc || !sc->count)
#ifdef RENEWAL
		return (short)cap_value(def2,SHRT_MIN,SHRT_MAX);
#else
		return (short)cap_value(def2,1,SHRT_MAX);
#endif

	if(sc->data[SC_BERSERK])
		return 0;
	if(sc->data[SC_ETERNALCHAOS])
		return 0;
	if(sc->data[SC_DEFSET])
		return sc->data[SC_DEFSET]->val1;

	if(sc->data[SC_SUN_COMFORT])
		def2 += sc->data[SC_SUN_COMFORT]->val2;
#ifdef RENEWAL
	if (sc->data[SC_SKA])
		def2 += 80;
#endif
	if(sc->data[SC_ANGELUS])
#ifdef RENEWAL /// The VIT stat bonus is boosted by angelus [RENEWAL]
		def2 += status_get_vit(bl) / 2 * sc->data[SC_ANGELUS]->val2/100;
#else
		def2 += def2 * sc->data[SC_ANGELUS]->val2/100;
	if(sc->data[SC_CONCENTRATION])
		def2 -= def2 * sc->data[SC_CONCENTRATION]->val4/100;
#endif
	if(sc->data[SC_POISON])
		def2 -= def2 * 25/100;
	if(sc->data[SC_DPOISON])
		def2 -= def2 * 25/100;
	if(sc->data[SC_SKE])
		def2 -= def2 * 50/100;
	if(sc->data[SC_PROVOKE])
		def2 -= def2 * sc->data[SC_PROVOKE]->val4/100;
	if(sc->data[SC_JOINTBEAT])
		def2 -= def2 * ( sc->data[SC_JOINTBEAT]->val2&BREAK_SHOULDER ? 50 : 0 ) / 100
			  + def2 * ( sc->data[SC_JOINTBEAT]->val2&BREAK_WAIST ? 25 : 0 ) / 100;
	if(sc->data[SC_FLING])
		def2 -= def2 * (sc->data[SC_FLING]->val3)/100;
	if(sc->data[SC_ANALYZE])
		def2 -= def2 * (14 * sc->data[SC_ANALYZE]->val1) / 100;
	if(sc->data[SC_ASH])
		def2 -= def2 * sc->data[SC_ASH]->val3/100;
	if (sc->data[SC_PARALYSIS])
		def2 -= def2 * sc->data[SC_PARALYSIS]->val2 / 100;
	if(sc->data[SC_EQC])
		def2 -= def2 * sc->data[SC_EQC]->val2 / 100;
	if( sc->data[SC_CAMOUFLAGE] )
		def2 -= def2 * 5 * sc->data[SC_CAMOUFLAGE]->val3 / 100;

#ifdef RENEWAL
	return (short)cap_value(def2,SHRT_MIN,SHRT_MAX);
#else
	return (short)cap_value(def2,1,SHRT_MAX);
#endif
}

/**
 * Adds magic defense (left-side) modifications based on status changes
 * @param bl: Object to change mdef [PC|MOB|HOM|MER|ELEM]
 * @param sc: Object's status change information
 * @param mdef: Initial mdef
 * @return modified mdef with cap_value(mdef,DEFTYPE_MIN,DEFTYPE_MAX)
 */
static defType status_calc_mdef(struct block_list *bl, struct status_change *sc, int mdef)
{
	if(!sc || !sc->count)
		return (defType)cap_value(mdef,DEFTYPE_MIN,DEFTYPE_MAX);

	if(sc->data[SC_BERSERK])
		return 0;
	if(sc->data[SC_BARRIER])
		return 100;

#ifndef RENEWAL /// Steel Body does not provide 90 MDEF in [RENEWAL]
	if(sc->data[SC_STEELBODY])
		return 90;
#endif
	if (sc->data[SC_NYANGGRASS]) {
		if (bl->type == BL_PC)
			return 0;
		else
			return mdef >>= 1;
	}
	if(sc->data[SC_MDEFSET])
		return sc->data[SC_MDEFSET]->val1;

	if(sc->data[SC_EARTH_INSIGNIA] && sc->data[SC_EARTH_INSIGNIA]->val1 == 3)
		mdef += 50;
	if(sc->data[SC_ENDURE]) // It has been confirmed that Eddga card grants 1 MDEF, not 0, not 10, but 1.
		mdef += (sc->data[SC_ENDURE]->val4 == 0) ? sc->data[SC_ENDURE]->val1 : 1;
	if(sc->data[SC_STONEHARDSKIN])
		mdef += sc->data[SC_STONEHARDSKIN]->val1;
	if(sc->data[SC_STONE] && sc->opt1 == OPT1_STONE)
		mdef += 25 * mdef / 100;
	if(sc->data[SC_FREEZE])
		mdef += 25 * mdef / 100;
	if(sc->data[SC_BURNING])
		mdef -= 25 * mdef / 100;
	if( sc->data[SC_NEUTRALBARRIER] )
		mdef += mdef * sc->data[SC_NEUTRALBARRIER]->val2 / 100;
	if(sc->data[SC_ANALYZE])
		mdef -= mdef * ( 14 * sc->data[SC_ANALYZE]->val1 ) / 100;
	if(sc->data[SC_SYMPHONYOFLOVER])
		mdef += mdef * sc->data[SC_SYMPHONYOFLOVER]->val3 / 100;
	if(sc->data[SC_GT_CHANGE]) {
		mdef -= sc->data[SC_GT_CHANGE]->val4;
		if (mdef < 0)
			return 0;
	}
	if (sc->data[SC_ODINS_POWER])
		mdef -= 20 * sc->data[SC_ODINS_POWER]->val1;
	if(sc->data[SC_GLASTHEIM_ITEMDEF])
		mdef += sc->data[SC_GLASTHEIM_ITEMDEF]->val2;

	return (defType)cap_value(mdef,DEFTYPE_MIN,DEFTYPE_MAX);
}

/**
 * Adds magic defense (right-side) modifications based on status changes
 * @param bl: Object to change mdef2 [PC|MOB|HOM|MER|ELEM]
 * @param sc: Object's status change information
 * @param mdef2: Initial mdef2
 * @return modified mdef2 with cap_value(mdef2,SHRT_MIN,SHRT_MAX)
 */
static signed short status_calc_mdef2(struct block_list *bl, struct status_change *sc, int mdef2)
{
	if(!sc || !sc->count)
#ifdef RENEWAL
		return (short)cap_value(mdef2,SHRT_MIN,SHRT_MAX);
#else
		return (short)cap_value(mdef2,1,SHRT_MAX);
#endif

	if(sc->data[SC_BERSERK])
		return 0;
	if(sc->data[SC_SKA])
		return 90;
	if(sc->data[SC_MDEFSET])
		return sc->data[SC_MDEFSET]->val1;

	if(sc->data[SC_MINDBREAKER])
		mdef2 -= mdef2 * sc->data[SC_MINDBREAKER]->val3/100;
	if(sc->data[SC_BURNING])
		mdef2 -= mdef2 * 25 / 100;
	if(sc->data[SC_ANALYZE])
		mdef2 -= mdef2 * (14 * sc->data[SC_ANALYZE]->val1) / 100;

#ifdef RENEWAL
	return (short)cap_value(mdef2,SHRT_MIN,SHRT_MAX);
#else
	return (short)cap_value(mdef2,1,SHRT_MAX);
#endif
}

/**
 * Adds speed modifications based on status changes
 * @param bl: Object to change speed [PC|MOB|HOM|MER|ELEM]
 * @param sc: Object's status change information
 * @param speed: Initial speed
 * @return modified speed with cap_value(speed,10,USHRT_MAX)
 */
static unsigned short status_calc_speed(struct block_list *bl, struct status_change *sc, int speed)
{
	TBL_PC* sd = BL_CAST(BL_PC, bl);
	int speed_rate = 100;

	if (sc == NULL || (sd && sd->state.permanent_speed))
		return (unsigned short)cap_value(speed, MIN_WALK_SPEED, MAX_WALK_SPEED);

	if (sd && pc_ismadogear(sd)) { // Mado speed is not affected by other statuses
		int val = 0;

		if (pc_checkskill(sd, NC_MADOLICENCE) < 5)
			val = 50 - 10 * pc_checkskill(sd, NC_MADOLICENCE);
		else
			val -= 25;
		if (sc->data[SC_ACCELERATION])
			val -= 25;
		speed += speed * val / 100;

		return (unsigned short)cap_value(speed, MIN_WALK_SPEED, MAX_WALK_SPEED);
	}

	if( sd && sd->ud.skilltimer != INVALID_TIMER && (pc_checkskill(sd,SA_FREECAST) > 0 || sd->ud.skill_id == LG_EXEEDBREAK) ) {
		if( sd->ud.skill_id == LG_EXEEDBREAK )
			speed_rate = 160 - 10 * sd->ud.skill_lv;
		else
			speed_rate = 175 - 5 * pc_checkskill(sd,SA_FREECAST);
	} else {
		int val = 0;

		// GetMoveHasteValue2()
		if( sc->data[SC_FUSION] )
			val = 25;
		else if( sd ) {
			if( pc_isriding(sd) || sd->sc.option&OPTION_DRAGON )
				val = 25; // Same bonus
			else if( pc_isridingwug(sd) )
				val = 15 + 5 * pc_checkskill(sd, RA_WUGRIDER);
			else if( sc->data[SC_ALL_RIDING] )
				val = battle_config.rental_mount_speed_boost;
		}
		speed_rate -= val;

		// GetMoveSlowValue()
		if( sd && sc->data[SC_HIDING] && pc_checkskill(sd,RG_TUNNELDRIVE) > 0 )
			val = 120 - 6 * pc_checkskill(sd,RG_TUNNELDRIVE);
		else if( sd && sc->data[SC_CHASEWALK] && sc->data[SC_CHASEWALK]->val3 < 0 )
			val = sc->data[SC_CHASEWALK]->val3;
		else {
			val = 0;
			// Longing for Freedom cancels song/dance penalty
			if( sc->data[SC_LONGING] )
				val = max( val, 50 - 10 * sc->data[SC_LONGING]->val1 );
			else
			if( sd && sc->data[SC_DANCING] )
				val = max( val, 500 - (40 + 10 * (sc->data[SC_SPIRIT] && sc->data[SC_SPIRIT]->val2 == SL_BARDDANCER)) * pc_checkskill(sd,(sd->status.sex?BA_MUSICALLESSON:DC_DANCINGLESSON)) );

			if( sc->data[SC_DECREASEAGI] )
				val = max( val, 25 );
			if( sc->data[SC_QUAGMIRE] || sc->data[SC_HALLUCINATIONWALK_POSTDELAY] || (sc->data[SC_GLOOMYDAY] && sc->data[SC_GLOOMYDAY]->val4) )
				val = max( val, 50 );
			if( sc->data[SC_DONTFORGETME] )
				val = max( val, sc->data[SC_DONTFORGETME]->val3 );
			if( sc->data[SC_CURSE] )
				val = max( val, 300 );
			if( sc->data[SC_CHASEWALK] )
				val = max( val, sc->data[SC_CHASEWALK]->val3 );
			if( sc->data[SC_WEDDING] )
				val = max( val, 100 );
			if( sc->data[SC_JOINTBEAT] && sc->data[SC_JOINTBEAT]->val2&(BREAK_ANKLE|BREAK_KNEE) )
				val = max( val, (sc->data[SC_JOINTBEAT]->val2&BREAK_ANKLE ? 50 : 0) + (sc->data[SC_JOINTBEAT]->val2&BREAK_KNEE ? 30 : 0) );
			if( sc->data[SC_CLOAKING] && (sc->data[SC_CLOAKING]->val4&1) == 0 )
				val = max( val, sc->data[SC_CLOAKING]->val1 < 3 ? 300 : 30 - 3 * sc->data[SC_CLOAKING]->val1 );
			if( sc->data[SC_GOSPEL] && sc->data[SC_GOSPEL]->val4 == BCT_ENEMY )
				val = max( val, 75 );
			if( sc->data[SC_SLOWDOWN] ) // Slow Potion
				val = max( val, sc->data[SC_SLOWDOWN]->val1 );
			if( sc->data[SC_GATLINGFEVER] )
				val = max( val, 100 );
			if( sc->data[SC_SUITON] )
				val = max( val, sc->data[SC_SUITON]->val3 );
			if( sc->data[SC_SWOO] )
				val = max( val, 300 );
			if( sc->data[SC_SKA] )
				val = max( val, 25 );
			if( sc->data[SC_FREEZING] )
				val = max( val, 30 );
			if( sc->data[SC_MARSHOFABYSS] )
				val = max( val, sc->data[SC_MARSHOFABYSS]->val3 );
			if( sc->data[SC_CAMOUFLAGE] && sc->data[SC_CAMOUFLAGE]->val1 > 2 )
				val = max( val, 25 * (5 - sc->data[SC_CAMOUFLAGE]->val1) );
			if( sc->data[SC_STEALTHFIELD] )
				val = max( val, 20 );
			if( sc->data[SC__LAZINESS] )
				val = max( val, 25 );
			if( sc->data[SC_BANDING_DEFENCE] )
				val = max( val, sc->data[SC_BANDING_DEFENCE]->val1 ); // +90% walking speed.
			if( sc->data[SC_ROCK_CRUSHER_ATK] )
				val = max( val, sc->data[SC_ROCK_CRUSHER_ATK]->val2 );
			if( sc->data[SC_POWER_OF_GAIA] )
				val = max( val, sc->data[SC_POWER_OF_GAIA]->val2 );
			if( sc->data[SC_MELON_BOMB] )
				val = max( val, sc->data[SC_MELON_BOMB]->val2 );
			if( sc->data[SC_REBOUND] )
				val = max( val, 25 );
			if( sc->data[SC_B_TRAP] )
				val = max( val, sc->data[SC_B_TRAP]->val3 );
			if (sc->data[SC_CATNIPPOWDER])
				val = max(val, sc->data[SC_CATNIPPOWDER]->val3);

			if( sd && sd->bonus.speed_rate + sd->bonus.speed_add_rate > 0 ) // Permanent item-based speedup
				val = max( val, sd->bonus.speed_rate + sd->bonus.speed_add_rate );
		}
		speed_rate += val;
		val = 0;

		if( sc->data[SC_MARSHOFABYSS] && speed_rate > 150 )
			speed_rate = 150;

		// GetMoveHasteValue1()
		if( sc->data[SC_SPEEDUP1] ) // !FIXME: used both by NPC_AGIUP and Speed Potion script
			val = max( val, sc->data[SC_SPEEDUP1]->val1 );
		if( sc->data[SC_INCREASEAGI] )
			val = max( val, 25 );
		if( sc->data[SC_WINDWALK] )
			val = max( val, 2 * sc->data[SC_WINDWALK]->val1 );
		if( sc->data[SC_CARTBOOST] )
			val = max( val, 20 );
		if( sd && (sd->class_&MAPID_UPPERMASK) == MAPID_ASSASSIN && pc_checkskill(sd,TF_MISS) > 0 )
			val = max( val, 1 * pc_checkskill(sd,TF_MISS) );
		if( sc->data[SC_CLOAKING] && (sc->data[SC_CLOAKING]->val4&1) == 1 )
			val = max( val, sc->data[SC_CLOAKING]->val1 >= 10 ? 25 : 3 * sc->data[SC_CLOAKING]->val1 - 3 );
		if( sc->data[SC_BERSERK] )
			val = max( val, 25 );
		if( sc->data[SC_RUN] )
			val = max( val, 55 );
		if( sc->data[SC_AVOID] )
			val = max( val, 10 * sc->data[SC_AVOID]->val1 );
		if( sc->data[SC_INVINCIBLE] && !sc->data[SC_INVINCIBLEOFF] )
			val = max( val, 75 );
		if( sc->data[SC_CLOAKINGEXCEED] )
			val = max( val, sc->data[SC_CLOAKINGEXCEED]->val3);
		if( sc->data[SC_HOVERING] )
			val = max( val, 10 );
		if( sc->data[SC_GN_CARTBOOST] )
			val = max( val, sc->data[SC_GN_CARTBOOST]->val2 );
		if( sc->data[SC_SWINGDANCE] )
			val = max( val, sc->data[SC_SWINGDANCE]->val3 );
		if( sc->data[SC_WIND_STEP_OPTION] )
			val = max( val, sc->data[SC_WIND_STEP_OPTION]->val2 );
		if( sc->data[SC_FULL_THROTTLE] )
			val = max( val, 25 );
		if (sc->data[SC_ARCLOUSEDASH])
			val = max(val, sc->data[SC_ARCLOUSEDASH]->val3);
		if( sc->data[SC_DORAM_WALKSPEED] )
			val = max(val, sc->data[SC_DORAM_WALKSPEED]->val1);

		// !FIXME: official items use a single bonus for this [ultramage]
		if( sc->data[SC_SPEEDUP0] ) // Temporary item-based speedup
			val = max( val, sc->data[SC_SPEEDUP0]->val1 );
		if( sd && sd->bonus.speed_rate + sd->bonus.speed_add_rate < 0 ) // Permanent item-based speedup
			val = max( val, -(sd->bonus.speed_rate + sd->bonus.speed_add_rate) );

		speed_rate -= val;

		if( speed_rate < 40 )
			speed_rate = 40;
	}

	// GetSpeed()
	if( sd && pc_iscarton(sd) )
		speed += speed * (50 - 5 * pc_checkskill(sd,MC_PUSHCART)) / 100;
	if( sc->data[SC_PARALYSE] )
		speed += speed * 50 / 100;
	if( speed_rate != 100 )
		speed = speed * speed_rate / 100;
	if( sc->data[SC_STEELBODY] )
		speed = 200;
	if( sc->data[SC_DEFENDER] )
		speed = max(speed, 200);
	if( sc->data[SC_WALKSPEED] && sc->data[SC_WALKSPEED]->val1 > 0 ) // ChangeSpeed
		speed = speed * 100 / sc->data[SC_WALKSPEED]->val1;

	return (unsigned short)cap_value(speed, MIN_WALK_SPEED, MAX_WALK_SPEED);
}

#ifdef RENEWAL_ASPD
/**
 * Renewal attack speed modifiers based on status changes
 * This function only affects RENEWAL players and comes after base calculation
 * @param bl: Object to change aspd [PC|MOB|HOM|MER|ELEM]
 * @param sc: Object's status change information
 * @param fixed: True - fixed value [malufett]
 *               False - percentage value
 * @return modified aspd
 */
static short status_calc_aspd(struct block_list *bl, struct status_change *sc, bool fixed)
{
	int bonus = 0;

	if (!sc || !sc->count)
		return 0;

	if (fixed) {
		enum sc_type sc_val;

		if (!sc->data[SC_QUAGMIRE]) {
			if (bonus < 7 && (sc->data[SC_TWOHANDQUICKEN] || sc->data[SC_ONEHAND] || sc->data[SC_MERC_QUICKEN] || sc->data[SC_ADRENALINE] || sc->data[SC_SPEARQUICKEN]))
				bonus = 7;
			else if (bonus < 6 && sc->data[SC_ADRENALINE2])
				bonus = 6;
			else if (bonus < 5 && sc->data[SC_FLEET])
				bonus = 5;
		}

		if (sc->data[SC_ASSNCROS] && bonus < sc->data[SC_ASSNCROS]->val2) {
			if (bl->type != BL_PC)
				bonus += sc->data[SC_ASSNCROS]->val2;
			else {
				switch(((TBL_PC*)bl)->status.weapon) {
					case W_BOW:
					case W_REVOLVER:
					case W_RIFLE:
					case W_GATLING:
					case W_SHOTGUN:
					case W_GRENADE:
						break;
					default:
						bonus += sc->data[SC_ASSNCROS]->val2;
						break;
				}
			}
		}

		if (bonus < 20 && sc->data[SC_MADNESSCANCEL])
			bonus = 20;
		else if (bonus < 15 && sc->data[SC_BERSERK])
			bonus = 15;

		if (sc->data[sc_val = SC_ASPDPOTION3] || sc->data[sc_val = SC_ASPDPOTION2] || sc->data[sc_val = SC_ASPDPOTION1] || sc->data[sc_val = SC_ASPDPOTION0])
			bonus += sc->data[sc_val]->val1;
		if (sc->data[SC_ATTHASTE_CASH])
			bonus += sc->data[SC_ATTHASTE_CASH]->val1;
		if (sc->data[SC_HEAT_BARREL])
			bonus += sc->data[SC_HEAT_BARREL]->val1;
	} else {
		if (sc->data[SC_DONTFORGETME])
			bonus -= sc->data[SC_DONTFORGETME]->val2 / 10;
		if (sc->data[SC_LONGING])
			bonus -= sc->data[SC_LONGING]->val2 / 10;
		if (sc->data[SC_STEELBODY])
			bonus -= 25;
		if (sc->data[SC_SKA])
			bonus -= 25;
		if (sc->data[SC_DEFENDER])
			bonus -= sc->data[SC_DEFENDER]->val4 / 10;
		if (sc->data[SC_GOSPEL] && sc->data[SC_GOSPEL]->val4 == BCT_ENEMY)
			bonus -= 75;
		if (sc->data[SC_GRAVITATION])
			bonus -= sc->data[SC_GRAVITATION]->val2 / 10; // Needs more info
		if (sc->data[SC_JOINTBEAT]) { // Needs more info
			if (sc->data[SC_JOINTBEAT]->val2&BREAK_WRIST)
				bonus -= 25;
			if (sc->data[SC_JOINTBEAT]->val2&BREAK_KNEE)
				bonus -= 10;
		}
		if (sc->data[SC_FREEZING])
			bonus -= 30;
		if (sc->data[SC_HALLUCINATIONWALK_POSTDELAY])
			bonus -= 50;
		if (sc->data[SC_PARALYSE])
			bonus -= 10;
		if (sc->data[SC__BODYPAINT])
			bonus -= 5 * sc->data[SC__BODYPAINT]->val1;
		if (sc->data[SC__INVISIBILITY])
			bonus -= sc->data[SC__INVISIBILITY]->val2;
		if (sc->data[SC__GROOMY])
			bonus -= sc->data[SC__GROOMY]->val2;
		if (sc->data[SC_SWINGDANCE])
			bonus += sc->data[SC_SWINGDANCE]->val3;
		if (sc->data[SC_DANCEWITHWUG])
			bonus += sc->data[SC_DANCEWITHWUG]->val3;
		if (sc->data[SC_GLOOMYDAY])
			bonus -= sc->data[SC_GLOOMYDAY]->val3;
		if (sc->data[SC_EARTHDRIVE])
			bonus -= 25;
		if (sc->data[SC_GT_CHANGE])
			bonus += sc->data[SC_GT_CHANGE]->val3;
		if (sc->data[SC_MELON_BOMB])
			bonus -= sc->data[SC_MELON_BOMB]->val3;
		if (sc->data[SC_PAIN_KILLER])
			bonus -= sc->data[SC_PAIN_KILLER]->val2;
		if (sc->data[SC_BOOST500])
			bonus += sc->data[SC_BOOST500]->val1;
		if (sc->data[SC_EXTRACT_SALAMINE_JUICE])
			bonus += sc->data[SC_EXTRACT_SALAMINE_JUICE]->val1;
		if (sc->data[SC_GOLDENE_FERSE])
			bonus += sc->data[SC_GOLDENE_FERSE]->val3;
		if (sc->data[SC_INCASPDRATE])
			bonus += sc->data[SC_INCASPDRATE]->val1;
		if (sc->data[SC_GATLINGFEVER])
			bonus += sc->data[SC_GATLINGFEVER]->val1;
		if (sc->data[SC_STAR_COMFORT])
			bonus += 3 * sc->data[SC_STAR_COMFORT]->val1;
		if (sc->data[SC_WIND_INSIGNIA] && sc->data[SC_WIND_INSIGNIA]->val1 == 2)
			bonus += 10;
	}

	return bonus;
}
#endif

/**
 * Modifies ASPD by a number, rather than a percentage (10 = 1 ASPD)
 * A subtraction reduces the delay, meaning an increase in ASPD
 * This comes after the percentage changes and is based on status changes
 * @param bl: Object to change aspd [PC|MOB|HOM|MER|ELEM]
 * @param sc: Object's status change information
 * @param aspd: Object's current ASPD
 * @return modified aspd
 */
static short status_calc_fix_aspd(struct block_list *bl, struct status_change *sc, int aspd)
{
	if (!sc || !sc->count)
		return cap_value(aspd, 0, 2000);
	if (sc->data[SC_OVERED_BOOST])
		return cap_value(2000 - sc->data[SC_OVERED_BOOST]->val3 * 10, 0, 2000);

	if ((sc->data[SC_GUST_OPTION] || sc->data[SC_BLAST_OPTION] || sc->data[SC_WILD_STORM_OPTION]))
		aspd -= 50; // +5 ASPD
	if (sc->data[SC_FIGHTINGSPIRIT] && sc->data[SC_FIGHTINGSPIRIT]->val2)
		aspd -= sc->data[SC_FIGHTINGSPIRIT]->val2;
	if (sc->data[SC_MTF_ASPD])
		aspd -= sc->data[SC_MTF_ASPD]->val1;
	if (sc->data[SC_MTF_ASPD2])
		aspd -= sc->data[SC_MTF_ASPD2]->val1;

	return cap_value(aspd, 0, 2000); // Will be recap for proper bl anyway
}

/**
 * Calculates an object's ASPD modifier based on status changes (alters amotion value)
 * Note: The scale of aspd_rate is 1000 = 100%
 * Note2: This only affects Homunculus, Mercenaries, and Pre-renewal Players
 * @param bl: Object to change aspd [PC|MOB|HOM|MER|ELEM]
 * @param sc: Object's status change information
 * @param aspd_rate: Object's current ASPD
 * @return modified aspd_rate
 */
static short status_calc_aspd_rate(struct block_list *bl, struct status_change *sc, int aspd_rate)
{
	int i;

	if(!sc || !sc->count)
		return cap_value(aspd_rate,0,SHRT_MAX);

	if( !sc->data[SC_QUAGMIRE] ) {
		int max = 0;
		if(sc->data[SC_STAR_COMFORT])
			max = sc->data[SC_STAR_COMFORT]->val2;

		if(sc->data[SC_TWOHANDQUICKEN] &&
			max < sc->data[SC_TWOHANDQUICKEN]->val2)
			max = sc->data[SC_TWOHANDQUICKEN]->val2;

		if(sc->data[SC_ONEHAND] &&
			max < sc->data[SC_ONEHAND]->val2)
			max = sc->data[SC_ONEHAND]->val2;

		if(sc->data[SC_MERC_QUICKEN] &&
			max < sc->data[SC_MERC_QUICKEN]->val2)
			max = sc->data[SC_MERC_QUICKEN]->val2;

		if(sc->data[SC_ADRENALINE2] &&
			max < sc->data[SC_ADRENALINE2]->val3)
			max = sc->data[SC_ADRENALINE2]->val3;

		if(sc->data[SC_ADRENALINE] &&
			max < sc->data[SC_ADRENALINE]->val3)
			max = sc->data[SC_ADRENALINE]->val3;

		if(sc->data[SC_SPEARQUICKEN] &&
			max < sc->data[SC_SPEARQUICKEN]->val2)
			max = sc->data[SC_SPEARQUICKEN]->val2;

		if(sc->data[SC_GATLINGFEVER] &&
			max < sc->data[SC_GATLINGFEVER]->val2)
			max = sc->data[SC_GATLINGFEVER]->val2;

		if(sc->data[SC_FLEET] &&
			max < sc->data[SC_FLEET]->val2)
			max = sc->data[SC_FLEET]->val2;

		if(sc->data[SC_ASSNCROS] && max < sc->data[SC_ASSNCROS]->val2) {
			if (bl->type!=BL_PC)
				max = sc->data[SC_ASSNCROS]->val2;
			else
				switch(((TBL_PC*)bl)->status.weapon) {
					case W_BOW:
					case W_REVOLVER:
					case W_RIFLE:
					case W_GATLING:
					case W_SHOTGUN:
					case W_GRENADE:
						break;
					default:
						max = sc->data[SC_ASSNCROS]->val2;
			}
		}
		aspd_rate -= max;

		if(sc->data[SC_BERSERK])
			aspd_rate -= 300;
		else if(sc->data[SC_MADNESSCANCEL])
			aspd_rate -= 200;
	}

	if( sc->data[i=SC_ASPDPOTION3] ||
		sc->data[i=SC_ASPDPOTION2] ||
		sc->data[i=SC_ASPDPOTION1] ||
		sc->data[i=SC_ASPDPOTION0] )
		aspd_rate -= sc->data[i]->val2;

	if (sc->data[SC_ATTHASTE_CASH])
		aspd_rate -= sc->data[SC_ATTHASTE_CASH]->val2;

	if(sc->data[SC_DONTFORGETME])
		aspd_rate += sc->data[SC_DONTFORGETME]->val2;
	if(sc->data[SC_LONGING])
		aspd_rate += sc->data[SC_LONGING]->val2;
	if(sc->data[SC_STEELBODY])
		aspd_rate += 250;
	if(sc->data[SC_SKA])
		aspd_rate += 250;
	if(sc->data[SC_DEFENDER])
		aspd_rate += sc->data[SC_DEFENDER]->val4;
	if(sc->data[SC_GOSPEL] && sc->data[SC_GOSPEL]->val4 == BCT_ENEMY)
		aspd_rate += 250;
	if(sc->data[SC_GRAVITATION])
		aspd_rate += sc->data[SC_GRAVITATION]->val2;
	if(sc->data[SC_JOINTBEAT]) {
		if( sc->data[SC_JOINTBEAT]->val2&BREAK_WRIST )
			aspd_rate += 250;
		if( sc->data[SC_JOINTBEAT]->val2&BREAK_KNEE )
			aspd_rate += 100;
	}
	if( sc->data[SC_FREEZING] )
		aspd_rate += 300;
	if( sc->data[SC_HALLUCINATIONWALK_POSTDELAY] )
		aspd_rate += 500;
	if( sc->data[SC_PARALYSE] )
		aspd_rate += 100;
	if( sc->data[SC__BODYPAINT] )
		aspd_rate +=  50 * sc->data[SC__BODYPAINT]->val1;
	if( sc->data[SC__INVISIBILITY] )
		aspd_rate += sc->data[SC__INVISIBILITY]->val2 * 10;
	if( sc->data[SC__GROOMY] )
		aspd_rate += sc->data[SC__GROOMY]->val2 * 10;
	if( sc->data[SC_SWINGDANCE] )
		aspd_rate -= sc->data[SC_SWINGDANCE]->val3 * 10;
	if( sc->data[SC_DANCEWITHWUG] )
		aspd_rate -= sc->data[SC_DANCEWITHWUG]->val3 * 10;
	if( sc->data[SC_GLOOMYDAY] )
		aspd_rate += sc->data[SC_GLOOMYDAY]->val3 * 10;
	if( sc->data[SC_EARTHDRIVE] )
		aspd_rate += 250;
	if( sc->data[SC_GT_CHANGE] )
		aspd_rate -= sc->data[SC_GT_CHANGE]->val3 * 10;
	if( sc->data[SC_MELON_BOMB] )
		aspd_rate += sc->data[SC_MELON_BOMB]->val3 * 10;
	if( sc->data[SC_BOOST500] )
		aspd_rate -= sc->data[SC_BOOST500]->val1 *10;
	if( sc->data[SC_EXTRACT_SALAMINE_JUICE] )
		aspd_rate -= sc->data[SC_EXTRACT_SALAMINE_JUICE]->val1 * 10;
	if( sc->data[SC_INCASPDRATE] )
		aspd_rate -= sc->data[SC_INCASPDRATE]->val1 * 10;
	if( sc->data[SC_PAIN_KILLER])
		aspd_rate += sc->data[SC_PAIN_KILLER]->val2 * 10;
	if( sc->data[SC_GOLDENE_FERSE])
		aspd_rate -= sc->data[SC_GOLDENE_FERSE]->val3 * 10;
	if (sc->data[SC_WIND_INSIGNIA] && sc->data[SC_WIND_INSIGNIA]->val1 == 2)
		aspd_rate -= 100;

	return (short)cap_value(aspd_rate,0,SHRT_MAX);
}

/**
 * Modifies the damage delay time based on status changes
 * The lower your delay, the quicker you can act after taking damage
 * @param bl: Object to change aspd [PC|MOB|HOM|MER|ELEM]
 * @param sc: Object's status change information
 * @param dmotion: Object's current damage delay
 * @return modified delay rate
 */
static unsigned short status_calc_dmotion(struct block_list *bl, struct status_change *sc, int dmotion)
{
	if( !sc || !sc->count || map_flag_gvg2(bl->m) || map_getmapflag(bl->m, MF_BATTLEGROUND) )
		return cap_value(dmotion,0,USHRT_MAX);

	/// It has been confirmed on official servers that MvP mobs have no dmotion even without endure
	if( sc->data[SC_ENDURE] || ( bl->type == BL_MOB && status_get_class_(bl) == CLASS_BOSS ) )
		return 0;
	if( sc->data[SC_RUN] || sc->data[SC_WUGDASH] )
		return 0;

	return (unsigned short)cap_value(dmotion,0,USHRT_MAX);
}

/**
 * Calculates a max HP based on status changes
 * Values can either be percentages or fixed, based on how equations are formulated
 * @param bl: Object's block_list data
 * @param maxhp: Object's current max HP
 * @return modified maxhp
 */
static unsigned int status_calc_maxhp(struct block_list *bl, uint64 maxhp)
{
	int rate = 100;

	maxhp += status_get_hpbonus(bl,STATUS_BONUS_FIX);

	if ((rate += status_get_hpbonus(bl,STATUS_BONUS_RATE)) != 100)
		maxhp = maxhp * rate / 100;

	return (unsigned int)cap_value(maxhp,1,UINT_MAX);
}

/**
 * Calculates a max SP based on status changes
 * Values can either be percentages or fixed, bas ed on how equations are formulated
 * @param bl: Object's block_list data
 * @param maxsp: Object's current max SP
 * @return modified maxsp
 */
static unsigned int status_calc_maxsp(struct block_list *bl, uint64 maxsp)
{
	int rate = 100;

	maxsp += status_get_spbonus(bl,STATUS_BONUS_FIX);
	
	if ((rate += status_get_spbonus(bl,STATUS_BONUS_RATE)) != 100)
		maxsp = maxsp * rate / 100;
	
	return (unsigned int)cap_value(maxsp,1,UINT_MAX);
}

/**
 * Changes a player's element based on status changes
 * @param bl: Object to change aspd [PC|MOB|HOM|MER|ELEM]
 * @param sc: Object's status change information
 * @param element: Object's current element
 * @return new element
 */
static unsigned char status_calc_element(struct block_list *bl, struct status_change *sc, int element)
{
	if(!sc || !sc->count)
		return cap_value(element, 0, UCHAR_MAX);

	if(sc->data[SC_FREEZE])
		return ELE_WATER;
	if(sc->data[SC_STONE] && sc->opt1 == OPT1_STONE)
		return ELE_EARTH;
	if(sc->data[SC_BENEDICTIO])
		return ELE_HOLY;
	if(sc->data[SC_CHANGEUNDEAD])
		return ELE_UNDEAD;
	if(sc->data[SC_ELEMENTALCHANGE])
		return sc->data[SC_ELEMENTALCHANGE]->val2;
	if(sc->data[SC_SHAPESHIFT])
		return sc->data[SC_SHAPESHIFT]->val2;

	return (unsigned char)cap_value(element,0,UCHAR_MAX);
}

/**
 * Changes a player's element level based on status changes
 * @param bl: Object to change aspd [PC|MOB|HOM|MER|ELEM]
 * @param sc: Object's status change information
 * @param lv: Object's current element level
 * @return new element level
 */
static unsigned char status_calc_element_lv(struct block_list *bl, struct status_change *sc, int lv)
{
	if(!sc || !sc->count)
		return cap_value(lv, 1, 4);

	if(sc->data[SC_FREEZE])
		return 1;
	if(sc->data[SC_STONE] && sc->opt1 == OPT1_STONE)
		return 1;
	if(sc->data[SC_BENEDICTIO])
		return 1;
	if(sc->data[SC_CHANGEUNDEAD])
		return 1;
	if(sc->data[SC_ELEMENTALCHANGE])
		return sc->data[SC_ELEMENTALCHANGE]->val1;
	if(sc->data[SC_SHAPESHIFT])
		return 1;
	if(sc->data[SC__INVISIBILITY])
		return 1;

	return (unsigned char)cap_value(lv,1,4);
}

/**
 * Changes a player's attack element based on status changes
 * @param bl: Object to change aspd [PC|MOB|HOM|MER|ELEM]
 * @param sc: Object's status change information
 * @param element: Object's current attack element
 * @return new attack element
 */
unsigned char status_calc_attack_element(struct block_list *bl, struct status_change *sc, int element)
{
	if(!sc || !sc->count)
		return cap_value(element, 0, UCHAR_MAX);
	if(sc->data[SC_ENCHANTARMS])
		return sc->data[SC_ENCHANTARMS]->val2;
	if(sc->data[SC_WATERWEAPON]
		|| (sc->data[SC_WATER_INSIGNIA] && sc->data[SC_WATER_INSIGNIA]->val1 == 2) )
		return ELE_WATER;
	if(sc->data[SC_EARTHWEAPON]
		|| (sc->data[SC_EARTH_INSIGNIA] && sc->data[SC_EARTH_INSIGNIA]->val1 == 2) )
		return ELE_EARTH;
	if(sc->data[SC_FIREWEAPON]
		|| (sc->data[SC_FIRE_INSIGNIA] && sc->data[SC_FIRE_INSIGNIA]->val1 == 2) )
		return ELE_FIRE;
	if(sc->data[SC_WINDWEAPON]
		|| (sc->data[SC_WIND_INSIGNIA] && sc->data[SC_WIND_INSIGNIA]->val1 == 2) )
		return ELE_WIND;
	if(sc->data[SC_ENCPOISON])
		return ELE_POISON;
	if(sc->data[SC_ASPERSIO])
		return ELE_HOLY;
	if(sc->data[SC_SHADOWWEAPON])
		return ELE_DARK;
	if(sc->data[SC_GHOSTWEAPON] || sc->data[SC__INVISIBILITY])
		return ELE_GHOST;
	if(sc->data[SC_TIDAL_WEAPON_OPTION] || sc->data[SC_TIDAL_WEAPON] )
		return ELE_WATER;
	if(sc->data[SC_PYROCLASTIC])
		return ELE_FIRE;
	return (unsigned char)cap_value(element,0,UCHAR_MAX);
}

/**
 * Changes the mode of an object
 * @param bl: Object whose mode to change [PC|MOB|PET|HOM|NPC]
 * @param sc: Object's status change data
 * @param mode: Original mode
 * @return mode with cap_value(mode, 0, INT_MAX)
 */
static enum e_mode status_calc_mode(struct block_list *bl, struct status_change *sc, enum e_mode mode)
{
	if(!sc || !sc->count)
		return cap_value(mode, MD_NONE, static_cast<e_mode>(INT_MAX));
	if(sc->data[SC_MODECHANGE]) {
		if (sc->data[SC_MODECHANGE]->val2)
			mode = static_cast<e_mode>((mode&~MD_MASK)|sc->data[SC_MODECHANGE]->val2); // Set mode
		if (sc->data[SC_MODECHANGE]->val3)
			mode = static_cast<e_mode>(mode|sc->data[SC_MODECHANGE]->val3); // Add mode
		if (sc->data[SC_MODECHANGE]->val4)
			mode = static_cast<e_mode>(mode&~sc->data[SC_MODECHANGE]->val4); // Del mode
	}
	return cap_value(mode, MD_NONE, static_cast<e_mode>(INT_MAX));
}

/**
 * Changes the mode of a slave mob
 * @param md: Slave mob whose mode to change
 * @param mmd: Master of slave mob
 */
void status_calc_slave_mode(struct mob_data *md, struct mob_data *mmd)
{
	switch (battle_config.slaves_inherit_mode) {
		case 1: //Always aggressive
			if (!status_has_mode(&md->status,MD_AGGRESSIVE))
				sc_start4(NULL, &md->bl, SC_MODECHANGE, 100, 1, 0, MD_AGGRESSIVE, 0, 0);
			break;
		case 2: //Always passive
			if (status_has_mode(&md->status,MD_AGGRESSIVE))
				sc_start4(NULL, &md->bl, SC_MODECHANGE, 100, 1, 0, 0, MD_AGGRESSIVE, 0);
			break;
		case 4: // Overwrite with slave mode
			sc_start4(NULL, &md->bl, SC_MODECHANGE, 100, 1, MD_CANMOVE|MD_NORANDOM_WALK|MD_CANATTACK, 0, 0, 0);
			break;
		default: //Copy master
			if (status_has_mode(&mmd->status,MD_AGGRESSIVE))
				sc_start4(NULL, &md->bl, SC_MODECHANGE, 100, 1, 0, MD_AGGRESSIVE, 0, 0);
			else
				sc_start4(NULL, &md->bl, SC_MODECHANGE, 100, 1, 0, 0, MD_AGGRESSIVE, 0);
			break;
	}
}

/**
 * Gets the name of the given bl
 * @param bl: Object whose name to get [PC|MOB|PET|HOM|NPC]
 * @return name or "Unknown" if any other bl->type than noted above
 */
const char* status_get_name(struct block_list *bl)
{
	nullpo_ret(bl);
	switch (bl->type) {
		case BL_PC:	return ((TBL_PC *)bl)->fakename[0] != '\0' ? ((TBL_PC*)bl)->fakename : ((TBL_PC*)bl)->status.name;
		case BL_MOB:	return ((TBL_MOB*)bl)->name;
		case BL_PET:	return ((TBL_PET*)bl)->pet.name;
		case BL_HOM:	return ((TBL_HOM*)bl)->homunculus.name;
		//case BL_MER: // They only have database names which are global, not specific to GID.
		case BL_NPC:	return ((TBL_NPC*)bl)->name;
		//case BL_ELEM: // They only have database names which are global, not specific to GID.
	}
	return "Unknown";
}

/**
 * Gets the class/sprite id of the given bl
 * @param bl: Object whose class to get [PC|MOB|PET|HOM|MER|NPC|ELEM]
 * @return class or 0 if any other bl->type than noted above
 */
int status_get_class(struct block_list *bl)
{
	nullpo_ret(bl);
	switch( bl->type ) {
		case BL_PC:	return ((TBL_PC*)bl)->status.class_;
		case BL_MOB:	return ((TBL_MOB*)bl)->vd->class_; // Class used on all code should be the view class of the mob.
		case BL_PET:	return ((TBL_PET*)bl)->pet.class_;
		case BL_HOM:	return ((TBL_HOM*)bl)->homunculus.class_;
		case BL_MER:	return ((TBL_MER*)bl)->mercenary.class_;
		case BL_NPC:	return ((TBL_NPC*)bl)->class_;
		case BL_ELEM:	return ((TBL_ELEM*)bl)->elemental.class_;
	}
	return 0;
}

/**
 * Gets the base level of the given bl
 * @param bl: Object whose base level to get [PC|MOB|PET|HOM|MER|NPC|ELEM]
 * @return base level or 1 if any other bl->type than noted above
 */
int status_get_lv(struct block_list *bl)
{
	nullpo_ret(bl);
	switch (bl->type) {
		case BL_PC:	return ((TBL_PC*)bl)->status.base_level;
		case BL_MOB:	return ((TBL_MOB*)bl)->level;
		case BL_PET:	return ((TBL_PET*)bl)->pet.level;
		case BL_HOM:	return ((TBL_HOM*)bl)->homunculus.level;
		case BL_MER:	return ((TBL_MER*)bl)->db->lv;
		case BL_ELEM:	return ((TBL_ELEM*)bl)->db->lv;
		case BL_NPC:	return ((TBL_NPC*)bl)->level;
	}
	return 1;
}

/**
 * Gets the regeneration info of the given bl
 * @param bl: Object whose regen info to get [PC|HOM|MER|ELEM]
 * @return regen data or NULL if any other bl->type than noted above
 */
struct regen_data *status_get_regen_data(struct block_list *bl)
{
	nullpo_retr(NULL, bl);
	switch (bl->type) {
		case BL_PC:	return &((TBL_PC*)bl)->regen;
		case BL_HOM:	return &((TBL_HOM*)bl)->regen;
		case BL_MER:	return &((TBL_MER*)bl)->regen;
		case BL_ELEM:	return &((TBL_ELEM*)bl)->regen;
		default:
			return NULL;
	}
}

/**
 * Gets the status data of the given bl
 * @param bl: Object whose status to get [PC|MOB|PET|HOM|MER|ELEM|NPC]
 * @return status or "dummy_status" if any other bl->type than noted above
 */
struct status_data *status_get_status_data(struct block_list *bl)
{
	nullpo_retr(&dummy_status, bl);

	switch (bl->type) {
		case BL_PC: 	return &((TBL_PC*)bl)->battle_status;
		case BL_MOB:	return &((TBL_MOB*)bl)->status;
		case BL_PET:	return &((TBL_PET*)bl)->status;
		case BL_HOM:	return &((TBL_HOM*)bl)->battle_status;
		case BL_MER:	return &((TBL_MER*)bl)->battle_status;
		case BL_ELEM:	return &((TBL_ELEM*)bl)->battle_status;
		case BL_NPC:	return ((mobdb_checkid(((TBL_NPC*)bl)->class_) == 0) ? &((TBL_NPC*)bl)->status : &dummy_status);
		default:
			return &dummy_status;
	}
}

/**
 * Gets the base status data of the given bl
 * @param bl: Object whose status to get [PC|MOB|PET|HOM|MER|ELEM|NPC]
 * @return base_status or NULL if any other bl->type than noted above
 */
struct status_data *status_get_base_status(struct block_list *bl)
{
	nullpo_retr(NULL, bl);
	switch (bl->type) {
		case BL_PC:	return &((TBL_PC*)bl)->base_status;
		case BL_MOB:	return ((TBL_MOB*)bl)->base_status ? ((TBL_MOB*)bl)->base_status : &((TBL_MOB*)bl)->db->status;
		case BL_PET:	return &((TBL_PET*)bl)->db->status;
		case BL_HOM:	return &((TBL_HOM*)bl)->base_status;
		case BL_MER:	return &((TBL_MER*)bl)->base_status;
		case BL_ELEM:	return &((TBL_ELEM*)bl)->base_status;
		case BL_NPC:	return ((mobdb_checkid(((TBL_NPC*)bl)->class_) == 0) ? &((TBL_NPC*)bl)->status : NULL);
		default:
			return NULL;
	}
}

/**
 * Gets the defense of the given bl
 * @param bl: Object whose defense to get [PC|MOB|HOM|MER|ELEM]
 * @return defense with cap_value(def, DEFTYPE_MIN, DEFTYPE_MAX)
 */
defType status_get_def(struct block_list *bl)
{
	struct unit_data *ud;
	struct status_data *status = status_get_status_data(bl);
	int def = status?status->def:0;
	ud = unit_bl2ud(bl);
	if (ud && ud->skilltimer != INVALID_TIMER)
		def -= def * skill_get_castdef(ud->skill_id)/100;

	return cap_value(def, DEFTYPE_MIN, DEFTYPE_MAX);
}

/**
 * Gets the walking speed of the given bl
 * @param bl: Object whose speed to get [PC|MOB|PET|HOM|MER|ELEM|NPC]
 * @return speed
 */
unsigned short status_get_speed(struct block_list *bl)
{
	if(bl->type==BL_NPC)// Only BL with speed data but no status_data [Skotlex]
		return ((struct npc_data *)bl)->speed;
	return status_get_status_data(bl)->speed;
}

/**
 * Gets the party ID of the given bl
 * @param bl: Object whose party ID to get [PC|MOB|PET|HOM|MER|SKILL|ELEM]
 * @return party ID
 */
int status_get_party_id(struct block_list *bl)
{
	nullpo_ret(bl);
	switch (bl->type) {
		case BL_PC:
			return ((TBL_PC*)bl)->status.party_id;
		case BL_PET:
			if (((TBL_PET*)bl)->master)
				return ((TBL_PET*)bl)->master->status.party_id;
			break;
		case BL_MOB: {
				struct mob_data *md=(TBL_MOB*)bl;
				if( md->master_id > 0 ) {
					struct map_session_data *msd;
					if (md->special_state.ai && (msd = map_id2sd(md->master_id)) != NULL)
						return msd->status.party_id;
					return -md->master_id;
				}
			}
			break;
		case BL_HOM:
			if (((TBL_HOM*)bl)->master)
				return ((TBL_HOM*)bl)->master->status.party_id;
			break;
		case BL_MER:
			if (((TBL_MER*)bl)->master)
				return ((TBL_MER*)bl)->master->status.party_id;
			break;
		case BL_SKILL:
			if (((TBL_SKILL*)bl)->group)
				return ((TBL_SKILL*)bl)->group->party_id;
			break;
		case BL_ELEM:
			if (((TBL_ELEM*)bl)->master)
				return ((TBL_ELEM*)bl)->master->status.party_id;
			break;
	}
	return 0;
}

/**
 * Gets the guild ID of the given bl
 * @param bl: Object whose guild ID to get [PC|MOB|PET|HOM|MER|SKILL|ELEM|NPC]
 * @return guild ID
 */
int status_get_guild_id(struct block_list *bl)
{
	nullpo_ret(bl);
	switch (bl->type) {
		case BL_PC:
			return ((TBL_PC*)bl)->status.guild_id;
		case BL_PET:
			if (((TBL_PET*)bl)->master)
				return ((TBL_PET*)bl)->master->status.guild_id;
			break;
		case BL_MOB:
			{
				struct map_session_data *msd;
				struct mob_data *md = (struct mob_data *)bl;
				if (md->guardian_data)	// Guardian's guild [Skotlex]
					return md->guardian_data->guild_id;
				if (md->special_state.ai && (msd = map_id2sd(md->master_id)) != NULL)
					return msd->status.guild_id; // Alchemist's mobs [Skotlex]
			}
			break;
		case BL_HOM:
			if (((TBL_HOM*)bl)->master)
				return ((TBL_HOM*)bl)->master->status.guild_id;
			break;
		case BL_MER:
			if (((TBL_MER*)bl)->master)
				return ((TBL_MER*)bl)->master->status.guild_id;
			break;
		case BL_NPC:
			if (((TBL_NPC*)bl)->subtype == NPCTYPE_SCRIPT)
				return ((TBL_NPC*)bl)->u.scr.guild_id;
			break;
		case BL_SKILL:
			if (((TBL_SKILL*)bl)->group)
				return ((TBL_SKILL*)bl)->group->guild_id;
			break;
		case BL_ELEM:
			if (((TBL_ELEM*)bl)->master)
				return ((TBL_ELEM*)bl)->master->status.guild_id;
			break;
	}
	return 0;
}

/**
 * Gets the guild emblem ID of the given bl
 * @param bl: Object whose emblem ID to get [PC|MOB|PET|HOM|MER|SKILL|ELEM|NPC]
 * @return guild emblem ID
 */
int status_get_emblem_id(struct block_list *bl)
{
	nullpo_ret(bl);
	switch (bl->type) {
		case BL_PC:
			return ((TBL_PC*)bl)->guild_emblem_id;
		case BL_PET:
			if (((TBL_PET*)bl)->master)
				return ((TBL_PET*)bl)->master->guild_emblem_id;
			break;
		case BL_MOB:
			{
				struct map_session_data *msd;
				struct mob_data *md = (struct mob_data *)bl;
				if (md->guardian_data)	// Guardian's guild [Skotlex]
					return md->guardian_data->emblem_id;
				if (md->special_state.ai && (msd = map_id2sd(md->master_id)) != NULL)
					return msd->guild_emblem_id; // Alchemist's mobs [Skotlex]
			}
			break;
		case BL_HOM:
			if (((TBL_HOM*)bl)->master)
				return ((TBL_HOM*)bl)->master->guild_emblem_id;
			break;
		case BL_MER:
			if (((TBL_MER*)bl)->master)
				return ((TBL_MER*)bl)->master->guild_emblem_id;
			break;
		case BL_NPC:
			if (((TBL_NPC*)bl)->subtype == NPCTYPE_SCRIPT && ((TBL_NPC*)bl)->u.scr.guild_id > 0) {
				struct guild *g = guild_search(((TBL_NPC*)bl)->u.scr.guild_id);
				if (g)
					return g->emblem_id;
			}
			break;
		case BL_ELEM:
			if (((TBL_ELEM*)bl)->master)
				return ((TBL_ELEM*)bl)->master->guild_emblem_id;
			break;
	}
	return 0;
}

/**
 * Gets the race2 of a mob or pet
 * @param bl: Object whose race2 to get [MOB|PET]
 * @return race2
 */
enum e_race2 status_get_race2(struct block_list *bl)
{
	nullpo_retr(RC2_NONE,bl);

	if (bl->type == BL_MOB)
		return ((struct mob_data *)bl)->db->race2;
	if (bl->type == BL_PET)
		return ((struct pet_data *)bl)->db->race2;
	return RC2_NONE;
}

/**
 * Checks if an object is dead 
 * @param bl: Object to check [PC|MOB|HOM|MER|ELEM]
 * @return 1: Is dead or 0: Is alive
 */
int status_isdead(struct block_list *bl)
{
	nullpo_ret(bl);
	return status_get_status_data(bl)->hp == 0;
}

/**
 * Checks if an object is immune to magic 
 * @param bl: Object to check [PC|MOB|HOM|MER|ELEM]
 * @return value of magic damage to be blocked
 */
int status_isimmune(struct block_list *bl)
{
	struct status_change *sc =status_get_sc(bl);
	if (sc && sc->data[SC_HERMODE])
		return 100;

	if (bl->type == BL_PC &&
		((TBL_PC*)bl)->special_state.no_magic_damage >= battle_config.gtb_sc_immunity)
		return ((TBL_PC*)bl)->special_state.no_magic_damage;
	return 0;
}

/**
 * Get view data of an object 
 * @param bl: Object whose view data to get [PC|MOB|PET|HOM|MER|ELEM|NPC]
 * @return view data structure bl->vd
 */
struct view_data* status_get_viewdata(struct block_list *bl)
{
	nullpo_retr(NULL, bl);
	switch (bl->type) {
		case BL_PC:  return &((TBL_PC*)bl)->vd;
		case BL_MOB: return ((TBL_MOB*)bl)->vd;
		case BL_PET: return &((TBL_PET*)bl)->vd;
		case BL_NPC: return ((TBL_NPC*)bl)->vd;
		case BL_HOM: return ((TBL_HOM*)bl)->vd;
		case BL_MER: return ((TBL_MER*)bl)->vd;
		case BL_ELEM: return ((TBL_ELEM*)bl)->vd;
	}
	return NULL;
}

/**
 * Set view data of an object
 * This function deals with class, mount, and item views
 * SC views are set in clif_getareachar_unit() 
 * @param bl: Object whose view data to set [PC|MOB|PET|HOM|MER|ELEM|NPC]
 * @param class_: class of the object
 */
void status_set_viewdata(struct block_list *bl, int class_)
{
	struct view_data* vd;
	nullpo_retv(bl);
	if (mobdb_checkid(class_) || mob_is_clone(class_))
		vd = mob_get_viewdata(class_);
	else if (npcdb_checkid(class_))
		vd = npc_get_viewdata(class_);
	else if (homdb_checkid(class_))
		vd = hom_get_viewdata(class_);
	else if (mercenary_db(class_))
		vd = mercenary_get_viewdata(class_);
	else if (elemental_class(class_))
		vd = elemental_get_viewdata(class_);
	else
		vd = NULL;

	switch (bl->type) {
	case BL_PC:
		{
			TBL_PC* sd = (TBL_PC*)bl;
			if (pcdb_checkid(class_)) {
				if (sd->sc.option&OPTION_RIDING) {
					switch (class_) { // Adapt class to a Mounted one.
						case JOB_KNIGHT:
							class_ = JOB_KNIGHT2;
							break;
						case JOB_CRUSADER:
							class_ = JOB_CRUSADER2;
							break;
						case JOB_LORD_KNIGHT:
							class_ = JOB_LORD_KNIGHT2;
							break;
						case JOB_PALADIN:
							class_ = JOB_PALADIN2;
							break;
						case JOB_BABY_KNIGHT:
							class_ = JOB_BABY_KNIGHT2;
							break;
						case JOB_BABY_CRUSADER:
							class_ = JOB_BABY_CRUSADER2;
							break;
					}
				}
				sd->vd.class_ = class_;
				clif_get_weapon_view(sd, &sd->vd.weapon, &sd->vd.shield);
				sd->vd.head_top = sd->status.head_top;
				sd->vd.head_mid = sd->status.head_mid;
				sd->vd.head_bottom = sd->status.head_bottom;
				sd->vd.hair_style = cap_value(sd->status.hair,0,battle_config.max_hair_style);
				sd->vd.hair_color = cap_value(sd->status.hair_color,0,battle_config.max_hair_color);
				sd->vd.cloth_color = cap_value(sd->status.clothes_color,0,battle_config.max_cloth_color);
				sd->vd.body_style = cap_value(sd->status.body,0,battle_config.max_body_style);
				sd->vd.sex = sd->status.sex;

				if (sd->vd.cloth_color) {
					if(sd->sc.option&OPTION_WEDDING && battle_config.wedding_ignorepalette)
						sd->vd.cloth_color = 0;
					if(sd->sc.option&OPTION_XMAS && battle_config.xmas_ignorepalette)
						sd->vd.cloth_color = 0;
					if(sd->sc.option&(OPTION_SUMMER|OPTION_SUMMER2) && battle_config.summer_ignorepalette)
						sd->vd.cloth_color = 0;
					if(sd->sc.option&OPTION_HANBOK && battle_config.hanbok_ignorepalette)
						sd->vd.cloth_color = 0;
					if(sd->sc.option&OPTION_OKTOBERFEST && battle_config.oktoberfest_ignorepalette)
						sd->vd.cloth_color = 0;
				}
				if ( sd->vd.body_style && sd->sc.option&OPTION_COSTUME)
 					sd->vd.body_style = 0;
			} else if (vd)
				memcpy(&sd->vd, vd, sizeof(struct view_data));
			else
				ShowError("status_set_viewdata (PC): No view data for class %d\n", class_);
		}
	break;
	case BL_MOB:
		{
			TBL_MOB* md = (TBL_MOB*)bl;
			if (vd){
				mob_free_dynamic_viewdata( md );

				md->vd = vd;
			}else if( pcdb_checkid( class_ ) ){
				mob_set_dynamic_viewdata( md );

				md->vd->class_ = class_;
			}else
				ShowError("status_set_viewdata (MOB): No view data for class %d\n", class_);
		}
	break;
	case BL_PET:
		{
			TBL_PET* pd = (TBL_PET*)bl;
			if (vd) {
				memcpy(&pd->vd, vd, sizeof(struct view_data));
				if (!pcdb_checkid(vd->class_)) {
					pd->vd.hair_style = battle_config.pet_hair_style;
					if(pd->pet.equip) {
						pd->vd.head_bottom = itemdb_viewid(pd->pet.equip);
						if (!pd->vd.head_bottom)
							pd->vd.head_bottom = pd->pet.equip;
					}
				}
			} else
				ShowError("status_set_viewdata (PET): No view data for class %d\n", class_);
		}
	break;
	case BL_NPC:
		{
			TBL_NPC* nd = (TBL_NPC*)bl;
			if (vd)
				nd->vd = vd;
			else
				ShowError("status_set_viewdata (NPC): No view data for class %d\n", class_);
		}
	break;
	case BL_HOM:
		{
			struct homun_data *hd = (struct homun_data*)bl;
			if (vd)
				hd->vd = vd;
			else
				ShowError("status_set_viewdata (HOMUNCULUS): No view data for class %d\n", class_);
		}
		break;
	case BL_MER:
		{
			struct mercenary_data *md = (struct mercenary_data*)bl;
			if (vd)
				md->vd = vd;
			else
				ShowError("status_set_viewdata (MERCENARY): No view data for class %d\n", class_);
		}
		break;
	case BL_ELEM:
		{
			struct elemental_data *ed = (struct elemental_data*)bl;
			if (vd)
				ed->vd = vd;
			else
				ShowError("status_set_viewdata (ELEMENTAL): No view data for class %d\n", class_);
		}
		break;
	}
}

/**
 * Get status change data of an object
 * @param bl: Object whose sc data to get [PC|MOB|HOM|MER|ELEM|NPC]
 * @return status change data structure bl->sc
 */
struct status_change *status_get_sc(struct block_list *bl)
{
	if( bl )
	switch (bl->type) {
		case BL_PC:  return &((TBL_PC*)bl)->sc;
		case BL_MOB: return &((TBL_MOB*)bl)->sc;
		case BL_NPC: return &((TBL_NPC*)bl)->sc;
		case BL_HOM: return &((TBL_HOM*)bl)->sc;
		case BL_MER: return &((TBL_MER*)bl)->sc;
		case BL_ELEM: return &((TBL_ELEM*)bl)->sc;
	}
	return NULL;
}

/**
 * Initiate (memset) the status change data of an object
 * @param bl: Object whose sc data to memset [PC|MOB|HOM|MER|ELEM|NPC]
 */
void status_change_init(struct block_list *bl)
{
	struct status_change *sc = status_get_sc(bl);
	nullpo_retv(sc);
	memset(sc, 0, sizeof (struct status_change));
}

/*========================================== [Playtester]
* Returns the interval for status changes that iterate multiple times
* through the timer (e.g. those that deal damage in regular intervals)
* @param type: Status change (SC_*)
*------------------------------------------*/
static int status_get_sc_interval(enum sc_type type)
{
	switch (type) {
		case SC_POISON:
		case SC_DPOISON:
		case SC_LEECHESEND:
			return 1000;
		case SC_BURNING:
		case SC_PYREXIA:
			return 3000;
		case SC_MAGICMUSHROOM:
			return 4000;
		case SC_STONE:
			return 5000;
		case SC_BLEEDING:
		case SC_TOXIN:
			return 10000;
		default:
			break;
	}
	return 0;
}

/**
 * Applies SC defense to a given status change
 * This function also determines whether or not the status change will be applied
 * @param src: Source of the status change [PC|MOB|HOM|MER|ELEM|NPC]
 * @param bl: Target of the status change
 * @param type: Status change (SC_*)
 * @param rate: Initial percentage rate of affecting bl
 * @param tick: Initial duration that the status change affects bl
 * @param flag: Value which determines what parts to calculate. See e_status_change_start_flags
 * @return adjusted duration based on flag values
 */
int status_get_sc_def(struct block_list *src, struct block_list *bl, enum sc_type type, int rate, int tick, unsigned char flag)
{
	/// Resistance rate: 10000 = 100%
	/// Example:	50% (5000) -> sc_def = 5000 -> 25%;
	///				5000ms -> tick_def = 5000 -> 2500ms
	int sc_def = 0, tick_def = -1; // -1 = use sc_def
	/// Fixed resistance value (after rate calculation)
	/// Example:	25% (2500) -> sc_def2 = 2000 -> 5%;
	///				2500ms -> tick_def2=2000 -> 500ms
	int sc_def2 = 0, tick_def2 = 0;

	uint16 min_rate = 0 , min_dur = 0;

	struct status_data *status, *status_src;
	struct status_change *sc;
	struct map_session_data *sd;

	nullpo_ret(bl);
	if (src == NULL)
		return tick?tick:1; // This should not happen in current implementation, but leave it anyway

	// Status that are blocked by Golden Thief Bug card or Wand of Hermode
	if (status_isimmune(bl) && status_sc_get_flag(type)&SCF_FAILED_IMMUNITY)
		return 0;

	sd = BL_CAST(BL_PC,bl);
	status = status_get_status_data(bl);
	status_src = status_get_status_data(src);
	sc = status_get_sc(bl);
	if( sc && !sc->count )
		sc = NULL;

	switch (type) {
		case SC_POISON:
		case SC_DPOISON:
			sc_def = status->vit*100;
#ifndef RENEWAL
			sc_def2 = status->luk*10 + status_get_lv(bl)*10 - status_get_lv(src)*10;
			if (sd) {
				// For players: 60000 - 450*vit - 100*luk
				tick_def = status->vit*75;
				tick_def2 = status->luk*100;
			} else {
				// For monsters: 30000 - 200*vit
				tick>>=1;
				tick_def = (status->vit*200)/3;
			}
#endif
			break;
		case SC_STUN:
			sc_def = status->vit*100;
			sc_def2 = status->luk*10 + status_get_lv(bl)*10 - status_get_lv(src)*10;
			tick_def2 = status->luk*10;
			break;
		case SC_SILENCE:
#ifndef RENEWAL
			sc_def = status->vit*100;
			sc_def2 = status->luk*10 + status_get_lv(bl)*10 - status_get_lv(src)*10;
#else
			sc_def = status->int_*100;
			sc_def2 = (status->vit + status->luk) * 5 + status_get_lv(bl)*10 - status_get_lv(src)*10;
#endif
			tick_def2 = status->luk*10;
			break;
		case SC_BLEEDING:
#ifndef RENEWAL
			sc_def = status->vit*100;
			sc_def2 = status->luk*10 + status_get_lv(bl)*10 - status_get_lv(src)*10;
#else
			sc_def = status->agi*100;
			sc_def2 = status->luk*10 + status_get_lv(bl)*10 - status_get_lv(src)*10;
#endif
			tick_def2 = status->luk*10;
			break;
		case SC_SLEEP:
#ifndef RENEWAL
			sc_def = status->int_*100;
			sc_def2 = status->luk*10 + status_get_lv(bl)*10 - status_get_lv(src)*10;
#else
			sc_def = status->agi*100;
			sc_def2 = (status->int_ + status->luk) * 5 + status_get_lv(bl)*10 - status_get_lv(src)*10;
#endif
			tick_def2 = status->luk*10;
			break;
		case SC_STONE:
			sc_def = status->mdef*100;
			sc_def2 = status->luk*10 + status_get_lv(bl)*10 - status_get_lv(src)*10;
			tick_def = 0; // No duration reduction
			break;
		case SC_FREEZE:
			sc_def = status->mdef*100;
			sc_def2 = status->luk*10 + status_get_lv(bl)*10 - status_get_lv(src)*10;
			tick_def2 = status_src->luk*-10; // Caster can increase final duration with luk
			break;
		case SC_CURSE:
			// Special property: immunity when luk is zero
			if (status->luk == 0)
				return 0;
			sc_def = status->luk*100;
			sc_def2 = status->luk*10 - status_get_lv(src)*10; // Curse only has a level penalty and no resistance
			tick_def = status->vit*100;
			tick_def2 = status->luk*10;
			break;
		case SC_BLIND:
			sc_def = (status->vit + status->int_)*50;
			sc_def2 = status->luk*10 + status_get_lv(bl)*10 - status_get_lv(src)*10;
			tick_def2 = status->luk*10;
			break;
		case SC_CONFUSION:
			sc_def = (status->str + status->int_)*50;
			sc_def2 = status_get_lv(src)*10 - status_get_lv(bl)*10 - status->luk*10; // Reversed sc_def2
			tick_def2 = status->luk*10;
			break;
		case SC_DECREASEAGI:
			if (sd)
				tick >>= 1; // Half duration for players.
			sc_def2 = status->mdef*100;
			break;
		case SC_ANKLE:
			if(status_has_mode(status,MD_STATUS_IMMUNE)) // Lasts 5 times less on bosses
				tick /= 5;
			sc_def = status->agi*50;
			break;
		case SC_DEEPSLEEP:
			tick_def2 = status_get_base_status(bl)->int_ * 25 + status_get_lv(bl) * 50;
			break;
		case SC_NETHERWORLD:
			// Resistance: {(Target's Base Level / 50) + (Target's Job Level / 10)} seconds
			tick_def2 = status_get_lv(bl) * 20 + (sd ? sd->status.job_level : 1) * 100;
			break;
		case SC_MARSHOFABYSS:
			// 5 second (Fixed) + 25 second - {( INT + LUK ) / 20 second }
			tick_def2 = (status->int_ + status->luk)*50;
			break;
		case SC_STASIS:
			// 10 second (fixed) + { Stasis Skill level * 10 - (Target's VIT + DEX) / 20 }
			tick_def2 = (status->vit + status->dex) * 50;
			break;
		case SC_WHITEIMPRISON:
			if( tick == 5000 ) // 100% on caster
				break;
			if( bl->type == BL_PC )
				tick_def2 = status_get_lv(bl)*20 + status->vit*25 + status->agi*10;
			else
				tick_def2 = (status->vit + status->luk)*50;
			break;
		case SC_BURNING:
			tick_def2 = 75*status->luk + 125*status->agi;
			break;
		case SC_FREEZING:
			tick_def2 = (status->vit + status->dex)*50;
			break;
		case SC_OBLIVIONCURSE: // 100% - (100 - 0.8 x INT)
			sc_def = status->int_*80;
			sc_def = max(sc_def, 500); // minimum of 5% resist
			tick_def = 0;
			//Fall through
		case SC_TOXIN:
		case SC_PARALYSE:
		case SC_VENOMBLEED:
		case SC_MAGICMUSHROOM:
		case SC_DEATHHURT:
		case SC_PYREXIA:
		case SC_LEECHESEND:
			tick_def2 = (status->vit + status->luk) * 500;
			break;
		case SC_BITE: // {(Base Success chance) - (Target's AGI / 4)}
			sc_def2 = status->agi*25;
			break;
		case SC_ELECTRICSHOCKER:
			tick_def2 = (status->vit + status->agi) * 70;
			break;
		case SC_CRYSTALIZE:
			tick_def2 = (sd ? sd->status.vit : status_get_base_status(bl)->vit) * 100;
			break;
		case SC_VACUUM_EXTREME:
			tick_def2 = (sd ? sd->status.str : status_get_base_status(bl)->str) * 50;
			break;
		case SC_KYOUGAKU:
			tick_def2 = 30*status->int_;
			break;
		case SC_PARALYSIS:
			tick_def2 = (status->vit + status->luk)*50;
			break;
		case SC_VOICEOFSIREN:
			// Resistance: {(Target's Base Level / 10) + (Target's Job Level / 5)} seconds
			tick_def2 = status_get_lv(bl) * 100 + (sd ? sd->status.job_level : 1) * 200;
			break;
		case SC_B_TRAP:
			tick_def = (sd ? sd->status.str : status_get_base_status(bl)->str) * 50; //! TODO: Figure out reduction formula
			break;
		case SC_NORECOVER_STATE:
			tick_def2 = status->luk * 100;
			break;
		default:
			// Effect that cannot be reduced? Likely a buff.
			if (!(rnd()%10000 < rate))
				return 0;
			return tick ? tick : 1;
	}

	if (sd) {
		if (battle_config.pc_sc_def_rate != 100) {
			sc_def = sc_def*battle_config.pc_sc_def_rate/100;
			sc_def2 = sc_def2*battle_config.pc_sc_def_rate/100;
		}

		sc_def = min(sc_def, battle_config.pc_max_sc_def*100);
		sc_def2 = min(sc_def2, battle_config.pc_max_sc_def*100);

		if (battle_config.pc_sc_def_rate != 100) {
			tick_def = tick_def*battle_config.pc_sc_def_rate/100;
			tick_def2 = tick_def2*battle_config.pc_sc_def_rate/100;
		}
	} else {
		if (battle_config.mob_sc_def_rate != 100) {
			sc_def = sc_def*battle_config.mob_sc_def_rate/100;
			sc_def2 = sc_def2*battle_config.mob_sc_def_rate/100;
		}

		sc_def = min(sc_def, battle_config.mob_max_sc_def*100);
		sc_def2 = min(sc_def2, battle_config.mob_max_sc_def*100);

		if (battle_config.mob_sc_def_rate != 100) {
			tick_def = tick_def*battle_config.mob_sc_def_rate/100;
			tick_def2 = tick_def2*battle_config.mob_sc_def_rate/100;
		}
	}

	if (sc) {
		if (sc->data[SC_SCRESIST])
			sc_def += sc->data[SC_SCRESIST]->val1*100; // Status resist
		else if (sc->data[SC_SIEGFRIED])
			sc_def += sc->data[SC_SIEGFRIED]->val3*100; // Status resistance.
		else if (sc->data[SC_SHIELDSPELL_REF] && sc->data[SC_SHIELDSPELL_REF]->val1 == 2)
			sc_def += sc->data[SC_SHIELDSPELL_REF]->val3*100;
	}

	// When tick def not set, reduction is the same for both.
	if(tick_def == -1)
		tick_def = sc_def;

	// Natural resistance
	if (!(flag&SCSTART_NORATEDEF)) {
		rate -= rate*sc_def/10000;
		rate -= sc_def2;

		// Item resistance (only applies to rate%)
		if(sd && SC_COMMON_MIN <= type && type <= SC_COMMON_MAX) {
			if( sd->reseff[type-SC_COMMON_MIN] )
				rate -= rate*sd->reseff[type-SC_COMMON_MIN]/10000;
			if( sd->sc.data[SC_COMMONSC_RESIST] )
				rate -= rate*sd->sc.data[SC_COMMONSC_RESIST]->val1/100;
		}

		// Aegis accuracy
		if(rate > 0 && rate%10 != 0) rate += (10 - rate%10);
	}

	// Cap minimum rate
	if ((min_rate = status_sc_get_min_rate(type)))
		rate = max(rate, min_rate);
	// Cap minimum duration
	if ((min_dur = status_sc_get_min_duration(type)))
		tick = max(tick, min_dur);

	if (rate < 10000 && (rate <= 0 || !(rnd()%10000 < rate)))
		return 0;

	// Duration cannot be reduced
	if (flag&SCSTART_NOTICKDEF)
		return max(tick, 1);

	tick -= tick*tick_def/10000;
	tick -= tick_def2;

	// Minimum durations
	switch (type) {
		case SC_ANKLE:
		case SC_MARSHOFABYSS:
			tick = max(tick, 5000); // Minimum duration 5s
			break;
		case SC_FREEZING:
			tick = max(tick, 6000); // Minimum duration 6s
			// NEED AEGIS CHECK: might need to be 10s (http://ro.gnjoy.com/news/notice/View.asp?seq=5352)
			break;
		case SC_BURNING:
		case SC_STASIS:
		case SC_VOICEOFSIREN:
			tick = max(tick, 10000); // Minimum duration 10s
			break;
		default:
			// Skills need to trigger even if the duration is reduced below 1ms
			tick = max(tick, 1);
			break;
	}

	return tick;
}

/**
 * Applies SC effect
 * @param bl: Source to apply effect
 * @param type: Status change (SC_*)
 * @param dval1~3: Depends on type of status change
 * Author: Ind
 */
void status_display_add(struct block_list *bl, enum sc_type type, int dval1, int dval2, int dval3) {
	struct eri *eri;
	struct sc_display_entry **sc_display;
	struct sc_display_entry ***sc_display_ptr;
	struct sc_display_entry *entry;
	int i;
	unsigned char sc_display_count;
	unsigned char *sc_display_count_ptr;

	nullpo_retv(bl);

	switch( bl->type ){
		case BL_PC: {
			struct map_session_data* sd = (struct map_session_data*)bl;

			sc_display_ptr = &sd->sc_display;
			sc_display_count_ptr = &sd->sc_display_count;
			eri = pc_sc_display_ers;
			}
			break;
		case BL_NPC: {
			struct npc_data* nd = (struct npc_data*)bl;

			sc_display_ptr = &nd->sc_display;
			sc_display_count_ptr = &nd->sc_display_count;
			eri = npc_sc_display_ers;
			}
			break;
		default:
			return;
	}

	sc_display = *sc_display_ptr;
	sc_display_count = *sc_display_count_ptr;

	ARR_FIND(0, sc_display_count, i, sc_display[i]->type == type);

	if( i != sc_display_count ) {
		sc_display[i]->val1 = dval1;
		sc_display[i]->val2 = dval2;
		sc_display[i]->val3 = dval3;
		return;
	}

	entry = ers_alloc(eri, struct sc_display_entry);

	entry->type = type;
	entry->val1 = dval1;
	entry->val2 = dval2;
	entry->val3 = dval3;

	RECREATE(sc_display, struct sc_display_entry *, ++sc_display_count);
	sc_display[sc_display_count - 1] = entry;
	*sc_display_ptr = sc_display;
	*sc_display_count_ptr = sc_display_count;
}

/**
 * Removes SC effect
 * @param bl: Source to remove effect
 * @param type: Status change (SC_*)
 * Author: Ind
 */
void status_display_remove(struct block_list *bl, enum sc_type type) {
	struct eri *eri;
	struct sc_display_entry **sc_display;
	struct sc_display_entry ***sc_display_ptr;
	int i;
	unsigned char sc_display_count;
	unsigned char *sc_display_count_ptr;

	nullpo_retv(bl);

	switch( bl->type ){
		case BL_PC: {
			struct map_session_data* sd = (struct map_session_data*)bl;

			sc_display_ptr = &sd->sc_display;
			sc_display_count_ptr = &sd->sc_display_count;
			eri = pc_sc_display_ers;
			}
			break;
		case BL_NPC: {
			struct npc_data* nd = (struct npc_data*)bl;

			sc_display_ptr = &nd->sc_display;
			sc_display_count_ptr = &nd->sc_display_count;
			eri = npc_sc_display_ers;
			}
			break;
		default:
			return;
	}

	sc_display = *sc_display_ptr;
	sc_display_count = *sc_display_count_ptr;

	ARR_FIND(0, sc_display_count, i, sc_display[i]->type == type);

	if( i != sc_display_count ) {
		int cursor;

		ers_free(eri, sc_display[i]);
		sc_display[i] = NULL;

		/* The all-mighty compact-o-matic */
		for( i = 0, cursor = 0; i < sc_display_count; i++ ) {
			if( sc_display[i] == NULL )
				continue;

			if( i != cursor )
				sc_display[cursor] = sc_display[i];

			cursor++;
		}

		if( !(sc_display_count = cursor) ) {
			aFree(sc_display);
			sc_display = NULL;
		}

		*sc_display_ptr = sc_display;
		*sc_display_count_ptr = sc_display_count;
	}
}

/**
 * Applies SC defense to a given status change
 * This function also determines whether or not the status change will be applied
 * @param src: Source of the status change [PC|MOB|HOM|MER|ELEM|NPC]
 * @param bl: Target of the status change (See: enum sc_type)
 * @param type: Status change (SC_*)
 * @param rate: Initial percentage rate of affecting bl (0~10000)
 * @param val1~4: Depends on type of status change
 * @param tick: Initial duration that the status change affects bl
 * @param flag: Value which determines what parts to calculate. See e_status_change_start_flags
 * @return adjusted duration based on flag values
 */
int status_change_start(struct block_list* src, struct block_list* bl,enum sc_type type,int rate,int val1,int val2,int val3,int val4,int tick,unsigned char flag) {
	struct map_session_data *sd = NULL;
	struct status_change* sc;
	struct status_change_entry* sce;
	struct status_data *status;
	struct view_data *vd;
	int opt_flag, calc_flag, undead_flag, val_flag = 0, tick_time = 0;
	bool sc_isnew = true;
	struct s_status_change_db *scdb = NULL;
	enum sc_type *list = NULL, use_sc = type;
	uint8 count_list = 0;

	nullpo_ret(bl);
	sc = status_get_sc(bl);
	status = status_get_status_data(bl);

	if( type <= SC_NONE || type >= SC_MAX || !(scdb = status_sc_exists(type)) ) {
		ShowError("status_change_start: Invalid status change (%d)!\n", type);
		return 0;
	}

	if( !sc )
		return 0; // Unable to receive status changes

	if( bl->type != BL_NPC && status_isdead(bl) && ( type != SC_NOCHAT && type != SC_JAILED ) ) // SC_NOCHAT and SC_JAILED should work even on dead characters
		return 0;

	if (status_change_isDisabledOnMap(type, map_getmapdata(bl->m)))
		return 0;

	// Uncomment to prevent status adding hp to gvg mob (like bloodylust=hp*3 etc...
//	if (bl->type == BL_MOB)
//		if (status_get_race2(bl) == RC2_GVG && status_sc2scb_flag(type)&SCB_MAXHP) return 0;

	// Fail if Madogear is active
	if (sc->option&OPTION_MADOGEAR && scdb->flag&SCF_FAILED_MADO)
		return 0;

	// Check for Boss resistances
	if(status->mode&MD_STATUS_IMMUNE && !(flag&SCSTART_NOAVOID) && scdb->flag&SCF_BOSS_RESIST)
		return 0;

	// Check for MVP resistance
	if(status->mode&MD_MVP && !(flag&SCSTART_NOAVOID) && scdb->flag&SCF_MVP_RESIST)
		return 0;

	// Check failing SCs from list
	if (scdb->fail && scdb->fail_count) {
		uint8 i;
		for (i = 0; i < scdb->fail_count; i ++) {
			if (scdb->fail[i] && sc->data[scdb->fail[i]])
				return 0;
		}
	}

	// Adjust tick according to status resistances
	if( !(flag&(SCSTART_NOAVOID|SCSTART_LOADED)) ) {
		tick = status_get_sc_def(src, bl, type, rate, tick, flag);
		if( !tick )
			return 0;
	}

	sd = BL_CAST(BL_PC, bl);
	vd = status_get_viewdata(bl);

	undead_flag = battle_check_undead(status->race,status->def_ele);
	// Check for immunities / sc fails
	switch (type) {
		case SC_VACUUM_EXTREME:
			if (sc->data[SC_VACUUM_EXTREME_POSTDELAY] && sc->data[SC_VACUUM_EXTREME_POSTDELAY]->val2 == val2) // Ignore post delay from other vacuum (this will make stack effect enabled)
		break;
		case SC_STONE:
		case SC_FREEZE:
			// Undead are immune to Freeze/Stone
			if (undead_flag && !(flag&SCSTART_NOAVOID))
				return 0;
		case SC_ALL_RIDING:
			if( !sd || !&sd->sc || sc->option&(OPTION_RIDING|OPTION_DRAGON|OPTION_WUG|OPTION_MADOGEAR) )
				return 0;
			break;
		case SC_SIGNUMCRUCIS:
			// Only affects demons and undead element (but not players)
			if((!undead_flag && status->race!=RC_DEMON) || bl->type == BL_PC)
				return 0;
			break;
		case SC_AETERNA:
			if( sc->data[SC_STONE] && sc->opt1 == OPT1_STONE )
				return 0;
			break;
		case SC_KYRIE:
		case SC_TUNAPARTY:
			if (bl->type == BL_MOB)
				return 0;
			break;
		case SC_ADRENALINE:
			if(sd && !pc_check_weapontype(sd,skill_get_weapontype(BS_ADRENALINE)))
				return 0;
			break;
		case SC_ADRENALINE2:
			if(sd && !pc_check_weapontype(sd,skill_get_weapontype(BS_ADRENALINE2)))
				return 0;
			break;
		case SC_CLOAKING:
			// Avoid cloaking with no wall and low skill level. [Skotlex]
			// Due to the cloaking card, we have to check the wall versus to known
			// skill level rather than the used one. [Skotlex]
			// if (sd && val1 < 3 && skill_check_cloaking(bl,NULL))
			if( sd && pc_checkskill(sd, AS_CLOAKING) < 3 && !skill_check_cloaking(bl,NULL) )
				return 0;
			break;
		case SC_MODECHANGE: {
				enum e_mode mode;
				struct status_data *bstatus = status_get_base_status(bl);
				if (!bstatus) return 0;
				if (sc->data[type]) { // Pile up with previous values.
					if (!val2) val2 = sc->data[type]->val2;
					val3 |= sc->data[type]->val3;
					val4 |= sc->data[type]->val4;
				}
				mode = val2 ? static_cast<e_mode>((val2&~MD_MASK) | val2) : bstatus->mode; // Base mode
				if (val4) mode = static_cast<e_mode>(mode&~val4); // Del mode
				if (val3) mode = static_cast<e_mode>(mode | val3); // Add mode
				if (mode == bstatus->mode) { // No change.
					if (sc->data[type]) // Abort previous status
						return status_change_end(bl, type, INVALID_TIMER);
					return 0;
				}
			}
			break;
		// Strip skills, need to divest something or it fails.
		case SC_STRIPWEAPON:
			if (sd && !(flag&SCSTART_LOADED)) { // Apply sc anyway if loading saved sc_data
				short i;
				opt_flag = 0; // Reuse to check success condition.
				if(sd->bonus.unstripable_equip&EQP_WEAPON)
					return 0;
				i = sd->equip_index[EQI_HAND_L];
				if (i>=0 && sd->inventory_data[i] && sd->inventory_data[i]->type == IT_WEAPON) {
					opt_flag|=1;
					pc_unequipitem(sd,i,3); // Left-hand weapon
				}

				i = sd->equip_index[EQI_HAND_R];
				if (i>=0 && sd->inventory_data[i] && sd->inventory_data[i]->type == IT_WEAPON) {
					opt_flag|=2;
					pc_unequipitem(sd,i,3);
				}
				if (!opt_flag) return 0;
			}
			if (tick == 1) return 1; // Minimal duration: Only strip without causing the SC
			break;
		case SC_STRIPSHIELD:
			if( val2 == 1 ) val2 = 0; // GX effect. Do not take shield off..
			else
			if (sd && !(flag&SCSTART_LOADED)) {
				short i;
				if(sd->bonus.unstripable_equip&EQP_SHIELD)
					return 0;
				i = sd->equip_index[EQI_HAND_L];
				if ( i < 0 || !sd->inventory_data[i] || sd->inventory_data[i]->type != IT_ARMOR )
					return 0;
				pc_unequipitem(sd,i,3);
			}
			if (tick == 1) return 1; // Minimal duration: Only strip without causing the SC
			break;
		case SC_STRIPARMOR:
			if (sd && !(flag&SCSTART_LOADED)) {
				short i;
				if(sd->bonus.unstripable_equip&EQP_ARMOR)
					return 0;
				i = sd->equip_index[EQI_ARMOR];
				if ( i < 0 || !sd->inventory_data[i] )
					return 0;
				pc_unequipitem(sd,i,3);
			}
			if (tick == 1) return 1; // Minimal duration: Only strip without causing the SC
			break;
		case SC_STRIPHELM:
			if (sd && !(flag&SCSTART_LOADED)) {
				short i;
				if(sd->bonus.unstripable_equip&EQP_HELM)
					return 0;
				i = sd->equip_index[EQI_HEAD_TOP];
				if ( i < 0 || !sd->inventory_data[i] )
					return 0;
				pc_unequipitem(sd,i,3);
			}
			if (tick == 1) return 1; // Minimal duration: Only strip without causing the SC
			break;
		case SC_MERC_FLEEUP:
		case SC_MERC_ATKUP:
		case SC_MERC_HPUP:
		case SC_MERC_SPUP:
		case SC_MERC_HITUP:
			if( bl->type != BL_MER )
				return 0; // Stats only for Mercenaries
			break;
		case SC_STRFOOD:
			if (sc->data[SC_FOOD_STR_CASH] && sc->data[SC_FOOD_STR_CASH]->val1 > val1)
				return 0;
			break;
		case SC_AGIFOOD:
			if (sc->data[SC_FOOD_AGI_CASH] && sc->data[SC_FOOD_AGI_CASH]->val1 > val1)
				return 0;
			break;
		case SC_VITFOOD:
			if (sc->data[SC_FOOD_VIT_CASH] && sc->data[SC_FOOD_VIT_CASH]->val1 > val1)
				return 0;
			break;
		case SC_INTFOOD:
			if (sc->data[SC_FOOD_INT_CASH] && sc->data[SC_FOOD_INT_CASH]->val1 > val1)
				return 0;
			break;
		case SC_DEXFOOD:
			if (sc->data[SC_FOOD_DEX_CASH] && sc->data[SC_FOOD_DEX_CASH]->val1 > val1)
				return 0;
			break;
		case SC_LUKFOOD:
			if (sc->data[SC_FOOD_LUK_CASH] && sc->data[SC_FOOD_LUK_CASH]->val1 > val1)
				return 0;
			break;
		case SC_FOOD_STR_CASH:
			if (sc->data[SC_STRFOOD] && sc->data[SC_STRFOOD]->val1 > val1)
				return 0;
			break;
		case SC_FOOD_AGI_CASH:
			if (sc->data[SC_AGIFOOD] && sc->data[SC_AGIFOOD]->val1 > val1)
				return 0;
			break;
		case SC_FOOD_VIT_CASH:
			if (sc->data[SC_VITFOOD] && sc->data[SC_VITFOOD]->val1 > val1)
				return 0;
			break;
		case SC_FOOD_INT_CASH:
			if (sc->data[SC_INTFOOD] && sc->data[SC_INTFOOD]->val1 > val1)
				return 0;
			break;
		case SC_FOOD_DEX_CASH:
			if (sc->data[SC_DEXFOOD] && sc->data[SC_DEXFOOD]->val1 > val1)
				return 0;
			break;
		case SC_FOOD_LUK_CASH:
			if (sc->data[SC_LUKFOOD] && sc->data[SC_LUKFOOD]->val1 > val1)
				return 0;
			break;
		case SC_CAMOUFLAGE:
			if( sd && pc_checkskill(sd, RA_CAMOUFLAGE) < 3 && !skill_check_camouflage(bl,NULL) )
				return 0;
			break;
		case SC__STRIPACCESSORY:
			if( sd ) {
				short i = -1;
				if( !(sd->bonus.unstripable_equip&EQP_ACC_L) ) {
					i = sd->equip_index[EQI_ACC_L];
					if( i >= 0 && sd->inventory_data[i] && sd->inventory_data[i]->type == IT_ARMOR )
						pc_unequipitem(sd,i,3); // Left-Accessory
				}
				if( !(sd->bonus.unstripable_equip&EQP_ACC_R) ) {
					i = sd->equip_index[EQI_ACC_R];
					if( i >= 0 && sd->inventory_data[i] && sd->inventory_data[i]->type == IT_ARMOR )
						pc_unequipitem(sd,i,3); // Right-Accessory
				}
				if( i < 0 )
					return 0;
			}
			if (tick == 1) return 1; // Minimal duration: Only strip without causing the SC
			break;
		case SC_C_MARKER:
			if (src == bl)
				return 0;
			else {
				struct status_change *tsc = status_get_sc(bl);
				// Failed if the target is already marked and the new marker that isn't same marker
				if (tsc && tsc->data[type] && tsc->data[type]->val2 != src->id)
					return 0;
			}
			break;
	}

	// Before overlapping fail, one must check for status cured.
	switch (type) {
		case SC_BLESSING:
			// !TODO: Blessing and Agi up should do 1 damage against players on Undead Status, even on PvM
			// !but cannot be plagiarized (this requires aegis investigation on packets and official behavior) [Brainstorm]
			if ((!undead_flag && status->race!=RC_DEMON) || bl->type == BL_PC) {
				status_change_end(bl, SC_CURSE, INVALID_TIMER);
				if (sc->data[SC_STONE] && sc->opt1 == OPT1_STONE)
					status_change_end(bl, SC_STONE, INVALID_TIMER);
				if (sc->data[SC_CURSE]) {
						status_change_end(bl, SC_CURSE, INVALID_TIMER);
						return 1; // End Curse and do not give stat boost
				}
			}
			if(sc->data[SC_SPIRIT] && sc->data[SC_SPIRIT]->val2 == SL_HIGH)
				status_change_end(bl, SC_SPIRIT, INVALID_TIMER);
			break;
		case SC_INCREASEAGI:
			if(sc->data[SC_SPIRIT] && sc->data[SC_SPIRIT]->val2 == SL_HIGH)
				status_change_end(bl, SC_SPIRIT, INVALID_TIMER);
			break;
		case SC_DELUGE:
			if (sc->data[SC_FOGWALL] && sc->data[SC_BLIND])
				status_change_end(bl, SC_BLIND, INVALID_TIMER);
			break;
		case SC_SILENCE:
			if (sc->data[SC_GOSPEL] && sc->data[SC_GOSPEL]->val4 == BCT_SELF)
				status_change_end(bl, SC_GOSPEL, INVALID_TIMER);
			break;
		case SC_IMPOSITIO:
			if (sc->data[SC_IMPOSITIO] && sc->data[SC_IMPOSITIO]->val1 > val1) //Replace higher level effect for lower.
				status_change_end(bl,SC_IMPOSITIO,INVALID_TIMER);
			break;
		default:
			// If new SC has OPT1 while unit has OPT1, fail it!
			if (sc->opt1 && scdb->opt1)
				return 0;
			break;
	}

	if (type == SC_BERSERK && val3 == SC__BLOODYLUST) //There is some reasons that using SC_BERSERK first before SC__BLOODYLUST itself on Akinari's fix
		list = status_sc_get_end_list(SC__BLOODYLUST, &count_list);
	else {
		list = scdb->end;
		count_list = scdb->end_count;
	}

	// End the SCs from the list
	if (list && count_list) {
		uint8 i;
		bool isRemoving = false;

		for (i = 0; i < count_list; i ++) {
			sc_type rem_sc = list[i];

			if (sc->data[rem_sc]) {
				switch (rem_sc) {
					case SC_BERSERK:
					case SC_SATURDAYNIGHTFEVER:
						sc->data[rem_sc]->val2 = 0; // Mark to not lose hp
					default:
						status_change_end(bl, rem_sc, INVALID_TIMER);
						isRemoving = true;
						break;
				}
			}
		}
		if (isRemoving && status_sc_get_end_return(use_sc))
			return 0;
	}

	// Check for overlapping fails
	if( (sce = sc->data[type]) ) {
		if (scdb->flag&SCF_OVERLAP_FAIL)
			return 0;
		switch( type ) {
			case SC_MERC_FLEEUP:
			case SC_MERC_ATKUP:
			case SC_MERC_HPUP:
			case SC_MERC_SPUP:
			case SC_MERC_HITUP:
				if( sce->val1 > val1 )
					val1 = sce->val1;
				break;
			case SC_ADRENALINE:
			case SC_ADRENALINE2:
			case SC_WEAPONPERFECTION:
			case SC_OVERTHRUST:
				if (sce->val2 > val2)
					return 0;
				break;
<<<<<<< HEAD
=======
			case SC_S_LIFEPOTION:
			case SC_L_LIFEPOTION:
			case SC_BOSSMAPINFO:
			case SC_STUN:
			case SC_SLEEP:
			case SC_POISON:
			case SC_CURSE:
			case SC_SILENCE:
			case SC_CONFUSION:
			case SC_BLIND:
			case SC_BLEEDING:
			case SC_DPOISON:
			case SC_CLOSECONFINE2: // Can't be re-closed in.
			case SC_TINDER_BREAKER2:
			case SC_MARIONETTE:
			case SC_MARIONETTE2:
			case SC_NOCHAT:
			case SC_ABUNDANCE:
			case SC_FEAR:
			case SC_BURNING:
			case SC_FREEZING:
			case SC_WHITEIMPRISON:
			case SC_TOXIN:
			case SC_PARALYSE:
			case SC_VENOMBLEED:
			case SC_MAGICMUSHROOM:
			case SC_DEATHHURT:
			case SC_PYREXIA:
			case SC_OBLIVIONCURSE:
			case SC_LEECHESEND:
			case SC_CURSEDCIRCLE_TARGET:
			case SC_BANDING_DEFENCE:
			case SC__ENERVATION:
			case SC__GROOMY:
			case SC__IGNORANCE:
			case SC__LAZINESS:
			case SC__UNLUCKY:
			case SC__WEAKNESS:
			case SC_DEEPSLEEP:
			case SC_NETHERWORLD:
			case SC_CRYSTALIZE:
			case SC_MANDRAGORA:
			case SC_DEFSET:
			case SC_MDEFSET:
			case SC_NORECOVER_STATE:
			case SC_REUSE_LIMIT_A:
			case SC_REUSE_LIMIT_B:
			case SC_REUSE_LIMIT_C:
			case SC_REUSE_LIMIT_D:
			case SC_REUSE_LIMIT_E:
			case SC_REUSE_LIMIT_F:
			case SC_REUSE_LIMIT_G:
			case SC_REUSE_LIMIT_H:
			case SC_REUSE_MILLENNIUMSHIELD:
			case SC_REUSE_CRUSHSTRIKE:
			case SC_REUSE_REFRESH:
			case SC_REUSE_STORMBLAST:
			case SC_ALL_RIDING_REUSE_LIMIT:
			case SC_REUSE_LIMIT_MTF:
			case SC_REUSE_LIMIT_ECL:
			case SC_REUSE_LIMIT_RECALL:
			case SC_REUSE_LIMIT_ASPD_POTION:
			case SC_DORAM_BUF_01:
			case SC_DORAM_BUF_02:
				return 0;
			case SC_PUSH_CART:
>>>>>>> 0d773983
			case SC_COMBO:
			case SC_DANCING:
			case SC_DEVOTION:
			case SC_ASPDPOTION0:
			case SC_ASPDPOTION1:
			case SC_ASPDPOTION2:
			case SC_ASPDPOTION3:
			case SC_ATKPOTION:
			case SC_MATKPOTION:
			case SC_ENCHANTARMS:
			case SC_ARMOR_ELEMENT_WATER:
			case SC_ARMOR_ELEMENT_EARTH:
			case SC_ARMOR_ELEMENT_FIRE:
			case SC_ARMOR_ELEMENT_WIND:
			case SC_ARMOR_RESIST:
			case SC_ATTHASTE_CASH:
				break;
			case SC_GOSPEL:
				 // Must not override a casting gospel char.
				if(sce->val4 == BCT_SELF)
					return 0;
				if(sce->val1 > val1)
					return 1;
				break;
			case SC_ENDURE:
				if(sce->val4 && !val4)
					return 1; // Don't let you override infinite endure.
				if(sce->val1 > val1)
					return 1;
				break;
			case SC_JAILED:
				// When a player is already jailed, do not edit the jail data.
				val2 = sce->val2;
				val3 = sce->val3;
				val4 = sce->val4;
				break;
			case SC_LERADSDEW:
				if (sc && sc->data[SC_BERSERK])
					return 0;
			case SC_SHAPESHIFT:
			case SC_PROPERTYWALK:
				break;
			case SC_LEADERSHIP:
			case SC_GLORYWOUNDS:
			case SC_SOULCOLD:
			case SC_HAWKEYES:
				if( sce->val4 && !val4 ) // You cannot override master guild aura
					return 0;
				break;
			case SC_JOINTBEAT:
				val2 |= sce->val2; // Stackable ailments
			default:
				if(sce->val1 > val1)
					return 1; // Return true to not mess up skill animations. [Skotlex]
		}
	}

	vd = status_get_viewdata(bl);
	calc_flag = scdb->calc_flag;
	if(!(flag&SCSTART_LOADED)) // &4 - Do not parse val settings when loading SCs
	switch(type) {
		/* Permanent effects */
		case SC_AETERNA:
		case SC_MODECHANGE:
		case SC_WEIGHT50:
		case SC_WEIGHT90:
		case SC_BROKENWEAPON:
		case SC_BROKENARMOR:
		case SC_READYSTORM:
		case SC_READYDOWN:
		case SC_READYCOUNTER:
		case SC_READYTURN:
		case SC_DODGE:
		case SC_PUSH_CART:
		case SC_SPRITEMABLE:
		case SC_CLAN_INFO:
		case SC_DAILYSENDMAILCNT:
			tick = -1;
			break;

		case SC_DECREASEAGI:
		case SC_INCREASEAGI:
		case SC_ADORAMUS:
			if (type == SC_ADORAMUS) {
				// 1000% base chance to blind, but still can be resisted
				sc_start(src, bl, SC_BLIND, 1000, val1, skill_get_time(scdb->skill_id, val1));
				if (sc->data[SC_ADORAMUS])
					return 0; //Adoramus can't refresh itself, but it can cause blind again
			}
			val2 = 2 + val1; // Agi change
			break;
		case SC_ENDURE:
			val2 = 7; // Hit-count [Celest]
			if( !(flag&SCSTART_NOAVOID) && (bl->type&(BL_PC|BL_MER)) && !map_flag_gvg2(bl->m) && !map_getmapflag(bl->m, MF_BATTLEGROUND) && !val4 ) {
				struct map_session_data *tsd;
				if( sd ) {
					int i;
					for( i = 0; i < MAX_DEVOTION; i++ ) {
						if( sd->devotion[i] && (tsd = map_id2sd(sd->devotion[i])) )
							status_change_start(src,&tsd->bl, type, 10000, val1, val2, val3, val4, tick, SCSTART_NOAVOID|SCSTART_NOICON);
					}
				}
				else if( bl->type == BL_MER && ((TBL_MER*)bl)->devotion_flag && (tsd = ((TBL_MER*)bl)->master) )
					status_change_start(src,&tsd->bl, type, 10000, val1, val2, val3, val4, tick, SCSTART_NOAVOID|SCSTART_NOICON);
			}
			// val4 signals infinite endure (if val4 == 2 it is infinite endure from Berserk)
			if( val4 )
				tick = -1;
			break;
		case SC_AUTOBERSERK:
			if (status->hp < status->max_hp>>2 &&
				(!sc->data[SC_PROVOKE] || sc->data[SC_PROVOKE]->val2==0))
					sc_start4(src,bl,SC_PROVOKE,100,10,1,0,0,60000);
			tick = -1;
			break;
		case SC_SIGNUMCRUCIS:
			val2 = 10 + 4*val1; // Def reduction
			tick = -1;
			clif_emotion(bl, ET_SWEAT);
			break;
		case SC_MAXIMIZEPOWER:
			tick_time = val2 = tick>0?tick:60000;
			tick = -1; // Duration sent to the client should be infinite
			break;
		case SC_EDP:
			val2 = val1 + 2; // Chance to Poison enemies.
#ifndef RENEWAL
			val3 = 50*(val1+1); // Damage increase (+50 +50*lv%)
#endif
			if( sd )// [Ind] - iROwiki says each level increases its duration by 3 seconds
				tick += pc_checkskill(sd,GC_RESEARCHNEWPOISON)*3000;
			break;
		case SC_POISONREACT:
			val2=(val1+1)/2 + val1/10; // Number of counters [Skotlex]
			val3=50; // + 5*val1; // Chance to counter. [Skotlex]
			break;
		case SC_MAGICROD:
			val2 = val1*20; // SP gained
			break;
		case SC_KYRIE:
			if( val4 ) { // Formulas for Praefatio
				val2 = (status->max_hp * (val1 * 2 + 10) / 100) + val4 * 2; //%Max HP to absorb
				val3 = 6 + val1; //Hits
			} else { // Formulas for Kyrie Eleison
				val2 = status->max_hp * (val1 * 2 + 10) / 100;
				val3 = (val1 / 2 + 5);
			}
			break;
		case SC_MAGICPOWER:
			// val1: Skill lv
			val2 = 1; // Lasts 1 invocation
			val3 = 5*val1; // Matk% increase
			val4 = 0; // 0 = ready to be used, 1 = activated and running
			break;
		case SC_SACRIFICE:
			val2 = 5; // Lasts 5 hits
			tick = -1;
			break;
		case SC_ENCPOISON:
			val2= 250+50*val1; // Poisoning Chance (2.5+0.5%) in 1/10000 rate
		case SC_ASPERSIO:
		case SC_FIREWEAPON:
		case SC_WATERWEAPON:
		case SC_WINDWEAPON:
		case SC_EARTHWEAPON:
		case SC_SHADOWWEAPON:
		case SC_GHOSTWEAPON:
			skill_enchant_elemental_end(bl,type);
			break;
		case SC_ELEMENTALCHANGE:
			// val1 : Element Lvl (if called by skill lvl 1, takes random value between 1 and 4)
			// val2 : Element (When no element, random one is picked)
			// val3 : 0 = called by skill 1 = called by script (fixed level)
			if( !val2 ) val2 = rnd()%ELE_ALL;

			if( val1 == 1 && val3 == 0 )
				val1 = 1 + rnd()%4;
			else if( val1 > 4 )
				val1 = 4; // Max Level
			val3 = 0; // Not need to keep this info.
			break;
		case SC_PROVIDENCE:
			val2 = val1*5; // Race/Ele resist
			break;
		case SC_REFLECTSHIELD:
			val2 = 10+val1*3; // %Dmg reflected
			// val4 used to mark if reflect shield is an inheritance bonus from Devotion
			if( !(flag&SCSTART_NOAVOID) && (bl->type&(BL_PC|BL_MER)) ) {
				struct map_session_data *tsd;
				if( sd ) {
					int i;
					for( i = 0; i < MAX_DEVOTION; i++ ) {
						if( sd->devotion[i] && (tsd = map_id2sd(sd->devotion[i])) )
							status_change_start(src,&tsd->bl, type, 10000, val1, val2, 0, 1, tick, SCSTART_NOAVOID|SCSTART_NOICON);
					}
				}
				else if( bl->type == BL_MER && ((TBL_MER*)bl)->devotion_flag && (tsd = ((TBL_MER*)bl)->master) )
					status_change_start(src,&tsd->bl, type, 10000, val1, val2, 0, 1, tick, SCSTART_NOAVOID|SCSTART_NOICON);
			}
			break;
		case SC_STRIPWEAPON:
			if (!sd) // Watk reduction
				val2 = 25;
			break;
		case SC_STRIPSHIELD:
			if (!sd) // Def reduction
				val2 = 15;
			break;
		case SC_STRIPARMOR:
			if (!sd) // Vit reduction
				val2 = 40;
			break;
		case SC_STRIPHELM:
			if (!sd) // Int reduction
				val2 = 40;
			break;
		case SC_AUTOSPELL:
			// Val1 Skill LV of Autospell
			// Val2 Skill ID to cast
			// Val3 Max Lv to cast
			val4 = 5 + val1*2; // Chance of casting
			break;
		case SC_VOLCANO:
			{
				int8 enchant_eff[] = { 10, 14, 17, 19, 20 }; // Enchant addition
				uint8 i = max((val1-1)%5, 0);

				val2 = val1*10; // Watk increase
#ifndef RENEWAL
				if (status->def_ele != ELE_FIRE)
					val2 = 0;
#endif
				val3 = enchant_eff[i];
			}
			break;
		case SC_VIOLENTGALE:
			{
				int8 enchant_eff[] = { 10, 14, 17, 19, 20 }; // Enchant addition
				uint8 i = max((val1-1)%5, 0);

				val2 = val1*3; // Flee increase
#ifndef RENEWAL
				if (status->def_ele != ELE_WIND)
					val2 = 0;
#endif
				val3 = enchant_eff[i];
			}
			break;
		case SC_DELUGE:
			{
				int8 deluge_eff[]  = {  5,  9, 12, 14, 15 }; // HP addition rate n/100
				int8 enchant_eff[] = { 10, 14, 17, 19, 20 }; // Enchant addition
				uint8 i = max((val1-1)%5, 0);

				val2 = deluge_eff[i]; // HP increase
#ifndef RENEWAL
				if (status->def_ele != ELE_WATER)
					val2 = 0;
#endif
				val3 = enchant_eff[i];
			}
			break;
		case SC_SUITON:
			if (!val2 || (sd && (sd->class_&MAPID_BASEMASK) == MAPID_NINJA)) {
				// No penalties.
				val2 = 0; // Agi penalty
				val3 = 0; // Walk speed penalty
				break;
			}
			val3 = 50;
			val2 = 3*((val1+1)/3);
			if (val1 > 4) val2--;
			//Suiton is a special case, stop effect is forced and only happens when target enters it
			if (!unit_blown_immune(bl, 0x1))
				unit_stop_walking(bl, 9);
			break;
		case SC_ONEHAND:
		case SC_TWOHANDQUICKEN:
			val2 = 300;
			if (val1 > 10) // For boss casted skills [Skotlex]
				val2 += 20*(val1-10);
			break;
		case SC_MERC_QUICKEN:
			val2 = 300;
			break;
#ifndef RENEWAL_ASPD
		case SC_SPEARQUICKEN:
			val2 = 200+10*val1;
			break;
#endif
		case SC_DANCING:
			// val1 : Skill ID + LV
			// val2 : Skill Group of the Dance.
			// val3 : Brings the skill_lv (merged into val1 here)
			// val4 : Partner
			if (val1 == CG_MOONLIT)
				clif_status_change(bl,EFST_MOON,1,tick,0, 0, 0);
			val1|= (val3<<16);
			val3 = tick/1000; // Tick duration
			tick_time = 1000; // [GodLesZ] tick time
			break;
		case SC_LONGING:
			val2 = 500-100*val1; // Aspd penalty.
			break;
		case SC_EXPLOSIONSPIRITS:
			val2 = 75 + 25*val1; // Cri bonus
			break;

		case SC_ASPDPOTION0:
		case SC_ASPDPOTION1:
		case SC_ASPDPOTION2:
		case SC_ASPDPOTION3:
			val2 = 50*(2+type-SC_ASPDPOTION0);
			break;

		case SC_ATTHASTE_CASH:
			val2 = 50*val1; // Just custom for pre-re
			break;

		case SC_NOCHAT:
			// A hardcoded interval of 60 seconds is expected, as the time that SC_NOCHAT uses is defined by
			// mmocharstatus.manner, each negative point results in 1 minute with this status activated.
			// This is done this way because the message that the client displays is hardcoded, and only
			// shows how many minutes are remaining. [Panikon]
			tick = 60000;
			val1 = battle_config.manner_system; // Mute filters.
			if (sd) {
				clif_changestatus(sd,SP_MANNER,sd->status.manner);
				clif_updatestatus(sd,SP_MANNER);
			}
			break;

		case SC_STONE:
			val3 = max(val3, 100); // Incubation time
			val4 = max(tick-val3, 100); // Petrify time
			tick = val3;
			calc_flag = 0; // Actual status changes take effect on petrified state.
			break;

		case SC_DPOISON:
			// Lose 10/15% of your life as long as it doesn't brings life below 25%
			if (status->hp > status->max_hp>>2) {
				int diff = status->max_hp*(bl->type==BL_PC?10:15)/100;
				if (status->hp - diff < status->max_hp>>2)
					diff = status->hp - (status->max_hp>>2);
				status_zap(bl, diff, 0);
			}
			// Fall through
		case SC_POISON:
		case SC_BLEEDING:
		case SC_BURNING:
		case SC_TOXIN:
		case SC_MAGICMUSHROOM:
		case SC_LEECHESEND:
			tick_time = status_get_sc_interval(type);
			val4 = tick-tick_time; // Remaining time
			break;

		case SC_PYREXIA:
			//Causes blind for duration of pyrexia, unreducable and unavoidable, but can be healed with e.g. green potion
			status_change_start(src,bl,SC_BLIND,10000,val1,0,0,0,tick,SCSTART_NOAVOID|SCSTART_NOTICKDEF|SCSTART_NORATEDEF);
			tick_time = status_get_sc_interval(type);
			val4 = tick-tick_time; // Remaining time
			break;

		case SC_CONFUSION:
			if (!val4)
				clif_emotion(bl,ET_QUESTION);
			break;
		case SC_S_LIFEPOTION:
		case SC_L_LIFEPOTION:
			if( val1 == 0 ) return 0;
			// val1 = heal percent/amout
			// val2 = seconds between heals
			// val4 = total of heals
			if( val2 < 1 ) val2 = 1;
			if( (val4 = tick/(val2 * 1000)) < 1 )
				val4 = 1;
			tick_time = val2 * 1000; // [GodLesZ] tick time
			break;
		case SC_BOSSMAPINFO:
			if( sd != NULL ) {
				struct mob_data *boss_md = map_getmob_boss(bl->m); // Search for Boss on this Map

				if( boss_md == NULL ) { // No MVP on this map
					clif_bossmapinfo(sd, NULL, BOSS_INFO_NOT);
					return 0;
				}
				val1 = boss_md->bl.id;
				tick_time = 1000; // [GodLesZ] tick time
				val4 = tick / tick_time;
			}
			break;
		case SC_HIDING:
			val2 = tick/1000;
			tick_time = 1000; // [GodLesZ] tick time
			val3 = 0; // Unused, previously speed adjustment
			val4 = val1+3; // Seconds before SP substraction happen.
			break;
		case SC_CHASEWALK:
			val2 = tick>0?tick:10000; // Interval at which SP is drained.
			val3 = 35 - 5 * val1; // Speed adjustment.
			if (sc->data[SC_SPIRIT] && sc->data[SC_SPIRIT]->val2 == SL_ROGUE)
				val3 -= 40;
			val4 = 10+val1*2; // SP cost.
			if (map_flag_gvg2(bl->m) || map_getmapflag(bl->m, MF_BATTLEGROUND)) val4 *= 5;
			break;
		case SC_CLOAKING:
			if (!sd) // Monsters should be able to walk with no penalties. [Skotlex]
				val1 = 10;
			tick_time = val2 = tick>0?tick:60000; // SP consumption rate.
			tick = -1; // Duration sent to the client should be infinite
			val3 = 0; // Unused, previously walk speed adjustment
			// val4&1 signals the presence of a wall.
			// val4&2 makes cloak not end on normal attacks [Skotlex]
			// val4&4 makes cloak not end on using skills
			if (bl->type == BL_PC || (bl->type == BL_MOB && ((TBL_MOB*)bl)->special_state.clone) )	// Standard cloaking.
				val4 |= battle_config.pc_cloak_check_type&7;
			else
				val4 |= battle_config.monster_cloak_check_type&7;
			break;
		case SC_SIGHT:			/* splash status */
		case SC_RUWACH:
		case SC_SIGHTBLASTER:
			val3 = skill_get_splash(val2, val1); // Val2 should bring the skill-id.
			val2 = tick/20;
			tick_time = 20; // [GodLesZ] tick time
			break;

		case SC_AUTOGUARD:
			if( !(flag&SCSTART_NOAVOID) ) {
				struct map_session_data *tsd;
				int i;
				for( i = val2 = 0; i < val1; i++) {
					int t = 5-(i>>1);
					val2 += (t < 0)? 1:t;
				}

				if( bl->type&(BL_PC|BL_MER) ) {
					if( sd ) {
						for( i = 0; i < MAX_DEVOTION; i++ ) {
							if( sd->devotion[i] && (tsd = map_id2sd(sd->devotion[i])) )
								status_change_start(src,&tsd->bl, type, 10000, val1, val2, 0, 0, tick, SCSTART_NOAVOID|SCSTART_NOICON);
						}
					}
					else if( bl->type == BL_MER && ((TBL_MER*)bl)->devotion_flag && (tsd = ((TBL_MER*)bl)->master) )
						status_change_start(src,&tsd->bl, type, 10000, val1, val2, 0, 0, tick, SCSTART_NOAVOID|SCSTART_NOICON);
				}
			}
			break;

		case SC_DEFENDER:
			if (!(flag&SCSTART_NOAVOID)) {
				val2 = 5 + 15*val1; // Damage reduction
				val3 = 0; // Unused, previously speed adjustment
				val4 = 250 - 50*val1; // Aspd adjustment

				if (sd) {
					struct map_session_data *tsd;
					int i;
					for (i = 0; i < MAX_DEVOTION; i++) { // See if there are devoted characters, and pass the status to them. [Skotlex]
						if (sd->devotion[i] && (tsd = map_id2sd(sd->devotion[i])))
							status_change_start(src,&tsd->bl,type,10000,val1,val2,val3,val4,tick,SCSTART_NOAVOID);
					}
				}
			}
			break;

		case SC_TENSIONRELAX:
			if (sd) {
				pc_setsit(sd);
				skill_sit(sd, 1);
				clif_sitting(&sd->bl);
			}
			val2 = 12; // SP cost
			tick_time = 10000; // Decrease at 10secs intervals.
			val3 = tick / tick_time;
			tick = -1; // Duration sent to the client should be infinite
			break;
		case SC_PARRYING:
		    val2 = 20 + val1*3; // Block Chance
			break;

		case SC_WINDWALK:
			val2 = (val1+1)/2; // Flee bonus is 1/1/2/2/3/3/4/4/5/5
			break;

		case SC_JOINTBEAT:
			if( val2&BREAK_NECK )
				sc_start2(src,bl,SC_BLEEDING,100,val1,val3,skill_get_time2(scdb->skill_id,val1));
			break;

		case SC_BERSERK:
			if( val3 == SC__BLOODYLUST )
				sc_start(src,bl,(sc_type)val3,100,val1,tick);
			if (!val3 && !(sc->data[SC_ENDURE] && sc->data[SC_ENDURE]->val4))
				sc_start4(src,bl, SC_ENDURE, 100,10,0,0,2, tick);
			// HP healing is performing after the calc_status call.
			// Val2 holds HP penalty
			if (!val4) val4 = skill_get_time2(scdb->skill_id,val1);
			if (!val4) val4 = 10000; // Val4 holds damage interval
			val3 = tick/val4; // val3 holds skill duration
			tick_time = val4; // [GodLesZ] tick time
			break;

		case SC_GOSPEL:
			if(val4 == BCT_SELF) {	// Self effect
				val2 = tick/10000;
				tick_time = 10000; // [GodLesZ] tick time
				status_change_clear_buffs(bl, SCCB_BUFFS|SCCB_DEBUFFS|SCCB_CHEM_PROTECT); // Remove buffs/debuffs
			}
			break;

		case SC_MARIONETTE:
		{
			int stat;

			val3 = 0;
			val4 = 0;
			stat = ( sd ? sd->status.str : status_get_base_status(bl)->str ) / 2; val3 |= cap_value(stat,0,0xFF)<<16;
			stat = ( sd ? sd->status.agi : status_get_base_status(bl)->agi ) / 2; val3 |= cap_value(stat,0,0xFF)<<8;
			stat = ( sd ? sd->status.vit : status_get_base_status(bl)->vit ) / 2; val3 |= cap_value(stat,0,0xFF);
			stat = ( sd ? sd->status.int_: status_get_base_status(bl)->int_) / 2; val4 |= cap_value(stat,0,0xFF)<<16;
			stat = ( sd ? sd->status.dex : status_get_base_status(bl)->dex ) / 2; val4 |= cap_value(stat,0,0xFF)<<8;
			stat = ( sd ? sd->status.luk : status_get_base_status(bl)->luk ) / 2; val4 |= cap_value(stat,0,0xFF);
			break;
		}
		case SC_MARIONETTE2:
		{
			int stat,max_stat;
			// Fetch caster information
			struct block_list *pbl = map_id2bl(val1);
			struct status_change *psc = pbl?status_get_sc(pbl):NULL;
			struct status_change_entry *psce = psc?psc->data[SC_MARIONETTE]:NULL;
			// Fetch target's stats
			struct status_data* status2 = status_get_status_data(bl); // Battle status

			if (!psce)
				return 0;

			val3 = 0;
			val4 = 0;
			max_stat = battle_config.max_parameter; // Cap to 99 (default)
			stat = (psce->val3 >>16)&0xFF; stat = min(stat, max_stat - status2->str ); val3 |= cap_value(stat,0,0xFF)<<16;
			stat = (psce->val3 >> 8)&0xFF; stat = min(stat, max_stat - status2->agi ); val3 |= cap_value(stat,0,0xFF)<<8;
			stat = (psce->val3 >> 0)&0xFF; stat = min(stat, max_stat - status2->vit ); val3 |= cap_value(stat,0,0xFF);
			stat = (psce->val4 >>16)&0xFF; stat = min(stat, max_stat - status2->int_); val4 |= cap_value(stat,0,0xFF)<<16;
			stat = (psce->val4 >> 8)&0xFF; stat = min(stat, max_stat - status2->dex ); val4 |= cap_value(stat,0,0xFF)<<8;
			stat = (psce->val4 >> 0)&0xFF; stat = min(stat, max_stat - status2->luk ); val4 |= cap_value(stat,0,0xFF);
			break;
		}
		case SC_SPIRIT:
			//1st Transcendent Spirit works similar to Marionette Control
			if(sd && val2 == SL_HIGH) {
				int stat,max_stat;
				struct status_data *status2 = status_get_base_status(bl);

				val3 = 0;
				val4 = 0;
				max_stat = (status_get_lv(bl)-10<50)?status_get_lv(bl)-10:50;
				stat = max(0, max_stat - status2->str); val3 |= cap_value(stat,0,0xFF)<<16;
				stat = max(0, max_stat - status2->agi ); val3 |= cap_value(stat,0,0xFF)<<8;
				stat = max(0, max_stat - status2->vit ); val3 |= cap_value(stat,0,0xFF);
				stat = max(0, max_stat - status2->int_); val4 |= cap_value(stat,0,0xFF)<<16;
				stat = max(0, max_stat - status2->dex ); val4 |= cap_value(stat,0,0xFF)<<8;
				stat = max(0, max_stat - status2->luk ); val4 |= cap_value(stat,0,0xFF);
			}
			break;

		case SC_REJECTSWORD:
			val2 = 15*val1; // Reflect chance
			val3 = 3; // Reflections
			tick = -1;
			break;

		case SC_MEMORIZE:
			val2 = 5; // Memorized casts.
			tick = -1;
			break;

		case SC_GRAVITATION:
			val2 = 50*val1; // aspd reduction
			break;

		case SC_REGENERATION:
			if (val1 == 1)
				val2 = 2;
			else
				val2 = val1; // HP Regerenation rate: 200% 200% 300%
			val3 = val1; // SP Regeneration Rate: 100% 200% 300%
			// If val4 comes set, this blocks regen rather than increase it.
			break;

		case SC_DEVOTION:
		{
			struct block_list *d_bl;
			struct status_change *d_sc;

			if( (d_bl = map_id2bl(val1)) && (d_sc = status_get_sc(d_bl)) && d_sc->count ) { // Inherits Status From Source
				const enum sc_type types[] = { SC_AUTOGUARD, SC_DEFENDER, SC_REFLECTSHIELD, SC_ENDURE };
				int i = (map_flag_gvg2(bl->m) || map_getmapflag(bl->m, MF_BATTLEGROUND))?2:3;
				while( i >= 0 ) {
					enum sc_type type2 = types[i];
					if( d_sc->data[type2] )
						status_change_start(d_bl, bl, type2, 10000, d_sc->data[type2]->val1, 0, 0, (type2 == SC_REFLECTSHIELD ? 1 : 0), skill_get_time(status_sc_get_skill(type2),d_sc->data[type2]->val1), (type2 == SC_DEFENDER) ? SCSTART_NOAVOID : SCSTART_NOAVOID|SCSTART_NOICON);
					i--;
				}
			}
			break;
		}

		case SC_COMA: // Coma. Sends a char to 1HP. If val2, do not zap sp
			status_zap(bl, status->hp-1, val2?0:status->sp);
			return 1;
			break;
		case SC_TINDER_BREAKER2:
		case SC_CLOSECONFINE2:
		{
			struct block_list *src2 = val2?map_id2bl(val2):NULL;
			struct status_change *sc2 = src2?status_get_sc(src2):NULL;
			enum sc_type type2 = ((type == SC_TINDER_BREAKER2)?SC_TINDER_BREAKER:SC_CLOSECONFINE);
			struct status_change_entry *sce2 = sc2?sc2->data[type2]:NULL;

			if (src2 && sc2) {
				if (!sce2) // Start lock on caster.
					sc_start4(src2,src2,type2,100,val1,1,0,0,tick+1000);
				else { // Increase count of locked enemies and refresh time.
					(sce2->val2)++;
					delete_timer(sce2->timer, status_change_timer);
					sce2->timer = add_timer(gettick()+tick+1000, status_change_timer, src2->id, type2);
				}
			} else // Status failed.
				return 0;
		}
			break;
		case SC_KAITE:
			val2 = 1+val1/5; // Number of bounces: 1 + skill_lv/5
			break;
		case SC_KAUPE:
			switch (val1) {
				case 3: // 33*3 + 1 -> 100%
					val2++;
				case 1:
				case 2: // 33, 66%
					val2 += 33*val1;
					val3 = 1; // Dodge 1 attack total.
					break;
				default: // Custom. For high level mob usage, higher level means more blocks. [Skotlex]
					val2 = 100;
					val3 = val1-2;
					break;
			}
			break;

		case SC_COMBO:
		{
			// val1: Skill ID
			// val2: When given, target (for autotargetting skills)
			// val3: When set, this combo time should NOT delay attack/movement
			// val3: If set to 2 this combo will delay ONLY attack
			// val3: TK: Last used kick
			// val4: TK: Combo time
			struct unit_data *ud = unit_bl2ud(bl);
			if ( ud && (!val3 || val3 == 2) ) {
				tick += 300 * battle_config.combo_delay_rate/100;
				ud->attackabletime = gettick()+tick;
				if( !val3 )
					unit_set_walkdelay(bl, gettick(), tick, 1);
			}
			val3 = 0;
			val4 = tick;
			break;
		}
		case SC_EARTHSCROLL:
			val2 = 11-val1; // Chance to consume: 11-skill_lv%
			break;
		case SC_RUN:
			val4 = gettick(); // Store time at which you started running.
			tick = -1;
			break;
		case SC_KAAHI:
			val2 = 200*val1; // HP heal
			val3 = 5*val1; // SP cost
			break;
		case SC_BLESSING:
			if ((!undead_flag && status->race!=RC_DEMON) || bl->type == BL_PC)
				val2 = val1;
			else
				val2 = 0; // 0 -> Half stat.
			break;
		case SC_TRICKDEAD:
			if (vd) vd->dead_sit = 1;
			tick = -1;
			break;
		case SC_CONCENTRATE:
			val2 = 2 + val1;
			if (sd) { // Store the card-bonus data that should not count in the %
				val3 = sd->param_bonus[1]; // Agi
				val4 = sd->param_bonus[4]; // Dex
			} else
				val3 = val4 = 0;
			break;
		case SC_MAXOVERTHRUST:
			val2 = 20*val1; // Power increase
			break;
		case SC_OVERTHRUST:
		case SC_ADRENALINE2:
		case SC_ADRENALINE:
		case SC_WEAPONPERFECTION:
			{
				struct map_session_data * s_sd = BL_CAST(BL_PC, src);
				if (type == SC_OVERTHRUST) {
					// val2 holds if it was casted on self, or is bonus received from others
					val3 = (val2) ? 5 * val1 : 5; // Power increase
				}
				else if (type == SC_ADRENALINE2 || type == SC_ADRENALINE) {
					val3 = (val2) ? 300 : 200; // Aspd increase
				}
				if (s_sd && pc_checkskill(s_sd, BS_HILTBINDING) > 0)
					tick += tick / 10; //If caster has Hilt Binding, duration increases by 10%
			}
			break;
		case SC_CONCENTRATION:
			val2 = 5*val1; // Batk/Watk Increase
			val3 = 10*val1; // Hit Increase
			val4 = 5*val1; // Def reduction
			sc_start(src, bl, SC_ENDURE, 100, 1, tick); // Level 1 Endure effect
			break;
		case SC_ANGELUS:
			val2 = 5*val1; // def increase
			break;
		case SC_IMPOSITIO:
			val2 = 5*val1; // Watk increase
			break;
		case SC_MELTDOWN:
			val2 = 100*val1; // Chance to break weapon
			val3 = 70*val1; // Change to break armor
			break;
		case SC_TRUESIGHT:
			val2 = 10*val1; // Critical increase
			val3 = 3*val1; // Hit increase
			break;
		case SC_SUN_COMFORT:
			val2 = (status_get_lv(bl) + status->dex + status->luk)/2; // def increase
			break;
		case SC_MOON_COMFORT:
			val2 = (status_get_lv(bl) + status->dex + status->luk)/10; // flee increase
			break;
		case SC_STAR_COMFORT:
			val2 = (status_get_lv(bl) + status->dex + status->luk); // Aspd increase
			break;
		case SC_QUAGMIRE:
			val2 = (sd?5:10)*val1; // Agi/Dex decrease.
			break;

		// gs_something1 [Vicious]
		case SC_GATLINGFEVER:
			val2 = 20*val1; // Aspd increase
#ifndef RENEWAL
			val3 = 20+10*val1; // Atk increase
#endif
			val4 = 5*val1; // Flee decrease
			break;

		case SC_FLING:
			if (bl->type == BL_PC)
				val2 = 0; // No armor reduction to players.
			else
				val2 = 5*val1; // Def reduction
			val3 = 5*val1; // Def2 reduction
			break;
		case SC_PROVOKE:
			// val2 signals autoprovoke.
			val3 = 2+3*val1; // Atk increase
			val4 = 5+5*val1; // Def reduction.
			break;
		case SC_AVOID:
			// val2 = 10*val1; // Speed change rate.
			break;
		case SC_DEFENCE:
#ifdef RENEWAL
			val2 = 5 + (val1 * 5); // Vit bonus
#else
			val2 = 2*val1; // Def bonus
#endif
			break;
		case SC_BLOODLUST:
			val2 = 20+10*val1; // Atk rate change.
			val3 = 3*val1; // Leech chance
			val4 = 20; // Leech percent
			break;
		case SC_FLEET:
			val2 = 30*val1; // Aspd change
			val3 = 5+5*val1; // bAtk/wAtk rate change
			break;
		case SC_MINDBREAKER:
			val2 = 20*val1; // matk increase.
			val3 = 12*val1; // mdef2 reduction.
			break;
		case SC_JAILED:
			// Val1 is duration in minutes. Use INT_MAX to specify 'unlimited' time.
			tick = val1>0?1000:250;
			if (sd) {
				if (sd->mapindex != val2) {
					int pos =  (bl->x&0xFFFF)|(bl->y<<16), // Current Coordinates
					map_idx =  sd->mapindex; // Current Map
					// 1. Place in Jail (val2 -> Jail Map, val3 -> x, val4 -> y
					pc_setpos(sd,(unsigned short)val2,val3,val4, CLR_TELEPORT);
					// 2. Set restore point (val3 -> return map, val4 return coords
					val3 = map_idx;
					val4 = pos;
				} else if (!val3 || val3 == sd->mapindex) { // Use save point.
					val3 = sd->status.save_point.map;
					val4 = (sd->status.save_point.x&0xFFFF)
						|(sd->status.save_point.y<<16);
				}
			}
			break;
		case SC_UTSUSEMI:
			val2=(val1+1)/2; // Number of hits blocked
			val3=skill_get_blewcount(NJ_UTSUSEMI, val1); // knockback value.
			break;
		case SC_BUNSINJYUTSU:
			val2=(val1+1)/2; // Number of hits blocked
			break;
		case SC_CHANGE:
			val2= 30*val1; // Vit increase
			val3= 20*val1; // Int increase
			break;
		case SC_SWOO:
			if(status_has_mode(status,MD_STATUS_IMMUNE))
				tick /= 5; // !TODO: Reduce skill's duration. But for how long?
			break;
		case SC_ARMOR:
			// NPC_DEFENDER:
			val2 = 80; // Damage reduction
			// Attack requirements to be blocked:
			val3 = BF_LONG; // Range
			val4 = BF_WEAPON|BF_MISC; // Type
			break;
		case SC_ENCHANTARMS:
			// end previous enchants
			skill_enchant_elemental_end(bl,type);
			// Make sure the received element is valid.
			if (val2 >= ELE_ALL)
				val2 = val2%ELE_ALL;
			else if (val2 < 0)
				val2 = rnd()%ELE_ALL;
			break;
		case SC_CRITICALWOUND:
			val2 = 20*val1; // Heal effectiveness decrease
			break;
		case SC_MAGICMIRROR:
			// Level 1 ~ 5 & 6 ~ 10 has different duration
			// Level 6 ~ 10 use effect of level 1 ~ 5
			val1 = 1 + ((val1-1)%5);
		case SC_SLOWCAST:
			val2 = 20*val1; // Magic reflection/cast rate
			break;

		case SC_ARMORCHANGE:
			if (val2 == NPC_ANTIMAGIC) { // Boost mdef
				val2 =-20;
				val3 = 20;
			} else { // Boost def
				val2 = 20;
				val3 =-20;
			}
			// Level 1 ~ 5 & 6 ~ 10 has different duration
			// Level 6 ~ 10 use effect of level 1 ~ 5
			val1 = 1 + ((val1-1)%5);
			val2 *= val1; // 20% per level
			val3 *= val1;
			break;
		case SC_EXPBOOST:
		case SC_JEXPBOOST:
		case SC_JP_EVENT04:
			if (val1 < 0)
				val1 = 0;
			break;
		case SC_INCFLEE2:
		case SC_INCCRI:
			val2 = val1*10; // Actual boost (since 100% = 1000)
			break;
		case SC_SUFFRAGIUM:
			val2 = 15 * val1; // Speed cast decrease
			break;
		case SC_INCHEALRATE:
			if (val1 < 1)
				val1 = 1;
			break;
		case SC_DOUBLECAST:
			val2 = 30+10*val1; // Trigger rate
			break;
		case SC_KAIZEL:
			val2 = 10*val1; // % of life to be revived with
			break;
		// case SC_ARMOR_ELEMENT_WATER:
		// case SC_ARMOR_ELEMENT_EARTH:
		// case SC_ARMOR_ELEMENT_FIRE:
		// case SC_ARMOR_ELEMENT_WIND:
		// case SC_ARMOR_RESIST:
			// Mod your resistance against elements:
			// val1 = water | val2 = earth | val3 = fire | val4 = wind
			// break;
		// case ????:
			// Place here SCs that have no SCB_* data, no skill associated, no ICON
			// associated, and yet are not wrong/unknown. [Skotlex]
			// break;

		case SC_MERC_FLEEUP:
		case SC_MERC_ATKUP:
		case SC_MERC_HITUP:
			val2 = 15 * val1;
			break;
		case SC_MERC_HPUP:
		case SC_MERC_SPUP:
			val2 = 5 * val1;
			break;
		case SC_REBIRTH:
			val2 = 20*val1; // % of life to be revived with
			break;

		case SC_MANU_DEF:
		case SC_MANU_ATK:
		case SC_MANU_MATK:
			val2 = 1; // Manuk group
			break;
		case SC_SPL_DEF:
		case SC_SPL_ATK:
		case SC_SPL_MATK:
			val2 = 2; // Splendide group
			break;

		/* General */
		case SC_FEAR:
			status_change_start(src,bl,SC_ANKLE,10000,val1,0,0,0,2000,SCSTART_NOAVOID|SCSTART_NOTICKDEF|SCSTART_NORATEDEF);
			break;

		/* Rune Knight */
		case SC_DEATHBOUND:
			val2 = 500 + 100 * val1;
			break;
		case SC_STONEHARDSKIN:
			{
				int hp = status->hp / 5; // 20% of HP

				if (sd)
					val1 = sd->status.job_level * pc_checkskill(sd, RK_RUNEMASTERY) / 4; // DEF/MDEF Increase
				if (!status_charge(bl, hp, 0))
					return 0;
				val2 = hp;
			}
			break;
		case SC_REFRESH:
			status_heal(bl, status_get_max_hp(bl) * 25 / 100, 0, 1);
			status_change_clear_buffs(bl, SCCB_REFRESH);
			break;
		case SC_MILLENNIUMSHIELD:
			{
				int8 chance = rnd()%100;

				val2 = ((chance < 20) ? 4 : (chance < 50) ? 3 : 2); // Shield count
				val3 = 1000; // Shield HP
				clif_millenniumshield(bl, val2);
			}
 			break;
		case SC_ABUNDANCE:
			val4 = tick / 10000;
			tick_time = 10000; // [GodLesZ] tick time
			break;
		case SC_GIANTGROWTH:
			val2 = 15; // Double damage success rate.
			break;

		/* Arch Bishop */
		case SC_RENOVATIO:
			val4 = tick / 5000;
			tick_time = 5000;
			break;
		case SC_SECRAMENT:
			val2 = 10 * val1;
			break;
		case SC_VENOMIMPRESS:
			val2 = 10 * val1;
			break;
		case SC_WEAPONBLOCKING:
			val2 = 10 + 2 * val1; // Chance
			val4 = tick / 5000;
			tick_time = 5000; // [GodLesZ] tick time
			break;
		case SC_OBLIVIONCURSE:
			val4 = tick / 3000;
			tick_time = 3000; // [GodLesZ] tick time
			break;
		case SC_CLOAKINGEXCEED:
			val2 = (val1 + 1) / 2; // Hits
			val3 = (val1 - 1) * 10; // Walk speed
			if (bl->type == BL_PC)
				val4 |= battle_config.pc_cloak_check_type&7;
			else
				val4 |= battle_config.monster_cloak_check_type&7;
			tick_time = 1000; // [GodLesZ] tick time
			break;
		case SC_HALLUCINATIONWALK:
			val2 = 50 * val1; // Evasion rate of physical attacks. Flee
			val3 = 10 * val1; // Evasion rate of magical attacks.
			break;
		case SC_MARSHOFABYSS:
			if( bl->type == BL_PC )
				val2 = 3 * val1; // AGI and DEX Reduction
			else // BL_MOB
				val2 = 6 * val1; // AGI and DEX Reduction
			val3 = 10 * val1; // Movement Speed Reduction
			break;
		case SC_FREEZE_SP:
			// val2 = sp drain per 10 seconds
			tick_time = 10000; // [GodLesZ] tick time
			break;
		case SC_SPHERE_1:
		case SC_SPHERE_2:
		case SC_SPHERE_3:
		case SC_SPHERE_4:
		case SC_SPHERE_5:
			if( !sd )
				return 0;	// Should only work on players.
			val4 = tick / 1000;
			if( val4 < 1 )
				val4 = 1;
			tick_time = 1000; // [GodLesZ] tick time
			break;
		case SC_SHAPESHIFT:
			switch( val1 ) {
				case 1: val2 = ELE_FIRE; break;
				case 2: val2 = ELE_EARTH; break;
				case 3: val2 = ELE_WIND; break;
				case 4: val2 = ELE_WATER; break;
			}
			break;
		case SC_ELECTRICSHOCKER:
		case SC_CRYSTALIZE:
			val4 = tick / 1000;
			if( val4 < 1 )
				val4 = 1;
			tick_time = 1000; // [GodLesZ] tick time
			break;
		case SC_MEIKYOUSISUI:
			val2 = val1 * 2; // % HP each sec
			val3 = val1; // % SP each sec
			val4 = tick / 1000;
			if( val4 < 1 )
				val4 = 1;
			tick_time = 1000;
			break;
		case SC_CAMOUFLAGE:
			val4 = tick/1000;
			tick_time = 1000; // [GodLesZ] tick time
			break;
		case SC_WUGDASH:
			val4 = gettick(); // Store time at which you started running.
			tick = -1;
			break;
		case SC__SHADOWFORM:
			{
				struct map_session_data * s_sd = map_id2sd(val2);
				if( s_sd )
					s_sd->shadowform_id = bl->id;
				val4 = tick / 1000;
				tick_time = 1000; // [GodLesZ] tick time
			}
			break;
		case SC__STRIPACCESSORY:
			if (!sd)
				val2 = 20;
			break;
		case SC__INVISIBILITY:
			val2 = 50 - 10 * val1; // ASPD
			val3 = 20 * val1; // CRITICAL
			val4 = tick / 1000;
			tick = -1; // Duration sent to the client should be infinite
			tick_time = 1000; // [GodLesZ] tick time
			break;
		case SC__ENERVATION:
			val2 = 20 + 10 * val1; // ATK Reduction
			if (sd) {
				pc_delspiritball(sd,sd->spiritball,0);
				pc_delspiritcharm(sd,sd->spiritcharm,sd->spiritcharm_type);
			}
			break;
		case SC__GROOMY:
			val2 = 20 + 10 * val1; // ASPD
			val3 = 20 * val1; // HIT
			if( sd ) { // Removes Animals
				if( pc_isriding(sd) ) pc_setriding(sd, 0);
				if( pc_isridingdragon(sd) ) pc_setoption(sd, sd->sc.option&~OPTION_DRAGON);
				if( pc_iswug(sd) ) pc_setoption(sd, sd->sc.option&~OPTION_WUG);
				if( pc_isridingwug(sd) ) pc_setoption(sd, sd->sc.option&~OPTION_WUGRIDER);
				if( pc_isfalcon(sd) ) pc_setoption(sd, sd->sc.option&~OPTION_FALCON);
				if( sd->status.pet_id > 0 ) pet_menu(sd, 3);
				if( hom_is_active(sd->hd) ) hom_vaporize(sd, HOM_ST_ACTIVE);
				//if( sd->md ) mercenary_delete(sd->md,3); // Are Mercenaries removed? [aleos]
			}
			break;
		case SC__LAZINESS:
			val2 = 10 + 10 * val1; // Cast Increase
			val3 = 10 * val1; // Flee Reduction
			break;
		case SC__UNLUCKY:
		{
			sc_type rand_eff; 
			switch(rnd() % 3) {
				case 1: rand_eff = SC_BLIND; break;
				case 2: rand_eff = SC_SILENCE; break;
				default: rand_eff = SC_POISON; break;
			}
			val2 = 10 * val1; // Crit and Flee2 Reduction
			status_change_start(src,bl,rand_eff,10000,val1,0,(rand_eff == SC_POISON ? src->id : 0),0,tick,SCSTART_NOTICKDEF|SCSTART_NORATEDEF);
			break;
		}
		case SC__WEAKNESS:
			val2 = 10 * val1;
			// Bypasses coating protection and MADO
			sc_start(src,bl,SC_STRIPWEAPON,100,val1,tick);
			sc_start(src,bl,SC_STRIPSHIELD,100,val1,tick);
			break;
		case SC_GN_CARTBOOST:
			if( val1 < 3 )
				val2 = 50;
			else if( val1 > 2 && val1 < 5 )
				val2 = 75;
			else
				val2 = 100;
			break;
		case SC_PROPERTYWALK:
			val3 = 0;
			break;
		case SC_STRIKING:
			// val2 = watk bonus already calc
			val3 = 6 - val1;// spcost = 6 - level (lvl1:5 ... lvl 5: 1)
			val4 = tick / 1000;
			tick_time = 1000; // [GodLesZ] tick time
			break;
		case SC_WARMER:
			val4 = tick / 3000;
			tick = -1; // Duration sent to the client should be infinite
			tick_time = 3000;
			break;
		case SC_BLOODSUCKER:
			val4 = tick / 1000;
			tick_time = 1000; // [GodLesZ] tick time
			break;
		case SC_SWINGDANCE:
			val3 = 5 * val1 + val2; // Walk speed and aspd reduction.
			break;
		case SC_SYMPHONYOFLOVER:
			val3 = 12 * val1 + val2 + (sd?sd->status.job_level:50) / 4; // MDEF Increase in %
			break;
		case SC_MOONLITSERENADE: // MATK Increase
		case SC_RUSHWINDMILL: // ATK Increase
			val3 = 6 * val1 + val2 + (sd?sd->status.job_level:50) / 5;
			break;
		case SC_ECHOSONG:
			val3 = 6 * val1 + val2 + (sd?sd->status.job_level:50) / 4; // DEF Increase in %
			break;
		case SC_HARMONIZE:
			val2 = 5 + 5 * val1;
			break;
		case SC_VOICEOFSIREN:
			val4 = tick / 2000;
			tick_time = 2000; // [GodLesZ] tick time
			break;
		case SC_DEEPSLEEP:
			val4 = tick / 2000;
			tick_time = 2000; // [GodLesZ] tick time
			break;
		case SC_SIRCLEOFNATURE:
			val2 = 40 * val1; // HP recovery
			val3 = 4 * val1;	// SP consume
			val4 = tick / 1000;
			tick_time = 1000; // [GodLesZ] tick time
			break;
		case SC_SONGOFMANA:
			val3 = 10 + min(5 * val2, 35);
			val4 = tick/5000;
			tick_time = 5000; // [GodLesZ] tick time
			break;
		case SC_SATURDAYNIGHTFEVER:
			if (!val4) val4 = skill_get_time2(scdb->skill_id,val1);
			if (!val4) val4 = 3000;
			val3 = tick/val4;
			tick_time = val4; // [GodLesZ] tick time
			break;
		case SC_GLOOMYDAY:
			val2 = 20 + 5 * val1; // Flee reduction.
			val3 = 15 + 5 * val1; // ASPD reduction.
			if( sd && rnd()%100 < val1 ) { // (Skill Lv) %
				val4 = 1; // Reduce walk speed by half.
				if( pc_isriding(sd) ) pc_setriding(sd, 0);
				if( pc_isridingdragon(sd) ) pc_setoption(sd, sd->sc.option&~OPTION_DRAGON);
			}
			break;
		case SC_GLOOMYDAY_SK:
			// Random number between [15 ~ (Voice Lesson Skill Level x 5) + (Skill Level x 10)] %.
			val2 = 15 + rnd()%( (sd?pc_checkskill(sd, WM_LESSON)*5:0) + val1*10 );
			break;
		case SC_SITDOWN_FORCE:
		case SC_BANANA_BOMB_SITDOWN:
			if( sd && !pc_issit(sd) ) {
				pc_setsit(sd);
				skill_sit(sd, 1);
				clif_sitting(bl);
			}
			break;
		case SC_DANCEWITHWUG:
			val3 = 5 + 5 * val2; // ASPD Increase
			val4 = 20 + 10 * val2; // Fixed Cast Time Reduction
			break;
		case SC_LERADSDEW:
			val3 = 200 * val1 + min(300 * val2, 2500); // MaxHP Increase
			break;
		case SC_MELODYOFSINK:
			val3 = val1 * val2; // INT Reduction.
			val4 = tick/1000;
			tick_time = 1000;
			break;
		case SC_BEYONDOFWARCRY:
			val3 = val1 * val2; // STR and CRIT Reduction
			val4 = 4 * val1 + min(4 * (val2 - 2), 40); // MaxHP Reduction
			break;
		case SC_UNLIMITEDHUMMINGVOICE:
			{
				struct unit_data *ud = unit_bl2ud(bl);
				if( ud == NULL ) return 0;
				ud->state.skillcastcancel = 0;
				val3 = 15 - min(3 * val2, 15);
			}
			break;
		case SC_REFLECTDAMAGE:
			val2 = 15 + 5 * val1; // Reflect amount
			val3 = val1*5 + 25; // Number of reflects
			val4 = tick/1000; // Number of SP cycles (duration)
			tick_time = 1000; // [GodLesZ] tick time
			break;
		case SC_FORCEOFVANGUARD:
			val2 = 8 + 12 * val1; // Chance
			val3 = 5 + 2 * val1; // Max rage counters
			tick = -1; // Endless duration in the client
			tick_time = 10000; // [GodLesZ] tick time
			break;
		case SC_EXEEDBREAK:
			val2 = 150 * val1;
			if (sd) { // Players
				short index = sd->equip_index[EQI_HAND_R];

				if (index >= 0 && sd->inventory_data[index] && sd->inventory_data[index]->type == IT_WEAPON)
					val2 += 15 * sd->status.job_level + sd->inventory_data[index]->weight / 10 * sd->inventory_data[index]->wlv * status_get_lv(bl) / 100;
			} else // Monster
				val2 += 750;
			break;
		case SC_PRESTIGE:
			val2 = (status->int_ + status->luk) * val1 / 20 * status_get_lv(bl) / 200 + val1;	// Chance to evade magic damage.
			val3 = ((val1 * 15) + (10 * (sd?pc_checkskill(sd,CR_DEFENDER):skill_get_max(CR_DEFENDER)))) * status_get_lv(bl) / 100; // Defence added
			break;
		case SC_BANDING:
			val2 = (sd ? skill_banding_count(sd) : 1);
			tick_time = 5000; // [GodLesZ] tick time
			break;
		case SC_MAGNETICFIELD:
			val3 = tick / 1000;
			tick_time = 1000; // [GodLesZ] tick time
			break;
		case SC_INSPIRATION:
			val2 = (sd?sd->status.job_level:50);
			val3 = status_get_lv(bl) / 10 + val2 / 5; //All stat bonus
			val4 = tick / 5000;
			tick_time = 5000; // [GodLesZ] tick time
			status_change_clear_buffs(bl, SCCB_BUFFS|SCCB_DEBUFFS); // Remove buffs/debuffs
			break;
		case SC_CRESCENTELBOW:
			val2 = (sd?sd->status.job_level:50) / 2 + (50 + 5 * val1);
			break;
		case SC_LIGHTNINGWALK: // [(Job Level / 2) + (40 + 5 * Skill Level)] %
			val1 = (sd?sd->status.job_level:2)/2 + 40 + 5 * val1;
			break;
		case SC_RAISINGDRAGON:
			val3 = tick / 5000;
			tick_time = 5000; // [GodLesZ] tick time
			break;
		case SC_GT_ENERGYGAIN:
			val2 = 10 + 5 * val1; // Sphere gain chance.
			break;
		case SC_GT_CHANGE:
			{ // Take note there is no def increase as skill desc says. [malufett]
				int stat = status_get_int(src);

				if (stat <= 0)
					stat = 1; // Prevent divide by zero.
				val2 = (status_get_dex(src) / 4 + status_get_str(src) / 2) * val1 / 5; // ATK increase: ATK [{(Caster DEX / 4) + (Caster STR / 2)} x Skill Level / 5]
				val3 = status->agi * val1 / 60; // ASPD increase: [(Target AGI x Skill Level) / 60] %
				val4 = 200 / stat * val1; // MDEF decrease: MDEF [(200 / Caster INT) x Skill Level]
			}
			break;
		case SC_GT_REVITALIZE:
			// Take note there is no vit, aspd, speed increase as skill desc says. [malufett]
			val2 = 2 * val1; // MaxHP: [(Skill Level * 2)]%
			val3 = val1 * 30 + 50; // Natural HP recovery increase: [(Skill Level x 30) + 50] %
			// The stat def is not shown in the status window and it is processed differently
			val4 = status_get_vit(src) / 4 * val1; // STAT DEF increase: [(Caster VIT / 4) x Skill Level]
			break;
		case SC_PYROTECHNIC_OPTION:
			val2 = 60; // Eatk Renewal (Atk2)
			break;
		case SC_HEATER_OPTION:
			val2 = 120; // Eatk Renewal (Atk2)
			val3 = ELE_FIRE; // Change into fire element.
			break;
		case SC_TROPIC_OPTION:
			val2 = 180; // Eatk Renewal (Atk2)
			val3 = MG_FIREBOLT;
			break;
		case SC_AQUAPLAY_OPTION:
			val2 = 40;
			break;
		case SC_COOLER_OPTION:
			val2 = 80;
			val3 = ELE_WATER; // Change into water element.
			break;
		case SC_CHILLY_AIR_OPTION:
			val2 = 120; // Matk. Renewal (Matk1)
			val3 = MG_COLDBOLT;
			break;
		case SC_WIND_STEP_OPTION:
			val2 = 50; // % Increase speed and flee.
			break;
		case SC_BLAST_OPTION:
			val2 = 20;
			val3 = ELE_WIND; // Change into wind element.
			break;
		case SC_WILD_STORM_OPTION:
			val2 = MG_LIGHTNINGBOLT;
			break;
		case SC_PETROLOGY_OPTION:
			val2 = 5; //HP Rate bonus
			val3 = 50;
			break;
		case SC_SOLID_SKIN_OPTION:
			val2 = 33; //% Increase DEF
			break;
		case SC_CURSED_SOIL_OPTION:
			val2 = 10; //HP rate bonus
			val3 = ELE_EARTH; // Change into earth element.
			break;
		case SC_UPHEAVAL_OPTION:
			val2 = 15; //HP rate bonus
			val3 = WZ_EARTHSPIKE;
			break;
		case SC_CIRCLE_OF_FIRE_OPTION:
			val2 = 300;
			break;
		case SC_WATER_SCREEN_OPTION:
			tick_time = 10000;
			break;
		case SC_FIRE_CLOAK_OPTION:
		case SC_WATER_DROP_OPTION:
		case SC_WIND_CURTAIN_OPTION:
		case SC_STONE_SHIELD_OPTION:
			val2 = 100; // Elemental modifier.
			break;
		case SC_TROPIC:
		case SC_CHILLY_AIR:
		case SC_WILD_STORM:
		case SC_UPHEAVAL:
			val2 += 10;
		case SC_HEATER:
		case SC_COOLER:
		case SC_BLAST:
		case SC_CURSED_SOIL:
			val2 += 10;
		case SC_PYROTECHNIC:
		case SC_AQUAPLAY:
		case SC_GUST:
		case SC_PETROLOGY:
			val2 += 5;
			val3 += 9000;
		case SC_CIRCLE_OF_FIRE:
		case SC_FIRE_CLOAK:
		case SC_WATER_DROP:
		case SC_WATER_SCREEN:
		case SC_WIND_CURTAIN:
		case SC_WIND_STEP:
		case SC_STONE_SHIELD:
		case SC_SOLID_SKIN:
			val2 += 5;
			val3 += 1000;
			tick_time = val3; // [GodLesZ] tick time
			break;
		case SC_WATER_BARRIER:
			val2 = 30; // Reductions. Atk2 and Flee1
			break;
		case SC_ZEPHYR:
			val2 = 25; // Flee.
			break;
		case SC_TIDAL_WEAPON:
			val2 = 20; // Increase Elemental's attack.
			break;
		case SC_ROCK_CRUSHER:
		case SC_ROCK_CRUSHER_ATK:
		case SC_POWER_OF_GAIA:
			val2 = 33; //Def rate bonus/Speed rate reduction
			val3 = 20; //HP rate bonus
			break;
		case SC_TEARGAS:
			val2 = status_get_max_hp(bl) * 5 / 100; // Drain 5% HP
			val4 = tick / 2000;
			tick_time = 2000;
			break;
		case SC_TEARGAS_SOB:
			val4 = tick / 3000;
			tick_time = 3000;
			break;
		case SC_STOMACHACHE:
			val2 = 8; // SP consume.
			val4 = tick / 10000;
			tick_time = 10000; // [GodLesZ] tick time
			break;
		case SC_PROMOTE_HEALTH_RESERCH:
			//val1: 1 = Regular Potion, 2 = Thrown Potion
			//val2: 1 = Small Potion, 2 = Medium Potion, 3 = Large Potion
			//val3: BaseLV of Thrower For Thrown Potions
			//val4: MaxHP Increase By Fixed Amount
			if (val1 == 1) // If potion was normally used, take the user's BaseLv
				val4 = 1000 * val2 - 500 + status_get_lv(bl) * 10 / 3;
			else if (val1 == 2) // If potion was thrown at someone, take the thrower's BaseLv
				val4 = 1000 * val2 - 500 + val3 * 10 / 3;
			if (val4 <= 0) // Prevents a negeative value from happening
				val4 = 0;
			break;
		case SC_ENERGY_DRINK_RESERCH:
			//val1: 1 = Regular Potion, 2 = Thrown Potion
			//val2: 1 = Small Potion, 2 = Medium Potion, 3 = Large Potion
			//val3: BaseLV of Thrower For Thrown Potions
			//val4: MaxSP Increase By Percentage Amount
			if (val1 == 1) // If potion was normally used, take the user's BaseLv
				val4 = status_get_lv(bl) / 10 + 5 * val2 - 10;
			else if (val1 == 2) // If potion was thrown at someone, take the thrower's BaseLv
				val4 = val3 / 10 + 5 * val2 - 10;
			if (val4 <= 0) // Prevents a negeative value from happening
				val4 = 0;
			break;
		case SC_KYOUGAKU:
			val2 = 2*val1 + rnd()%val1;
			clif_status_change(bl,EFST_ACTIVE_MONSTER_TRANSFORM,1,0,1002,0,0);
			break;
		case SC_KAGEMUSYA:
			val2 = tick/1000;
			val3 = val1 * 2;
			tick_time = 1000;
			break;
		case SC_ZANGETSU:
			if( status_get_hp(bl) % 2 == 0 )
				val2 = (status_get_lv(bl) / 3) + (20 * val1); //+Watk
			else
				val2 -= (status_get_lv(bl) / 3) + (30 * val1); //-Watk

			if( status_get_sp(bl) % 2 == 0 )
				val3 = (status_get_lv(bl) / 3) + (20 * val1); //+Matk
			else
				val3 -= (status_get_lv(bl) / 3) + (30 * val1); //-Matk
			break;
		case SC_GENSOU:
			{
				int hp = status_get_hp(bl), lv = 5;
				short per = 100 / (status_get_max_hp(bl) / hp);

				if( per <= 15 )
					lv = 1;
				else if( per <= 30 )
					lv = 2;
				else if( per <= 50 )
					lv = 3;
				else if( per <= 75 )
					lv = 4;
				if( hp % 2 == 0)
					status_heal(bl, hp * (6-lv) * 4 / 100, status_get_sp(bl) * (6-lv) * 3 / 100, 1);
				else
					status_zap(bl, hp * (lv*4) / 100, status_get_sp(bl) * (lv*3) / 100);
			}
			break;
		case SC_ANGRIFFS_MODUS:
			val2 = 50 + 20 * val1; // atk bonus
			val3 = 40 + 20 * val1; // Flee reduction.
			val4 = tick/1000; // hp/sp reduction timer
			tick_time = 1000;
			break;
		case SC_GOLDENE_FERSE:
			val2 = 10 + 10*val1; // flee bonus
			val3 = 6 + 4 * val1; // Aspd Bonus
			val4 = 2 + 2 * val1; // Chance of holy attack
			break;
		case SC_OVERED_BOOST:
			val2 = 300 + 40*val1; // flee bonus
			val3 = 179 + 2*val1; // aspd bonus
			val4 = 50; // def reduc %
			break;
		case SC_GRANITIC_ARMOR:
			val2 = 2*val1; // dmg reduction
			val3 = 6*val1; // dmg taken on status end (6%:12%:18%:24%:30%)
			val4 = 5*val1; // unknow formula
			break;
		case SC_MAGMA_FLOW:
			val2 = 3*val1; // Activation chance
			break;
		case SC_PYROCLASTIC:
			val2 += 10*val1; // atk bonus
			val3 = 2*val1; // Chance To AutoCast Hammer Fall %
			break;
		case SC_PARALYSIS: // [Lighta] need real info
			val2 = 2*val1; // def reduction
			val3 = 500*val1; // varcast augmentation
			break;
		case SC_LIGHT_OF_REGENE: // Yommy leak need confirm
			val2 = 20 * val1; // hp reco on death %
			break;
		case SC_PAIN_KILLER: // Yommy leak need confirm
			val2 = 10 * val1; // aspd reduction %
			val3 = min((( 200 * val1 ) * status_get_lv(src)) / 150, 1000); // dmg reduction linear. upto a maximum of 1000 [iRO Wiki]
			if(sc->data[SC_PARALYSIS])
				sc_start(src,bl, SC_ENDURE, 100, val1, tick); // Start endure for same duration
			break;
		case SC_STYLE_CHANGE:
			tick = -1; // Infinite duration
			break;
		case SC_CBC:
			val3 = 10; // Drain sp % dmg
			val4 = tick/1000; // dmg each sec
			tick = 1000;
			break;
		case SC_EQC:
			val2 = 5 * val1; // def % reduc
			val3 = 2 * val1; // HP drain %
			break;
		case SC_ASH:
			val2 = 0; // hit % reduc
			val3 = 0; // def % reduc
			val4 = 0; // atk flee & reduc
			if (!status_bl_has_mode(bl,MD_STATUS_IMMUNE)) {
				val2 = 50;
				if (status_get_race(bl) == RC_PLANT) // plant type
					val3 = 50;
				if (status_get_element(bl) == ELE_WATER) // defense water type
					val4 = 50;
			}
			break;
		case SC_FULL_THROTTLE:
			val2 = ( val1 == 1 ? 6 : 6 - val1 );
			val3 = 20; //+% AllStats
			tick_time = 1000;
			val4 = tick / tick_time;
			break;
		case SC_REBOUND:
			tick_time = 2000;
			val4 = tick / tick_time;
			clif_emotion(bl, ET_SWEAT);
			break;
		case SC_KINGS_GRACE:
			val2 = 3 + val1; //HP Recover rate
			tick_time = 1000;
			val4 = tick / tick_time;
			break;
		case SC_TELEKINESIS_INTENSE:
			val2 = 10 * val1; // sp consum / casttime reduc %
			val3 = 40 * val1; // magic dmg bonus
			break;
		case SC_OFFERTORIUM:
			val2 = 30 * val1; // heal power bonus
			val3 = 100 + 20 * val1; // sp cost inc
			break;
		case SC_FRIGG_SONG:
			val2 = 5 * val1; // maxhp bonus
			val3 = 80 + 20 * val1; // healing
			tick_time = 1000;
			val4 = tick / tick_time;
			break;
		case SC_FLASHCOMBO:
			val2 = 20 * val1 + 20; // atk bonus
			break;
		case SC_DARKCROW:
			val2 = 30 * val1;
			break;
		case SC_UNLIMIT:
			val2 = 50 * val1;
			status_change_start(bl, bl, SC_DEFSET, 10000, 1, 0, 0, 0, tick, SCSTART_NOTICKDEF);
			status_change_start(bl, bl, SC_MDEFSET, 10000, 1, 0, 0, 0, tick, SCSTART_NOTICKDEF);
			break;
		case SC_MONSTER_TRANSFORM:
		case SC_ACTIVE_MONSTER_TRANSFORM:
			if( !mobdb_checkid(val1) )
				val1 = MOBID_PORING; // Default poring
			break;
		case SC_APPLEIDUN:
		{
			struct map_session_data * s_sd = BL_CAST(BL_PC, src);
			val2 = (5 + 2 * val1) + (status_get_vit(src) / 10); //HP Rate: (5 + 2 * skill_lv) + (vit/10) + (BA_MUSICALLESSON level)
			if (s_sd)
				val2 += pc_checkskill(s_sd, BA_MUSICALLESSON) / 2;
			break;
		}
		case SC_EPICLESIS:
			val2 = 5 * val1; //HP rate bonus
			break;
		case SC_ILLUSIONDOPING:
			val2 = 50; // -Hit
			break;

		case SC_OVERHEAT:
		case SC_OVERHEAT_LIMITPOINT:
		case SC_STEALTHFIELD:
			tick_time = tick;
			tick = -1;
			break;
		case SC_STEALTHFIELD_MASTER:
			tick_time = val3 = 2000 + 1000 * val1;
			val4 = tick / tick_time;
			break;
		case SC_VACUUM_EXTREME:
			// Suck target at n second, only if the n second is lower than the duration
			// Doesn't apply to BL_PC
			if (bl->type != BL_PC && val4 < tick && !unit_blown_immune(bl,0x1) && status_has_mode(status,MD_CANMOVE)) {
				tick_time = val4;
				val4 = tick - tick_time;
			}
			else
				val4 = 0;
			break;
		case SC_FIRE_INSIGNIA:
		case SC_WATER_INSIGNIA:
		case SC_WIND_INSIGNIA:
		case SC_EARTH_INSIGNIA:
			tick_time = 5000;
			val4 = tick / tick_time;
			break;
		case SC_NEUTRALBARRIER:
			val2 = 10 + val1 * 5; // Def/Mdef
			tick = -1;
			break;

		/* Rebellion */
		case SC_B_TRAP:
			val2 = src->id;
			val3 = val1 * 25; // -movespeed TODO: Figure out movespeed rate
			break;
		case SC_C_MARKER:
			// val1 = skill_lv
			// val2 = src_id
			val3 = 10; // -10 flee
			//Start timer to send mark on mini map
			val4 = tick/1000;
			tick_time = 1000; // Sends every 1 seconds
			break;
		case SC_H_MINE:
			val2 = src->id;
			break;
		case SC_HEAT_BARREL:
			{
				uint8 n = 10;
				if (sd)
					n = (uint8)sd->spiritball_old;

				//kRO Update 2016-05-25
				val2 = n * 5; // -fixed casttime
				val3 = (6 + val1 * 2) * n; // ATK
				val4 = 25 + val1 * 5; // -hit
			}
			break;
		case SC_P_ALTER:
			{
				uint8 n = 10;
				if (sd)
					n = (uint8)sd->spiritball_old;
				val2 = 10 * n; // +atk
				val3 = (status->max_hp * (val1 * 5) / 100); // Barrier HP
			}
			break;
		case SC_E_CHAIN:
			val2 = 10;
			if (sd)
				val2 = sd->spiritball_old;
			break;
		case SC_ANTI_M_BLAST:
			val2 = val1 * 10;
			break;
		case SC_CATNIPPOWDER:
			val2 = 50; // WATK%, MATK%
			val3 = 25 * val1; // Move speed reduction
			if (bl->type == BL_PC && pc_checkskill(sd, SU_SPIRITOFLAND))
				val4 = status_get_lv(src) / 12;
			break;
		case SC_BITESCAR: {
				const struct status_data *b_status = status_get_base_status(src); // Base Status

				val2 = (status_get_max_hp(bl) * (val1 + (b_status->dex / 25))) / status_get_max_hp(bl); // MHP% damage
				tick_time = 1000;
				val4 = tick / tick_time;
			}
			break;
		case SC_ARCLOUSEDASH:
			val2 = 15 + 5 * val1; // AGI
			val3 = 25; // Move speed increase
			if (sd && (sd->class_&MAPID_BASEMASK) == MAPID_SUMMONER)
				val4 = 10; // Ranged ATK increase
			break;
		case SC_SHRIMP:
			val2 = 10; // BATK%, MATK%
			break;
		case SC_FRESHSHRIMP: {
				int min = 0, max = 0;

#ifdef RENEWAL
				min = max = status_base_matk(src, status, status_get_lv(src));
				if (status->rhw.matk > 0) {
					int wMatk, variance;

					wMatk = status->rhw.matk;
					variance = wMatk * status->rhw.wlv / 10;
					min += wMatk - variance;
					max += wMatk + variance;
				}
#endif

				if (sd && sd->right_weapon.overrefine > 0) {
					min++;
					max += sd->right_weapon.overrefine - 1;
				}

				val2 += min + 178; // Heal
				if (max > min)
					val2 += rnd() % (max - min); // Heal

				if (sd) {
					if (pc_checkskill(sd, SU_POWEROFSEA)) {
						val2 += val2 * 10 / 100;
						if ((pc_checkskill(sd, SU_TUNABELLY) + pc_checkskill(sd, SU_TUNAPARTY) + pc_checkskill(sd, SU_BUNCHOFSHRIMP) + pc_checkskill(sd, SU_FRESHSHRIMP) +
							pc_checkskill(sd, SU_GROOMING) + pc_checkskill(sd, SU_PURRING) + pc_checkskill(sd, SU_SHRIMPARTY)) > 19)
								val2 += val2 * 20 / 100;
					}
					if (pc_checkskill(sd, SU_SPIRITOFSEA))
						val2 *= 2; // Doubles HP
				}
				tick_time = 10000 - ((val1 - 1) * 1000);
				val4 = tick / tick_time;
			}
			break;
		case SC_TUNAPARTY:
			val2 = (status->max_hp * (val1 * 10) / 100); // Max HP% to absorb
			if (sd && pc_checkskill(sd, SU_SPIRITOFSEA))
				val2 <<= 1; // Double the shield life
			break;
		case SC_HISS:
			val2 = 50; // Perfect Dodge
			sc_start(src, bl, SC_DORAM_WALKSPEED, 100, 50, skill_get_time2(SU_HISS, val1));
			break;
		case SC_GROOMING:
			val2 = 100; // Flee
			break;
		case SC_CHATTERING:
			val2 = 100; // eATK, eMATK
			sc_start(src, bl, SC_DORAM_WALKSPEED, 100, 50, skill_get_time2(SU_CHATTERING, val1));
			break;
		case SC_SWORDCLAN:
		case SC_ARCWANDCLAN:
		case SC_GOLDENMACECLAN:
		case SC_CROSSBOWCLAN:
		case SC_JUMPINGCLAN:
			tick = -1;
			status_change_start(src,bl,SC_CLAN_INFO,10000,0,val2,0,0,-1,flag);
			break;
		case SC_DORAM_BUF_01:
		case SC_DORAM_BUF_02:
			tick_time = 10000; // every 10 seconds
			if( (val4 = tick/tick_time) < 1 )
				val4 = 1;
			break;

		case SC_GLASTHEIM_ATK:
			val1 = 100; // Undead/Demon MDEF ignore rate
			break;
		case SC_GLASTHEIM_HEAL:
			val1 = 100; // Heal Power rate bonus
			val2 = 50; // Received heal rate bonus
			break;
		case SC_GLASTHEIM_HIDDEN:
			val1 = 90; // Damage rate reduction bonus
			break;
		case SC_GLASTHEIM_STATE:
			val1 = 20; // All-stat bonus
			break;
		case SC_GLASTHEIM_ITEMDEF:
			val1 = 200; // DEF bonus
			val2 = 50; // MDEF bonus
			break;
		case SC_GLASTHEIM_HPSP:
			val1 = 10000; // HP bonus
			val2 = 1000; // SP bonus
			break;
		case SC_ANCILLA:
			val1 = 15; // Heal Power rate bonus
			val2 = 30; // SP Recovery rate bonus
			break;
		//default:
		//	if( calc_flag == SCB_NONE && scdb->skill_id <= 0 && scdb->icon == SI_BLANK ) {
		//		// Status change with no calc, no icon, and no skill associated...?
		//		ShowError("status_change_start: Unknown SC %d\n", type);
		//		return 0;
		//	}
	} else // Special considerations when loading SC data.
		switch( type ) {
			case SC_WEDDING:
			case SC_XMAS:
			case SC_SUMMER:
			case SC_HANBOK:
			case SC_OKTOBERFEST:
			case SC_DRESSUP:
				if( !vd )
					break;
				clif_changelook(bl,LOOK_BASE,vd->class_);
				clif_changelook(bl,LOOK_WEAPON,0);
				clif_changelook(bl,LOOK_SHIELD,0);
				clif_changelook(bl,LOOK_CLOTHES_COLOR,vd->cloth_color);
				clif_changelook(bl,LOOK_BODY2,0);
				break;
			case SC_STONE:
				if (val3 > 0)
					break; //Incubation time still active
				//Fall through
			case SC_POISON:
			case SC_DPOISON:
			case SC_BLEEDING:
			case SC_BURNING:
			case SC_TOXIN:
			case SC_MAGICMUSHROOM:
			case SC_PYREXIA:
			case SC_LEECHESEND:
				tick_time = tick;
				tick = tick_time + max(val4,0);
				break;
			case SC_SWORDCLAN:
			case SC_ARCWANDCLAN:
			case SC_GOLDENMACECLAN:
			case SC_CROSSBOWCLAN:
			case SC_JUMPINGCLAN:
			case SC_CLAN_INFO:
				// If the player still has a clan status, but was removed from his clan
				if( sd && sd->status.clan_id == 0 ){
					return 0;
				}
				break;
		}

	// Values that must be set regardless of flag&4 e.g. val_flag [Ind]
	switch(type) {
		// Start |1 val_flag setting
		case SC_ROLLINGCUTTER:
		case SC_BANDING:
		case SC_SPHERE_1:
		case SC_SPHERE_2:
		case SC_SPHERE_3:
		case SC_SPHERE_4:
		case SC_SPHERE_5:
		case SC_OVERHEAT:
		case SC_LIGHTNINGWALK:
		case SC_MONSTER_TRANSFORM:
		case SC_ACTIVE_MONSTER_TRANSFORM:
		case SC_EXPBOOST:
		case SC_JEXPBOOST:
		case SC_ITEMBOOST:
		case SC_JP_EVENT04:
		case SC_PUSH_CART:
		case SC_SWORDCLAN:
		case SC_ARCWANDCLAN:
		case SC_GOLDENMACECLAN:
		case SC_CROSSBOWCLAN:
		case SC_JUMPINGCLAN:
		case SC_DRESSUP:
			val_flag |= 1;
			break;
		// Start |1|2 val_flag setting
		case SC_FIGHTINGSPIRIT:
		case SC_VENOMIMPRESS:
		case SC_WEAPONBLOCKING:
		case SC__INVISIBILITY:
		case SC__ENERVATION:
		case SC__WEAKNESS:
		case SC_PROPERTYWALK:
		case SC_PRESTIGE:
		case SC_SHIELDSPELL_DEF:
		case SC_SHIELDSPELL_MDEF:
		case SC_SHIELDSPELL_REF:
		case SC_CRESCENTELBOW:
		case SC_CHILLY_AIR_OPTION:
		case SC_GUST_OPTION:
		case SC_WILD_STORM_OPTION:
		case SC_UPHEAVAL_OPTION:
		case SC_CIRCLE_OF_FIRE_OPTION:
		case SC_CLAN_INFO:
		case SC_DAILYSENDMAILCNT:
			val_flag |= 1|2;
			break;
		// Start |1|2|4 val_flag setting
		case SC_POISONINGWEAPON:
		case SC_CLOAKINGEXCEED:
		case SC_HALLUCINATIONWALK:
		case SC__SHADOWFORM:
		case SC__GROOMY:
		case SC__LAZINESS:
		case SC__UNLUCKY:
		case SC_FORCEOFVANGUARD:
		case SC_SPELLFIST:
		case SC_CURSEDCIRCLE_ATKER:
		case SC_PYROTECHNIC_OPTION:
		case SC_HEATER_OPTION:
		case SC_AQUAPLAY_OPTION:
		case SC_COOLER_OPTION:
		case SC_BLAST_OPTION:
		case SC_PETROLOGY_OPTION:
		case SC_CURSED_SOIL_OPTION:
		case SC_WATER_BARRIER:
			val_flag |= 1|2|4;
			break;
	}

	/* [Ind] */
	if (scdb->flag&SCF_DISPLAY) {
		int dval1 = 0, dval2 = 0, dval3 = 0;

		switch (type) {
			case SC_ALL_RIDING:
				dval1 = 1;
				break;
			case SC_CLAN_INFO:
				dval1 = val1;
				dval2 = val2;
				dval3 = val3;
				break;
			default: /* All others: just copy val1 */
				dval1 = val1;
				break;
		}
		status_display_add(bl,type,dval1,dval2,dval3);
	}

	//SC that force player to stand if is sitting
	if (scdb->flag&SCF_SET_STAND && sd && pc_issit(sd))
		pc_setstand(sd, true);

	//SC that make stop attacking [LuzZza]
	if (scdb->flag&SCF_STOP_ATTACKING)
		unit_stop_attack(bl);

	//SC that make stop walking
	if (scdb->flag&SCF_STOP_WALKING) {
		switch (type) {
			case SC_ANKLE:
				if (battle_config.skill_trap_type || !map_flag_gvg(bl->m))
					unit_stop_walking(bl, 1);
				break;
			case SC__MANHOLE:
				if (bl->type == BL_PC || !unit_blown_immune(bl,0x1))
					unit_stop_walking(bl,1);
				break;
			case SC_VACUUM_EXTREME:
				if (bl->type != BL_PC && !unit_blown_immune(bl,0x1)) {
					unit_stop_walking(bl,1);
					unit_stop_attack(bl);
				}
				break;
			case SC_WHITEIMPRISON:
			case SC_DEEPSLEEP:
			case SC_CRYSTALIZE:
			case SC_FREEZE:
			case SC_STUN:
				if (sc->data[SC_DANCING])
					unit_stop_walking(bl, 1);
				break;
			default:
				if (!unit_blown_immune(bl,0x1))
					unit_stop_walking(bl,1);
				break;
		}
	}

	//SC that make stop casting
	if (battle_config.sc_castcancel&bl->type && scdb->flag&SCF_STOP_CASTING)
		unit_skillcastcancel(bl,0);

	opt_flag = 0;
	sc->opt1 = scdb->opt1;
	sc->opt2 |= scdb->opt2;
	sc->opt3 |= scdb->opt3;
	sc->option |= scdb->look;

	opt_flag = scdb->flag&SCF_OPT_FLAGS;

	switch(type) {
		case SC_STONE: 
			if (val3 > 0)
				sc->opt1 = OPT1_STONEWAIT;
			else
				sc->opt1 = OPT1_STONE;
			break;
		case SC_DANCING:
			if ((val1&0xFFFF) != CG_MOONLIT)
				sc->opt3 |= OPT3_MOONLIT;
			opt_flag = 0;
			break;
		case SC_INCATKRATE:
			// Simulate Explosion Spirits effect for NPC_POWERUP [Skotlex]
			if (bl->type != BL_MOB) {
				opt_flag = 0;
				break;
			}
			break;
	}

	// On Aegis, when turning on a status change, first goes the option packet, then the sc packet.
	if (scdb->flag) {
		clif_changeoption(bl);
		if(sd && (opt_flag&SCF_OPT_CHANGELOOK)) {
			clif_changelook(bl,LOOK_BASE,vd->class_);
			clif_changelook(bl,LOOK_WEAPON,0);
			clif_changelook(bl,LOOK_SHIELD,0);
			clif_changelook(bl,LOOK_CLOTHES_COLOR,vd->cloth_color);
		}
	}

	if (calc_flag&SCB_DYE) { // Reset DYE color
		if (vd && vd->cloth_color) {
			val4 = vd->cloth_color;
			clif_changelook(bl,LOOK_CLOTHES_COLOR,0);
		}
		calc_flag&=~SCB_DYE;
	}

	/*if (calc_flag&SCB_BODY)// Might be needed in the future. [Rytech]
	{	//Reset body style
		if (vd && vd->body_style)
		{
			val4 = vd->body_style;
			clif_changelook(bl,LOOK_BODY2,0);
		}
		calc_flag&=~SCB_BODY;
	}*/

	if(!(flag&SCSTART_NOICON) && !(flag&SCSTART_LOADED && scdb->flag&SCF_DISPLAY))
		clif_status_change(bl,scdb->icon,1,tick,(val_flag&1)?val1:1,(val_flag&2)?val2:0,(val_flag&4)?val3:0);

	// Used as temporary storage for scs with interval ticks, so that the actual duration is sent to the client first.
	if( tick_time )
		tick = tick_time;

	// Don't trust the previous sce assignment, in case the SC ended somewhere between there and here.
	if((sce=sc->data[type])) { // reuse old sc
		if( sce->timer != INVALID_TIMER )
			delete_timer(sce->timer, status_change_timer);
		sc_isnew = false;
	} else { // New sc
		++(sc->count);
		sce = sc->data[type] = ers_alloc(sc_data_ers, struct status_change_entry);
	}
	sce->val1 = val1;
	sce->val2 = val2;
	sce->val3 = val3;
	sce->val4 = val4;
	if (tick >= 0)
		sce->timer = add_timer(gettick() + tick, status_change_timer, bl->id, type);
	else
		sce->timer = INVALID_TIMER; // Infinite duration

	if (calc_flag)
		status_calc_bl(bl,calc_flag);

	// Non-zero
	// Calc state for SC_STONE when OPT1_STONE in the timer
	if (sc_isnew && scdb->state && type != SC_STONE)
		status_calc_state(bl,sc,scdb->state,true);


	if(sd) {
		if (sd->pd)
			pet_sc_check(sd, type); // Skotlex: Pet Status Effect Healing
		switch (type) {
			case SC_BERSERK:
			case SC_MERC_HPUP:
			case SC_MERC_SPUP:
				status_calc_pc(sd, SCO_FORCE);
				break;
			default:
				status_calc_pc(sd, SCO_NONE);
				break;
		}
	}

	// 1st thing to execute when loading status
	switch (type) {
		case SC_FULL_THROTTLE:
			status_percent_heal(bl,100,0);
			break;
		case SC_BERSERK:
			if (!(sce->val2)) { // Don't heal if already set
				status_heal(bl, status->max_hp, 0, 1); // Do not use percent_heal as this healing must override BERSERK's block.
				status_set_sp(bl, 0, 0); // Damage all SP
			}
			sce->val2 = 5 * status->max_hp / 100;
			break;
		case SC_RUN:
			{
				struct unit_data *ud = unit_bl2ud(bl);

				if( ud )
					ud->state.running = unit_run(bl, NULL, SC_RUN);
			}
			break;
		case SC_BOSSMAPINFO:
			if (sd)
				clif_bossmapinfo(sd, map_id2boss(sce->val1), BOSS_INFO_ALIVE_WITHMSG); // First Message
			break;
		case SC_MERC_HPUP:
			status_percent_heal(bl, 100, 0); // Recover Full HP
			break;
		case SC_MERC_SPUP:
			status_percent_heal(bl, 0, 100); // Recover Full SP
			break;
		case SC_WUGDASH:
			{
				struct unit_data *ud = unit_bl2ud(bl);

				if( ud )
					ud->state.running = unit_run(bl, sd, SC_WUGDASH);
			}
			break;
		case SC_COMBO:
			switch(sce->val1) {
			case TK_STORMKICK:
				skill_combo_toggle_inf(bl, TK_JUMPKICK, 0);
				clif_skill_nodamage(bl,bl,TK_READYSTORM,1,1);
				break;
			case TK_DOWNKICK:
				skill_combo_toggle_inf(bl, TK_JUMPKICK, 0);
				clif_skill_nodamage(bl,bl,TK_READYDOWN,1,1);
				break;
			case TK_TURNKICK:
				skill_combo_toggle_inf(bl, TK_JUMPKICK, 0);
				clif_skill_nodamage(bl,bl,TK_READYTURN,1,1);
				break;
			case TK_COUNTER:
				skill_combo_toggle_inf(bl, TK_JUMPKICK, 0);
				clif_skill_nodamage(bl,bl,TK_READYCOUNTER,1,1);
				break;
			default: // Rest just toggle inf to enable autotarget
				skill_combo_toggle_inf(bl,sce->val1,INF_SELF_SKILL);
				break;
			}
			break;
		case SC_RAISINGDRAGON:
			sce->val2 = status->max_hp / 100; // Officially tested its 1%hp drain. [Jobbie]
			break;
		case SC_C_MARKER:
			//Send mini-map, don't wait for first timer triggered
			if (src->type == BL_PC && (sd = map_id2sd(src->id)))
				clif_crimson_marker(sd, bl, false);
			break;
		case SC_ITEMSCRIPT: // Shows Buff Icons
			if (sd && val2 != SI_BLANK)
				clif_status_change(bl, (enum si_type)val2, 1, tick, 0, 0, 0);
			break;
		case SC_GVG_GIANT:
		case SC_GVG_GOLEM:
		case SC_GVG_STUN:
		case SC_GVG_STONE:
		case SC_GVG_FREEZ:
		case SC_GVG_SLEEP:
		case SC_GVG_CURSE:
		case SC_GVG_SILENCE:
		case SC_GVG_BLIND:
			if (val1 || val2)
				status_zap(bl, val1 ? val1 : 0, val2 ? val2 : 0);
			break;
	}

	if( scdb->flag&SCF_TRIGGER_ONTOUCH_ && sd && sd->touching_id )
		npc_touchnext_areanpc(sd,false); // Run OnTouch_ on next char in range

	return 1;
}

/**
 * End all statuses except those listed
 * TODO: May be useful for dispel instead resetting a list there
 * @param src: Source of the status change [PC|MOB|HOM|MER|ELEM|NPC]
 * @param type: Changes behaviour of the function
 * 	0: PC killed -> Place here statuses that do not dispel on death.
 * 	1: If for some reason status_change_end decides to still keep the status when quitting.
 * 	2: Do clif_changeoption()
 * 	3: Do not remove some permanent/time-independent effects
 * @return 1: Success 0: Fail
 */
int status_change_clear(struct block_list* bl, int type)
{
	struct status_change* sc;
	int i;

	sc = status_get_sc(bl);

	if (!sc)
		return 0;

	// Cleaning all extras vars
	sc->comet_x = 0;
	sc->comet_y = 0;
#ifndef RENEWAL
	sc->sg_counter = 0;
#endif
	sc->bs_counter = 0;

	if (!sc->count)
		return 0;

	for (i = 0; i < SC_MAX; i++) {
		uint32 sc_flag = 0;
		if (!sc->data[i])
			continue;

		sc_flag = status_sc_get_flag((sc_type)i);
		if (type == 0) { // Type 0: PC killed
			if (sc_flag&SCF_NO_REM_ONDEAD) {
				switch (i) {
					case SC_ELEMENTALCHANGE: // Only when its Holy or Dark that it doesn't dispell on death
						if (sc->data[i]->val2 != ELE_HOLY && sc->data[i]->val2 != ELE_DARK)
							break;
					default:
						continue;
				}
			}
		}

		if (type == 3 && sc_flag&SCF_PERMANENT)
			continue;

		status_change_end(bl, (sc_type)i, INVALID_TIMER);
		
		if (type == 1 && sc->data[i]) { // If for some reason status_change_end decides to still keep the status when quitting. [Skotlex]
			(sc->count)--;
			if (sc->data[i]->timer != INVALID_TIMER)
				delete_timer(sc->data[i]->timer, status_change_timer);
			ers_free(sc_data_ers, sc->data[i]);
			sc->data[i] = NULL;
		}
	}

	sc->opt1 = 0;
	sc->opt2 = 0;
	sc->opt3 = 0;

	if( type == 0 || type == 2 )
		clif_changeoption(bl);

	return 1;
}

/**
 * End a specific status after checking
 * @param bl: Source of the status change [PC|MOB|HOM|MER|ELEM|NPC]
 * @param type: Status change (SC_*)
 * @param tid: Timer
 * @param file: Used for dancing save
 * @param line: Used for dancing save
 * @return 1: Success 0: Fail
 */
int status_change_end_(struct block_list* bl, enum sc_type type, int tid, const char* file, int line)
{
	struct map_session_data *sd;
	struct status_change *sc;
	struct status_change_entry *sce;
	struct status_data *status;
	struct view_data *vd;
	int opt_flag = 0;
	enum scb_flag calc_flag = SCB_NONE;
	struct s_status_change_db *scdb = NULL;

	nullpo_ret(bl);

	sc = status_get_sc(bl);
	status = status_get_status_data(bl);

	if(type < 0 || type >= SC_MAX || !sc || !(sce = sc->data[type]) || !(scdb = status_sc_exists(type)))
		return 0;

	sd = BL_CAST(BL_PC,bl);

	if (sce->timer != tid && tid != INVALID_TIMER)
		return 0;

	if (tid == INVALID_TIMER) {
		if (type == SC_ENDURE && sce->val4)
			// Do not end infinite endure.
			return 0;
		if (type == SC_SPIDERWEB) {
			//Delete the unit group first to expire found in the status change
			struct skill_unit_group *group = NULL, *group2 = NULL;
			unsigned int tick = gettick();
			int pos = 1;
			if (sce->val2)
				if (!(group = skill_id2group(sce->val2)))
					sce->val2 = 0;
			if (sce->val3) {
				if (!(group2 = skill_id2group(sce->val3)))
					sce->val3 = 0;
				else if (!group || ((group->limit - DIFF_TICK(tick, group->tick)) > (group2->limit - DIFF_TICK(tick, group2->tick)))) {
					group = group2;
					pos = 2;
				}
			}
			if (sce->val4) {
				if (!(group2 = skill_id2group(sce->val4)))
					sce->val4 = 0;
				else if (!group || ((group->limit - DIFF_TICK(tick, group->tick)) > (group2->limit - DIFF_TICK(tick, group2->tick)))) {
					group = group2;
					pos = 3;
				}
			}
			if (pos == 1)
				sce->val2 = 0;
			else if (pos == 2)
				sce->val3 = 0;
			else if (pos == 3)
				sce->val4 = 0;
			if (group)
				skill_delunitgroup(group);
			if (!status_isdead(bl) && (sce->val2 || sce->val3 || sce->val4))
				return 0; //Don't end the status change yet as there are still unit groups associated with it
		}
		if (sce->timer != INVALID_TIMER) // Could be a SC with infinite duration
			delete_timer(sce->timer,status_change_timer);
		if (sc->opt1)
			switch (type) {
				// "Ugly workaround"  [Skotlex]
				// delays status change ending so that a skill that sets opt1 fails to
				// trigger when it also removed one
				case SC_STONE:
					sce->val4 = -1; // Petrify time
				case SC_FREEZE:
				case SC_STUN:
				case SC_SLEEP:
					if (sce->val1) {
						// Removing the 'level' shouldn't affect anything in the code
						// since these SC are not affected by it, and it lets us know
						// if we have already delayed this attack or not.
						sce->val1 = 0;
						sce->timer = add_timer(gettick()+10, status_change_timer, bl->id, type);
						return 1;
					}
			}
	}

	(sc->count)--;

	if (scdb->state)
		status_calc_state(bl,sc,scdb->state,false);

	sc->data[type] = NULL;

	if (scdb->flag&SCF_DISPLAY)
		status_display_remove(bl,type);

	vd = status_get_viewdata(bl);
	calc_flag = static_cast<scb_flag>(scdb->calc_flag);

	switch(type) {
		case SC_GRANITIC_ARMOR:
			{
				int damage = status->max_hp*sce->val3/100;
				if(status->hp < damage) // to not kill him
					damage = status->hp-1;
				status_damage(NULL,bl,damage,0,0,1);
			}
			break;
		case SC_PYROCLASTIC:
			if(bl->type == BL_PC)
				skill_break_equip(bl,bl,EQP_WEAPON,10000,BCT_SELF);
			break;
		case SC_RUN:
		{
			struct unit_data *ud = unit_bl2ud(bl);
			bool begin_spurt = true;
			if (ud) {
				if(!ud->state.running)
					begin_spurt = false;
				ud->state.running = 0;
				if (ud->walktimer != INVALID_TIMER)
					unit_stop_walking(bl,1);
			}
			if (begin_spurt && sce->val1 >= 7 &&
				DIFF_TICK(gettick(), sce->val4) <= 1000 &&
				(!sd || (sd->weapontype1 == 0 && sd->weapontype2 == 0))
			)
				sc_start(bl,bl,SC_SPURT,100,sce->val1,skill_get_time2(scdb->skill_id, sce->val1));
		}
		break;
		case SC_AUTOBERSERK:
			if (sc->data[SC_PROVOKE] && sc->data[SC_PROVOKE]->val2 == 1)
				status_change_end(bl, SC_PROVOKE, INVALID_TIMER);
			break;

		case SC_ENDURE:
		case SC_DEFENDER:
		case SC_REFLECTSHIELD:
		case SC_AUTOGUARD:
			{
				struct map_session_data *tsd;
				if( bl->type == BL_PC ) { // Clear Status from others
					int i;
					for( i = 0; i < MAX_DEVOTION; i++ ) {
						if( sd->devotion[i] && (tsd = map_id2sd(sd->devotion[i])) && tsd->sc.data[type] )
							status_change_end(&tsd->bl, type, INVALID_TIMER);
					}
				}
				else if( bl->type == BL_MER && ((TBL_MER*)bl)->devotion_flag ) { // Clear Status from Master
					tsd = ((TBL_MER*)bl)->master;
					if( tsd && tsd->sc.data[type] )
						status_change_end(&tsd->bl, type, INVALID_TIMER);
				}
			}
			break;
		case SC_DEVOTION:
			{
				struct block_list *d_bl = map_id2bl(sce->val1);
				if( d_bl ) {
					if( d_bl->type == BL_PC )
						((TBL_PC*)d_bl)->devotion[sce->val2] = 0;
					else if( d_bl->type == BL_MER )
						((TBL_MER*)d_bl)->devotion_flag = 0;
					clif_devotion(d_bl, NULL);
				}

				status_change_end(bl, SC_AUTOGUARD, INVALID_TIMER);
				status_change_end(bl, SC_DEFENDER, INVALID_TIMER);
				status_change_end(bl, SC_REFLECTSHIELD, INVALID_TIMER);
				status_change_end(bl, SC_ENDURE, INVALID_TIMER);
			}
			break;

		case SC_BLADESTOP:
			if(sce->val4) {
				int tid2 = sce->val4; //stop the status for the other guy of bladestop as well
				struct block_list *tbl = map_id2bl(tid2);
				struct status_change *tsc = status_get_sc(tbl);
				sce->val4 = 0;
				if(tbl && tsc && tsc->data[SC_BLADESTOP]) {
					tsc->data[SC_BLADESTOP]->val4 = 0;
					status_change_end(tbl, SC_BLADESTOP, INVALID_TIMER);
				}
				clif_bladestop(bl, tid2, 0);
			}
			break;
		case SC_DANCING:
			{
				struct map_session_data *dsd;
				struct status_change_entry *dsc;

				if(sce->val4 && sce->val4 != BCT_SELF && (dsd=map_id2sd(sce->val4))) { // End status on partner as well
					dsc = dsd->sc.data[SC_DANCING];
					if(dsc) {
						// This will prevent recursive loops.
						dsc->val2 = dsc->val4 = 0;
						status_change_end(&dsd->bl, SC_DANCING, INVALID_TIMER);
					}
				}

				if(sce->val2) { // Erase associated land skill
					struct skill_unit_group *group;
					group = skill_id2group(sce->val2);
					if( group == NULL ) {
						ShowDebug("status_change_end: SC_DANCING is missing skill unit group (val1=%d, val2=%d, val3=%d, val4=%d, timer=%d, tid=%d, char_id=%d, map=%s, x=%d, y=%d). Please report this!\n",
							sce->val1, sce->val2, sce->val3, sce->val4, sce->timer, tid,
							sd ? sd->status.char_id : 0,
							mapindex_id2name(map_id2index(bl->m)), bl->x, bl->y);
					}
					sce->val2 = 0;
					skill_delunitgroup(group);
				}

				if((sce->val1&0xFFFF) == CG_MOONLIT)
					clif_status_change(bl,EFST_MOON,0,0,0,0,0);

				status_change_end(bl, SC_LONGING, INVALID_TIMER);
			}
			break;
		case SC_NOCHAT:
			if (sd && sd->status.manner < 0 && tid != INVALID_TIMER)
				sd->status.manner = 0;
			if (sd && tid == INVALID_TIMER) {
				clif_changestatus(sd,SP_MANNER,sd->status.manner);
				clif_updatestatus(sd,SP_MANNER);
			}
			break;
		case SC_SPLASHER:
			{
				struct block_list *src=map_id2bl(sce->val3);
				if(src && tid != INVALID_TIMER)
					skill_castend_damage_id(src, bl, sce->val2, sce->val1, gettick(), SD_LEVEL );
			}
			break;
		case SC_TINDER_BREAKER2:
		case SC_CLOSECONFINE2:{
			struct block_list *src = sce->val2?map_id2bl(sce->val2):NULL;
			struct status_change *sc2 = src?status_get_sc(src):NULL;
			enum sc_type type2 = ((type==SC_CLOSECONFINE2)?SC_CLOSECONFINE:SC_TINDER_BREAKER);
			if (src && sc2 && sc2->data[type2]) {
				// If status was already ended, do nothing.
				// Decrease count
				if (type==SC_TINDER_BREAKER2 || (--(sc2->data[type2]->val1) <= 0)) // No more holds, free him up.
					status_change_end(src, type2, INVALID_TIMER);
			}
		}
		case SC_TINDER_BREAKER:
		case SC_CLOSECONFINE:
			if (sce->val2 > 0) {
				// Caster has been unlocked... nearby chars need to be unlocked.
				int range = 1
					+ skill_get_range2(bl, scdb->skill_id, sce->val1, true)
					+ skill_get_range2(bl, TF_BACKSLIDING, 1, true); // Since most people use this to escape the hold....
				map_foreachinallarea(status_change_timer_sub,
					bl->m, bl->x-range, bl->y-range, bl->x+range,bl->y+range,BL_CHAR,bl,sce,type,gettick());
			}
			break;
		case SC_COMBO:
			skill_combo_toggle_inf(bl,sce->val1,0);
			break;
		case SC_MARIONETTE:
		case SC_MARIONETTE2: // Marionette target
			if (sce->val1) { // Check for partner and end their marionette status as well
				enum sc_type type2 = (type == SC_MARIONETTE) ? SC_MARIONETTE2 : SC_MARIONETTE;
				struct block_list *pbl = map_id2bl(sce->val1);
				struct status_change* sc2 = pbl?status_get_sc(pbl):NULL;

				if (sc2 && sc2->data[type2]) {
					sc2->data[type2]->val1 = 0;
					status_change_end(pbl, type2, INVALID_TIMER);
				}
			}
			break;

		case SC_CONCENTRATION:
			status_change_end(bl, SC_ENDURE, INVALID_TIMER);
			break;
		case SC_BERSERK:
			if(status->hp > 200 && sc && sc->data[SC__BLOODYLUST]) {
				status_percent_heal(bl, 100, 0);
				status_change_end(bl, SC__BLOODYLUST, INVALID_TIMER);
			} else if (status->hp > 100 && sce->val2) // If val2 is removed, no HP penalty (dispelled?) [Skotlex]
				status_set_hp(bl, 100, 0);
			if(sc->data[SC_ENDURE] && sc->data[SC_ENDURE]->val4 == 2) {
				sc->data[SC_ENDURE]->val4 = 0;
				status_change_end(bl, SC_ENDURE, INVALID_TIMER);
			}
			sc_start4(bl, bl, SC_REGENERATION, 100, 10,0,0,(RGN_HP|RGN_SP), skill_get_time(LK_BERSERK, sce->val1));
			break;
		case SC_GOSPEL:
			if (sce->val3) { // Clear the group.
				struct skill_unit_group* group = skill_id2group(sce->val3);
				sce->val3 = 0;
				if (group)
					skill_delunitgroup(group);
			}
			break;
		case SC_HERMODE:
			if(sce->val3 == BCT_SELF)
				skill_clear_unitgroup(bl);
			break;
		case SC_BASILICA: // Clear the skill area. [Skotlex]
				if (sce->val3 && sce->val4 == bl->id) {
					struct skill_unit_group* group = skill_id2group(sce->val3);
					sce->val3 = 0;
					if (group)
						skill_delunitgroup(group);
				}
				break;
		case SC_TRICKDEAD:
			if (vd) vd->dead_sit = 0;
			break;
		case SC_WARM:
		case SC__MANHOLE:
			if (sce->val4) { // Clear the group.
				struct skill_unit_group* group = skill_id2group(sce->val4);
				sce->val4 = 0;
				if( group ) // Might have been cleared before status ended, e.g. land protector
					skill_delunitgroup(group);
			}
			break;
		case SC_JAILED:
			if(tid == INVALID_TIMER)
				break;
		  	// Natural expiration.
			if(sd && sd->mapindex == sce->val2)
				pc_setpos(sd,(unsigned short)sce->val3,sce->val4&0xFFFF, sce->val4>>16, CLR_TELEPORT);
			break; // Guess hes not in jail :P
		case SC_CHANGE:
			if (tid == INVALID_TIMER)
		 		break;
			// "lose almost all their HP and SP" on natural expiration.
			status_set_hp(bl, 10, 0);
			status_set_sp(bl, 10, 0);
			break;
		case SC_AUTOTRADE:
			if (tid == INVALID_TIMER)
				break;
			// Vending is not automatically closed for autovenders
			vending_closevending(sd);
			map_quit(sd);
			// Because map_quit calls status_change_end with tid -1
			// from here it's not neccesary to continue
			return 1;
			break;
		case SC_STOP:
			if( sce->val2 ) {
				struct block_list* tbl = map_id2bl(sce->val2);
				sce->val2 = 0;
				if( tbl && (sc = status_get_sc(tbl)) && sc->data[SC_STOP] && sc->data[SC_STOP]->val2 == bl->id )
					status_change_end(tbl, SC_STOP, INVALID_TIMER);
			}
			break;
		case SC_TENSIONRELAX:
			if (sc && (sc->data[SC_WEIGHT50] || sc->data[SC_WEIGHT90]))
				status_get_regen_data(bl)->state.overweight = 1; // Add the overweight flag back
			break;
		case SC_MONSTER_TRANSFORM:
		case SC_ACTIVE_MONSTER_TRANSFORM:
			if (sce->val2)
				status_change_end(bl, (sc_type)sce->val2, INVALID_TIMER);
			break;

		/* 3rd Stuff */
		case SC_MILLENNIUMSHIELD:
			clif_millenniumshield(bl, 0);
			break;
		case SC_HALLUCINATIONWALK:
			sc_start(bl,bl,SC_HALLUCINATIONWALK_POSTDELAY,100,sce->val1,skill_get_time2(GC_HALLUCINATIONWALK,sce->val1));
			break;
		case SC_WHITEIMPRISON:
			{
				struct block_list* src = map_id2bl(sce->val2);
				if( tid == -1 || !src)
					break; // Terminated by Damage
				status_fix_damage(src,bl,400*sce->val1,clif_damage(bl,bl,gettick(),0,0,400*sce->val1,0,DMG_NORMAL,0,false));
			}
			break;
		case SC_WUGDASH:
			{
				struct unit_data *ud = unit_bl2ud(bl);
				if (ud) {
					ud->state.running = 0;
					if (ud->walktimer != INVALID_TIMER)
						unit_stop_walking(bl,1);
				}
			}
			break;
		case SC__SHADOWFORM:
			{
				struct map_session_data *s_sd = map_id2sd(sce->val2);

				if (s_sd) s_sd->shadowform_id = 0;
			}
			break;
		case SC_SATURDAYNIGHTFEVER: // Sit down force of Saturday Night Fever has the duration of only 3 seconds.
			sc_start(bl, bl,SC_SITDOWN_FORCE,100,sce->val1,skill_get_time2(WM_SATURDAY_NIGHT_FEVER,sce->val1));
			break;
		case SC_NEUTRALBARRIER_MASTER:
		case SC_STEALTHFIELD_MASTER:
			if( sce->val2 ) {
				struct skill_unit_group* group = skill_id2group(sce->val2);
				sce->val2 = 0;
				if( group ) // Might have been cleared before status ended, e.g. land protector
					skill_delunitgroup(group);
			}
			break;
		case SC_BANDING:
			if(sce->val4) {
				struct skill_unit_group *group = skill_id2group(sce->val4);
				sce->val4 = 0;
				if( group ) // Might have been cleared before status ended, e.g. land protector
					skill_delunitgroup(group);
			}
			break;
		case SC_CURSEDCIRCLE_ATKER:
			if( sce->val2 ) // Used the default area size cause there is a chance the caster could knock back and can't clear the target.
				map_foreachinallrange(status_change_timer_sub, bl, AREA_SIZE + 3, BL_CHAR, bl, sce, SC_CURSEDCIRCLE_TARGET, gettick());
			break;
		case SC_RAISINGDRAGON:
			if( sd && sce->val2 && !pc_isdead(sd) ) {
				int i = min(sd->spiritball,5);
				pc_delspiritball(sd, sd->spiritball, 0);
				status_change_end(bl, SC_EXPLOSIONSPIRITS, INVALID_TIMER);
				while( i > 0 ) {
					pc_addspiritball(sd, skill_get_time(MO_CALLSPIRITS, pc_checkskill(sd,MO_CALLSPIRITS)), 5);
					--i;
				}
			}
			break;
		case SC_CURSEDCIRCLE_TARGET:
			{
				struct block_list *src = map_id2bl(sce->val2);
				struct status_change *sc2 = status_get_sc(src);

				if( sc2 && sc2->data[SC_CURSEDCIRCLE_ATKER] && --(sc2->data[SC_CURSEDCIRCLE_ATKER]->val2) == 0 ) {
					clif_bladestop(bl, sce->val2, 0);
					status_change_end(src, SC_CURSEDCIRCLE_ATKER, INVALID_TIMER);
				}
			}
			break;
		case SC_BLOODSUCKER:
			if( sce->val2 ) {
				struct block_list *src = map_id2bl(sce->val2);
				if(src) {
					struct status_change *sc2 = status_get_sc(src);
					sc2->bs_counter--;
				}
			}
			break;
		case SC_TEARGAS:
			status_change_end(bl,SC_TEARGAS_SOB,INVALID_TIMER);
			break;
		case SC_SITDOWN_FORCE:
		case SC_BANANA_BOMB_SITDOWN:
			if( sd && pc_issit(sd) && pc_setstand(sd, false) )
				skill_sit(sd,0);
			break;
		case SC_KYOUGAKU:
			clif_status_load(bl, EFST_KYOUGAKU, 0); // Avoid client crash
			clif_status_load(bl, EFST_ACTIVE_MONSTER_TRANSFORM, 0);
			break;
		case SC_INTRAVISION:
			calc_flag = SCB_ALL; // Required for overlapping
			break;
		case SC_OVERED_BOOST:
			switch (bl->type) {
				case BL_HOM: {
						struct homun_data *hd = BL_CAST(BL_HOM,bl);

						if( hd )
							hd->homunculus.hunger = max(1,hd->homunculus.hunger - 50);
					}
					break;
				case BL_PC:
					status_zap(bl,0,status_get_max_sp(bl) / 2);
					break;
			}
			break;
		case SC_FULL_THROTTLE: {
				int sec = skill_get_time2(scdb->skill_id, sce->val1);

				clif_status_change(bl, EFST_DEC_AGI, 1, sec, 0, 0, 0);
				sc_start(bl, bl, SC_REBOUND, 100, sce->val1, sec);
			}
			break;
		case SC_REBOUND:
			clif_status_load(bl, EFST_DEC_AGI, 0);
			break;
		case SC_ITEMSCRIPT: // Removes Buff Icons
			if (sd && sce->val2 != EFST_BLANK)
				clif_status_load(bl, (enum efst_types)sce->val2, 0);
			break;
		case SC_C_MARKER:
			{
				// Remove mark data from caster
				struct map_session_data *caster = map_id2sd(sce->val2);
				uint8 i = 0;

				if (!caster)
					break;
				ARR_FIND(0,MAX_SKILL_CRIMSON_MARKER,i,caster->c_marker[i] == bl->id);
				if (i < MAX_SKILL_CRIMSON_MARKER) {
					caster->c_marker[i] = 0;
					clif_crimson_marker(caster, bl, true);
				}
			}
			break;
		case SC_H_MINE:
			{
				// Drop the material from target if expired
				struct item it;
				struct map_session_data *caster = NULL;

				if (sce->val3 || status_isdead(bl) || !(caster = map_id2sd(sce->val2)))
					break;
				if (!itemdb_exists(skill_get_itemid(RL_H_MINE,0)))
					break;
				memset(&it, 0, sizeof(it));
				it.nameid = skill_get_itemid(RL_H_MINE,0);
				it.amount = max(skill_get_itemqty(RL_H_MINE,0),1);
				it.identify = 1;
				map_addflooritem(&it, it.amount, bl->m,bl->x, bl->y, caster->status.char_id, 0, 0, 4, 0);
			}
			break;
		case SC_VACUUM_EXTREME:
			///< !CHECKME: Seems on official, there's delay before same target can be vacuumed in same area again [Cydh]
			sc_start2(bl, bl, SC_VACUUM_EXTREME_POSTDELAY, 100, sce->val1, sce->val2, skill_get_time2(SO_VACUUM_EXTREME,sce->val1));
			break;
		case SC_SWORDCLAN:
		case SC_ARCWANDCLAN:
		case SC_GOLDENMACECLAN:
		case SC_CROSSBOWCLAN:
		case SC_JUMPINGCLAN:
			status_change_end(bl,SC_CLAN_INFO,INVALID_TIMER);
			break;
	}

	// Reset the options as needed
	opt_flag = scdb->flag&SCF_OPT_FLAGS;
	switch (type) {
		case SC_SWOO:
		case SC_SKA:
			opt_flag = 0x8;
 			break;
		case SC_DANCING:
			if ((sce->val1&0xFFFF) == CG_MOONLIT)
				sc->opt3 &= ~OPT3_MOONLIT;
			opt_flag = 0;
			break;
		case SC_INCATKRATE: // Simulated Explosion spirits effect.
			if (bl->type != BL_MOB) {
				opt_flag = 0;
				break;
			}
			break;
	}

	if (scdb->opt1)
		sc->opt1 = OPT1_NONE;

	if (scdb->opt2)
		sc->opt2 &= ~scdb->opt2;

	if (scdb->opt3)
		sc->opt3 &= ~scdb->opt3;

	if (scdb->look)
		sc->option &= ~scdb->look;

	if (calc_flag&SCB_DYE) { // Restore DYE color
		if (vd && !vd->cloth_color && sce->val4)
			clif_changelook(bl,LOOK_CLOTHES_COLOR,sce->val4);
		calc_flag = static_cast<scb_flag>(calc_flag&~SCB_DYE);
	}

	/*if (calc_flag&SCB_BODY)// Might be needed in the future. [Rytech]
	{	//Restore body style
		if (vd && !vd->body_style && sce->val4)
			clif_changelook(bl,LOOK_BODY2,sce->val4);
		calc_flag = static_cast<scb_flag>(calc_flag&~SCB_BODY);
	}*/

	// On Aegis, when turning off a status change, first goes the sc packet, then the option packet.
	clif_status_change(bl,scdb->icon,0,0,0,0,0);

	if( opt_flag&0x8 ) // bugreport:681
		clif_changeoption2(bl);
	else if(opt_flag) {
		clif_changeoption(bl);
		if (sd && (opt_flag&SCF_OPT_CHANGELOOK)) {
			clif_changelook(bl,LOOK_BASE,sd->vd.class_);
			clif_get_weapon_view(sd,&sd->vd.weapon,&sd->vd.shield);
			clif_changelook(bl,LOOK_WEAPON,sd->vd.weapon);
			clif_changelook(bl,LOOK_SHIELD,sd->vd.shield);
			clif_changelook(bl,LOOK_CLOTHES_COLOR,cap_value(sd->status.clothes_color,0,battle_config.max_cloth_color));
			clif_changelook(bl,LOOK_BODY2,cap_value(sd->status.body,0,battle_config.max_body_style));
		}
	}
	if (calc_flag) {
		switch (type) {
		case SC_MAGICPOWER:
			//If Mystical Amplification ends, MATK is immediately recalculated
			status_calc_bl_(bl, calc_flag, SCO_FORCE);
			break;
		default:
			status_calc_bl(bl, calc_flag);
			break;
		}
	}

	if (scdb->look&OPTION_HIDE) // Out of hiding, invoke on place.
		skill_unit_move(bl,gettick(),1);

	if (opt_flag&&SCF_TRIGGER_ONTOUCH_ && sd && map_getcell(bl->m,bl->x,bl->y,CELL_CHKNPC))
		npc_touch_areanpc(sd,bl->m,bl->x,bl->y); // Trigger on-touch event.

	ers_free(sc_data_ers, sce);
	return 1;
}

/**
 * Resets timers for statuses
 * Used with reoccurring status effects, such as dropping SP every 5 seconds
 * @param tid: Timer ID
 * @param tick: How long before next call
 * @param id: ID of character
 * @param data: Information passed through the timer call
 * @return 1: Success 0: Fail
 */
TIMER_FUNC(status_change_timer){
	enum sc_type type = (sc_type)data;
	struct block_list *bl;
	struct map_session_data *sd;
	int interval = status_get_sc_interval(type);
	bool dounlock = false;

	bl = map_id2bl(id);
	if(!bl) {
		ShowDebug("status_change_timer: Null pointer id: %d data: %d\n", id, data);
		return 0;
	}

	struct status_change * const sc = status_get_sc(bl);
	struct status_data * const status = status_get_status_data(bl);
	if(!sc) {
		ShowDebug("status_change_timer: Null pointer id: %d data: %d bl-type: %d\n", id, data, bl->type);
		return 0;
	}
	
	struct status_change_entry * const sce = sc->data[type];
	if(!sce) {
		ShowDebug("status_change_timer: Null pointer id: %d data: %d bl-type: %d\n", id, data, bl->type);
		return 0;
	}
	if( sce->timer != tid ) {
		ShowError("status_change_timer: Mismatch for type %d: %d != %d (bl id %d)\n",type,tid,sce->timer, bl->id);
		return 0;
	}

	sd = BL_CAST(BL_PC, bl);

	std::function<void (unsigned int)> sc_timer_next = [&sce, &bl, &data](unsigned int t) {
		sce->timer = add_timer(t, status_change_timer, bl->id, data);
	};
	
	switch(type) {
	case SC_MAXIMIZEPOWER:
	case SC_CLOAKING:
		if(!status_charge(bl, 0, 1))
			break; // Not enough SP to continue.
		sc_timer_next(sce->val2+tick);
		return 0;

	case SC_CHASEWALK:
		if(!status_charge(bl, 0, sce->val4))
			break; // Not enough SP to continue.

		if (!sc->data[SC_CHASEWALK2]) {
			sc_start(bl,bl, SC_CHASEWALK2,100,1<<(sce->val1-1),
				(sc->data[SC_SPIRIT] && sc->data[SC_SPIRIT]->val2 == SL_ROGUE?10:1) // SL bonus -> x10 duration
				*skill_get_time2(status_sc_get_skill(type),sce->val1));
		}
		sc_timer_next(sce->val2+tick);
		return 0;
	break;

	case SC_HIDING:
		if(--(sce->val2)>0) {

			if(sce->val2 % sce->val4 == 0 && !status_charge(bl, 0, 1))
				break; // Fail if it's time to substract SP and there isn't.

			sc_timer_next(1000+tick);
			return 0;
		}
	break;

	case SC_SIGHT:
	case SC_RUWACH:
	case SC_SIGHTBLASTER:
		if(type == SC_SIGHTBLASTER) {
			//Restore trap immunity
			if(sce->val4%2)
				sce->val4--;
			map_foreachinallrange( status_change_timer_sub, bl, sce->val3, BL_CHAR|BL_SKILL, bl, sce, type, tick);
		} else {
			map_foreachinallrange( status_change_timer_sub, bl, sce->val3, BL_CHAR, bl, sce, type, tick);
			skill_reveal_trap_inarea(bl, sce->val3, bl->x, bl->y);
		}

		if( --(sce->val2)>0 ) {
			sce->val4 += 20; // Use for Shadow Form 2 seconds checking.
			sc_timer_next(20+tick);
			return 0;
		}
		break;

	case SC_PROVOKE:
		if(sce->val2) { // Auto-provoke (it is ended in status_heal)
			sc_timer_next(1000*60+tick);
			return 0;
		}
		break;

	case SC_STONE:
		if (sc->opt1 == OPT1_STONEWAIT && sce->val4) {
			sce->val3 = 0; //Incubation time used up
			unit_stop_attack(bl);
			if (sc->data[SC_DANCING]) {
				unit_stop_walking(bl, 1);
				status_change_end(bl, SC_DANCING, INVALID_TIMER);
			}
			status_change_end(bl, SC_AETERNA, INVALID_TIMER);
			sc->opt1 = OPT1_STONE;
			status_calc_state(bl,sc,status_sc_get_calc_flag(SC_STONE),1);
			clif_changeoption(bl);
			sc_timer_next(min(sce->val4, interval) + tick);
			sce->val4 -= interval; //Remaining time
			status_calc_bl(bl, status_sc_get_calc_flag(type));
			return 0;
		}
		if (sce->val4 >= 0 && !(sce->val3) && status->hp > status->max_hp / 4) {
			status_percent_damage(NULL, bl, 1, 0, false);
		}
		break;

	case SC_POISON:
	case SC_DPOISON:
		if (sce->val4 >= 0 && !sc->data[SC_SLOWPOISON]) {
			unsigned int damage = 0;
			if (sd)
				damage = (type == SC_DPOISON) ? 2 + status->max_hp / 50 : 2 + status->max_hp * 3 / 200;
			else
				damage = (type == SC_DPOISON) ? 2 + status->max_hp / 100 : 2 + status->max_hp / 200;
			if (status->hp > umax(status->max_hp / 4, damage)) // Stop damaging after 25% HP left.
				status_zap(bl, damage, 0);
		}
		break;

	case SC_BLEEDING:
		if (sce->val4 >= 0) {
			int64 damage = rnd() % 600 + 200;
			if (!sd && damage >= status->hp)
				damage = status->hp - 1; // No deadly damage for monsters
			map_freeblock_lock();
			dounlock = true;
			status_zap(bl, damage, 0);
		}
		break;

	case SC_BURNING:
		if (sce->val4 >= 0) {
			int64 damage = 1000 + (3 * status->max_hp) / 100; // Deals fixed (1000 + 3%*MaxHP)
			map_freeblock_lock();
			dounlock = true;
			status_fix_damage(bl, bl, damage, clif_damage(bl, bl, tick, 0, 1, damage, 1, DMG_NORMAL, 0, false));
		}
		break;

	case SC_TOXIN:
		if (sce->val4 >= 0) { // Damage is every 10 seconds including 3%sp drain.
			map_freeblock_lock();
			dounlock = true;
			status_damage(bl, bl, 1, status->max_sp * 3 / 100, clif_damage(bl, bl, tick, status->amotion, status->dmotion + 500, 1, 1, DMG_NORMAL, 0, false), 0);
		}
		break;

	case SC_MAGICMUSHROOM:
		if (sce->val4 >= 0) {
			bool flag = 0;
			int64 damage = status->max_hp * 3 / 100;
			if (status->hp <= damage)
				damage = status->hp - 1; // Cannot Kill

			if (damage > 0) { // 3% Damage each 4 seconds
				map_freeblock_lock();
				status_zap(bl, damage, 0);
				flag = !sc->data[type]; // Killed? Should not
				map_freeblock_unlock();
			}

			if (!flag) { // Random Skill Cast
				if (skill_magicmushroom_count && sd && !pc_issit(sd)) { // Can't cast if sit
					int mushroom_skill_id = 0, checked = 0, checked_max = MAX_SKILL_MAGICMUSHROOM_DB * 3;
					unit_stop_attack(bl);
					unit_skillcastcancel(bl, 1);
					do {
						int i = rnd() % MAX_SKILL_MAGICMUSHROOM_DB;
						mushroom_skill_id = skill_magicmushroom_db[i].skill_id;
					} while (checked++ < checked_max && mushroom_skill_id == 0);

					if (!skill_get_index(mushroom_skill_id))
						break;

					switch (skill_get_casttype(mushroom_skill_id)) { // Magic Mushroom skills are buffs or area damage
					case CAST_GROUND:
						skill_castend_pos2(bl, bl->x, bl->y, mushroom_skill_id, 1, tick, 0);
						break;
					case CAST_NODAMAGE:
						skill_castend_nodamage_id(bl, bl, mushroom_skill_id, 1, tick, 0);
						break;
					case CAST_DAMAGE:
						skill_castend_damage_id(bl, bl, mushroom_skill_id, 1, tick, 0);
						break;
					}
				}
				clif_emotion(bl, ET_SMILE);
			}
		}
		break;

	case SC_PYREXIA:
		if (sce->val4 >= 0) {
			map_freeblock_lock();
			dounlock = true;
			status_fix_damage(bl, bl, 100, clif_damage(bl, bl, tick, status->amotion, status->dmotion + 500, 100, 1, DMG_NORMAL, 0, false));
		}
		break;

	case SC_LEECHESEND:
		if (sce->val4 >= 0) {
			int64 damage = status->vit * (sce->val1 - 3) + (int)status->max_hp / 100; // {Target VIT x (New Poison Research Skill Level - 3)} + (Target HP/100)
			map_freeblock_lock();
			dounlock = true;
			status_fix_damage(bl, bl, damage, clif_damage(bl, bl, tick, status->amotion, status->dmotion + 500, damage, 1, DMG_NORMAL, 0, false));
			unit_skillcastcancel(bl, 2);
		}
		break;

	case SC_TENSIONRELAX:
		if(status->max_hp > status->hp && --(sce->val3) >= 0) {
			sc_timer_next(10000 + tick);
			return 0;
		}
		break;

	case SC_KNOWLEDGE:
		if (!sd) break;
		if(bl->m == sd->feel_map[0].m ||
			bl->m == sd->feel_map[1].m ||
			bl->m == sd->feel_map[2].m)
		{	// Timeout will be handled by pc_setpos
			sce->timer = INVALID_TIMER;
			return 0;
		}
		break;

	case SC_S_LIFEPOTION:
	case SC_L_LIFEPOTION:
		if( sd && --(sce->val4) >= 0 ) {
			// val1 < 0 = per max% | val1 > 0 = exact amount
			int hp = 0;
			if( status->hp < status->max_hp )
				hp = (sce->val1 < 0) ? (int)(sd->status.max_hp * -1 * sce->val1 / 100.) : sce->val1 ;
			status_heal(bl, hp, 0, 2);
			sc_timer_next((sce->val2 * 1000) + tick);
			return 0;
		}
		break;

	case SC_BOSSMAPINFO:
		if( sd && --(sce->val4) >= 0 ) {
			struct mob_data *boss_md = map_id2boss(sce->val1);

			if (boss_md) {
				if (sd->bl.m != boss_md->bl.m) // Not on same map anymore
					return 0;
				else if (boss_md->bl.prev != NULL) { // Boss is alive - Update X, Y on minimap
					sce->val2 = 0;
					clif_bossmapinfo(sd, boss_md, BOSS_INFO_ALIVE);
				} else if (boss_md->spawn_timer != INVALID_TIMER && !sce->val2) { // Boss is dead
					sce->val2 = 1;
					clif_bossmapinfo(sd, boss_md, BOSS_INFO_DEAD);
				}
			}
			sc_timer_next(1000 + tick);
			return 0;
		}
		break;

	case SC_DANCING: // SP consumption by time of dancing skills
		{
			int s = 0;
			int sp = 1;
			if (--sce->val3 <= 0)
				break;
			switch(sce->val1&0xFFFF) {
				case BD_RICHMANKIM:
				case BD_DRUMBATTLEFIELD:
				case BD_RINGNIBELUNGEN:
				case BD_SIEGFRIED:
				case BA_DISSONANCE:
				case BA_ASSASSINCROSS:
				case DC_UGLYDANCE:
					s=3;
					break;
				case BD_LULLABY:
				case BD_ETERNALCHAOS:
				case BD_ROKISWEIL:
				case DC_FORTUNEKISS:
					s=4;
					break;
				case CG_HERMODE:
				case BD_INTOABYSS:
				case BA_WHISTLE:
				case DC_HUMMING:
				case BA_POEMBRAGI:
				case DC_SERVICEFORYOU:
					s=5;
					break;
				case BA_APPLEIDUN:
					#ifdef RENEWAL
						s=5;
					#else
						s=6;
					#endif
					break;
				case CG_MOONLIT:
					// Moonlit's cost is 4sp*skill_lv [Skotlex]
					sp= 4*(sce->val1>>16);
					// Upkeep is also every 10 secs.
				case DC_DONTFORGETME:
					s=10;
					break;
			}
			if( s != 0 && sce->val3 % s == 0 ) {
				if (sc->data[SC_LONGING])
					sp*= 3;
				if (!status_charge(bl, 0, sp))
					break;
			}
			sc_timer_next(1000+tick);
			return 0;
		}
		break;
	case SC_BERSERK:
		// 5% every 10 seconds [DracoRPG]
		if( --( sce->val3 ) > 0 && status_charge(bl, sce->val2, 0) && status->hp > 100 ) {
			sc_timer_next(sce->val4+tick);
			return 0;
		}
		break;

	case SC_NOCHAT:
		if(sd) {
			sd->status.manner++;
			clif_changestatus(sd,SP_MANNER,sd->status.manner);
			clif_updatestatus(sd,SP_MANNER);
			if (sd->status.manner < 0) { // Every 60 seconds your manner goes up by 1 until it gets back to 0.
				sc_timer_next(60000+tick);
				return 0;
			}
		}
		break;

	case SC_SPLASHER:
		// Custom Venom Splasher countdown timer
		// if (sce->val4 % 1000 == 0) {
		// 	char timer[10];
		// 	snprintf (timer, 10, "%d", sce->val4/1000);
		// 	clif_message(bl, timer);
		// }
		if((sce->val4 -= 500) > 0) {
			sc_timer_next(500 + tick);
			return 0;
		}
		break;

	case SC_MARIONETTE:
	case SC_MARIONETTE2:
		{
			struct block_list *pbl = map_id2bl(sce->val1);
			if( pbl && check_distance_bl(bl, pbl, 7) ) {
				sc_timer_next(1000 + tick);
				return 0;
			}
		}
		break;

	case SC_GOSPEL:
		if(sce->val4 == BCT_SELF && --(sce->val2) > 0) {
			int hp, sp;
			hp = (sce->val1 > 5) ? 45 : 30;
			sp = (sce->val1 > 5) ? 35 : 20;
			if(!status_charge(bl, hp, sp))
				break;
			sc_timer_next(10000+tick);
			return 0;
		}
		break;

	case SC_JAILED:
		if(sce->val1 == INT_MAX || --(sce->val1) > 0) {
			sc_timer_next(60000+tick);
			return 0;
		}
		break;

	case SC_BLIND:
		if(sc->data[SC_FOGWALL]) { // Blind lasts forever while you are standing on the fog.
			sc_timer_next(5000+tick);
			return 0;
		}
		break;
	case SC_ABUNDANCE:
		if(--(sce->val4) > 0) {
			status_heal(bl,0,60,0);
			sc_timer_next(10000+tick);
		}
		break;

	case SC_OBLIVIONCURSE:
		if( --(sce->val4) >= 0 ) {
			clif_emotion(bl,ET_QUESTION);
			sc_timer_next(3000 + tick);
			return 0;
		}
		break;

	case SC_WEAPONBLOCKING:
		if( --(sce->val4) >= 0 ) {
			if( !status_charge(bl,0,3) )
				break;
			sc_timer_next(5000+tick);
			return 0;
		}
		break;

	case SC_CLOAKINGEXCEED:
		if(!status_charge(bl,0,10-sce->val1))
			break;
		sc_timer_next(1000 + tick);
		return 0;

	case SC_RENOVATIO:
		if( --(sce->val4) >= 0 ) {
			int heal = status->max_hp * 5 / 100;
			if( sc && sc->data[SC_AKAITSUKI] && heal )
				heal = ~heal + 1;
			status_heal(bl, heal, 0, 3);
			sc_timer_next(5000 + tick);
			return 0;
		}
		break;

	case SC_SPHERE_1:
	case SC_SPHERE_2:
	case SC_SPHERE_3:
	case SC_SPHERE_4:
	case SC_SPHERE_5:
		if( --(sce->val4) >= 0 ) {
			if( !status_charge(bl, 0, 1) )
				break;
			sc_timer_next(1000 + tick);
			return 0;
		}
		break;

	case SC_FREEZE_SP:
		if( !status_charge(bl, 0, sce->val2) ) {
			int i;
			for(i = SC_SPELLBOOK1; i <= SC_MAXSPELLBOOK; i++) // Also remove stored spell as well.
				status_change_end(bl, (sc_type)i, INVALID_TIMER);
			break;
		}
		sc_timer_next(10000 + tick);
		return 0;

	case SC_ELECTRICSHOCKER:
		if( --(sce->val4) >= 0 ) {
			status_charge(bl, 0, 5 * sce->val1 * status->max_sp / 100);
			sc_timer_next(1000 + tick);
			return 0;
		}
		break;

	case SC_CAMOUFLAGE:
		if (!status_charge(bl, 0, 7 - sce->val1))
			break;
		if (--sce->val4 >= 0)
			sce->val3++;
		sc_timer_next(1000 + tick);
		return 0;

	case SC__REPRODUCE:
		if(!status_charge(bl, 0, 1))
			break;
		sc_timer_next(1000+tick);
		return 0;

	case SC__SHADOWFORM:
		if( --(sce->val4) >= 0 ) {
			if( !status_charge(bl, 0, 11 - sce->val1) )
				break;
			sc_timer_next(1000 + tick);
			return 0;
		}
		break;

	case SC__INVISIBILITY:
		if( !status_charge(bl, 0, (12 - 2 * sce->val1) * status->max_sp / 100) ) // 6% - skill_lv.
			break;
		sc_timer_next(1000 + tick);
		return 0;

	case SC_STRIKING:
		if( --(sce->val4) >= 0 ) {
			if( !status_charge(bl,0, sce->val3 ) )
				break;
			sc_timer_next(1000 + tick);
			return 0;
		}
		break;

	case SC_WARMER: {
			int hp = 0;
			struct status_change *ssc = status_get_sc(map_id2bl(sce->val2));

			if (ssc && ssc->data[SC_HEATER_OPTION])
				hp = status->max_hp * 3 * sce->val1 / 100;
			else
				hp = status->max_hp * sce->val1 / 100;
			if (sc && sc->data[SC_AKAITSUKI] && hp)
				hp = ~hp + 1;
			if (status->hp != status->max_hp)
				status_heal(bl, hp, 0, 0);
			sc_timer_next(3000 + tick);
			return 0;
		}

	case SC_BLOODSUCKER:
		if( --(sce->val4) >= 0 ) {
			struct block_list *src = map_id2bl(sce->val2);
			int damage;
			if( !src || (src && (status_isdead(src) || src->m != bl->m || distance_bl(src, bl) >= 12)) )
				break;
			map_freeblock_lock();
			if (is_infinite_defense(bl, BF_MISC)) // Only does 1 damage to infinte defense type.
				damage = 1;
			else
				damage =  200 + 100 * sce->val1 + status_get_int(src);
			status_damage(src, bl, damage, 0, clif_damage(bl,bl,tick,status->amotion,status->dmotion+200,damage,1,DMG_NORMAL,0,false), 0);
			unit_skillcastcancel(bl,1);
			if ( sc->data[type] ) {
				sc_timer_next(1000 + tick);
			}
			map_freeblock_unlock();
			status_heal(src, damage*(5 + 5 * sce->val1)/100, 0, 0); // 5 + 5% per level
			return 0;
		}
		break;

	case SC_VOICEOFSIREN:
		if( --(sce->val4) >= 0 ) {
			clif_emotion(bl,ET_THROB);
			sc_timer_next(2000 + tick);
			return 0;
		}
		break;

	case SC_DEEPSLEEP:
		if( --(sce->val4) >= 0 ) { // Recovers 3% HP/SP every 2 seconds.
			status_heal(bl, status->max_hp * 3 / 100, status->max_sp * 3 / 100, 2);
			sc_timer_next(2000 + tick);
			return 0;
		}
		break;

	case SC_SIRCLEOFNATURE:
		if( --(sce->val4) >= 0 ) {
			if( !status_charge(bl,0,sce->val3) )
				break;
			status_heal(bl, sce->val2, 0, 1);
			sc_timer_next(1000 + tick);
			return 0;
		}
		break;

	case SC_SONGOFMANA:
		if( --(sce->val4) >= 0 ) {
			status_heal(bl,0,sce->val3,3);
			sc_timer_next(5000 + tick);
			return 0;
		}
		break;


	case SC_SATURDAYNIGHTFEVER:
		// 1% HP/SP drain every val4 seconds [Jobbie]
		if( --(sce->val3) >= 0 ) {
			if( !status_charge(bl, status->hp / 100, status->sp / 100) )
				break;
			sc_timer_next(sce->val4+tick);
			return 0;
		}
		break;

	case SC_MELODYOFSINK:
		if( --(sce->val4) >= 0 ) {
			status_charge(bl, 0, status->max_sp * ( 2 * sce->val1 + 2 * sce->val2 ) / 100);
			sc_timer_next(1000+tick);
			return 0;
		}
		break;

	case SC_CRYSTALIZE:
		if( --(sce->val4) >= 0 ) { // Drains 2% of HP and 1% of SP every seconds.
			if (!status_charge(bl, status->max_hp * 2 / 100, status->max_sp / 100))
				break;
			sc_timer_next(1000 + tick);
			return 0;
		}
		break;

	case SC_FORCEOFVANGUARD:
		if( !status_charge(bl,0,24 - 4 * sce->val1) )
			break;
		sc_timer_next(10000 + tick);
		return 0;

	case SC_BANDING:
		if( status_charge(bl, 0, 7 - sce->val1) ) {
			sce->val2 = (sd ? skill_banding_count(sd) : 1);
			sc_timer_next(5000 + tick);
			return 0;
		}
		break;

	case SC_REFLECTDAMAGE:
		if( --(sce->val4) > 0 ) {
			if( !status_charge(bl,0,10) )
 				break;
			sc_timer_next(1000 + tick);
			return 0;
		}
		break;

	case SC_OVERHEAT_LIMITPOINT:
		if (--(sce->val1) >= 0) { // Cooling
			int16 limit[] = { 150, 200, 280, 360, 450 };
			uint16 skill_lv = (sd ? pc_checkskill(sd, NC_MAINFRAME) : 0);

			if (sc && sc->data[SC_OVERHEAT])
				status_change_end(bl,SC_OVERHEAT,INVALID_TIMER);
			if (sce->val1 > limit[skill_lv])
				sc_start(bl, bl, SC_OVERHEAT, 100, sce->val1, 1000);
			sc_timer_next(1000 + tick);
			return 0;
		}
		break;

	case SC_OVERHEAT: {
			int damage = status->max_hp / 100; // Suggestion 1% each second

			if (damage >= status->hp)
				damage = status->hp - 1; // Do not kill, just keep you with 1 hp minimum
			map_freeblock_lock();
			status_fix_damage(NULL, bl, damage, clif_damage(bl, bl, tick, 0, 0, damage, 0, DMG_NORMAL, 0, false));
			if (sc->data[type]) {
				sc_timer_next(1000 + tick);
			}
			map_freeblock_unlock();
			return 0;
		}
		break;

	case SC_MAGNETICFIELD:
		if (--(sce->val3) >= 0) {
			struct block_list *src = map_id2bl(sce->val2);

			if (!src || (src && (status_isdead(src) || src->m != bl->m)))
				break;
			if (!status_charge(bl, 0, 50))
				status_zap(bl, 0, status->sp);
			sc_timer_next(1000 + tick);
			return 0;
		}
		break;

	case SC_INSPIRATION:
		if(--(sce->val4) >= 0) {
			int hp = status->max_hp * (35 - 5 * sce->val1) / 1000;
			int sp = status->max_sp * (45 - 5 * sce->val1) / 1000;

			if( !status_charge(bl,hp,sp) ) break;

			sc_timer_next(5000+tick);
			return 0;
		}
		break;

	case SC_RAISINGDRAGON:
		// 1% every 5 seconds [Jobbie]
		if( --(sce->val3)>0 && status_charge(bl, sce->val2, 0) ) {
			if( !sc->data[type] ) return 0;
			sc_timer_next(5000 + tick);
			return 0;
		}
		break;

	case SC_TROPIC:
	case SC_CHILLY_AIR:
	case SC_WILD_STORM:
	case SC_UPHEAVAL:
	case SC_HEATER:
	case SC_COOLER:
	case SC_BLAST:
	case SC_CURSED_SOIL:
	case SC_PYROTECHNIC:
	case SC_AQUAPLAY:
	case SC_GUST:
	case SC_PETROLOGY:
	case SC_CIRCLE_OF_FIRE:
	case SC_FIRE_CLOAK:
	case SC_WATER_DROP:
	case SC_WATER_SCREEN:
	case SC_WIND_CURTAIN:
	case SC_WIND_STEP:
	case SC_STONE_SHIELD:
	case SC_SOLID_SKIN:
		if( !status_charge(bl,0,sce->val2) ) {
			struct block_list *s_bl = battle_get_master(bl);
			if (bl->type == BL_ELEM)
				elemental_change_mode(BL_CAST(BL_ELEM, bl), static_cast<e_mode>(MAX_ELESKILLTREE));
			if( s_bl )
				status_change_end(s_bl,static_cast<sc_type>(type+1),INVALID_TIMER);
			status_change_end(bl,type,INVALID_TIMER);
			break;
		}
		sc_timer_next(sce->val3 + tick);
		return 0;

	case SC_WATER_SCREEN_OPTION:
		status_heal(bl,1000,0,2);
		sc_timer_next(10000 + tick);
		return 0;

	case SC_TEARGAS:
		if( --(sce->val4) >= 0 ) {
			struct block_list *src = map_id2bl(sce->val3);
			int damage = sce->val2;

			map_freeblock_lock();
			clif_damage(bl, bl, tick, 0, 0, damage, 1, DMG_MULTI_HIT_ENDURE, 0, false);
			status_damage(src, bl, damage,0, 0, 1);
			if( sc->data[type] ) {
				sc_timer_next(2000 + tick);
			}
			map_freeblock_unlock();
			return 0;
		}
		break;
	case SC_TEARGAS_SOB:
		if( --(sce->val4) >= 0 ) {
			clif_emotion(bl, ET_CRY);
			sc_timer_next(3000 + tick);
			return 0;
		}
		break;
	case SC_STOMACHACHE:
		if( --(sce->val4) >= 0 ) {
			status_charge(bl,0,sce->val2);	// Reduce 8 every 10 seconds.
			if( sd && !pc_issit(sd) ) { // Force to sit every 10 seconds.
				pc_setsit(sd);
				skill_sit(sd, 1);
				clif_sitting(bl);
			}
			sc_timer_next(10000 + tick);
			return 0;
		}
		break;
	case SC_LEADERSHIP:
	case SC_GLORYWOUNDS:
	case SC_SOULCOLD:
	case SC_HAWKEYES:
		// They only end by status_change_end
		sc_timer_next(600000 + tick);
		return 0;
	case SC_MEIKYOUSISUI:
		if( --(sce->val4) >= 0 ) {
			status_heal(bl, status->max_hp * sce->val2 / 100, status->max_sp * sce->val3 / 100, 0);
			sc_timer_next(1000 + tick);
			return 0;
		}
		break;
	case SC_KAGEMUSYA:
		if( --(sce->val2) >= 0 ) {
			if(!status_charge(bl, 0, 1)) break;
			sc_timer_next(1000+tick);
			return 0;
		}
		break;
	case SC_ANGRIFFS_MODUS:
		if(--(sce->val4) >= 0) { // Drain hp/sp
			if( !status_charge(bl,100,20) ) break;
			sc_timer_next(1000+tick);
			return 0;
		}
		break;
	case SC_CBC:
		if(--(sce->val4) >= 0) { // Drain hp/sp
			int hp=0;
			int sp = (status->max_sp * sce->val3) / 100;
			if(bl->type == BL_MOB) hp = sp*10;
			if( !status_charge(bl,hp,sp) )break;
			sc_timer_next(1000+tick);
			return 0;
		}
		break;
	case SC_FULL_THROTTLE:
		if( --(sce->val4) >= 0 ) {
			status_percent_damage(bl, bl, 0, sce->val2, false);
			sc_timer_next(1000 + tick);
			return 0;
		}
		break;
	case SC_REBOUND:
		if( --(sce->val4) >= 0 ) {
			clif_emotion(bl, ET_SWEAT);
			sc_timer_next(2000 + tick);
			return 0;
		}
		break;
	case SC_KINGS_GRACE:
		if( --(sce->val4) >= 0 ) {
			status_percent_heal(bl, sce->val2, 0);
			sc_timer_next(1000 + tick);
			return 0;
		}
		break;
	case SC_FRIGG_SONG:
		if( --(sce->val4) >= 0 ) {
			status_heal(bl, sce->val3, 0, 0);
			sc_timer_next(1000 + tick);
			return 0;
		}
		break;
	case SC_C_MARKER:
		if( --(sce->val4) >= 0 ) {
			TBL_PC *caster = map_id2sd(sce->val2);
			if (!caster || caster->bl.m != bl->m) //End the SC if caster isn't in same map
				break;
			sc_timer_next(1000 + tick);
			clif_crimson_marker(caster, bl, false);
			return 0;
		}
		break;
	case SC_STEALTHFIELD_MASTER:
		if (--(sce->val4) >= 0) {
			if (!status_charge(bl, 0, status->max_sp * 3 / 100))
				break;
			sc_timer_next(sce->val3 + tick);
			return 0;
		}
		break;
	case SC_VACUUM_EXTREME:
		if (sce->val4) {
			if (unit_movepos(bl, sce->val3>>16, sce->val3&0xFFFF, 0, false)) {
				clif_slide(bl, sce->val3>>16, sce->val3&0xFFFF);
				clif_fixpos(bl);
			}
			sc_timer_next(tick+sce->val4);
			sce->val4 = 0;
		}
		break;
	case SC_FIRE_INSIGNIA:
		if (--(sce->val4) >= 0) {
			if (status->def_ele == ELE_FIRE)
				status_heal(bl, status->max_hp / 100, 0, 1);
			else if (status->def_ele == ELE_EARTH)
				status_zap(bl, status->max_hp / 100, 0);
			sc_timer_next(5000 + tick);
			return 0;
		}
		break;

	case SC_WATER_INSIGNIA:
		if (--(sce->val4) >= 0) {
			if (status->def_ele == ELE_WATER)
				status_heal(bl, status->max_hp / 100, 0, 1);
			else if (status->def_ele == ELE_FIRE)
				status_zap(bl, status->max_hp / 100, 0);
			sc_timer_next(5000 + tick);
			return 0;
		}
		break;

	case SC_WIND_INSIGNIA:
		if (--(sce->val4) >= 0) {
			if (status->def_ele == ELE_WIND)
				status_heal(bl, status->max_hp / 100, 0, 1);
			else if (status->def_ele == ELE_WATER)
				status_zap(bl, status->max_hp / 100, 0);
			sc_timer_next(5000 + tick);
			return 0;
		}
		break;

	case SC_EARTH_INSIGNIA:
		if (--(sce->val4) >= 0) {
			if (status->def_ele == ELE_EARTH)
				status_heal(bl, status->max_hp / 100, 0, 1);
			else if (status->def_ele == ELE_WIND)
				status_zap(bl, status->max_hp / 100, 0);
			sc_timer_next(5000 + tick);
			return 0;
		}
		break;
	case SC_BITESCAR:
		if (--(sce->val4) >= 0) {
			status_percent_damage(bl, bl, -(sce->val2), 0, 0);
			sc_timer_next(1000 + tick);
			return 0;
		}
		break;
	case SC_FRESHSHRIMP:
		if (--(sce->val4) >= 0) {
			status_heal(bl, sce->val2, 0, 3);
			sc_timer_next((10000 - ((sce->val1 - 1) * 1000)) + tick);
			return 0;
		}
		break;
	case SC_DORAM_BUF_01:
		if( sd && --(sce->val4) >= 0 ) {
			if( status->hp < status->max_hp )
				status_heal(bl, 10, 0, 2);
			sc_timer_next(10000 + tick);
			return 0;
		}
		break;
	case SC_DORAM_BUF_02:
		if( sd && --(sce->val4) >= 0 ) {
			if( status->sp < status->max_sp )
				status_heal(bl, 0, 5, 2);
			sc_timer_next(10000 + tick);
			return 0;
		}
		break;
	}

	// If status has an interval and there is at least 100ms remaining time, wait for next interval
	if(interval > 0 && sc->data[type] && sce->val4 >= 100) {
		sc_timer_next(min(sce->val4,interval)+tick);
		sce->val4 -= interval;
		if (dounlock)
			map_freeblock_unlock();
		return 0;
	}

	if (dounlock)
		map_freeblock_unlock();

	// Default for all non-handled control paths is to end the status
	return status_change_end( bl,type,tid );
}

/**
 * For each iteration of repetitive status
 * @param bl: Object [PC|MOB|HOM|MER|ELEM]
 * @param ap: va_list arguments (src, sce, type, tick)
 */
int status_change_timer_sub(struct block_list* bl, va_list ap)
{
	struct status_change* tsc;

	struct block_list* src = va_arg(ap,struct block_list*);
	struct status_change_entry* sce = va_arg(ap,struct status_change_entry*);
	enum sc_type type = (sc_type)va_arg(ap,int); // gcc: enum args get promoted to int
	unsigned int tick = va_arg(ap,unsigned int);

	if (status_isdead(bl))
		return 0;

	tsc = status_get_sc(bl);

	switch( type ) {
	case SC_SIGHT: // Reveal hidden ennemy on 3*3 range
	case SC_CONCENTRATE:
		status_change_end(bl, SC_HIDING, INVALID_TIMER);
		status_change_end(bl, SC_CLOAKING, INVALID_TIMER);
		status_change_end(bl, SC_CLOAKINGEXCEED, INVALID_TIMER);
		status_change_end(bl, SC_CAMOUFLAGE, INVALID_TIMER);
		if (tsc && tsc->data[SC__SHADOWFORM] && (sce && sce->val4 > 0 && sce->val4%2000 == 0) && // For every 2 seconds do the checking
			rnd()%100 < 100 - tsc->data[SC__SHADOWFORM]->val1 * 10) // [100 - (Skill Level x 10)] %
				status_change_end(bl, SC__SHADOWFORM, INVALID_TIMER);
		break;
	case SC_RUWACH: // Reveal hidden target and deal little dammages if enemy
		if (tsc && (tsc->data[SC_HIDING] || tsc->data[SC_CLOAKING] ||
				tsc->data[SC_CAMOUFLAGE] || tsc->data[SC_CLOAKINGEXCEED])) {
			status_change_end(bl, SC_HIDING, INVALID_TIMER);
			status_change_end(bl, SC_CLOAKING, INVALID_TIMER);
			status_change_end(bl, SC_CAMOUFLAGE, INVALID_TIMER);
			status_change_end(bl, SC_CLOAKINGEXCEED, INVALID_TIMER);
			if(battle_check_target( src, bl, BCT_ENEMY ) > 0)
				skill_attack(BF_MAGIC,src,src,bl,AL_RUWACH,1,tick,0);
		}
		if (tsc && tsc->data[SC__SHADOWFORM] && (sce && sce->val4 > 0 && sce->val4%2000 == 0) && // For every 2 seconds do the checking
			rnd()%100 < 100 - tsc->data[SC__SHADOWFORM]->val1 * 10 ) { // [100 - (Skill Level x 10)] %
				status_change_end(bl, SC__SHADOWFORM, INVALID_TIMER);
				if (battle_check_target(src, bl, BCT_ENEMY) > 0)
					skill_attack(BF_MAGIC, src, src, bl, status_sc_get_skill(type), 1, tick, 0);
		}
		break;
	case SC_SIGHTBLASTER:
		if (battle_check_target( src, bl, BCT_ENEMY ) > 0 &&
			status_check_skilluse(src, bl, WZ_SIGHTBLASTER, 2))
		{
			if (sce) {
				struct skill_unit *su = NULL; 
				if(bl->type == BL_SKILL)
					su = (struct skill_unit *)bl;
				if (skill_attack(BF_MAGIC,src,src,bl,WZ_SIGHTBLASTER,sce->val1,tick,0x1000000)
					&& (!su || !su->group || !(skill_get_inf2(su->group->skill_id)&INF2_TRAP))) { // The hit is not counted if it's against a trap
					sce->val2 = 0; // This signals it to end.
				} else if((bl->type&BL_SKILL) && sce->val4%2 == 0) {
					//Remove trap immunity temporarily so it triggers if you still stand on it
					sce->val4++;
				}
			}
		}
		break;
	case SC_TINDER_BREAKER:
	case SC_CLOSECONFINE:{
		enum sc_type type2 = ((type==SC_CLOSECONFINE)?SC_CLOSECONFINE2:SC_TINDER_BREAKER2);
		// Lock char has released the hold on everyone...
		if (tsc && tsc->data[type2] && tsc->data[type2]->val2 == src->id) {
			tsc->data[type2]->val2 = 0;
			status_change_end(bl, type2, INVALID_TIMER);
		}
		break;
	}
	case SC_CURSEDCIRCLE_TARGET:
		if( tsc && tsc->data[SC_CURSEDCIRCLE_TARGET] && tsc->data[SC_CURSEDCIRCLE_TARGET]->val2 == src->id ) {
			clif_bladestop(bl, tsc->data[SC_CURSEDCIRCLE_TARGET]->val2, 0);
			status_change_end(bl, type, INVALID_TIMER);
		}
		break;
	}

	return 0;
}

/**
 * Clears buffs/debuffs on an object
 * @param bl: Object to clear [PC|MOB|HOM|MER|ELEM]
 * @param type: Type to remove
 *  SCCB_BUFFS: Clear Buffs
 *  SCCB_DEBUFFS: Clear Debuffs
 *  SCCB_REFRESH: Clear specific debuffs through RK_REFRESH
 *  SCCB_CHEM_PROTECT: Clear AM_CP_ARMOR/HELM/SHIELD/WEAPON
 *  SCCB_LUXANIMA: Bonus Script removed through RK_LUXANIMA
 */
void status_change_clear_buffs(struct block_list* bl, uint8 type)
{
	int i;
	struct status_change *sc= status_get_sc(bl);

	if (!sc || !sc->count)
		return;

	//Clears buffs with specified flag and type
	for (i = 0; i < SC_MAX; i++) {
		uint32 flag = status_sc_get_flag((sc_type)i);
		if (!sc->data[i] || flag&SCF_NO_CLEARBUFF) //Skip status with SCF_NO_CLEARBUFF, no matter what
			continue;
		// &SCCB_LUXANIMA : Cleared by RK_LUXANIMA
		if (!(type&SCCB_LUXANIMA) && flag&SCF_REM_ON_LUXANIMA)
			continue;
		// &SCCB_CHEM_PROTECT : Clears AM_CP_ARMOR/HELP/SHIELD/WEAPON
		if (!(type&SCCB_CHEM_PROTECT) && flag&SCF_REM_CHEM_PROTECT)
			continue;
		// &SCCB_REFRESH : Cleared by RK_REFRESH
		if (!(type&SCCB_REFRESH) && flag&SCF_REM_ON_REFRESH)
			continue;
		// &SCCB_DEBUFFS : Clears debuffs
		if (!(type&SCCB_DEBUFFS) && flag&SCF_DEBUFF)
			continue;
		// &SCCB_BUFFS : Clears buffs
		if (!(type&SCCB_BUFFS) && !(flag&SCF_DEBUFF))
			continue;		
		if (i == SC_SATURDAYNIGHTFEVER || i == SC_BERSERK) // Mark to not lose hp
			sc->data[i]->val2 = 0;
		status_change_end(bl,(sc_type)i, INVALID_TIMER);
	}

	//Removes bonus_script
	if (bl->type == BL_PC) {
		i = 0;
		if (type&SCCB_BUFFS)    i |= BSF_REM_BUFF;
		if (type&SCCB_DEBUFFS)  i |= BSF_REM_DEBUFF;
		if (type&SCCB_REFRESH)  i |= BSF_REM_ON_REFRESH;
		if (type&SCCB_LUXANIMA) i |= BSF_REM_ON_LUXANIMA;
		pc_bonus_script_clear(BL_CAST(BL_PC,bl),i);
	}

	// Cleaning all extras vars
	sc->comet_x = 0;
	sc->comet_y = 0;
#ifndef RENEWAL
	sc->sg_counter = 0;
#endif
	sc->bs_counter = 0;

	return;
}

/**
 * Infect a user with status effects (SC_DEADLYINFECT)
 * @param src: Object initiating change on bl [PC|MOB|HOM|MER|ELEM]
 * @param bl: Object to change
 * @param type: 0 - Shadow Chaser attacking, 1 - Shadow Chaser being attacked
 * @return 1: Success 0: Fail
 */
int status_change_spread(struct block_list *src, struct block_list *bl, bool type)
{
	int i, flag = 0;
	struct status_change *sc = status_get_sc(src);
	const struct TimerData *timer = NULL;
	unsigned int tick;
	struct status_change_data data;

	if( !sc || !sc->count )
		return 0;

	tick = gettick();

	// Status Immunity resistance
	if (status_bl_has_mode(src,MD_STATUS_IMMUNE) || status_bl_has_mode(bl,MD_STATUS_IMMUNE))
		return 0;

	for( i = SC_COMMON_MIN; i < SC_MAX; i++ ) {
		if( !sc->data[i] || i == SC_COMMON_MAX )
			continue;
		if (sc->data[i]->timer != INVALID_TIMER) {
			timer = get_timer(sc->data[i]->timer);
			if (timer == NULL || timer->func != status_change_timer || DIFF_TICK(timer->tick, tick) < 0)
				continue;
		}

		switch( i ) {
			// Debuffs that can be spread.
			// NOTE: We'll add/delete SCs when we are able to confirm it.
			case SC_DEATHHURT:
			case SC_PARALYSE:
				if (type)
					continue;
			case SC_CURSE:
			case SC_SILENCE:
			case SC_CONFUSION:
			case SC_BLIND:
			case SC_HALLUCINATION:
			case SC_SIGNUMCRUCIS:
			case SC_DECREASEAGI:
			//case SC_SLOWDOWN:
			//case SC_MINDBREAKER:
			//case SC_WINKCHARM:
			//case SC_STOP:
			case SC_ORCISH:
			//case SC_STRIPWEAPON: // Omg I got infected and had the urge to strip myself physically.
			//case SC_STRIPSHIELD: // No this is stupid and shouldnt be spreadable at all.
			//case SC_STRIPARMOR: // Disabled until I can confirm if it does or not. [Rytech]
			//case SC_STRIPHELM:
			//case SC__STRIPACCESSORY:
			//case SC_BITE:
			case SC_FEAR:
			case SC_FREEZING:
			case SC_VENOMBLEED:
				if (sc->data[i]->timer != INVALID_TIMER)
					data.tick = DIFF_TICK(timer->tick, tick);
				else
					data.tick = INVALID_TIMER;
				break;
			// Special cases
			case SC_TOXIN:
			case SC_MAGICMUSHROOM:
			case SC_PYREXIA:
			case SC_LEECHESEND:
				if (type)
					continue;
			case SC_POISON:
			case SC_DPOISON:
			case SC_BLEEDING:
			case SC_BURNING:
				if (sc->data[i]->timer != INVALID_TIMER)
					data.tick = DIFF_TICK(timer->tick, tick) + sc->data[i]->val4;
				else
					data.tick = INVALID_TIMER;
				break;
			default:
				continue;
		}
		if( i ) {
			data.val1 = sc->data[i]->val1;
			data.val2 = sc->data[i]->val2;
			data.val3 = sc->data[i]->val3;
			data.val4 = sc->data[i]->val4;
			status_change_start(src,bl,(sc_type)i,10000,data.val1,data.val2,data.val3,data.val4,data.tick,SCSTART_NOAVOID|SCSTART_NOTICKDEF|SCSTART_NORATEDEF);
			flag = 1;
		}
	}

	return flag;
}

/**
 * Applying natural heal bonuses (sit, skill, homun, etc...)
 * TODO: the va_list doesn't seem to be used, safe to remove?
 * @param bl: Object applying bonuses to [PC|HOM|MER|ELEM]
 * @param args: va_list arguments
 * @return which regeneration bonuses have been applied (flag)
 */
static unsigned int natural_heal_prev_tick,natural_heal_diff_tick;
static int status_natural_heal(struct block_list* bl, va_list args)
{
	struct regen_data *regen;
	struct status_data *status;
	struct status_change *sc;
	struct unit_data *ud;
	struct view_data *vd = NULL;
	struct regen_data_sub *sregen;
	struct map_session_data *sd;
	int rate, multi = 1, flag;

	regen = status_get_regen_data(bl);
	if (!regen)
		return 0;
	status = status_get_status_data(bl);
	sc = status_get_sc(bl);
	if (sc && !sc->count)
		sc = NULL;
	sd = BL_CAST(BL_PC,bl);

	flag = regen->flag;
	if (flag&RGN_HP && (status->hp >= status->max_hp || regen->state.block&1))
		flag &= ~(RGN_HP|RGN_SHP);
	if (flag&RGN_SP && (status->sp >= status->max_sp || regen->state.block&2))
		flag &= ~(RGN_SP|RGN_SSP);

	if (flag && (
		status_isdead(bl) ||
		(sc && (sc->option&(OPTION_HIDE|OPTION_CLOAK|OPTION_CHASEWALK) || sc->data[SC__INVISIBILITY]))
	))
		flag = RGN_NONE;

	if (sd) {
		if (sd->hp_loss.value || sd->sp_loss.value)
			pc_bleeding(sd, natural_heal_diff_tick);
		if (sd->hp_regen.value || sd->sp_regen.value)
			pc_regen(sd, natural_heal_diff_tick);
	}

	if(flag&(RGN_SHP|RGN_SSP) && regen->ssregen &&
		(vd = status_get_viewdata(bl)) && vd->dead_sit == 2)
	{ // Apply sitting regen bonus.
		sregen = regen->ssregen;
		if(flag&(RGN_SHP)) { // Sitting HP regen
			rate = (int)(natural_heal_diff_tick * (sregen->rate.hp / 100.));
			if (regen->state.overweight)
				rate >>= 1; // Half as fast when overweight.
			sregen->tick.hp += rate;
			while(sregen->tick.hp >= (unsigned int)battle_config.natural_heal_skill_interval) {
				sregen->tick.hp -= battle_config.natural_heal_skill_interval;
				if(status_heal(bl, sregen->hp, 0, 3) < sregen->hp) { // Full
					flag &= ~(RGN_HP|RGN_SHP);
					break;
				}
			}
		}
		if(flag&(RGN_SSP)) { // Sitting SP regen
			rate = (int)(natural_heal_diff_tick * (sregen->rate.sp / 100.));
			if (regen->state.overweight)
				rate >>= 1; // Half as fast when overweight.
			sregen->tick.sp += rate;
			while(sregen->tick.sp >= (unsigned int)battle_config.natural_heal_skill_interval) {
				sregen->tick.sp -= battle_config.natural_heal_skill_interval;
				if(status_heal(bl, 0, sregen->sp, 3) < sregen->sp) { // Full
					flag &= ~(RGN_SP|RGN_SSP);
					break;
				}
			}
		}
	}

	if (flag && regen->state.overweight)
		flag = RGN_NONE;

	ud = unit_bl2ud(bl);

	if (flag&(RGN_HP|RGN_SHP|RGN_SSP) && ud && ud->walktimer != INVALID_TIMER) {
		flag &= ~(RGN_SHP|RGN_SSP);
		if(!regen->state.walk)
			flag &= ~RGN_HP;
	}

	if (!flag)
		return 0;

	if (flag&(RGN_HP|RGN_SP)) {
		if(!vd)
			vd = status_get_viewdata(bl);
		if(vd && vd->dead_sit == 2)
			multi += 1; //This causes the interval to be halved
		if(regen->state.gc)
			multi += 1; //This causes the interval to be halved
	}

	// Natural Hp regen
	if (flag&RGN_HP) {
		rate = (int)(natural_heal_diff_tick * (regen->rate.hp/100. * multi));
		if (ud && ud->walktimer != INVALID_TIMER)
			rate /= 2;
		// Homun HP regen fix (they should regen as if they were sitting (twice as fast)
		if(bl->type == BL_HOM)
			rate *= 2;

		regen->tick.hp += rate;

		if(regen->tick.hp >= (unsigned int)battle_config.natural_healhp_interval) {
			int val = 0;
			do {
				val += regen->hp;
				regen->tick.hp -= battle_config.natural_healhp_interval;
			} while(regen->tick.hp >= (unsigned int)battle_config.natural_healhp_interval);
			if (status_heal(bl, val, 0, 1) < val)
				flag &= ~RGN_SHP; // Full.
		}
	}

	// Natural SP regen
	if(flag&RGN_SP) {
		rate = (int)(natural_heal_diff_tick * (regen->rate.sp/100. * multi));
		// Homun SP regen fix (they should regen as if they were sitting (twice as fast)
		if(bl->type==BL_HOM)
			rate *= 2;
#ifdef RENEWAL
		if (bl->type == BL_PC && (((TBL_PC*)bl)->class_&MAPID_UPPERMASK) == MAPID_MONK &&
			sc && sc->data[SC_EXPLOSIONSPIRITS] && (!sc->data[SC_SPIRIT] || sc->data[SC_SPIRIT]->val2 != SL_MONK))
			rate /= 2; // Tick is doubled in Fury state
#endif
		regen->tick.sp += rate;

		if(regen->tick.sp >= (unsigned int)battle_config.natural_healsp_interval) {
			int val = 0;
			do {
				val += regen->sp;
				regen->tick.sp -= battle_config.natural_healsp_interval;
			} while(regen->tick.sp >= (unsigned int)battle_config.natural_healsp_interval);
			if (status_heal(bl, 0, val, 1) < val)
				flag &= ~RGN_SSP; // full.
		}
	}

	if (!regen->sregen)
		return flag;

	// Skill regen
	sregen = regen->sregen;

	if(flag&RGN_SHP) { // Skill HP regen
		sregen->tick.hp += (int)(natural_heal_diff_tick * (sregen->rate.hp / 100.));

		while(sregen->tick.hp >= (unsigned int)battle_config.natural_heal_skill_interval) {
			sregen->tick.hp -= battle_config.natural_heal_skill_interval;
			if(status_heal(bl, sregen->hp, 0, 3) < sregen->hp)
				break; // Full
		}
	}
	if(flag&RGN_SSP) { // Skill SP regen
		sregen->tick.sp += (int)(natural_heal_diff_tick * (sregen->rate.sp /100.));
		while(sregen->tick.sp >= (unsigned int)battle_config.natural_heal_skill_interval) {
			int val = sregen->sp;
			if (sd && sd->state.doridori) {
				val *= 2;
				sd->state.doridori = 0;
				if ((rate = pc_checkskill(sd,TK_SPTIME)))
					sc_start(bl,bl,skill_get_sc(TK_SPTIME),
						100,rate,skill_get_time(TK_SPTIME, rate));
				if (
					(sd->class_&MAPID_UPPERMASK) == MAPID_STAR_GLADIATOR &&
					rnd()%10000 < battle_config.sg_angel_skill_ratio
				) { // Angel of the Sun/Moon/Star
					clif_feel_hate_reset(sd);
					pc_resethate(sd);
					pc_resetfeel(sd);
				}
			}
			sregen->tick.sp -= battle_config.natural_heal_skill_interval;
			if(status_heal(bl, 0, val, 3) < val)
				break; // Full
		}
	}
	return flag;
}

/**
 * Natural heal main timer
 * @param tid: Timer ID
 * @param tick: Current tick (time)
 * @param id: Object ID to heal
 * @param data: data pushed through timer function
 * @return 0
 */
static TIMER_FUNC(status_natural_heal_timer){
	natural_heal_diff_tick = DIFF_TICK(tick,natural_heal_prev_tick);
	map_foreachregen(status_natural_heal);
	natural_heal_prev_tick = tick;
	return 0;
}

/**
 * Get the chance to upgrade a piece of equipment
 * @param wlv: The weapon type of the item to refine (see see enum refine_type)
 * @param refine: The target's refine level
 * @return The chance to refine the item, in percent (0~100)
 */
int status_get_refine_chance(enum refine_type wlv, int refine, bool enriched)
{
	if ( refine < 0 || refine >= MAX_REFINE)
		return 0;
	
	int type = enriched ? 1 : 0;
	if (battle_config.event_refine_chance)
		type |= 2;

	return refine_info[wlv].chance[type][refine];
}

/**
 * Check if status is disabled on a map
 * @param scdb: Status Change data
 * @param mapIsVS: If the map is a map_flag_vs type
 * @param mapisPVP: If the map is a PvP type
 * @param mapIsGVG: If the map is a map_flag_gvg type
 * @param mapIsBG: If the map is a Battleground type
 * @param mapZone: Map Zone type
 * @param mapIsTE: If the map us WOE TE
 * @return True - SC disabled on map; False - SC not disabled on map/Invalid SC
 */
static bool status_change_isDisabledOnMap_(struct s_status_change_db *scdb, bool mapIsVS, bool mapIsPVP, bool mapIsGVG, bool mapIsBG, unsigned int mapZone, bool mapIsTE)
{
	if (!scdb || !scdb->disabledon)
		return false;

	if ((!mapIsVS && scdb->disabledon&1) ||
		(mapIsPVP && scdb->disabledon&2) ||
		(mapIsGVG && scdb->disabledon&4) ||
		(mapIsBG && scdb->disabledon&8) ||
		(mapIsTE && scdb->disabledon&16) ||
		(scdb->disabledon&(mapZone)))
	{
		return true;
	}

	return false;
}

/**
 * Clear a status if it is disabled on a map
 * @param bl: Block list data
 * @param sc: Status Change data
 */
void status_change_clear_onChangeMap(struct block_list *bl, struct status_change *sc)
{
	nullpo_retv(bl);

	if (sc && sc->count) {
		struct map_data *mapdata = map_getmapdata(bl->m);
		unsigned short i;
		bool mapIsVS = mapdata_flag_vs2(mapdata);
		bool mapIsPVP = mapdata->flag[MF_PVP] != 0;
		bool mapIsGVG = mapdata_flag_gvg2_no_te(mapdata);
		bool mapIsBG = mapdata->flag[MF_BATTLEGROUND] != 0;
		bool mapIsTE = mapdata_flag_gvg2_te(mapdata);
		unsigned int mapZone = mapdata->zone << 3;

		for (i = 0; i < SC_MAX; i++) {
			struct s_status_change_db *scdb;
			if (!sc->data[i] || !(scdb = status_sc_exists((sc_type)i)) || !scdb->disabledon)
				continue;

			if (status_change_isDisabledOnMap_(scdb, mapIsVS, mapIsPVP, mapIsGVG, mapIsBG, mapZone, mapIsTE))
				status_change_end(bl, (sc_type)i, INVALID_TIMER);
		}
	}
}

/**
 * Read sizefix database for attack calculations
 * @param fields: Fields passed from sv_readdb
 * @param columns: Columns passed from sv_readdb function call
 * @param current: Current row being read into atkmods array
 * @return True
 */
static bool status_readdb_sizefix(char* fields[], int columns, int current)
{
	unsigned int i;

	for(i = 0; i < MAX_WEAPON_TYPE; i++)
		atkmods[current][i] = atoi(fields[i]);

	return true;
}

/**
 * Reads and parses an entry from the refine_db
 * @param node: The YAML node containing the entry
 * @param refine_info_index: The sequential index of the current entry
 * @param file_name: File name for displaying only
 * @return True on success or false on failure
 */
static bool status_yaml_readdb_refine_sub(const YAML::Node &node, int refine_info_index, const std::string &file_name) {
	if (refine_info_index < 0 || refine_info_index >= REFINE_TYPE_MAX)
		return false;

	int bonus_per_level = node["StatsPerLevel"].as<int>();
	int random_bonus_start_level = node["RandomBonusStartLevel"].as<int>();
	int random_bonus = node["RandomBonusValue"].as<int>();

	if (file_name.find("import") != std::string::npos) { // Import file, reset refine bonus before calculation
		for (int refine_level = 0; refine_level < MAX_REFINE; ++refine_level)
			refine_info[refine_info_index].bonus[refine_level] = 0;
	}

	const YAML::Node &costs = node["Costs"];

	for (const auto costit : costs) {
		const YAML::Node &type = costit;
		int idx = 0, price;
		unsigned short material;
		const std::string keys[] = { "Type", "Price", "Material" };

		for (int i = 0; i < ARRAYLENGTH(keys); i++) {
			if (!type[keys[i]].IsDefined())
				ShowWarning("status_yaml_readdb_refine_sub: Invalid refine cost with undefined " CL_WHITE "%s" CL_RESET "in file" CL_WHITE "%s" CL_RESET ".\n", keys[i].c_str(), file_name.c_str());
		}

		std::string refine_cost_const = type["Type"].as<std::string>();
		if (ISDIGIT(refine_cost_const[0]))
			idx = atoi(refine_cost_const.c_str());
		else
			script_get_constant(refine_cost_const.c_str(), &idx);
		price = type["Price"].as<int>();
		material = type["Material"].as<uint16>();

		refine_info[refine_info_index].cost[idx].nameid = material;
		refine_info[refine_info_index].cost[idx].zeny = price;
	}

	const YAML::Node &rates = node["Rates"];

	for (const auto rateit : rates) {
		const YAML::Node &level = rateit;
		int refine_level = level["Level"].as<int>() - 1;

		if (refine_level >= MAX_REFINE)
			continue;

		if (level["NormalChance"].IsDefined())
			refine_info[refine_info_index].chance[REFINE_CHANCE_NORMAL][refine_level] = level["NormalChance"].as<int>();
		if (level["EnrichedChance"].IsDefined())
			refine_info[refine_info_index].chance[REFINE_CHANCE_ENRICHED][refine_level] = level["EnrichedChance"].as<int>();
		if (level["EventNormalChance"].IsDefined())
			refine_info[refine_info_index].chance[REFINE_CHANCE_EVENT_NORMAL][refine_level] = level["EventNormalChance"].as<int>();
		if (level["EventEnrichedChance"].IsDefined())
			refine_info[refine_info_index].chance[REFINE_CHANCE_EVENT_ENRICHED][refine_level] = level["EventEnrichedChance"].as<int>();
		if (level["Bonus"].IsDefined())
			refine_info[refine_info_index].bonus[refine_level] = level["Bonus"].as<int>();

		if (refine_level >= random_bonus_start_level - 1)
			refine_info[refine_info_index].randombonus_max[refine_level] = random_bonus * (refine_level - random_bonus_start_level + 2);
	}
	for (int refine_level = 0; refine_level < MAX_REFINE; ++refine_level)
		refine_info[refine_info_index].bonus[refine_level] += bonus_per_level + (refine_level > 0 ? refine_info[refine_info_index].bonus[refine_level - 1] : 0);

	return true;
}

/**
 * Loads refine values from the refine_db
 * @param directory: Location of refine_db file
 * @param file: File name
 */
static void status_yaml_readdb_refine(const std::string &directory, const std::string &file) {
	int count = 0;
	const std::string labels[] = { "Armor", "WeaponLv1", "WeaponLv2", "WeaponLv3", "WeaponLv4", "Shadow" };
	const std::string current_file = directory + "/" + file;
	YAML::Node config;

	try {
		config = YAML::LoadFile(current_file);
	}
	catch (...) {
		ShowError("Failed to read '" CL_WHITE "%s" CL_RESET "'.\n", current_file.c_str());
		return;
	}

	for (int i = 0; i < ARRAYLENGTH(labels); i++) {
		const YAML::Node &node = config[labels[i]];

		if (node.IsDefined() && status_yaml_readdb_refine_sub(node, i, current_file))
			count++;
	}
	ShowStatus("Done reading '" CL_WHITE "%d" CL_RESET "' entries in '" CL_WHITE "%s" CL_RESET "'.\n", count, current_file.c_str());
}

/**
 * Returns refine cost (zeny or item) for a weapon level.
 * @param weapon_lv Weapon level
 * @param type Refine type (can be retrieved from refine_cost_type enum)
 * @param what true = returns zeny, false = returns item id
 * @return Refine cost for a weapon level
 */
int status_get_refine_cost(int weapon_lv, int type, bool what) {
	return what ? refine_info[weapon_lv].cost[type].zeny : refine_info[weapon_lv].cost[type].nameid;
}

/**
 * Read attribute fix database for attack calculations
 * Function stores information in the attr_fix_table
 * @return True
 */
static bool status_readdb_attrfix(const char *basedir,bool silent)
{
	FILE *fp;
	char line[512], path[512];
	int entries = 0;


	sprintf(path, "%s/attr_fix.txt", basedir);
	fp = fopen(path,"r");
	if (fp == NULL) {
		if (silent==0)
			ShowError("Can't read %s\n", path);
		return 1;
	}
	while (fgets(line, sizeof(line), fp)) {
		int lv, i, j;
		if (line[0] == '/' && line[1] == '/')
			continue;

		lv = atoi(line);
		if (!CHK_ELEMENT_LEVEL(lv))
			continue;

		for (i = 0; i < ELE_ALL;) {
			char *p;
			if (!fgets(line, sizeof(line), fp))
				break;
			if (line[0]=='/' && line[1]=='/')
				continue;

			for (j = 0, p = line; j < ELE_ALL && p; j++) {
				while (*p == 32) //skipping space (32=' ')
					p++;
                                //TODO seem unsafe to continue without check
				attr_fix_table[lv-1][i][j] = atoi(p);
				p = strchr(p,',');
				if(p)
					*p++=0;
			}

			i++;
		}
		entries++;
	}
	fclose(fp);
	ShowStatus("Done reading '" CL_WHITE "%d" CL_RESET "' entries in '" CL_WHITE "%s" CL_RESET "'.\n", entries, path);
	return true;
}

/**
 * Splits string to integer by using bitmask
 * @param str: String to convert to integer
 * @param delim: Delimeter character
 * @param file: Filename (used for error message)
 * @return line: Line number (used for error message)
 */
uint32 status_split_bit(char *str, const char *delim, const char *file, int line) {
	int ret = 0;
	char *p = strtok(str, delim);

	while (p != NULL) {
		int n = 0;
		trim(p);

		if (ISDIGIT(p[0])) // If using numeric
			n = atol(p);
		else if (!script_get_constant(p, &n)) { // If using constant value
			ShowError("status_split_bit: Invalid constant: '%s' used in %s::%d\n", p, file, line);
			p = strtok(NULL, delim);
			continue;
		}

		ret |= n;
		p = strtok(NULL, delim);
	}
	return ret;
}

/**
 * Free single StatusChangeDB entry
 * @param sc
 **/
static void status_sc_freedb_sub(struct s_status_change_db *scdb) {
	nullpo_retv(scdb);

	// Clear fail list
	if (scdb->fail)
		aFree(scdb->fail);
	scdb->fail = NULL;

	// Clear end list
	if (scdb->end)
		aFree(scdb->end);
	scdb->end = NULL;

	// Clear script
	if (scdb->script)
		script_free_code(scdb->script);
	scdb->script = NULL;

	//if (sc->name)
	//	StringBuf_Free(sc->name);

	memset(scdb, 0, sizeof(struct s_status_change_db));
	scdb->icon = SI_BLANK;
}

/**
 * Free StatusChangeDB entries
 **/
static int status_sc_freedb(DBKey key, DBData *data, va_list ap) {
	struct s_status_change_db *scdb = (struct s_status_change_db *)db_data2ptr(data);
	//int free = va_arg(ap, int);

	if (!scdb)
		return 0;

	status_sc_freedb_sub(scdb);
	aFree(scdb);
	return 1;
}

/**
 * Read sc_config.conf file
 * @param filename File
 * @param silent
 **/
static void status_sc_readconf_sub(const char *filename, bool silent) {
	const char *configname = "sc_config";
	config_t sc_config;
	config_setting_t *sc_list = NULL;
	uint16 sc_count = 0, i = 0, failed = 0;

	if (conf_read_file(&sc_config, filename)) {
		if (!silent)
			ShowError("status_sc_readconf_sub: Cannot read file \"%s\"\n", filename);
		config_destroy(&sc_config);
		return;
	}

	if ((sc_list = config_lookup(&sc_config, configname))) {
		if ((sc_count = config_setting_length(sc_list))) {
			for (i = 0; i < sc_count; i++) {
				config_setting_t *sc = config_setting_get_elem(sc_list, i);
				config_setting_t *list = NULL;
				int sc_id = SC_NONE, min_dur = 0, min_rate = 0, end_return = 0;
				uint8 count = 0;
				const char *sc_name, *icon, *skill, *scs, *scb, *opt1, *opt2, *opt3, *option, *flag, *disabledon, *script_str;
				struct s_status_change_db *scdb;

				if (!sc)
					continue;

				sc_name = config_setting_name(sc);
				// Validate SC
				if (!script_get_constant(sc_name, &sc_id) || !CHK_SC(sc_id)) {
					ShowError("status_sc_readconf_sub: Invalid SC '%s' in file '%s'. Skipping...\n", sc_name, filename);
					failed++;
					continue;
				}

				if (!(scdb = (struct s_status_change_db *)uidb_get(StatusChangeDB, sc_id))) {
					CREATE(scdb, struct s_status_change_db, 1);
					uidb_put(StatusChangeDB, sc_id, scdb);
				}
				else // Clear previous value
					status_sc_freedb_sub(scdb);

				scdb->type = (sc_type)sc_id;
				scdb->icon = SI_BLANK;
				scdb->fail = NULL;
				scdb->end = NULL;
				scdb->script = NULL;

				//scdb->name = StringBuf_Malloc();
				//StringBuf_AppendStr(scdb->name, sc_name);

				// Icon
				if (config_setting_lookup_string(sc, "Icon", &icon) && icon && icon[0] != '\0') {
					int icon_id = SI_BLANK;
					if (!script_get_constant(icon, &icon_id) || icon_id <= SI_BLANK || icon_id >= SI_MAX)
						ShowWarning("status_sc_readconf_sub: Invalid Icon '%s' for SC '%s' (%d) in file '%s'. Ignoring...\n", icon, sc_name, sc_id, filename);
					else
						scdb->icon = (enum si_type)icon_id;
				}

				// Skill lookup
				if (config_setting_lookup_string(sc, "DurationLookup",  &skill) && skill && skill[0] != '\0') {
					uint16 skill_id = 0, idx = 0;
					if (!(skill_id = skill_name2id(skill)) || !(idx = skill_get_index(skill_id)))
						ShowWarning("status_sc_readconf_sub: Invalid Skill 'DurationLookup' '%s' for SC '%s' (%d) in file '%s'. Skipping...\n", skill, sc_name, sc_id, filename);
					else
						scdb->skill_id = skill_id;
				}

				// SCS, states
				if (config_setting_lookup_string(sc, "SCS", &scs) && scs && scs[0] != '\0')
					scdb->state = status_split_bit((char *)scs, "|", filename, sc->line);

				// SCB, status calculation flags
				if (config_setting_lookup_string(sc, "SCB", &scb) && scb && scb[0] != '\0')
					scdb->calc_flag = status_split_bit((char *)scb, "|", filename, sc->line);

				// OPT1
				if (config_setting_lookup_string(sc, "OPT1", &opt1) && opt1 && opt1[0] != '\0')
					scdb->opt1 = (uint8)status_split_bit((char *)opt1, "|", filename, sc->line);

				// OPT2
				if (config_setting_lookup_string(sc, "OPT2", &opt2) && opt2 && opt2[0] != '\0')
					scdb->opt2 = (uint16)status_split_bit((char *)opt2, "|", filename, sc->line);

				// OPT3
				if (config_setting_lookup_string(sc, "OPT3", &opt3) && opt3 && opt3[0] != '\0')
					scdb->opt3 = status_split_bit((char *)opt3, "|", filename, sc->line);

				// Option
				if (config_setting_lookup_string(sc, "Option", &option) && option && option[0] != '\0')
					scdb->look = status_split_bit((char *)option, "|", filename, sc->line);

				// Flags
				if (config_setting_lookup_string(sc, "Flag", &flag) && flag && flag[0] != '\0')
					scdb->flag = status_split_bit((char *)flag, "|", filename, sc->line);

				// Minimum rate after resistance calculation
				if (config_setting_lookup_int(sc, "MinRate", &min_rate) && min_rate)
					scdb->min_rate = min_rate;

				// Minimum duration after resistance calculation
				if (config_setting_lookup_int(sc, "MinDuration", &min_dur) && min_dur)
					scdb->min_duration = min_dur;

				// Failing SC
				if ((list = config_setting_get_member(sc, "Fail")) && (count = config_setting_length(list))) {
					uint8 j;

					//Validating
					for (j = 0; j < count; j++) {
						const char *fail_sc = config_setting_get_string_elem(list, j);
						int fail_sc_id = 0;

						if (!fail_sc || fail_sc[0] == '\0' || !ISALNUM(fail_sc[0]))
							continue;

						if (!script_get_constant(fail_sc, &fail_sc_id) || !CHK_SC(fail_sc_id)) {
							ShowWarning("status_sc_readconf_sub: Invalid SC '%s' in 'Fail' for '%s' (%d) in file '%s'. Ignoring...\n", fail_sc, sc_name, sc_id, filename);
							continue;
						}

						RECREATE(scdb->fail, enum sc_type, scdb->fail_count+1);
						scdb->fail[scdb->fail_count++] = (sc_type)fail_sc_id;
					}
				}

				// Ended SC
				if ((list = config_setting_get_member(sc, "End")) && (count = config_setting_length(list))) {
					uint8 j;

					//Validating
					for (j = 0; j < count; j++) {
						const char *end_sc = config_setting_get_string_elem(list, j);
						int end_sc_id = 0;

						if (!end_sc || end_sc[0] == '\0' || !ISALNUM(end_sc[0]))
							continue;

						if (!script_get_constant(end_sc, &end_sc_id) || !CHK_SC(end_sc_id)) {
							ShowWarning("status_sc_readconf_sub: Invalid SC '%s' in 'End' for '%s' (%d) in file '%s'. Ignoring...\n", end_sc, sc_name, sc_id, filename);
							continue;
						}

						RECREATE(scdb->end, enum sc_type, scdb->end_count+1);
						scdb->end[scdb->end_count++] = (sc_type)end_sc_id;
					}
				}

				// End return
				if (config_setting_lookup_bool(sc, "EndReturn", &end_return))
					scdb->end_return = end_return;

				// Disabled on Map Zone
				if (config_setting_lookup_string(sc, "DisabledOn", &disabledon) && disabledon && disabledon[0] != '\0')
					scdb->disabledon = status_split_bit((char *)disabledon, "|", filename, sc->line);

				// Additional Script
				// !TODO: Normal string grammar for look up maybe incompatible for this case
				if (config_setting_lookup_string(sc, "Script", &script_str) && script_str && script_str != '\0') {
					struct script_code *script = parse_script(script_str, filename, 0, 0);
					if (script) {
						scdb->script = script;
						scdb->calc_flag |= SCB_BASE; // ask to recalculate
					}
				}

				StatusRelevantBLTypes[scdb->icon] = BL_PC;
				// Set BL_SCEFFECT for this status icon
				if (scdb->flag&SCF_BLEFFECT && scdb->icon != SI_BLANK)
					StatusRelevantBLTypes[scdb->icon] |= BL_SCEFFECT;
			}
		}
	}
	else if (!silent)
		ShowError("status_sc_readconf_sub: Config table '%s' is not found in \"%s\"\n", configname, filename);

	ShowStatus("Done reading '" CL_WHITE "%d" CL_RESET "' entries in '" CL_WHITE "%s" CL_RESET "'.\n", i-failed, filename);
	config_destroy(&sc_config);
}

/**
 * Preparing to read sc_config.conf files
 **/
static void status_sc_readconf(const char* basedir, bool silent) {
	char filepath[256];
	sprintf(filepath, "%s/%s", basedir, "sc_config.conf");
	status_sc_readconf_sub(filepath, silent);
	return;
}

/**
 * Sets defaults in tables and starts read db functions
 * sv_readdb reads the file, outputting the information line-by-line to
 * previous functions above, separating information by delimiter
 * DBs being read:
 *	attr_fix.txt: Attribute adjustment table for attacks
 *	size_fix.txt: Size adjustment table for weapons
 *	refine_db.txt: Refining data table
 * @return 0
 */
void status_readdb(void) {
	int i, j, k;
	const char* dbsubpath[] = {
		"",
		"/" DBIMPORT,
		//add other path here
	};

	// Initialize databases to default

	// size_fix.txt
	for(i=0;i<ARRAYLENGTH(atkmods);i++)
		for(j=0;j<MAX_WEAPON_TYPE;j++)
			atkmods[i][j]=100;

	// refine_db.yml
	for(i=0;i<ARRAYLENGTH(refine_info);i++)
	{
		memset(refine_info[i].cost, 0, sizeof(struct refine_cost));
		for(j = 0; j < REFINE_CHANCE_TYPE_MAX; j++) {
			for(k=0;k<MAX_REFINE; k++)
			{
				refine_info[i].chance[j][k] = 100;
				refine_info[i].bonus[k] = 0;
				refine_info[i].randombonus_max[k] = 0;
			}
		}
	}

	// attr_fix.txt
	for(i=0;i<MAX_ELE_LEVEL;i++) {
		for(j=0;j<ELE_ALL;j++)
			for(k=0;k<ELE_ALL;k++)
				attr_fix_table[i][j][k]=100;
	}

	// read databases
	// path,filename,separator,mincol,maxcol,maxrow,func_parsor
	for(i=0; i<ARRAYLENGTH(dbsubpath); i++){
		size_t n1 = strlen(db_path)+strlen(dbsubpath[i])+1;
		size_t n2 = strlen(db_path)+strlen(DBPATH)+strlen(dbsubpath[i])+1;
		char* dbsubpath1 = (char*)aMalloc(n1+1);
		char* dbsubpath2 = (char*)aMalloc(n2+1);

		if(i==0) {
			safesnprintf(dbsubpath1,n1,"%s%s",db_path,dbsubpath[i]);
			safesnprintf(dbsubpath2,n2,"%s/%s%s",db_path,DBPATH,dbsubpath[i]);
		}
		else {
			safesnprintf(dbsubpath1,n1,"%s%s",db_path,dbsubpath[i]);
			safesnprintf(dbsubpath2,n1,"%s%s",db_path,dbsubpath[i]);
		}

		status_sc_readconf(dbsubpath2,i);
		status_readdb_attrfix(dbsubpath2,i); // !TODO use sv_readdb ?
		sv_readdb(dbsubpath1, "size_fix.txt",',',MAX_WEAPON_TYPE,MAX_WEAPON_TYPE,ARRAYLENGTH(atkmods),&status_readdb_sizefix, i > 0);

		status_yaml_readdb_refine(dbsubpath2, "refine_db.yml");

		aFree(dbsubpath1);
		aFree(dbsubpath2);
	}

	if (!battle_config.display_hallucination) { // Disable Hallucination.
		struct s_status_change_db *sc = status_sc_exists(SC_HALLUCINATION);
		if (sc)
			sc->icon = SI_BLANK;
	}
}

/**
 * Relosd status dbs
 **/
void status_reloaddb(void) {
	StatusChangeDB->clear(StatusChangeDB, status_sc_freedb);
	status_readdb();
}

/**
 * Status db init and destroy.
 */
void do_init_status(void) {
	add_timer_func_list(status_change_timer,"status_change_timer");
	add_timer_func_list(status_natural_heal_timer,"status_natural_heal_timer");
	StatusChangeDB = uidb_alloc(DB_OPT_BASE);
	initDummyData();
	status_readdb();
	natural_heal_prev_tick = gettick();
	sc_data_ers = ers_new(sizeof(struct status_change_entry),"status.cpp::sc_data_ers",ERS_OPT_NONE);
	add_timer_interval(natural_heal_prev_tick + NATURAL_HEAL_INTERVAL, status_natural_heal_timer, 0, 0, NATURAL_HEAL_INTERVAL);
}

/** Destroy status data */
void do_final_status(void) {
	StatusChangeDB->destroy(StatusChangeDB, status_sc_freedb);
	ers_destroy(sc_data_ers);
}<|MERGE_RESOLUTION|>--- conflicted
+++ resolved
@@ -292,7 +292,6 @@
 	return sc->fail;
 }
 
-<<<<<<< HEAD
 /** Get BL type to display proper effect
 * @param si: SI type
 * @return BL types */
@@ -301,1122 +300,6 @@
 		return BL_PC;
 	return StatusRelevantBLTypes[si];
 }
-=======
-	for (i = 0; i < SC_MAX; i++)
-		StatusIconChangeTable[i] = EFST_BLANK;
-
-	for (i = 0; i < MAX_SKILL; i++)
-		SkillStatusChangeTable[i] = SC_NONE;
-
-	for (i = 0; i < EFST_MAX; i++)
-		StatusRelevantBLTypes[i] = BL_PC;
-
-	memset(StatusSkillChangeTable, 0, sizeof(StatusSkillChangeTable));
-	memset(StatusChangeFlagTable, 0, sizeof(StatusChangeFlagTable));
-	memset(StatusChangeStateTable, 0, sizeof(StatusChangeStateTable));
-	memset(StatusDisplayType, 0, sizeof(StatusDisplayType));
-	memset(SCDisabled, 0, sizeof(SCDisabled));
-
-	/* First we define the skill for common ailments. These are used in skill_additional_effect through sc cards. [Skotlex] */
-	set_sc( NPC_PETRIFYATTACK	, SC_STONE		, EFST_BLANK		, SCB_DEF_ELE|SCB_DEF|SCB_MDEF );
-	set_sc( NPC_WIDEFREEZE		, SC_FREEZE		, EFST_BLANK		, SCB_DEF_ELE|SCB_DEF|SCB_MDEF );
-	add_sc( NPC_STUNATTACK		, SC_STUN		);
-	add_sc( NPC_SLEEPATTACK		, SC_SLEEP		);
-	set_sc( NPC_POISON		, SC_POISON		, EFST_BLANK		, SCB_DEF2|SCB_REGEN );
-	set_sc( NPC_WIDECURSE		, SC_CURSE		, EFST_BLANK		, SCB_LUK|SCB_BATK|SCB_WATK|SCB_SPEED );
-	add_sc( NPC_SILENCEATTACK	, SC_SILENCE		);
-	add_sc( NPC_WIDECONFUSE		, SC_CONFUSION		);
-	set_sc( NPC_BLINDATTACK		, SC_BLIND		, EFST_BLANK		, SCB_HIT|SCB_FLEE );
-	set_sc( NPC_BLEEDING		, SC_BLEEDING		, EFST_BLOODING, SCB_REGEN );
-	set_sc( NPC_POISON		, SC_DPOISON		, EFST_BLANK		, SCB_DEF2|SCB_REGEN );
-	add_sc( ALL_REVERSEORCISH,	SC_ORCISH );
-
-	/* The main status definitions */
-	add_sc( SM_BASH			, SC_STUN		);
-	set_sc( SM_PROVOKE		, SC_PROVOKE		, EFST_PROVOKE		, SCB_DEF|SCB_DEF2|SCB_BATK|SCB_WATK );
-	add_sc( SM_MAGNUM		, SC_WATK_ELEMENT	);
-	set_sc( SM_ENDURE		, SC_ENDURE		, EFST_ENDURE		, SCB_MDEF|SCB_DSPD );
-	add_sc( MG_SIGHT		, SC_SIGHT		);
-	add_sc( MG_SAFETYWALL		, SC_SAFETYWALL		);
-	add_sc( MG_FROSTDIVER		, SC_FREEZE		);
-	add_sc( MG_STONECURSE		, SC_STONE		);
-	add_sc( AL_RUWACH		, SC_RUWACH		);
-	add_sc( AL_PNEUMA		, SC_PNEUMA		);
-	set_sc( AL_INCAGI		, SC_INCREASEAGI	, EFST_INC_AGI, SCB_AGI|SCB_SPEED );
-	set_sc( AL_DECAGI		, SC_DECREASEAGI	, EFST_DEC_AGI, SCB_AGI|SCB_SPEED );
-	set_sc( AL_CRUCIS		, SC_SIGNUMCRUCIS	, EFST_CRUCIS, SCB_DEF );
-	set_sc( AL_ANGELUS		, SC_ANGELUS		, EFST_ANGELUS		, SCB_DEF2 );
-	set_sc( AL_BLESSING		, SC_BLESSING		, EFST_BLESSING		, SCB_STR|SCB_INT|SCB_DEX );
-	set_sc( AC_CONCENTRATION	, SC_CONCENTRATE	, EFST_CONCENTRATION, SCB_AGI|SCB_DEX );
-	set_sc( TF_HIDING		, SC_HIDING		, EFST_HIDING		, SCB_SPEED );
-	add_sc( TF_POISON		, SC_POISON		);
-	set_sc( KN_TWOHANDQUICKEN	, SC_TWOHANDQUICKEN	, EFST_TWOHANDQUICKEN	, SCB_ASPD );
-	set_sc( KN_AUTOCOUNTER		, SC_AUTOCOUNTER	, EFST_AUTOCOUNTER	, SCB_NONE );
-	set_sc( PR_IMPOSITIO		, SC_IMPOSITIO		, EFST_IMPOSITIO		,
-#ifndef RENEWAL
-		SCB_WATK );
-#else
-		SCB_NONE );
-#endif
-	set_sc( PR_SUFFRAGIUM		, SC_SUFFRAGIUM		, EFST_SUFFRAGIUM		, SCB_NONE );
-	set_sc( PR_ASPERSIO		, SC_ASPERSIO		, EFST_ASPERSIO		, SCB_ATK_ELE );
-	set_sc( PR_BENEDICTIO		, SC_BENEDICTIO		, EFST_BENEDICTIO		, SCB_DEF_ELE );
-	set_sc( PR_SLOWPOISON		, SC_SLOWPOISON		, EFST_SLOWPOISON		, SCB_REGEN );
-	set_sc( PR_KYRIE		, SC_KYRIE		, EFST_KYRIE		, SCB_NONE );
-	set_sc( PR_MAGNIFICAT		, SC_MAGNIFICAT		, EFST_MAGNIFICAT		, SCB_REGEN );
-	set_sc( PR_GLORIA		, SC_GLORIA		, EFST_GLORIA		, SCB_LUK );
-	add_sc( PR_STRECOVERY		, SC_BLIND		);
-	add_sc( PR_LEXDIVINA		, SC_SILENCE		);
-	set_sc( PR_LEXAETERNA		, SC_AETERNA		, EFST_LEXAETERNA, SCB_NONE );
-	add_sc( WZ_METEOR		, SC_STUN		);
-	add_sc( WZ_VERMILION		, SC_BLIND		);
-	add_sc( WZ_FROSTNOVA		, SC_FREEZE		);
-	add_sc( WZ_STORMGUST		, SC_FREEZE		);
-	set_sc( WZ_QUAGMIRE		, SC_QUAGMIRE		, EFST_QUAGMIRE		, SCB_AGI|SCB_DEX|SCB_ASPD|SCB_SPEED );
-	add_sc( BS_HAMMERFALL		, SC_STUN		);
-	set_sc( BS_ADRENALINE		, SC_ADRENALINE		, EFST_ADRENALINE		, SCB_ASPD );
-	set_sc( BS_WEAPONPERFECT	, SC_WEAPONPERFECTION	, EFST_WEAPONPERFECT, SCB_NONE );
-	set_sc( BS_OVERTHRUST		, SC_OVERTHRUST		, EFST_OVERTHRUST		, SCB_NONE );
-	set_sc( BS_MAXIMIZE		, SC_MAXIMIZEPOWER	, EFST_MAXIMIZE, SCB_REGEN );
-	add_sc( HT_LANDMINE		, SC_STUN		);
-	set_sc( HT_ANKLESNARE	, SC_ANKLE	, EFST_ANKLESNARE	, SCB_NONE );
-	add_sc( HT_SANDMAN		, SC_SLEEP		);
-	add_sc( HT_FLASHER		, SC_BLIND		);
-	add_sc( HT_FREEZINGTRAP		, SC_FREEZE		);
-	set_sc( AS_CLOAKING		, SC_CLOAKING		, EFST_CLOAKING		, SCB_CRI|SCB_SPEED );
-	add_sc( AS_SONICBLOW		, SC_STUN		);
-	set_sc( AS_ENCHANTPOISON	, SC_ENCPOISON		, EFST_ENCHANTPOISON, SCB_ATK_ELE );
-	set_sc( AS_POISONREACT		, SC_POISONREACT	, EFST_POISONREACT	, SCB_NONE );
-	add_sc( AS_VENOMDUST		, SC_POISON		);
-	set_sc( AS_SPLASHER		, SC_SPLASHER	, EFST_SPLASHER	, SCB_NONE );
-	set_sc( NV_TRICKDEAD		, SC_TRICKDEAD		, EFST_TRICKDEAD		, SCB_REGEN );
-	set_sc( SM_AUTOBERSERK		, SC_AUTOBERSERK	, EFST_AUTOBERSERK	, SCB_NONE );
-	add_sc( TF_SPRINKLESAND		, SC_BLIND		);
-	add_sc( TF_THROWSTONE		, SC_STUN		);
-	set_sc( MC_LOUD			, SC_LOUD		, EFST_SHOUT, SCB_STR );
-	set_sc( MG_ENERGYCOAT		, SC_ENERGYCOAT		, EFST_ENERGYCOAT		, SCB_NONE );
-	set_sc( NPC_EMOTION		, SC_MODECHANGE		, EFST_BLANK		, SCB_MODE );
-	add_sc( NPC_EMOTION_ON		, SC_MODECHANGE		);
-	set_sc( NPC_ATTRICHANGE		, SC_ELEMENTALCHANGE	, EFST_ARMOR_PROPERTY	, SCB_DEF_ELE );
-	add_sc( NPC_CHANGEWATER		, SC_ELEMENTALCHANGE	);
-	add_sc( NPC_CHANGEGROUND	, SC_ELEMENTALCHANGE	);
-	add_sc( NPC_CHANGEFIRE		, SC_ELEMENTALCHANGE	);
-	add_sc( NPC_CHANGEWIND		, SC_ELEMENTALCHANGE	);
-	add_sc( NPC_CHANGEPOISON	, SC_ELEMENTALCHANGE	);
-	add_sc( NPC_CHANGEHOLY		, SC_ELEMENTALCHANGE	);
-	add_sc( NPC_CHANGEDARKNESS	, SC_ELEMENTALCHANGE	);
-	add_sc( NPC_CHANGETELEKINESIS	, SC_ELEMENTALCHANGE	);
-	add_sc( NPC_POISON		, SC_POISON		);
-	add_sc( NPC_BLINDATTACK		, SC_BLIND		);
-	add_sc( NPC_SILENCEATTACK	, SC_SILENCE		);
-	add_sc( NPC_STUNATTACK		, SC_STUN		);
-	add_sc( NPC_PETRIFYATTACK	, SC_STONE		);
-	add_sc( NPC_CURSEATTACK		, SC_CURSE		);
-	add_sc( NPC_SLEEPATTACK		, SC_SLEEP		);
-	add_sc( NPC_MAGICALATTACK	, SC_MAGICALATTACK	);
-	set_sc( NPC_KEEPING		, SC_KEEPING		, EFST_BLANK		, SCB_DEF );
-	add_sc( NPC_DARKBLESSING	, SC_COMA		);
-	set_sc( NPC_BARRIER		, SC_BARRIER		, EFST_BARRIER	, SCB_MDEF|SCB_DEF );
-	add_sc( NPC_DEFENDER		, SC_ARMOR		);
-	add_sc( NPC_LICK		, SC_STUN		);
-	set_sc( NPC_HALLUCINATION	, SC_HALLUCINATION	, EFST_ILLUSION, SCB_NONE );
-	add_sc( NPC_REBIRTH		, SC_REBIRTH		);
-	add_sc( RG_RAID			, SC_STUN		);
-#ifdef RENEWAL
-	add_sc( RG_RAID			, SC_RAID		);
-	add_sc( RG_BACKSTAP		, SC_STUN		);
-#endif
-	set_sc( RG_STRIPWEAPON		, SC_STRIPWEAPON	, EFST_NOEQUIPWEAPON, SCB_WATK );
-	set_sc( RG_STRIPSHIELD		, SC_STRIPSHIELD	, EFST_NOEQUIPSHIELD, SCB_DEF );
-	set_sc( RG_STRIPARMOR		, SC_STRIPARMOR		, EFST_NOEQUIPARMOR, SCB_VIT );
-	set_sc( RG_STRIPHELM		, SC_STRIPHELM		, EFST_NOEQUIPHELM, SCB_INT );
-	add_sc( AM_ACIDTERROR		, SC_BLEEDING		);
-	set_sc( AM_CP_WEAPON		, SC_CP_WEAPON		, EFST_PROTECTWEAPON, SCB_NONE );
-	set_sc( AM_CP_SHIELD		, SC_CP_SHIELD		, EFST_PROTECTSHIELD, SCB_NONE );
-	set_sc( AM_CP_ARMOR		, SC_CP_ARMOR		, EFST_PROTECTARMOR, SCB_NONE );
-	set_sc( AM_CP_HELM		, SC_CP_HELM		, EFST_PROTECTHELM, SCB_NONE );
-	set_sc( CR_AUTOGUARD		, SC_AUTOGUARD		, EFST_AUTOGUARD		, SCB_NONE );
-	add_sc( CR_SHIELDCHARGE		, SC_STUN		);
-	set_sc( CR_REFLECTSHIELD	, SC_REFLECTSHIELD	, EFST_REFLECTSHIELD	, SCB_NONE );
-	add_sc( CR_HOLYCROSS		, SC_BLIND		);
-	add_sc( CR_GRANDCROSS		, SC_BLIND		);
-	set_sc( CR_DEVOTION		, SC_DEVOTION	, EFST_DEVOTION	, SCB_NONE);
-	set_sc( CR_PROVIDENCE		, SC_PROVIDENCE		, EFST_PROVIDENCE		, SCB_ALL );
-	set_sc( CR_DEFENDER		, SC_DEFENDER		, EFST_DEFENDER		, SCB_SPEED|SCB_ASPD );
-	set_sc( CR_SPEARQUICKEN		, SC_SPEARQUICKEN	, EFST_SPEARQUICKEN	, SCB_ASPD|SCB_CRI|SCB_FLEE );
-	set_sc( MO_STEELBODY		, SC_STEELBODY		, EFST_STEELBODY		, SCB_DEF|SCB_MDEF|SCB_ASPD|SCB_SPEED );
-	add_sc( MO_BLADESTOP		, SC_BLADESTOP_WAIT	);
-	set_sc( MO_BLADESTOP		, SC_BLADESTOP	, EFST_BLADESTOP	, SCB_NONE );
-	set_sc( MO_EXPLOSIONSPIRITS	, SC_EXPLOSIONSPIRITS	, EFST_EXPLOSIONSPIRITS	, SCB_CRI|SCB_REGEN );
-	set_sc( MO_EXTREMITYFIST	, SC_EXTREMITYFIST	, EFST_BLANK			, SCB_REGEN );
-#ifdef RENEWAL
-	set_sc( MO_EXTREMITYFIST	, SC_EXTREMITYFIST2	, EFST_EXTREMITYFIST	, SCB_NONE );
-#endif
-	set_sc( SA_MAGICROD		, SC_MAGICROD	, EFST_MAGICROD	, SCB_NONE );
-	set_sc( SA_AUTOSPELL		, SC_AUTOSPELL		, EFST_AUTOSPELL		, SCB_NONE );
-	set_sc( SA_FLAMELAUNCHER	, SC_FIREWEAPON		, EFST_PROPERTYFIRE, SCB_ATK_ELE );
-	set_sc( SA_FROSTWEAPON		, SC_WATERWEAPON	, EFST_PROPERTYWATER, SCB_ATK_ELE );
-	set_sc( SA_LIGHTNINGLOADER	, SC_WINDWEAPON		, EFST_PROPERTYWIND, SCB_ATK_ELE );
-	set_sc( SA_SEISMICWEAPON	, SC_EARTHWEAPON	, EFST_PROPERTYGROUND, SCB_ATK_ELE );
-	set_sc( SA_VOLCANO		, SC_VOLCANO		, EFST_GROUNDMAGIC, SCB_WATK );
-	set_sc( SA_DELUGE		, SC_DELUGE		, EFST_GROUNDMAGIC, SCB_MAXHP );
-	set_sc( SA_VIOLENTGALE		, SC_VIOLENTGALE	, EFST_GROUNDMAGIC, SCB_FLEE );
-	add_sc( SA_REVERSEORCISH	, SC_ORCISH		);
-	add_sc( SA_COMA			, SC_COMA		);
-	set_sc( BD_ENCORE		, SC_DANCING		, EFST_BDPLAYING		, SCB_SPEED|SCB_REGEN );
-	set_sc( BD_RICHMANKIM		, SC_RICHMANKIM		, EFST_RICHMANKIM	, SCB_NONE	);
-	set_sc( BD_ETERNALCHAOS		, SC_ETERNALCHAOS	, EFST_ETERNALCHAOS	, SCB_DEF2 );
-	set_sc( BD_DRUMBATTLEFIELD	, SC_DRUMBATTLE		, EFST_DRUMBATTLEFIELD	,
-#ifndef RENEWAL
-		SCB_WATK|SCB_DEF );
-#else
-		SCB_DEF );
-#endif
-	set_sc( BD_RINGNIBELUNGEN	, SC_NIBELUNGEN		, EFST_RINGNIBELUNGEN		,
-#ifndef RENEWAL
-		SCB_WATK );
-#else
-		SCB_NONE );
-#endif
-	set_sc( BD_ROKISWEIL		, SC_ROKISWEIL	, EFST_ROKISWEIL	, SCB_NONE );
-	set_sc( BD_INTOABYSS		, SC_INTOABYSS	, EFST_INTOABYSS	, SCB_NONE );
-	set_sc( BD_SIEGFRIED		, SC_SIEGFRIED		, EFST_SIEGFRIED	, SCB_ALL );
-	add_sc( BA_FROSTJOKER		, SC_FREEZE		);
-	set_sc( BA_WHISTLE		, SC_WHISTLE		, EFST_WHISTLE		, SCB_FLEE|SCB_FLEE2 );
-	set_sc( BA_ASSASSINCROSS	, SC_ASSNCROS		, EFST_ASSASSINCROSS		, SCB_ASPD );
-	set_sc( BA_POEMBRAGI		, SC_POEMBRAGI	, EFST_POEMBRAGI	, SCB_NONE	);
-	set_sc( BA_APPLEIDUN		, SC_APPLEIDUN		, EFST_APPLEIDUN		, SCB_MAXHP );
-	add_sc( DC_SCREAM		, SC_STUN );
-	set_sc( DC_HUMMING		, SC_HUMMING		, EFST_HUMMING		, SCB_HIT );
-	set_sc( DC_DONTFORGETME		, SC_DONTFORGETME	, EFST_DONTFORGETME	, SCB_SPEED|SCB_ASPD );
-	set_sc( DC_FORTUNEKISS		, SC_FORTUNE		, EFST_FORTUNEKISS	, SCB_CRI );
-	set_sc( DC_SERVICEFORYOU	, SC_SERVICE4U		, EFST_SERVICEFORYOU	, SCB_ALL );
-	add_sc( NPC_DARKCROSS		, SC_BLIND		);
-	add_sc( NPC_GRANDDARKNESS	, SC_BLIND		);
-	set_sc( NPC_STOP		, SC_STOP		, EFST_STOP		, SCB_NONE );
-	set_sc( NPC_WEAPONBRAKER	, SC_BROKENWEAPON	, EFST_BROKENWEAPON	, SCB_NONE );
-	set_sc( NPC_ARMORBRAKE		, SC_BROKENARMOR	, EFST_BROKENARMOR	, SCB_NONE );
-	set_sc( NPC_CHANGEUNDEAD	, SC_CHANGEUNDEAD	, EFST_PROPERTYUNDEAD, SCB_DEF_ELE );
-	set_sc( NPC_POWERUP		, SC_INCHITRATE		, EFST_BLANK		, SCB_HIT );
-	set_sc( NPC_AGIUP		, SC_INCFLEERATE	, EFST_BLANK		, SCB_FLEE );
-	add_sc( NPC_INVISIBLE		, SC_CLOAKING		);
-	set_sc( LK_AURABLADE		, SC_AURABLADE		, EFST_AURABLADE		, SCB_NONE );
-	set_sc( LK_PARRYING		, SC_PARRYING		, EFST_PARRYING		, SCB_NONE );
-	set_sc( LK_CONCENTRATION	, SC_CONCENTRATION	, EFST_CONCENTRATION	,
-#ifndef RENEWAL
-		SCB_BATK|SCB_WATK|SCB_HIT|SCB_DEF|SCB_DEF2 );
-#else
-		SCB_HIT|SCB_DEF );
-#endif
-	set_sc( LK_TENSIONRELAX		, SC_TENSIONRELAX	, EFST_TENSIONRELAX	, SCB_REGEN );
-	set_sc( LK_BERSERK		, SC_BERSERK		, EFST_BERSERK		, SCB_DEF|SCB_DEF2|SCB_MDEF|SCB_MDEF2|SCB_FLEE|SCB_SPEED|SCB_ASPD|SCB_MAXHP|SCB_REGEN );
-	set_sc( HP_ASSUMPTIO		, SC_ASSUMPTIO		,
-#ifndef RENEWAL
-			EFST_ASSUMPTIO		, SCB_NONE );
-#else
-			EFST_ASSUMPTIO2		, SCB_NONE );
-#endif
-	add_sc( HP_BASILICA		, SC_BASILICA		);
-	set_sc( HW_MAGICPOWER		, SC_MAGICPOWER		, EFST_MAGICPOWER		, SCB_MATK );
-	add_sc( PA_SACRIFICE		, SC_SACRIFICE		);
-	set_sc( PA_GOSPEL		, SC_GOSPEL		, EFST_GOSPEL		, SCB_SPEED|SCB_ASPD );
-	add_sc( PA_GOSPEL		, SC_SCRESIST		);
-	add_sc( CH_TIGERFIST		, SC_STOP		);
-	set_sc( ASC_EDP			, SC_EDP		, EFST_EDP		, SCB_NONE );
-	set_sc( SN_SIGHT		, SC_TRUESIGHT		, EFST_TRUESIGHT		, SCB_STR|SCB_AGI|SCB_VIT|SCB_INT|SCB_DEX|SCB_LUK|SCB_CRI|SCB_HIT );
-	set_sc( SN_WINDWALK		, SC_WINDWALK		, EFST_WINDWALK		, SCB_FLEE|SCB_SPEED );
-	set_sc( WS_MELTDOWN		, SC_MELTDOWN		, EFST_MELTDOWN		, SCB_NONE );
-	set_sc( WS_CARTBOOST		, SC_CARTBOOST		, EFST_CARTBOOST		, SCB_SPEED );
-	set_sc( ST_CHASEWALK		, SC_CHASEWALK		, EFST_CHASEWALK		, SCB_SPEED );
-	set_sc( ST_REJECTSWORD		, SC_REJECTSWORD	, EFST_SWORDREJECT, SCB_NONE );
-	add_sc( ST_REJECTSWORD		, SC_AUTOCOUNTER	);
-	set_sc( CG_MARIONETTE		, SC_MARIONETTE		, EFST_MARIONETTE_MASTER, SCB_STR|SCB_AGI|SCB_VIT|SCB_INT|SCB_DEX|SCB_LUK );
-	set_sc( CG_MARIONETTE		, SC_MARIONETTE2	, EFST_MARIONETTE, SCB_STR|SCB_AGI|SCB_VIT|SCB_INT|SCB_DEX|SCB_LUK );
-	add_sc( LK_SPIRALPIERCE		, SC_STOP		);
-	add_sc( LK_HEADCRUSH		, SC_BLEEDING		);
-	set_sc( LK_JOINTBEAT		, SC_JOINTBEAT		, EFST_JOINTBEAT		, SCB_BATK|SCB_DEF2|SCB_SPEED|SCB_ASPD );
-	add_sc( HW_NAPALMVULCAN		, SC_CURSE		);
-	set_sc( PF_MINDBREAKER		, SC_MINDBREAKER	, EFST_MINDBREAKER	, SCB_MATK|SCB_MDEF2 );
-	set_sc( PF_MEMORIZE		, SC_MEMORIZE	, EFST_MEMORIZE	, SCB_NONE );
-	set_sc( PF_FOGWALL		, SC_FOGWALL	, EFST_FOGWALL	, SCB_NONE );
-	set_sc( PF_SPIDERWEB		, SC_SPIDERWEB		, EFST_SPIDERWEB		, SCB_FLEE );
-	set_sc( WE_BABY			, SC_BABY		, EFST_PROTECTEXP, SCB_NONE );
-	set_sc( TK_RUN			, SC_RUN		, EFST_RUN		, SCB_SPEED|SCB_DSPD );
-	set_sc( TK_RUN			, SC_SPURT		, EFST_STRUP, SCB_STR );
-	set_sc( TK_READYSTORM		, SC_READYSTORM		, EFST_STORMKICK_ON, SCB_NONE );
-	set_sc( TK_READYDOWN		, SC_READYDOWN		, EFST_DOWNKICK_ON, SCB_NONE );
-	add_sc( TK_DOWNKICK		, SC_STUN		);
-	set_sc( TK_READYTURN		, SC_READYTURN		, EFST_TURNKICK_ON, SCB_NONE );
-	set_sc( TK_READYCOUNTER		, SC_READYCOUNTER	, EFST_COUNTER_ON, SCB_NONE );
-	set_sc( TK_DODGE		, SC_DODGE		, EFST_DODGE_ON, SCB_NONE );
-	set_sc( TK_SPTIME		, SC_EARTHSCROLL	, EFST_EARTHSCROLL	, SCB_NONE );
-	add_sc( TK_SEVENWIND		, SC_SEVENWIND		);
-	set_sc( TK_SEVENWIND		, SC_GHOSTWEAPON	, EFST_PROPERTYTELEKINESIS, SCB_ATK_ELE );
-	set_sc( TK_SEVENWIND		, SC_SHADOWWEAPON	, EFST_PROPERTYDARK, SCB_ATK_ELE );
-	set_sc( SG_SUN_WARM		, SC_WARM		, EFST_SG_SUN_WARM, SCB_NONE );
-	set_sc( SG_MOON_WARM		, SC_WARM, EFST_SG_MOON_WARM, SCB_NONE);
-	set_sc( SG_STAR_WARM		, SC_WARM, EFST_SG_STAR_WARM, SCB_NONE);
-	set_sc( SG_SUN_COMFORT		, SC_SUN_COMFORT	, EFST_SUN_COMFORT	, SCB_DEF2 );
-	set_sc( SG_MOON_COMFORT		, SC_MOON_COMFORT	, EFST_MOON_COMFORT	, SCB_FLEE );
-	set_sc( SG_STAR_COMFORT		, SC_STAR_COMFORT	, EFST_STAR_COMFORT	, SCB_ASPD );
-	add_sc( SG_FRIEND		, SC_SKILLRATE_UP	);
-	set_sc( SG_KNOWLEDGE		, SC_KNOWLEDGE		, EFST_BLANK		, SCB_ALL );
-	set_sc( SG_FUSION		, SC_FUSION		, EFST_BLANK		, SCB_SPEED );
-	set_sc( BS_ADRENALINE2		, SC_ADRENALINE2	, EFST_ADRENALINE2	, SCB_ASPD );
-	set_sc( SL_KAIZEL		, SC_KAIZEL		, EFST_KAIZEL		, SCB_NONE );
-	set_sc( SL_KAAHI		, SC_KAAHI		, EFST_KAAHI		, SCB_NONE );
-	set_sc( SL_KAUPE		, SC_KAUPE		, EFST_KAUPE		, SCB_NONE );
-	set_sc( SL_KAITE		, SC_KAITE		, EFST_KAITE		, SCB_NONE );
-	add_sc( SL_STUN			, SC_STUN		);
-	set_sc( SL_SWOO			, SC_SWOO		, EFST_SWOO		, SCB_SPEED );
-	set_sc( SL_SKE			, SC_SKE		, EFST_BLANK		, SCB_BATK|SCB_WATK|SCB_DEF|SCB_DEF2 );
-	set_sc( SL_SKA			, SC_SKA		, EFST_BLANK		, SCB_DEF2|SCB_MDEF2|SCB_SPEED|SCB_ASPD );
-	set_sc( SL_SMA			, SC_SMA		, EFST_SMA_READY, SCB_NONE );
-	set_sc( SM_SELFPROVOKE		, SC_PROVOKE		, EFST_PROVOKE		, SCB_DEF|SCB_DEF2|SCB_BATK|SCB_WATK );
-	set_sc( ST_PRESERVE		, SC_PRESERVE		, EFST_PRESERVE		, SCB_NONE );
-	set_sc( PF_DOUBLECASTING	, SC_DOUBLECAST		, EFST_DOUBLECASTING, SCB_NONE );
-	set_sc( HW_GRAVITATION		, SC_GRAVITATION	, EFST_GRAVITATION	, SCB_ASPD );
-	add_sc( WS_CARTTERMINATION	, SC_STUN		);
-	set_sc( WS_OVERTHRUSTMAX	, SC_MAXOVERTHRUST	, EFST_OVERTHRUSTMAX, SCB_NONE );
-	set_sc( CG_LONGINGFREEDOM	, SC_LONGING		, EFST_LONGING		, SCB_SPEED|SCB_ASPD );
-	set_sc( CG_HERMODE		, SC_HERMODE	, EFST_HERMODE	, SCB_NONE		);
-	set_sc( CG_TAROTCARD		, SC_TAROTCARD	, EFST_TAROTCARD, SCB_NONE	);
-	set_sc( ITEM_ENCHANTARMS	, SC_ENCHANTARMS	, EFST_BLANK		, SCB_ATK_ELE );
-	set_sc( SL_HIGH			, SC_SPIRIT		, EFST_SOULLINK, SCB_ALL );
-	set_sc( KN_ONEHAND		, SC_ONEHAND		, EFST_ONEHANDQUICKEN, SCB_ASPD );
-	set_sc( GS_FLING		, SC_FLING		, EFST_BLANK		, SCB_DEF|SCB_DEF2 );
-	add_sc( GS_CRACKER		, SC_STUN		);
-	add_sc( GS_DISARM		, SC_STRIPWEAPON	);
-	add_sc( GS_PIERCINGSHOT		, SC_BLEEDING		);
-	set_sc( GS_MADNESSCANCEL	, SC_MADNESSCANCEL	, EFST_GS_MADNESSCANCEL,
-#ifndef RENEWAL
-		SCB_BATK|SCB_ASPD );
-#else
-		SCB_ASPD );
-#endif
-	set_sc( GS_ADJUSTMENT		, SC_ADJUSTMENT		, EFST_GS_ADJUSTMENT, SCB_HIT|SCB_FLEE );
-	set_sc( GS_INCREASING		, SC_INCREASING		, EFST_GS_ACCURACY		, SCB_AGI|SCB_DEX|SCB_HIT );
-#ifdef RENEWAL
-	set_sc( GS_MAGICALBULLET	, SC_MAGICALBULLET	, EFST_GS_MAGICAL_BULLET	, SCB_NONE );
-#endif
-	set_sc( GS_GATLINGFEVER		, SC_GATLINGFEVER	, EFST_GS_GATLINGFEVER,
-#ifndef RENEWAL
-		SCB_BATK|SCB_FLEE|SCB_SPEED|SCB_ASPD );
-#else
-		SCB_FLEE|SCB_SPEED|SCB_ASPD );
-#endif
-	add_sc( NJ_TATAMIGAESHI		, SC_TATAMIGAESHI	);
-	set_sc( NJ_SUITON		, SC_SUITON		, EFST_BLANK		, SCB_AGI|SCB_SPEED );
-	add_sc( NJ_HYOUSYOURAKU		, SC_FREEZE		);
-	set_sc( NJ_NEN			, SC_NEN		, EFST_NJ_NEN, SCB_STR|SCB_INT );
-	set_sc( NJ_UTSUSEMI		, SC_UTSUSEMI		, EFST_NJ_UTSUSEMI, SCB_NONE );
-	set_sc( NJ_BUNSINJYUTSU		, SC_BUNSINJYUTSU	, EFST_NJ_BUNSINJYUTSU, SCB_DYE );
-
-	add_sc( NPC_ICEBREATH		, SC_FREEZE		);
-	add_sc( NPC_ACIDBREATH		, SC_POISON		);
-	add_sc( NPC_HELLJUDGEMENT	, SC_CURSE		);
-	add_sc( NPC_WIDESILENCE		, SC_SILENCE		);
-	add_sc( NPC_WIDEFREEZE		, SC_FREEZE		);
-	add_sc( NPC_WIDEBLEEDING	, SC_BLEEDING		);
-	add_sc( NPC_WIDESTONE		, SC_STONE		);
-	add_sc( NPC_WIDECONFUSE		, SC_CONFUSION		);
-	add_sc( NPC_WIDESLEEP		, SC_SLEEP		);
-	add_sc( NPC_WIDESIGHT		, SC_SIGHT		);
-	add_sc( NPC_EVILLAND		, SC_BLIND		);
-	add_sc( NPC_MAGICMIRROR		, SC_MAGICMIRROR	);
-	set_sc( NPC_SLOWCAST		, SC_SLOWCAST		, EFST_SLOWCAST		, SCB_NONE );
-	set_sc( NPC_CRITICALWOUND	, SC_CRITICALWOUND	, EFST_CRITICALWOUND	, SCB_NONE );
-	set_sc( NPC_STONESKIN		, SC_ARMORCHANGE	, EFST_BLANK		, SCB_NONE );
-	add_sc( NPC_ANTIMAGIC		, SC_ARMORCHANGE	);
-	add_sc( NPC_WIDECURSE		, SC_CURSE		);
-	add_sc( NPC_WIDESTUN		, SC_STUN		);
-
-	set_sc( NPC_HELLPOWER		, SC_HELLPOWER		, EFST_HELLPOWER		, SCB_NONE );
-	set_sc( NPC_WIDEHELLDIGNITY	, SC_HELLPOWER		, EFST_HELLPOWER		, SCB_NONE );
-	set_sc( NPC_INVINCIBLE		, SC_INVINCIBLE		, EFST_INVINCIBLE		, SCB_SPEED );
-	set_sc( NPC_INVINCIBLEOFF	, SC_INVINCIBLEOFF	, EFST_BLANK		, SCB_SPEED );
-	set_sc( NPC_COMET			, SC_BURNING		, EFST_BURNT		, SCB_MDEF );
-	set_sc_with_vfx( NPC_MAXPAIN	,	 SC_MAXPAIN	, EFST_MAXPAIN	, SCB_NONE );
-	add_sc( NPC_JACKFROST        , SC_FREEZE		  );
-
-	set_sc( CASH_BLESSING		, SC_BLESSING		, EFST_BLESSING		, SCB_STR|SCB_INT|SCB_DEX );
-	set_sc( CASH_INCAGI		, SC_INCREASEAGI	, EFST_INC_AGI, SCB_AGI|SCB_SPEED );
-	set_sc( CASH_ASSUMPTIO		, SC_ASSUMPTIO		, EFST_ASSUMPTIO		, SCB_NONE );
-
-	set_sc( ALL_PARTYFLEE		, SC_PARTYFLEE		, EFST_PARTYFLEE		, SCB_NONE );
-	set_sc( ALL_ODINS_POWER		, SC_ODINS_POWER	, EFST_ODINS_POWER	, SCB_WATK|SCB_MATK|SCB_MDEF|SCB_DEF );
-
-	set_sc( CR_SHRINK		, SC_SHRINK		, EFST_CR_SHRINK, SCB_NONE );
-	set_sc( RG_CLOSECONFINE		, SC_CLOSECONFINE2	, EFST_RG_CCONFINE_S, SCB_NONE );
-	set_sc( RG_CLOSECONFINE		, SC_CLOSECONFINE	, EFST_RG_CCONFINE_M, SCB_FLEE );
-	set_sc( WZ_SIGHTBLASTER		, SC_SIGHTBLASTER	, EFST_WZ_SIGHTBLASTER, SCB_NONE );
-	set_sc( DC_WINKCHARM		, SC_WINKCHARM		, EFST_DC_WINKCHARM, SCB_NONE );
-	add_sc( MO_BALKYOUNG		, SC_STUN		);
-	add_sc( SA_ELEMENTWATER		, SC_ELEMENTALCHANGE	);
-	add_sc( SA_ELEMENTFIRE		, SC_ELEMENTALCHANGE	);
-	add_sc( SA_ELEMENTGROUND	, SC_ELEMENTALCHANGE	);
-	add_sc( SA_ELEMENTWIND		, SC_ELEMENTALCHANGE	);
-
-	set_sc( HLIF_AVOID		, SC_AVOID		, EFST_BLANK		, SCB_SPEED );
-	set_sc( HLIF_CHANGE		, SC_CHANGE		, EFST_BLANK		, SCB_VIT|SCB_INT );
-	set_sc( HFLI_FLEET		, SC_FLEET		, EFST_BLANK		, SCB_ASPD|SCB_BATK|SCB_WATK );
-	set_sc( HFLI_SPEED		, SC_SPEED		, EFST_BLANK		, SCB_FLEE );
-	set_sc( HAMI_DEFENCE		, SC_DEFENCE		, EFST_BLANK		,
-#ifndef RENEWAL
-		SCB_DEF );
-#else
-		SCB_VIT );
-#endif
-	set_sc( HAMI_BLOODLUST		, SC_BLOODLUST		, EFST_BLANK		, SCB_BATK|SCB_WATK );
-
-	/* Homunculus S */
-	add_sc(MH_STAHL_HORN		, SC_STUN		);
-	set_sc(MH_ANGRIFFS_MODUS	, SC_ANGRIFFS_MODUS	, EFST_ANGRIFFS_MODUS	, SCB_BATK|SCB_DEF|SCB_FLEE|SCB_MAXHP );
-	set_sc(MH_GOLDENE_FERSE		, SC_GOLDENE_FERSE	, EFST_GOLDENE_FERSE	, SCB_ASPD|SCB_FLEE );
-	add_sc(MH_STEINWAND		, SC_SAFETYWALL		);
-	set_sc(MH_OVERED_BOOST		, SC_OVERED_BOOST	, EFST_OVERED_BOOST ,		SCB_FLEE|SCB_ASPD|SCB_DEF );
-	set_sc(MH_LIGHT_OF_REGENE	, SC_LIGHT_OF_REGENE, EFST_LIGHT_OF_REGENE,	SCB_NONE);
-	set_sc(MH_VOLCANIC_ASH		, SC_ASH		, EFST_VOLCANIC_ASH	, SCB_DEF|SCB_DEF2|SCB_HIT|SCB_BATK|SCB_FLEE );
-	set_sc(MH_GRANITIC_ARMOR	, SC_GRANITIC_ARMOR	, EFST_GRANITIC_ARMOR	, SCB_NONE );
-	set_sc(MH_MAGMA_FLOW		, SC_MAGMA_FLOW		, EFST_MAGMA_FLOW		, SCB_NONE );
-	set_sc(MH_PYROCLASTIC		, SC_PYROCLASTIC	, EFST_PYROCLASTIC	, SCB_BATK|SCB_ATK_ELE );
-	set_sc(MH_LAVA_SLIDE		, SC_BURNING        , EFST_BURNT          , SCB_MDEF );
-	set_sc(MH_NEEDLE_OF_PARALYZE	, SC_PARALYSIS		, EFST_NEEDLE_OF_PARALYZE	, SCB_DEF2 );
-	add_sc(MH_POISON_MIST		, SC_BLIND		);
-	set_sc(MH_PAIN_KILLER		, SC_PAIN_KILLER	, EFST_PAIN_KILLER	, SCB_ASPD );
-
-	add_sc(MH_STYLE_CHANGE		, SC_STYLE_CHANGE	);
-	set_sc(MH_TINDER_BREAKER	, SC_TINDER_BREAKER2	, EFST_TINDER_BREAKER		, SCB_FLEE );
-	set_sc(MH_TINDER_BREAKER	, SC_TINDER_BREAKER	, EFST_TINDER_BREAKER_POSTDELAY	, SCB_FLEE );
-	set_sc(MH_CBC			, SC_CBC		, EFST_CBC			, SCB_FLEE );
-	set_sc(MH_EQC			, SC_EQC		, EFST_EQC			, SCB_DEF2|SCB_MAXHP );
-
-	add_sc( MER_CRASH		, SC_STUN		);
-	set_sc( MER_PROVOKE		, SC_PROVOKE		, EFST_PROVOKE		, SCB_DEF|SCB_DEF2|SCB_BATK|SCB_WATK );
-	add_sc( MS_MAGNUM		, SC_WATK_ELEMENT	);
-	add_sc( MER_SIGHT		, SC_SIGHT		);
-	set_sc( MER_DECAGI		, SC_DECREASEAGI	, EFST_DEC_AGI, SCB_AGI|SCB_SPEED );
-	set_sc( MER_MAGNIFICAT		, SC_MAGNIFICAT		, EFST_MAGNIFICAT		, SCB_REGEN );
-	add_sc( MER_LEXDIVINA		, SC_SILENCE		);
-	add_sc( MA_LANDMINE		, SC_STUN		);
-	add_sc( MA_SANDMAN		, SC_SLEEP		);
-	add_sc( MA_FREEZINGTRAP		, SC_FREEZE		);
-	set_sc( MER_AUTOBERSERK		, SC_AUTOBERSERK	, EFST_AUTOBERSERK	, SCB_NONE );
-	set_sc( ML_AUTOGUARD		, SC_AUTOGUARD		, EFST_AUTOGUARD		, SCB_NONE );
-	set_sc( MS_REFLECTSHIELD	, SC_REFLECTSHIELD	, EFST_REFLECTSHIELD	, SCB_NONE );
-	set_sc( ML_DEFENDER		, SC_DEFENDER		, EFST_DEFENDER		, SCB_SPEED|SCB_ASPD );
-	set_sc( MS_PARRYING		, SC_PARRYING		, EFST_PARRYING		, SCB_NONE );
-	set_sc( MS_BERSERK		, SC_BERSERK		, EFST_BERSERK		, SCB_DEF|SCB_DEF2|SCB_MDEF|SCB_MDEF2|SCB_FLEE|SCB_SPEED|SCB_ASPD|SCB_MAXHP|SCB_REGEN );
-	add_sc( ML_SPIRALPIERCE		, SC_STOP		);
-	set_sc( MER_QUICKEN		, SC_MERC_QUICKEN	, EFST_BLANK		, SCB_ASPD );
-	add_sc( ML_DEVOTION		, SC_DEVOTION		);
-	set_sc( MER_KYRIE		, SC_KYRIE		, EFST_KYRIE		, SCB_NONE );
-	set_sc( MER_BLESSING		, SC_BLESSING		, EFST_BLESSING		, SCB_STR|SCB_INT|SCB_DEX );
-	set_sc( MER_INCAGI		, SC_INCREASEAGI	, EFST_INC_AGI, SCB_AGI|SCB_SPEED );
-
-	set_sc( GD_LEADERSHIP		, SC_LEADERSHIP		, EFST_BLANK		, SCB_STR );
-	set_sc( GD_GLORYWOUNDS		, SC_GLORYWOUNDS	, EFST_BLANK		, SCB_VIT );
-	set_sc( GD_SOULCOLD		, SC_SOULCOLD		, EFST_BLANK		, SCB_AGI );
-	set_sc( GD_HAWKEYES		, SC_HAWKEYES		, EFST_BLANK		, SCB_DEX );
-
-	set_sc( GD_BATTLEORDER		, SC_BATTLEORDERS	, EFST_GDSKILL_BATTLEORDER	, SCB_STR|SCB_INT|SCB_DEX );
-	set_sc( GD_REGENERATION		, SC_REGENERATION	, EFST_GDSKILL_REGENERATION	, SCB_REGEN );
-
-	/* Rune Knight */
-	set_sc( RK_ENCHANTBLADE		, SC_ENCHANTBLADE	, EFST_ENCHANTBLADE		, SCB_NONE );
-	set_sc( RK_DRAGONHOWLING	, SC_FEAR		, EFST_BLANK			, SCB_FLEE|SCB_HIT );
-	set_sc( RK_DEATHBOUND		, SC_DEATHBOUND		, EFST_DEATHBOUND			, SCB_NONE );
-	set_sc( RK_WINDCUTTER		, SC_FEAR		, EFST_BLANK			, SCB_FLEE|SCB_HIT );
-	set_sc( RK_DRAGONBREATH		, SC_BURNING     , EFST_BURNT         , SCB_MDEF );
-	set_sc( RK_MILLENNIUMSHIELD	, SC_MILLENNIUMSHIELD 	, EFST_REUSE_MILLENNIUMSHIELD	, SCB_NONE );
-	set_sc( RK_REFRESH		, SC_REFRESH		, EFST_REFRESH			, SCB_NONE );
-	set_sc( RK_GIANTGROWTH		, SC_GIANTGROWTH	, EFST_GIANTGROWTH		, SCB_STR );
-	set_sc( RK_STONEHARDSKIN	, SC_STONEHARDSKIN	, EFST_STONEHARDSKIN		, SCB_DEF|SCB_MDEF );
-	set_sc( RK_VITALITYACTIVATION	, SC_VITALITYACTIVATION	, EFST_VITALITYACTIVATION		, SCB_REGEN );
-	set_sc( RK_FIGHTINGSPIRIT	, SC_FIGHTINGSPIRIT	, EFST_FIGHTINGSPIRIT		, SCB_WATK|SCB_ASPD );
-	set_sc( RK_ABUNDANCE		, SC_ABUNDANCE		, EFST_ABUNDANCE			, SCB_NONE );
-	set_sc( RK_CRUSHSTRIKE		, SC_CRUSHSTRIKE	, EFST_CRUSHSTRIKE		, SCB_NONE );
-	set_sc_with_vfx( RK_DRAGONBREATH_WATER	, SC_FREEZING	, EFST_FROSTMISTY			, SCB_ASPD|SCB_SPEED|SCB_DEF );
-	
-	/* GC Guillotine Cross */
-	set_sc_with_vfx( GC_VENOMIMPRESS, SC_VENOMIMPRESS	, EFST_VENOMIMPRESS	, SCB_NONE );
-	set_sc( GC_POISONINGWEAPON	, SC_POISONINGWEAPON	, EFST_POISONINGWEAPON	, SCB_NONE );
-	set_sc( GC_WEAPONBLOCKING	, SC_WEAPONBLOCKING	, EFST_WEAPONBLOCKING	, SCB_NONE );
-	set_sc( GC_CLOAKINGEXCEED	, SC_CLOAKINGEXCEED	, EFST_CLOAKINGEXCEED	, SCB_SPEED );
-	set_sc( GC_HALLUCINATIONWALK	, SC_HALLUCINATIONWALK	, EFST_HALLUCINATIONWALK	, SCB_FLEE );
-	set_sc( GC_ROLLINGCUTTER	, SC_ROLLINGCUTTER	, EFST_ROLLINGCUTTER	, SCB_NONE );
-	set_sc_with_vfx( GC_DARKCROW	, SC_DARKCROW		, EFST_DARKCROW		, SCB_NONE );
-
-	/* Arch Bishop */
-	set_sc( AB_ADORAMUS		, SC_ADORAMUS		, EFST_ADORAMUS		, SCB_AGI|SCB_SPEED );
-	add_sc( AB_CLEMENTIA		, SC_BLESSING		);
-	add_sc( AB_CANTO		, SC_INCREASEAGI	);
-	set_sc( AB_EPICLESIS		, SC_EPICLESIS		, EFST_EPICLESIS		, SCB_MAXHP );
-	add_sc( AB_PRAEFATIO		, SC_KYRIE		);
-	set_sc_with_vfx( AB_ORATIO	, SC_ORATIO		, EFST_ORATIO		, SCB_NONE );
-	set_sc( AB_LAUDAAGNUS		, SC_LAUDAAGNUS		, EFST_LAUDAAGNUS		, SCB_MAXHP );
-	set_sc( AB_LAUDARAMUS		, SC_LAUDARAMUS		, EFST_LAUDARAMUS		, SCB_ALL );
-	set_sc( AB_RENOVATIO		, SC_RENOVATIO		, EFST_RENOVATIO		, SCB_REGEN );
-	set_sc( AB_EXPIATIO		, SC_EXPIATIO		, EFST_EXPIATIO		, SCB_NONE );
-	set_sc( AB_DUPLELIGHT		, SC_DUPLELIGHT		, EFST_DUPLELIGHT		, SCB_NONE );
-	set_sc( AB_SECRAMENT		, SC_SECRAMENT		, EFST_AB_SECRAMENT, SCB_NONE );
-	set_sc( AB_OFFERTORIUM		, SC_OFFERTORIUM	, EFST_OFFERTORIUM	, SCB_NONE );
-	add_sc( AB_VITUPERATUM		, SC_AETERNA );
-
-	/* Warlock */
-	add_sc( WL_WHITEIMPRISON	, SC_WHITEIMPRISON	);
-	set_sc_with_vfx( WL_FROSTMISTY	, SC_FREEZING		, EFST_FROSTMISTY		, SCB_ASPD|SCB_SPEED|SCB_DEF );
-	add_sc( WL_JACKFROST        , SC_FREEZE		  );
-	set_sc( WL_MARSHOFABYSS		, SC_MARSHOFABYSS	, EFST_MARSHOFABYSS	, SCB_AGI|SCB_DEX|SCB_SPEED );
-	set_sc( WL_RECOGNIZEDSPELL	, SC_RECOGNIZEDSPELL	, EFST_RECOGNIZEDSPELL	, SCB_MATK);
-	add_sc( WL_SIENNAEXECRATE   , SC_STONE		  );
-	set_sc( WL_STASIS			, SC_STASIS		, EFST_STASIS		, SCB_NONE );
-	add_sc( WL_CRIMSONROCK      , SC_STUN         );
-	set_sc( WL_HELLINFERNO      , SC_BURNING         , EFST_BURNT           , SCB_MDEF );
-	set_sc( WL_COMET            , SC_BURNING         , EFST_BURNT           , SCB_MDEF );
-	set_sc( WL_TELEKINESIS_INTENSE	, SC_TELEKINESIS_INTENSE, EFST_TELEKINESIS_INTENSE, SCB_MATK );
-
-	/* Ranger */
-	set_sc( RA_FEARBREEZE		, SC_FEARBREEZE		, EFST_FEARBREEZE		, SCB_NONE );
-	set_sc( RA_ELECTRICSHOCKER	, SC_ELECTRICSHOCKER	, EFST_ELECTRICSHOCKER	, SCB_NONE );
-	set_sc( RA_WUGDASH			, SC_WUGDASH		, EFST_WUGDASH		, SCB_SPEED|SCB_DSPD );
-	set_sc( RA_WUGBITE          , SC_BITE           , EFST_WUGBITE        , SCB_NONE );
-	set_sc( RA_CAMOUFLAGE		, SC_CAMOUFLAGE		, EFST_CAMOUFLAGE		, SCB_SPEED|SCB_DEF|SCB_DEF2 );
-	set_sc( RA_FIRINGTRAP       , SC_BURNING        , EFST_BURNT          , SCB_MDEF );
-	set_sc_with_vfx( RA_ICEBOUNDTRAP, SC_FREEZING		, EFST_FROSTMISTY		, SCB_SPEED|SCB_ASPD|SCB_DEF );
-	set_sc( RA_UNLIMIT		, SC_UNLIMIT		, EFST_UNLIMIT		, SCB_DEF|SCB_DEF2|SCB_MDEF|SCB_MDEF2 );
-
-	/* Mechanic */
-	set_sc( NC_ACCELERATION		, SC_ACCELERATION	, EFST_ACCELERATION	, SCB_SPEED );
-	set_sc( NC_HOVERING		, SC_HOVERING		, EFST_HOVERING		, SCB_SPEED );
-	set_sc( NC_SHAPESHIFT		, SC_SHAPESHIFT		, EFST_SHAPESHIFT		, SCB_DEF_ELE );
-	set_sc( NC_INFRAREDSCAN		, SC_INFRAREDSCAN	, EFST_INFRAREDSCAN	, SCB_FLEE );
-	set_sc( NC_ANALYZE		, SC_ANALYZE		, EFST_ANALYZE		, SCB_DEF|SCB_DEF2|SCB_MDEF|SCB_MDEF2 );
-	set_sc( NC_MAGNETICFIELD	, SC_MAGNETICFIELD	, EFST_MAGNETICFIELD	, SCB_NONE );
-	set_sc( NC_NEUTRALBARRIER	, SC_NEUTRALBARRIER	, EFST_NEUTRALBARRIER	, SCB_DEF|SCB_MDEF );
-	set_sc( NC_STEALTHFIELD		, SC_STEALTHFIELD	, EFST_STEALTHFIELD	, SCB_SPEED );
-
-	/* Royal Guard */
-	set_sc( LG_REFLECTDAMAGE	, SC_REFLECTDAMAGE	, EFST_LG_REFLECTDAMAGE	, SCB_NONE );
-	set_sc( LG_FORCEOFVANGUARD	, SC_FORCEOFVANGUARD	, EFST_FORCEOFVANGUARD	, SCB_MAXHP );
-	set_sc( LG_EXEEDBREAK		, SC_EXEEDBREAK		, EFST_EXEEDBREAK		, SCB_NONE );
-	set_sc( LG_PRESTIGE		, SC_PRESTIGE		, EFST_PRESTIGE		, SCB_DEF );
-	set_sc( LG_BANDING		, SC_BANDING		, EFST_BANDING		, SCB_DEF|SCB_WATK|SCB_REGEN );
-	set_sc( LG_PIETY		, SC_BENEDICTIO		, EFST_BENEDICTIO		, SCB_DEF_ELE );
-	set_sc( LG_EARTHDRIVE		, SC_EARTHDRIVE		, EFST_EARTHDRIVE		, SCB_DEF|SCB_ASPD );
-	set_sc( LG_INSPIRATION		, SC_INSPIRATION	, EFST_INSPIRATION	, SCB_WATK|SCB_STR|SCB_AGI|SCB_VIT|SCB_INT|SCB_DEX|SCB_LUK|SCB_HIT|SCB_MAXHP);
-	set_sc( LG_KINGS_GRACE		, SC_KINGS_GRACE	, EFST_KINGS_GRACE	, SCB_NONE );
-
-	/* Shadow Chaser */
-	set_sc( SC_REPRODUCE		, SC__REPRODUCE		, EFST_REPRODUCE		, SCB_NONE );
-	set_sc( SC_AUTOSHADOWSPELL	, SC__AUTOSHADOWSPELL	, EFST_AUTOSHADOWSPELL	, SCB_NONE );
-	set_sc( SC_SHADOWFORM		, SC__SHADOWFORM	, EFST_SHADOWFORM		, SCB_NONE );
-	set_sc( SC_BODYPAINT		, SC__BODYPAINT		, EFST_BODYPAINT		, SCB_ASPD );
-	set_sc( SC_INVISIBILITY		, SC__INVISIBILITY	, EFST_INVISIBILITY	, SCB_ASPD|SCB_CRI|SCB_ATK_ELE );
-	set_sc( SC_DEADLYINFECT		, SC__DEADLYINFECT	, EFST_DEADLYINFECT	, SCB_NONE );
-	set_sc( SC_ENERVATION		, SC__ENERVATION	, EFST_ENERVATION		, SCB_BATK|SCB_WATK );
-	set_sc( SC_GROOMY		, SC__GROOMY		, EFST_GROOMY		, SCB_ASPD|SCB_HIT );
-	set_sc( SC_IGNORANCE		, SC__IGNORANCE		, EFST_IGNORANCE		, SCB_NONE );
-	set_sc( SC_LAZINESS		, SC__LAZINESS		, EFST_LAZINESS		, SCB_FLEE|SCB_SPEED );
-	set_sc( SC_UNLUCKY		, SC__UNLUCKY		, EFST_UNLUCKY		, SCB_CRI|SCB_FLEE2 );
-	set_sc( SC_WEAKNESS		, SC__WEAKNESS		, EFST_WEAKNESS		, SCB_MAXHP );
-	set_sc( SC_STRIPACCESSARY	, SC__STRIPACCESSORY	, EFST_STRIPACCESSARY	, SCB_DEX|SCB_INT|SCB_LUK );
-	set_sc_with_vfx( SC_MANHOLE	, SC__MANHOLE		, EFST_MANHOLE		, SCB_NONE );
-	add_sc( SC_CHAOSPANIC		, SC_CONFUSION		);
-	add_sc( SC_BLOODYLUST		, SC_BERSERK		);
-	add_sc( SC_FEINTBOMB		, SC__FEINTBOMB		);
-	add_sc( SC_ESCAPE			, SC_ANKLE			);
-
-	/* Sura */
-	add_sc( SR_DRAGONCOMBO			, SC_STUN		);
-	add_sc( SR_EARTHSHAKER			, SC_STUN		);
-	set_sc( SR_CRESCENTELBOW		, SC_CRESCENTELBOW	, EFST_CRESCENTELBOW		, SCB_NONE );
-	set_sc_with_vfx( SR_CURSEDCIRCLE	, SC_CURSEDCIRCLE_TARGET, EFST_CURSEDCIRCLE_TARGET	, SCB_NONE );
-	set_sc( SR_LIGHTNINGWALK		, SC_LIGHTNINGWALK	, EFST_LIGHTNINGWALK		, SCB_NONE );
-	set_sc( SR_RAISINGDRAGON		, SC_RAISINGDRAGON	, EFST_RAISINGDRAGON		, SCB_REGEN|SCB_MAXHP|SCB_MAXSP );
-	set_sc( SR_GENTLETOUCH_ENERGYGAIN	, SC_GT_ENERGYGAIN	, EFST_GENTLETOUCH_ENERGYGAIN	, SCB_NONE );
-	set_sc( SR_GENTLETOUCH_CHANGE		, SC_GT_CHANGE		, EFST_GENTLETOUCH_CHANGE		, SCB_WATK|SCB_MDEF|SCB_ASPD );
-	set_sc( SR_GENTLETOUCH_REVITALIZE	, SC_GT_REVITALIZE	, EFST_GENTLETOUCH_REVITALIZE	, SCB_MAXHP|SCB_REGEN );
-	set_sc( SR_FLASHCOMBO			, SC_FLASHCOMBO		, EFST_FLASHCOMBO			, SCB_WATK );
-
-	/* Wanderer / Minstrel */
-	set_sc( WA_SWING_DANCE			, SC_SWINGDANCE			, EFST_SWING, SCB_SPEED|SCB_ASPD );
-	set_sc( WA_SYMPHONY_OF_LOVER		, SC_SYMPHONYOFLOVER		, EFST_SYMPHONY_LOVE, SCB_MDEF );
-	set_sc( WA_MOONLIT_SERENADE		, SC_MOONLITSERENADE		, EFST_MOONLIT_SERENADE, SCB_MATK );
-	set_sc( MI_RUSH_WINDMILL		, SC_RUSHWINDMILL		, EFST_RUSH_WINDMILL, SCB_WATK  );
-	set_sc( MI_ECHOSONG			, SC_ECHOSONG			, EFST_ECHOSONG			, SCB_DEF  );
-	set_sc( MI_HARMONIZE			, SC_HARMONIZE			, EFST_HARMONIZE			, SCB_STR|SCB_AGI|SCB_VIT|SCB_INT|SCB_DEX|SCB_LUK );
-	set_sc_with_vfx( WM_POEMOFNETHERWORLD	, SC_NETHERWORLD		, EFST_NETHERWORLD		, SCB_NONE );
-	set_sc_with_vfx( WM_VOICEOFSIREN	, SC_VOICEOFSIREN		, EFST_SIREN, SCB_NONE );
-	set_sc_with_vfx( WM_LULLABY_DEEPSLEEP	, SC_DEEPSLEEP			, EFST_HANDICAPSTATE_DEEP_SLEEP, SCB_NONE );
-	set_sc( WM_SIRCLEOFNATURE		, SC_SIRCLEOFNATURE		, EFST_SIRCLEOFNATURE		, SCB_NONE );
-	set_sc( WM_GLOOMYDAY			, SC_GLOOMYDAY			, EFST_GLOOMYDAY			, SCB_FLEE|SCB_SPEED|SCB_ASPD );
-	set_sc( WM_SONG_OF_MANA			, SC_SONGOFMANA			, EFST_SONG_OF_MANA, SCB_NONE );
-	set_sc( WM_DANCE_WITH_WUG		, SC_DANCEWITHWUG		, EFST_DANCE_WITH_WUG, SCB_ASPD );
-	set_sc( WM_SATURDAY_NIGHT_FEVER		, SC_SATURDAYNIGHTFEVER		, EFST_SATURDAY_NIGHT_FEVER, SCB_BATK|SCB_DEF|SCB_FLEE|SCB_REGEN );
-	set_sc( WM_LERADS_DEW			, SC_LERADSDEW			, EFST_LERADS_DEW, SCB_MAXHP );
-	set_sc( WM_MELODYOFSINK			, SC_MELODYOFSINK		, EFST_MELODYOFSINK		, SCB_INT );
-	set_sc( WM_BEYOND_OF_WARCRY		, SC_BEYONDOFWARCRY		, EFST_BEYOND_OF_WARCRY, SCB_STR|SCB_CRI|SCB_MAXHP );
-	set_sc( WM_UNLIMITED_HUMMING_VOICE	, SC_UNLIMITEDHUMMINGVOICE	, EFST_UNLIMITED_HUMMING_VOICE, SCB_NONE );
-	set_sc( WM_FRIGG_SONG			, SC_FRIGG_SONG			, EFST_FRIGG_SONG			, SCB_MAXHP );
-
-	/* Sorcerer */
-	set_sc( SO_FIREWALK		, SC_PROPERTYWALK	, EFST_PROPERTYWALK	, SCB_NONE );
-	set_sc( SO_ELECTRICWALK		, SC_PROPERTYWALK	, EFST_PROPERTYWALK	, SCB_NONE );
-	set_sc( SO_SPELLFIST		, SC_SPELLFIST		, EFST_SPELLFIST		, SCB_NONE );
-	set_sc_with_vfx( SO_DIAMONDDUST	, SC_CRYSTALIZE		, EFST_COLD		, SCB_NONE );
-	set_sc( SO_CLOUD_KILL   , SC_POISON         , EFST_CLOUD_KILL, SCB_NONE );
-	set_sc( SO_STRIKING		, SC_STRIKING		, EFST_STRIKING		, SCB_WATK|SCB_CRI );
-	set_sc( SO_WARMER		, SC_WARMER		, EFST_WARMER		, SCB_NONE );
-	set_sc( SO_VACUUM_EXTREME	, SC_VACUUM_EXTREME	, EFST_VACUUM_EXTREME	, SCB_NONE );
-	set_sc( SO_ARRULLO		, SC_DEEPSLEEP		, EFST_HANDICAPSTATE_DEEP_SLEEP, SCB_NONE );
-	set_sc( SO_FIRE_INSIGNIA	, SC_FIRE_INSIGNIA	, EFST_FIRE_INSIGNIA	, SCB_MATK|SCB_WATK|SCB_ATK_ELE|SCB_REGEN );
-	set_sc( SO_WATER_INSIGNIA	, SC_WATER_INSIGNIA	, EFST_WATER_INSIGNIA	, SCB_MATK|SCB_WATK|SCB_ATK_ELE|SCB_REGEN );
-	set_sc( SO_WIND_INSIGNIA	, SC_WIND_INSIGNIA	, EFST_WIND_INSIGNIA	, SCB_MATK|SCB_WATK|SCB_ASPD|SCB_ATK_ELE|SCB_REGEN );
-	set_sc( SO_EARTH_INSIGNIA	, SC_EARTH_INSIGNIA	, EFST_EARTH_INSIGNIA	, SCB_MDEF|SCB_DEF|SCB_MAXHP|SCB_MAXSP|SCB_MATK|SCB_WATK|SCB_ATK_ELE|SCB_REGEN );
-
-	/* Genetic */
-	set_sc( GN_CARTBOOST			, SC_GN_CARTBOOST	, EFST_GN_CARTBOOST			, SCB_SPEED );
-	set_sc( GN_THORNS_TRAP			, SC_THORNSTRAP		, EFST_THORNS_TRAP, SCB_NONE );
-	set_sc_with_vfx( GN_BLOOD_SUCKER	, SC_BLOODSUCKER	, EFST_BLOOD_SUCKER, SCB_NONE );
-	set_sc( GN_FIRE_EXPANSION_SMOKE_POWDER	, SC_SMOKEPOWDER	, EFST_FIRE_EXPANSION_SMOKE_POWDER, SCB_FLEE );
-	set_sc( GN_FIRE_EXPANSION_TEAR_GAS	, SC_TEARGAS		, EFST_FIRE_EXPANSION_TEAR_GAS	, SCB_HIT|SCB_FLEE );
-	set_sc( GN_MANDRAGORA			, SC_MANDRAGORA		, EFST_MANDRAGORA			, SCB_INT );
-	set_sc_with_vfx( GN_ILLUSIONDOPING	, SC_ILLUSIONDOPING	, EFST_ILLUSIONDOPING		, SCB_HIT );
-
-	/* Elemental spirits' status changes */
-	set_sc( EL_CIRCLE_OF_FIRE	, SC_CIRCLE_OF_FIRE_OPTION	, EFST_CIRCLE_OF_FIRE_OPTION	, SCB_NONE );
-	set_sc( EL_FIRE_CLOAK		, SC_FIRE_CLOAK_OPTION		, EFST_FIRE_CLOAK_OPTION		, SCB_ALL );
-	set_sc( EL_WATER_SCREEN		, SC_WATER_SCREEN_OPTION	, EFST_WATER_SCREEN_OPTION	, SCB_NONE );
-	set_sc( EL_WATER_DROP		, SC_WATER_DROP_OPTION		, EFST_WATER_DROP_OPTION		, SCB_ALL );
-	set_sc( EL_WATER_BARRIER	, SC_WATER_BARRIER		, EFST_WATER_BARRIER		, SCB_WATK|SCB_FLEE );
-	set_sc( EL_WIND_STEP		, SC_WIND_STEP_OPTION		, EFST_WIND_STEP_OPTION		, SCB_SPEED|SCB_FLEE );
-	set_sc( EL_WIND_CURTAIN		, SC_WIND_CURTAIN_OPTION	, EFST_WIND_CURTAIN_OPTION	, SCB_ALL );
-	set_sc( EL_ZEPHYR		, SC_ZEPHYR			, EFST_ZEPHYR			, SCB_FLEE );
-	set_sc( EL_SOLID_SKIN		, SC_SOLID_SKIN_OPTION		, EFST_SOLID_SKIN_OPTION		, SCB_DEF|SCB_MAXHP );
-	set_sc( EL_STONE_SHIELD		, SC_STONE_SHIELD_OPTION	, EFST_STONE_SHIELD_OPTION	, SCB_ALL );
-	set_sc( EL_POWER_OF_GAIA	, SC_POWER_OF_GAIA		, EFST_POWER_OF_GAIA		, SCB_MAXHP|SCB_DEF|SCB_SPEED );
-	set_sc( EL_PYROTECHNIC		, SC_PYROTECHNIC_OPTION		, EFST_PYROTECHNIC_OPTION		, SCB_WATK );
-	set_sc( EL_HEATER		, SC_HEATER_OPTION		, EFST_HEATER_OPTION		, SCB_WATK );
-	set_sc( EL_TROPIC		, SC_TROPIC_OPTION		, EFST_TROPIC_OPTION		, SCB_WATK );
-	set_sc( EL_AQUAPLAY		, SC_AQUAPLAY_OPTION		, EFST_AQUAPLAY_OPTION		, SCB_MATK );
-	set_sc( EL_COOLER		, SC_COOLER_OPTION		, EFST_COOLER_OPTION		, SCB_MATK );
-	set_sc( EL_CHILLY_AIR		, SC_CHILLY_AIR_OPTION		, EFST_CHILLY_AIR_OPTION		, SCB_MATK );
-	set_sc( EL_GUST			, SC_GUST_OPTION		, EFST_GUST_OPTION		, SCB_ASPD );
-	set_sc( EL_BLAST		, SC_BLAST_OPTION		, EFST_BLAST_OPTION		, SCB_ASPD );
-	set_sc( EL_WILD_STORM		, SC_WILD_STORM_OPTION		, EFST_WILD_STORM_OPTION		, SCB_ASPD );
-	set_sc( EL_PETROLOGY		, SC_PETROLOGY_OPTION		, EFST_PETROLOGY_OPTION		, SCB_MAXHP );
-	set_sc( EL_CURSED_SOIL		, SC_CURSED_SOIL_OPTION		, EFST_CURSED_SOIL_OPTION		, SCB_MAXHP );
-	set_sc( EL_UPHEAVAL		, SC_UPHEAVAL_OPTION		, EFST_UPHEAVAL_OPTION		, SCB_MAXHP );
-	set_sc( EL_TIDAL_WEAPON		, SC_TIDAL_WEAPON_OPTION	, EFST_TIDAL_WEAPON_OPTION	, SCB_ALL );
-	set_sc( EL_ROCK_CRUSHER		, SC_ROCK_CRUSHER		, EFST_ROCK_CRUSHER		, SCB_DEF );
-	set_sc( EL_ROCK_CRUSHER_ATK	, SC_ROCK_CRUSHER_ATK		, EFST_ROCK_CRUSHER_ATK		, SCB_SPEED );
-
-	add_sc( KO_YAMIKUMO			, SC_HIDING		);
-	set_sc_with_vfx( KO_JYUMONJIKIRI	, SC_JYUMONJIKIRI	, EFST_KO_JYUMONJIKIRI	, SCB_NONE );
-	add_sc( KO_MAKIBISHI			, SC_STUN		);
-	set_sc( KO_MEIKYOUSISUI			, SC_MEIKYOUSISUI	, EFST_MEIKYOUSISUI	, SCB_NONE );
-	set_sc( KO_KYOUGAKU			, SC_KYOUGAKU		, EFST_KYOUGAKU		, SCB_STR|SCB_AGI|SCB_VIT|SCB_INT|SCB_DEX|SCB_LUK );
-	add_sc( KO_JYUSATSU			, SC_CURSE		);
-	set_sc( KO_ZENKAI			, SC_ZENKAI		, EFST_ZENKAI		, SCB_NONE );
-	set_sc( KO_IZAYOI			, SC_IZAYOI		, EFST_IZAYOI		, SCB_MATK );
-	set_sc( KG_KYOMU			, SC_KYOMU		, EFST_KYOMU		, SCB_NONE );
-	set_sc( KG_KAGEMUSYA			, SC_KAGEMUSYA		, EFST_KAGEMUSYA		, SCB_NONE );
-	set_sc( KG_KAGEHUMI			, SC_KAGEHUMI		, EFST_KG_KAGEHUMI	, SCB_NONE );
-	set_sc( OB_ZANGETSU			, SC_ZANGETSU		, EFST_ZANGETSU		, SCB_MATK|SCB_BATK );
-	set_sc_with_vfx( OB_AKAITSUKI		, SC_AKAITSUKI		, EFST_AKAITSUKI		, SCB_NONE );
-	set_sc( OB_OBOROGENSOU			, SC_GENSOU		, EFST_GENSOU		, SCB_NONE );
-
-	set_sc( ALL_FULL_THROTTLE		, SC_FULL_THROTTLE	, EFST_FULL_THROTTLE	, SCB_SPEED|SCB_STR|SCB_AGI|SCB_VIT|SCB_INT|SCB_DEX|SCB_LUK );
-
-	/* Rebellion */
-	add_sc( RL_MASS_SPIRAL		, SC_BLEEDING );
-	add_sc( RL_HAMMER_OF_GOD	, SC_STUN );
-	set_sc( RL_H_MINE		, SC_H_MINE		, EFST_H_MINE		, SCB_NONE);
-	set_sc( RL_B_TRAP		, SC_B_TRAP		, EFST_B_TRAP		, SCB_SPEED );
-	set_sc( RL_E_CHAIN		, SC_E_CHAIN	, EFST_E_CHAIN	, SCB_NONE );
-	set_sc( RL_P_ALTER		, SC_P_ALTER	, EFST_P_ALTER	, SCB_NONE );
-	set_sc( RL_FALLEN_ANGEL , SC_FALLEN_ANGEL, EFST_BLANK, SCB_NONE );
-	set_sc( RL_SLUGSHOT		, SC_STUN		, EFST_SLUGSHOT	, SCB_NONE );
-	set_sc( RL_HEAT_BARREL	, SC_HEAT_BARREL	, EFST_HEAT_BARREL	, SCB_HIT|SCB_ASPD );
-	set_sc_with_vfx( RL_C_MARKER	, SC_C_MARKER		, EFST_C_MARKER		, SCB_FLEE );
-	set_sc_with_vfx( RL_AM_BLAST	, SC_ANTI_M_BLAST	, EFST_ANTI_M_BLAST	, SCB_NONE );
-
-	// New Mounts
-	set_sc_with_vfx_noskill( SC_ALL_RIDING	, EFST_ALL_RIDING	, SCB_SPEED );
-
-	// Costumes
-	set_sc_with_vfx_noskill( SC_MOONSTAR	, EFST_MOONSTAR	, SCB_NONE );
-	set_sc_with_vfx_noskill( SC_SUPER_STAR	, EFST_SUPER_STAR	, SCB_NONE );
-	set_sc_with_vfx_noskill( SC_STRANGELIGHTS	, EFST_STRANGELIGHTS	, SCB_NONE );
-	set_sc_with_vfx_noskill( SC_DECORATION_OF_MUSIC		, EFST_DECORATION_OF_MUSIC		, SCB_NONE );
-	set_sc_with_vfx_noskill( SC_LJOSALFAR	, EFST_LJOSALFAR	, SCB_NONE);
-	set_sc_with_vfx_noskill( SC_MERMAID_LONGING	, EFST_MERMAID_LONGING	, SCB_NONE);
-	set_sc_with_vfx_noskill( SC_HAT_EFFECT	, EFST_HAT_EFFECT	, SCB_NONE);
-	set_sc_with_vfx_noskill( SC_FLOWERSMOKE	, EFST_FLOWERSMOKE	, SCB_NONE);
-	set_sc_with_vfx_noskill( SC_FSTONE	, EFST_FSTONE	, SCB_NONE);
-	set_sc_with_vfx_noskill( SC_HAPPINESS_STAR	, EFST_HAPPINESS_STAR	, SCB_NONE);
-	set_sc_with_vfx_noskill( SC_MAPLE_FALLS	, EFST_MAPLE_FALLS	, SCB_NONE);
-	set_sc_with_vfx_noskill( SC_TIME_ACCESSORY	, EFST_TIME_ACCESSORY	, SCB_NONE);
-	set_sc_with_vfx_noskill( SC_MAGICAL_FEATHER	, EFST_MAGICAL_FEATHER	, SCB_NONE);
-
-	/* Summoner */
-	set_sc( SU_HIDE					, SC_SUHIDE			, EFST_SUHIDE			, SCB_NONE );
-	add_sc( SU_SCRATCH				, SC_BLEEDING );
-	set_sc( SU_STOOP				, SC_SU_STOOP		, EFST_SU_STOOP		, SCB_NONE );
-	add_sc( SU_SV_STEMSPEAR			, SC_BLEEDING );
-	set_sc( SU_CN_POWDERING			, SC_CATNIPPOWDER	, EFST_CATNIPPOWDER	, SCB_WATK|SCB_MATK|SCB_SPEED|SCB_REGEN );
-	add_sc( SU_CN_METEOR			, SC_CURSE );
-	set_sc_with_vfx( SU_SV_ROOTTWIST, SC_SV_ROOTTWIST	, EFST_SV_ROOTTWIST	, SCB_NONE );
-	set_sc( SU_SCAROFTAROU			, SC_BITESCAR		, EFST_BITESCAR		, SCB_NONE );
-	set_sc( SU_ARCLOUSEDASH			, SC_ARCLOUSEDASH	, EFST_ARCLOUSEDASH	, SCB_AGI|SCB_SPEED );
-	add_sc( SU_LUNATICCARROTBEAT	, SC_STUN );
-	set_sc( SU_TUNAPARTY			, SC_TUNAPARTY		, EFST_TUNAPARTY		, SCB_NONE );
-	set_sc( SU_BUNCHOFSHRIMP		, SC_SHRIMP			, EFST_SHRIMP			, SCB_BATK|SCB_MATK );
-	set_sc( SU_FRESHSHRIMP			, SC_FRESHSHRIMP	, EFST_FRESHSHRIMP	, SCB_NONE );
-	set_sc( SU_HISS					, SC_HISS			, EFST_HISS			, SCB_FLEE2 );
-	set_sc( SU_NYANGGRASS			, SC_NYANGGRASS		, EFST_NYANGGRASS		, SCB_DEF|SCB_MDEF );
-	set_sc( SU_GROOMING				, SC_GROOMING		, EFST_GROOMING		, SCB_FLEE );
-	add_sc( SU_PURRING				, SC_GROOMING );
-	add_sc( SU_SHRIMPARTY			, SC_FRESHSHRIMP );
-	add_sc( SU_MEOWMEOW				, SC_CHATTERING );
-	set_sc( SU_CHATTERING			, SC_CHATTERING		, EFST_CHATTERING		, SCB_WATK|SCB_MATK );
-
-	set_sc( WE_CHEERUP				, SC_CHEERUP		, EFST_CHEERUP		, SCB_STR|SCB_AGI|SCB_VIT|SCB_INT|SCB_DEX|SCB_LUK );
-
-	/* Storing the target job rather than simply SC_SPIRIT simplifies code later on */
-	SkillStatusChangeTable[skill_get_index(SL_ALCHEMIST)]	= (sc_type)MAPID_ALCHEMIST,
-	SkillStatusChangeTable[skill_get_index(SL_MONK)]		= (sc_type)MAPID_MONK,
-	SkillStatusChangeTable[skill_get_index(SL_STAR)]		= (sc_type)MAPID_STAR_GLADIATOR,
-	SkillStatusChangeTable[skill_get_index(SL_SAGE)]		= (sc_type)MAPID_SAGE,
-	SkillStatusChangeTable[skill_get_index(SL_CRUSADER)]	= (sc_type)MAPID_CRUSADER,
-	SkillStatusChangeTable[skill_get_index(SL_SUPERNOVICE)]	= (sc_type)MAPID_SUPER_NOVICE,
-	SkillStatusChangeTable[skill_get_index(SL_KNIGHT)]	= (sc_type)MAPID_KNIGHT,
-	SkillStatusChangeTable[skill_get_index(SL_WIZARD)]	= (sc_type)MAPID_WIZARD,
-	SkillStatusChangeTable[skill_get_index(SL_PRIEST)]	= (sc_type)MAPID_PRIEST,
-	SkillStatusChangeTable[skill_get_index(SL_BARDDANCER)]	= (sc_type)MAPID_BARDDANCER,
-	SkillStatusChangeTable[skill_get_index(SL_ROGUE)]	= (sc_type)MAPID_ROGUE,
-	SkillStatusChangeTable[skill_get_index(SL_ASSASIN)]	= (sc_type)MAPID_ASSASSIN,
-	SkillStatusChangeTable[skill_get_index(SL_BLACKSMITH)]	= (sc_type)MAPID_BLACKSMITH,
-	SkillStatusChangeTable[skill_get_index(SL_HUNTER)]	= (sc_type)MAPID_HUNTER,
-	SkillStatusChangeTable[skill_get_index(SL_SOULLINKER)]	= (sc_type)MAPID_SOUL_LINKER,
-
-	/* Status that don't have a skill associated */
-	StatusIconChangeTable[SC_WEIGHT50] = EFST_WEIGHTOVER50;
-	StatusIconChangeTable[SC_WEIGHT90] = EFST_WEIGHTOVER90;
-	StatusIconChangeTable[SC_ASPDPOTION0] = EFST_ATTHASTE_POTION1;
-	StatusIconChangeTable[SC_ASPDPOTION1] = EFST_ATTHASTE_POTION2;
-	StatusIconChangeTable[SC_ASPDPOTION2] = EFST_ATTHASTE_POTION3;
-	StatusIconChangeTable[SC_ASPDPOTION3] = EFST_ATTHASTE_INFINITY;
-	StatusIconChangeTable[SC_SPEEDUP0] = EFST_MOVHASTE_HORSE;
-	StatusIconChangeTable[SC_SPEEDUP1] = EFST_MOVHASTE_POTION;
-	StatusIconChangeTable[SC_CHASEWALK2] = EFST_CHASEWALK2;
-	StatusIconChangeTable[SC_MIRACLE] = EFST_SOULLINK;
-	StatusIconChangeTable[SC_INTRAVISION] = EFST_CLAIRVOYANCE;
-	StatusIconChangeTable[SC_STRFOOD] = EFST_FOOD_STR;
-	StatusIconChangeTable[SC_AGIFOOD] = EFST_FOOD_AGI;
-	StatusIconChangeTable[SC_VITFOOD] = EFST_FOOD_VIT;
-	StatusIconChangeTable[SC_INTFOOD] = EFST_FOOD_INT;
-	StatusIconChangeTable[SC_DEXFOOD] = EFST_FOOD_DEX;
-	StatusIconChangeTable[SC_LUKFOOD] = EFST_FOOD_LUK;
-	StatusIconChangeTable[SC_FLEEFOOD] = EFST_FOOD_BASICAVOIDANCE;
-	StatusIconChangeTable[SC_HITFOOD] = EFST_FOOD_BASICHIT;
-	StatusIconChangeTable[SC_CRIFOOD] = EFST_FOOD_CRITICALSUCCESSVALUE;
-	StatusIconChangeTable[SC_MANU_ATK] = EFST_MANU_ATK;
-	StatusIconChangeTable[SC_MANU_DEF] = EFST_MANU_DEF;
-	StatusIconChangeTable[SC_SPL_ATK] = EFST_SPL_ATK;
-	StatusIconChangeTable[SC_SPL_DEF] = EFST_SPL_DEF;
-	StatusIconChangeTable[SC_MANU_MATK] = EFST_MANU_MATK;
-	StatusIconChangeTable[SC_SPL_MATK] = EFST_SPL_MATK;
-	StatusIconChangeTable[SC_ATKPOTION] = EFST_PLUSATTACKPOWER;
-	StatusIconChangeTable[SC_MATKPOTION] = EFST_PLUSMAGICPOWER;
-
-	/* Cash Items */
-	StatusIconChangeTable[SC_FOOD_STR_CASH] = EFST_FOOD_STR_CASH;
-	StatusIconChangeTable[SC_FOOD_AGI_CASH] = EFST_FOOD_AGI_CASH;
-	StatusIconChangeTable[SC_FOOD_VIT_CASH] = EFST_FOOD_VIT_CASH;
-	StatusIconChangeTable[SC_FOOD_DEX_CASH] = EFST_FOOD_DEX_CASH;
-	StatusIconChangeTable[SC_FOOD_INT_CASH] = EFST_FOOD_INT_CASH;
-	StatusIconChangeTable[SC_FOOD_LUK_CASH] = EFST_FOOD_LUK_CASH;
-	StatusIconChangeTable[SC_EXPBOOST] = EFST_CASH_PLUSEXP;
-	StatusIconChangeTable[SC_ITEMBOOST] = EFST_CASH_RECEIVEITEM;
-	StatusIconChangeTable[SC_JEXPBOOST] = EFST_CASH_PLUSONLYJOBEXP;
-	StatusIconChangeTable[SC_LIFEINSURANCE] = EFST_CASH_DEATHPENALTY;
-	StatusIconChangeTable[SC_BOSSMAPINFO] = EFST_CASH_BOSS_ALARM;
-	StatusIconChangeTable[SC_DEF_RATE] = EFST_PROTECT_DEF;
-	StatusIconChangeTable[SC_MDEF_RATE] = EFST_PROTECT_MDEF;
-	StatusIconChangeTable[SC_INCCRI] = EFST_CRITICALPERCENT;
-	StatusIconChangeTable[SC_INCFLEE2] = EFST_PLUSAVOIDVALUE;
-	StatusIconChangeTable[SC_INCHEALRATE] = EFST_HEALPLUS;
-	StatusIconChangeTable[SC_S_LIFEPOTION] = EFST_S_LIFEPOTION;
-	StatusIconChangeTable[SC_L_LIFEPOTION] = EFST_L_LIFEPOTION;
-	StatusIconChangeTable[SC_SPCOST_RATE] = EFST_ATKER_BLOOD;
-	StatusIconChangeTable[SC_COMMONSC_RESIST] = EFST_TARGET_BLOOD;
-	StatusIconChangeTable[SC_ATTHASTE_CASH] = EFST_ATTHASTE_CASH;
-
-	/* Mercenary Bonus Effects */
-	StatusIconChangeTable[SC_MERC_FLEEUP] = EFST_MER_FLEE;
-	StatusIconChangeTable[SC_MERC_ATKUP] = EFST_MER_ATK;
-	StatusIconChangeTable[SC_MERC_HPUP] = EFST_MER_HP;
-	StatusIconChangeTable[SC_MERC_SPUP] = EFST_MER_SP;
-	StatusIconChangeTable[SC_MERC_HITUP] = EFST_MER_HIT;
-
-	/* Warlock Spheres */
-	StatusIconChangeTable[SC_SPHERE_1] = EFST_SUMMON1;
-	StatusIconChangeTable[SC_SPHERE_2] = EFST_SUMMON2;
-	StatusIconChangeTable[SC_SPHERE_3] = EFST_SUMMON3;
-	StatusIconChangeTable[SC_SPHERE_4] = EFST_SUMMON4;
-	StatusIconChangeTable[SC_SPHERE_5] = EFST_SUMMON5;
-
-	/* Warlock Preserved spells */
-	StatusIconChangeTable[SC_SPELLBOOK1] = EFST_SPELLBOOK1;
-	StatusIconChangeTable[SC_SPELLBOOK2] = EFST_SPELLBOOK2;
-	StatusIconChangeTable[SC_SPELLBOOK3] = EFST_SPELLBOOK3;
-	StatusIconChangeTable[SC_SPELLBOOK4] = EFST_SPELLBOOK4;
-	StatusIconChangeTable[SC_SPELLBOOK5] = EFST_SPELLBOOK5;
-	StatusIconChangeTable[SC_SPELLBOOK6] = EFST_SPELLBOOK6;
-	StatusIconChangeTable[SC_MAXSPELLBOOK] = EFST_SPELLBOOK7;
-	StatusIconChangeTable[SC_FREEZE_SP] = EFST_FREEZE_SP;
-
-	StatusIconChangeTable[SC_NEUTRALBARRIER_MASTER] = EFST_NEUTRALBARRIER_MASTER;
-	StatusIconChangeTable[SC_STEALTHFIELD_MASTER] = EFST_STEALTHFIELD_MASTER;
-	StatusIconChangeTable[SC_OVERHEAT] = EFST_OVERHEAT;
-	StatusIconChangeTable[SC_OVERHEAT_LIMITPOINT] = EFST_OVERHEAT_LIMITPOINT;
-
-	StatusIconChangeTable[SC_HALLUCINATIONWALK_POSTDELAY] = EFST_HALLUCINATIONWALK_POSTDELAY;
-	StatusIconChangeTable[SC_TOXIN] = EFST_TOXIN;
-	StatusIconChangeTable[SC_PARALYSE] = EFST_PARALYSE;
-	StatusIconChangeTable[SC_VENOMBLEED] = EFST_VENOMBLEED;
-	StatusIconChangeTable[SC_MAGICMUSHROOM] = EFST_MAGICMUSHROOM;
-	StatusIconChangeTable[SC_DEATHHURT] = EFST_DEATHHURT;
-	StatusIconChangeTable[SC_PYREXIA] = EFST_PYREXIA;
-	StatusIconChangeTable[SC_OBLIVIONCURSE] = EFST_OBLIVIONCURSE;
-	StatusIconChangeTable[SC_LEECHESEND] = EFST_LEECHESEND;
-	StatusIconChangeTable[SC_BANDING_DEFENCE] = EFST_BANDING_DEFENCE;
-	StatusIconChangeTable[SC_SHIELDSPELL_DEF] = EFST_SHIELDSPELL_DEF;
-	StatusIconChangeTable[SC_SHIELDSPELL_MDEF] = EFST_SHIELDSPELL_MDEF;
-	StatusIconChangeTable[SC_SHIELDSPELL_REF] = EFST_SHIELDSPELL_REF;
-	StatusIconChangeTable[SC_GLOOMYDAY_SK] = EFST_GLOOMYDAY;
-
-	StatusIconChangeTable[SC_CURSEDCIRCLE_ATKER] = EFST_CURSEDCIRCLE_ATKER;
-	StatusIconChangeTable[SC__BLOODYLUST] = EFST_BLOODYLUST;
-	StatusIconChangeTable[SC_MYSTERIOUS_POWDER] = EFST_MYSTERIOUS_POWDER;
-	StatusIconChangeTable[SC_MELON_BOMB] = EFST_MELON_BOMB;
-	StatusIconChangeTable[SC_BANANA_BOMB] = EFST_BANANA_BOMB;
-	StatusIconChangeTable[SC_BANANA_BOMB_SITDOWN] = EFST_BANANA_BOMB_SITDOWN_POSTDELAY;
-	StatusIconChangeTable[SC_PROMOTE_HEALTH_RESERCH] = EFST_PROMOTE_HEALTH_RESERCH;
-	StatusIconChangeTable[SC_ENERGY_DRINK_RESERCH] = EFST_ENERGY_DRINK_RESERCH;
-
-	/* Genetics New Food Items Status Icons */
-	StatusIconChangeTable[SC_SAVAGE_STEAK] = EFST_SAVAGE_STEAK;
-	StatusIconChangeTable[SC_COCKTAIL_WARG_BLOOD] = EFST_COCKTAIL_WARG_BLOOD;
-	StatusIconChangeTable[SC_MINOR_BBQ] = EFST_MINOR_BBQ;
-	StatusIconChangeTable[SC_SIROMA_ICE_TEA] = EFST_SIROMA_ICE_TEA;
-	StatusIconChangeTable[SC_DROCERA_HERB_STEAMED] = EFST_DROCERA_HERB_STEAMED;
-	StatusIconChangeTable[SC_PUTTI_TAILS_NOODLES] = EFST_PUTTI_TAILS_NOODLES;
-	StatusIconChangeTable[SC_STOMACHACHE] = EFST_STOMACHACHE;
-	StatusIconChangeTable[SC_EXTRACT_WHITE_POTION_Z] = EFST_EXTRACT_WHITE_POTION_Z;
-	StatusIconChangeTable[SC_VITATA_500] = EFST_VITATA_500;
-	StatusIconChangeTable[SC_EXTRACT_SALAMINE_JUICE] = EFST_EXTRACT_SALAMINE_JUICE;
-	StatusIconChangeTable[SC_BOOST500] = EFST_BOOST500;
-	StatusIconChangeTable[SC_FULL_SWING_K] = EFST_FULL_SWING_K;
-	StatusIconChangeTable[SC_MANA_PLUS] = EFST_MANA_PLUS;
-	StatusIconChangeTable[SC_MUSTLE_M] = EFST_MUSTLE_M;
-	StatusIconChangeTable[SC_LIFE_FORCE_F] = EFST_LIFE_FORCE_F;
-
-	/* Elemental Spirit's 'side' status change icons */
-	StatusIconChangeTable[SC_CIRCLE_OF_FIRE] = EFST_CIRCLE_OF_FIRE;
-	StatusIconChangeTable[SC_FIRE_CLOAK] = EFST_FIRE_CLOAK;
-	StatusIconChangeTable[SC_WATER_SCREEN] = EFST_WATER_SCREEN;
-	StatusIconChangeTable[SC_WATER_DROP] = EFST_WATER_DROP;
-	StatusIconChangeTable[SC_WIND_STEP] = EFST_WIND_STEP;
-	StatusIconChangeTable[SC_WIND_CURTAIN] = EFST_WIND_CURTAIN;
-	StatusIconChangeTable[SC_SOLID_SKIN] = EFST_SOLID_SKIN;
-	StatusIconChangeTable[SC_STONE_SHIELD] = EFST_STONE_SHIELD;
-	StatusIconChangeTable[SC_PYROTECHNIC] = EFST_PYROTECHNIC;
-	StatusIconChangeTable[SC_HEATER] = EFST_HEATER;
-	StatusIconChangeTable[SC_TROPIC] = EFST_TROPIC;
-	StatusIconChangeTable[SC_AQUAPLAY] = EFST_AQUAPLAY;
-	StatusIconChangeTable[SC_COOLER] = EFST_COOLER;
-	StatusIconChangeTable[SC_CHILLY_AIR] = EFST_CHILLY_AIR;
-	StatusIconChangeTable[SC_GUST] = EFST_GUST;
-	StatusIconChangeTable[SC_BLAST] = EFST_BLAST;
-	StatusIconChangeTable[SC_WILD_STORM] = EFST_WILD_STORM;
-	StatusIconChangeTable[SC_PETROLOGY] = EFST_PETROLOGY;
-	StatusIconChangeTable[SC_CURSED_SOIL] = EFST_CURSED_SOIL;
-	StatusIconChangeTable[SC_UPHEAVAL] = EFST_UPHEAVAL;
-
-	StatusIconChangeTable[SC_REBOUND] = EFST_REBOUND;
-	StatusIconChangeTable[SC_DEFSET] = EFST_SET_NUM_DEF;
-	StatusIconChangeTable[SC_MDEFSET] = EFST_SET_NUM_MDEF;
-	StatusIconChangeTable[SC_MONSTER_TRANSFORM] = EFST_MONSTER_TRANSFORM;
-	StatusIconChangeTable[SC_ACTIVE_MONSTER_TRANSFORM] = EFST_ACTIVE_MONSTER_TRANSFORM;
-	StatusIconChangeTable[SC_ALL_RIDING] = EFST_ALL_RIDING;
-	StatusIconChangeTable[SC_PUSH_CART] = EFST_ON_PUSH_CART;
-	StatusIconChangeTable[SC_MTF_ASPD] = EFST_MTF_ASPD;
-	StatusIconChangeTable[SC_MTF_RANGEATK] = EFST_MTF_RANGEATK;
-	StatusIconChangeTable[SC_MTF_MATK] = EFST_MTF_MATK;
-	StatusIconChangeTable[SC_MTF_MLEATKED] = EFST_MTF_MLEATKED;
-	StatusIconChangeTable[SC_MTF_CRIDAMAGE] = EFST_MTF_CRIDAMAGE;
-	StatusIconChangeTable[SC_QD_SHOT_READY] = EFST_E_QD_SHOT_READY;
-	StatusIconChangeTable[SC_QUEST_BUFF1] = EFST_QUEST_BUFF1;
-	StatusIconChangeTable[SC_QUEST_BUFF2] = EFST_QUEST_BUFF2;
-	StatusIconChangeTable[SC_QUEST_BUFF3] = EFST_QUEST_BUFF3;
-	StatusIconChangeTable[SC_MTF_ASPD2] = EFST_MTF_ASPD2;
-	StatusIconChangeTable[SC_MTF_RANGEATK2] = EFST_MTF_RANGEATK2;
-	StatusIconChangeTable[SC_MTF_MATK2] = EFST_MTF_MATK2;
-	StatusIconChangeTable[SC_2011RWC_SCROLL] = EFST_2011RWC_SCROLL;
-	StatusIconChangeTable[SC_JP_EVENT04] = EFST_JP_EVENT04;
-	StatusIconChangeTable[SC_MTF_HITFLEE] = EFST_MTF_HITFLEE;
-	StatusIconChangeTable[SC_MTF_MHP] = EFST_MTF_MHP;
-	StatusIconChangeTable[SC_MTF_MSP] = EFST_MTF_MSP;
-	StatusIconChangeTable[SC_MTF_PUMPKIN] = EFST_MTF_PUMPKIN;
-	StatusIconChangeTable[SC_NORECOVER_STATE] = EFST_HANDICAPSTATE_NORECOVER;
-	StatusIconChangeTable[SC_GVG_GIANT] = EFST_GVG_GIANT;
-	StatusIconChangeTable[SC_GVG_GOLEM] = EFST_GVG_GOLEM;
-	StatusIconChangeTable[SC_GVG_STUN] = EFST_GVG_STUN;
-	StatusIconChangeTable[SC_GVG_STONE] = EFST_GVG_STONE;
-	StatusIconChangeTable[SC_GVG_FREEZ] = EFST_GVG_FREEZ;
-	StatusIconChangeTable[SC_GVG_SLEEP] = EFST_GVG_SLEEP;
-	StatusIconChangeTable[SC_GVG_CURSE] = EFST_GVG_CURSE;
-	StatusIconChangeTable[SC_GVG_SILENCE] = EFST_GVG_SILENCE;
-	StatusIconChangeTable[SC_GVG_BLIND] = EFST_GVG_BLIND;
-	StatusIconChangeTable[SC_ARMOR_ELEMENT_WATER] = EFST_RESIST_PROPERTY_WATER;
-	StatusIconChangeTable[SC_ARMOR_ELEMENT_EARTH] = EFST_RESIST_PROPERTY_GROUND;
-	StatusIconChangeTable[SC_ARMOR_ELEMENT_FIRE] = EFST_RESIST_PROPERTY_FIRE;
-	StatusIconChangeTable[SC_ARMOR_ELEMENT_WIND] = EFST_RESIST_PROPERTY_WIND;
-
-	// Costumes
-	StatusIconChangeTable[SC_MOONSTAR] = EFST_MOONSTAR;
-	StatusIconChangeTable[SC_SUPER_STAR] = EFST_SUPER_STAR;
-	StatusIconChangeTable[SC_STRANGELIGHTS] = EFST_STRANGELIGHTS;
-	StatusIconChangeTable[SC_DECORATION_OF_MUSIC] = EFST_DECORATION_OF_MUSIC;
-	StatusIconChangeTable[SC_LJOSALFAR] = EFST_LJOSALFAR;
-	StatusIconChangeTable[SC_MERMAID_LONGING] = EFST_MERMAID_LONGING;
-	StatusIconChangeTable[SC_HAT_EFFECT] = EFST_HAT_EFFECT;
-	StatusIconChangeTable[SC_FLOWERSMOKE] = EFST_FLOWERSMOKE;
-	StatusIconChangeTable[SC_FSTONE] = EFST_FSTONE;
-	StatusIconChangeTable[SC_HAPPINESS_STAR] = EFST_HAPPINESS_STAR;
-	StatusIconChangeTable[SC_MAPLE_FALLS] = EFST_MAPLE_FALLS;
-	StatusIconChangeTable[SC_TIME_ACCESSORY] = EFST_TIME_ACCESSORY;
-	StatusIconChangeTable[SC_MAGICAL_FEATHER] = EFST_MAGICAL_FEATHER;
-
-	/* Summoners status icons */
-	StatusIconChangeTable[SC_SPRITEMABLE] = EFST_SPRITEMABLE;
-	StatusIconChangeTable[SC_SHRIMPBLESSING] = EFST_PROTECTIONOFSHRIMP;
-	StatusIconChangeTable[SC_DORAM_BUF_01] = EFST_DORAM_BUF_01;
-	StatusIconChangeTable[SC_DORAM_BUF_02] = EFST_DORAM_BUF_02;
-
-	// Item Reuse Limits
-	StatusIconChangeTable[SC_REUSE_REFRESH] = EFST_REUSE_REFRESH;
-	StatusIconChangeTable[SC_REUSE_LIMIT_A] = EFST_REUSE_LIMIT_A;
-	StatusIconChangeTable[SC_REUSE_LIMIT_B] = EFST_REUSE_LIMIT_B;
-	StatusIconChangeTable[SC_REUSE_LIMIT_C] = EFST_REUSE_LIMIT_C;
-	StatusIconChangeTable[SC_REUSE_LIMIT_D] = EFST_REUSE_LIMIT_D;
-	StatusIconChangeTable[SC_REUSE_LIMIT_E] = EFST_REUSE_LIMIT_E;
-	StatusIconChangeTable[SC_REUSE_LIMIT_F] = EFST_REUSE_LIMIT_F;
-	StatusIconChangeTable[SC_REUSE_LIMIT_G] = EFST_REUSE_LIMIT_G;
-	StatusIconChangeTable[SC_REUSE_LIMIT_H] = EFST_REUSE_LIMIT_H;
-	StatusIconChangeTable[SC_REUSE_LIMIT_MTF] = EFST_REUSE_LIMIT_MTF;
-	StatusIconChangeTable[SC_REUSE_LIMIT_ECL] = EFST_REUSE_LIMIT_ECL;
-	StatusIconChangeTable[SC_REUSE_LIMIT_RECALL] = EFST_REUSE_LIMIT_RECALL;
-	StatusIconChangeTable[SC_REUSE_LIMIT_ASPD_POTION] = EFST_REUSE_LIMIT_ASPD_POTION;
-	StatusIconChangeTable[SC_REUSE_MILLENNIUMSHIELD] = EFST_REUSE_MILLENNIUMSHIELD;
-	StatusIconChangeTable[SC_REUSE_CRUSHSTRIKE] = EFST_REUSE_CRUSHSTRIKE;
-	StatusIconChangeTable[SC_REUSE_STORMBLAST] = EFST_REUSE_STORMBLAST;
-	StatusIconChangeTable[SC_ALL_RIDING_REUSE_LIMIT] = EFST_ALL_RIDING_REUSE_LIMIT;
-
-	// Clan System
-	StatusIconChangeTable[SC_CLAN_INFO] = EFST_CLAN_INFO;
-	StatusIconChangeTable[SC_SWORDCLAN] = EFST_SWORDCLAN;
-	StatusIconChangeTable[SC_ARCWANDCLAN] = EFST_ARCWANDCLAN;
-	StatusIconChangeTable[SC_GOLDENMACECLAN] = EFST_GOLDENMACECLAN;
-	StatusIconChangeTable[SC_CROSSBOWCLAN] = EFST_CROSSBOWCLAN;
-	StatusIconChangeTable[SC_JUMPINGCLAN] = EFST_JUMPINGCLAN;
-
-	// Geffen Magic Tournament Buffs
-	StatusIconChangeTable[SC_GEFFEN_MAGIC1] = EFST_GEFFEN_MAGIC1;
-	StatusIconChangeTable[SC_GEFFEN_MAGIC2] = EFST_GEFFEN_MAGIC2;
-	StatusIconChangeTable[SC_GEFFEN_MAGIC3] = EFST_GEFFEN_MAGIC3;
-
-	// RODEX
-	StatusIconChangeTable[SC_DAILYSENDMAILCNT] = EFST_DAILYSENDMAILCNT;
-
-	StatusIconChangeTable[SC_DRESSUP] = EFST_DRESS_UP;
-
-	// Old Glast Heim
-	StatusIconChangeTable[SC_GLASTHEIM_ATK] = EFST_GLASTHEIM_ATK;
-	StatusIconChangeTable[SC_GLASTHEIM_DEF] = EFST_GLASTHEIM_DEF;
-	StatusIconChangeTable[SC_GLASTHEIM_HEAL] = EFST_GLASTHEIM_HEAL;
-	StatusIconChangeTable[SC_GLASTHEIM_HIDDEN] = EFST_GLASTHEIM_HIDDEN;
-	StatusIconChangeTable[SC_GLASTHEIM_STATE] = EFST_GLASTHEIM_STATE;
-	StatusIconChangeTable[SC_GLASTHEIM_ITEMDEF] = EFST_GLASTHEIM_ITEMDEF;
-	StatusIconChangeTable[SC_GLASTHEIM_HPSP] = EFST_GLASTHEIM_HPSP;
-
-	StatusIconChangeTable[SC_ANCILLA] = EFST_ANCILLA;
-
-	/* Other SC which are not necessarily associated to skills */
-	StatusChangeFlagTable[SC_ASPDPOTION0] |= SCB_ASPD;
-	StatusChangeFlagTable[SC_ASPDPOTION1] |= SCB_ASPD;
-	StatusChangeFlagTable[SC_ASPDPOTION2] |= SCB_ASPD;
-	StatusChangeFlagTable[SC_ASPDPOTION3] |= SCB_ASPD;
-	StatusChangeFlagTable[SC_SPEEDUP0] |= SCB_SPEED;
-	StatusChangeFlagTable[SC_SPEEDUP1] |= SCB_SPEED;
-	StatusChangeFlagTable[SC_ATKPOTION] |= SCB_BATK;
-	StatusChangeFlagTable[SC_MATKPOTION] |= SCB_MATK;
-	StatusChangeFlagTable[SC_INCALLSTATUS] |= SCB_STR|SCB_AGI|SCB_VIT|SCB_INT|SCB_DEX|SCB_LUK;
-	StatusChangeFlagTable[SC_INCSTR] |= SCB_STR;
-	StatusChangeFlagTable[SC_INCAGI] |= SCB_AGI;
-	StatusChangeFlagTable[SC_INCVIT] |= SCB_VIT;
-	StatusChangeFlagTable[SC_INCINT] |= SCB_INT;
-	StatusChangeFlagTable[SC_INCDEX] |= SCB_DEX;
-	StatusChangeFlagTable[SC_INCLUK] |= SCB_LUK;
-	StatusChangeFlagTable[SC_INCHIT] |= SCB_HIT;
-	StatusChangeFlagTable[SC_INCHITRATE] |= SCB_HIT;
-	StatusChangeFlagTable[SC_INCFLEE] |= SCB_FLEE;
-	StatusChangeFlagTable[SC_INCFLEERATE] |= SCB_FLEE;
-	StatusChangeFlagTable[SC_INCCRI] |= SCB_CRI;
-	StatusChangeFlagTable[SC_INCASPDRATE] |= SCB_ASPD;
-	StatusChangeFlagTable[SC_INCFLEE2] |= SCB_FLEE2;
-	StatusChangeFlagTable[SC_INCMHPRATE] |= SCB_MAXHP;
-	StatusChangeFlagTable[SC_INCMSPRATE] |= SCB_MAXSP;
-	StatusChangeFlagTable[SC_INCMHP] |= SCB_MAXHP;
-	StatusChangeFlagTable[SC_INCMSP] |= SCB_MAXSP;
-	StatusChangeFlagTable[SC_INCATKRATE] |= SCB_BATK|SCB_WATK;
-	StatusChangeFlagTable[SC_INCMATKRATE] |= SCB_MATK;
-	StatusChangeFlagTable[SC_INCDEFRATE] |= SCB_DEF;
-	StatusChangeFlagTable[SC_STRFOOD] |= SCB_STR;
-	StatusChangeFlagTable[SC_AGIFOOD] |= SCB_AGI;
-	StatusChangeFlagTable[SC_VITFOOD] |= SCB_VIT;
-	StatusChangeFlagTable[SC_INTFOOD] |= SCB_INT;
-	StatusChangeFlagTable[SC_DEXFOOD] |= SCB_DEX;
-	StatusChangeFlagTable[SC_LUKFOOD] |= SCB_LUK;
-	StatusChangeFlagTable[SC_FLEEFOOD] |= SCB_FLEE;
-	StatusChangeFlagTable[SC_HITFOOD] |= SCB_HIT;
-	StatusChangeFlagTable[SC_CRIFOOD] |= SCB_CRI;
-	StatusChangeFlagTable[SC_BATKFOOD] |= SCB_BATK;
-	StatusChangeFlagTable[SC_WATKFOOD] |= SCB_WATK;
-	StatusChangeFlagTable[SC_MATKFOOD] |= SCB_MATK;
-	StatusChangeFlagTable[SC_ARMOR_ELEMENT_WATER] |= SCB_ALL;
-	StatusChangeFlagTable[SC_ARMOR_ELEMENT_EARTH] |= SCB_ALL;
-	StatusChangeFlagTable[SC_ARMOR_ELEMENT_FIRE] |= SCB_ALL;
-	StatusChangeFlagTable[SC_ARMOR_ELEMENT_WIND] |= SCB_ALL;
-	StatusChangeFlagTable[SC_ARMOR_RESIST] |= SCB_ALL;
-	StatusChangeFlagTable[SC_SPCOST_RATE] |= SCB_ALL;
-	StatusChangeFlagTable[SC_WALKSPEED] |= SCB_SPEED;
-	StatusChangeFlagTable[SC_ITEMSCRIPT] |= SCB_ALL;
-	StatusChangeFlagTable[SC_SLOWDOWN] |= SCB_SPEED;
-	StatusChangeFlagTable[SC_CHASEWALK2] |= SCB_STR;
-	StatusChangeFlagTable[SC_GEFFEN_MAGIC1] |= SCB_ALL;
-	StatusChangeFlagTable[SC_GEFFEN_MAGIC2] |= SCB_ALL;
-	StatusChangeFlagTable[SC_GEFFEN_MAGIC3] |= SCB_ALL;
-
-	/* Cash Items */
-	StatusChangeFlagTable[SC_FOOD_STR_CASH] |= SCB_STR;
-	StatusChangeFlagTable[SC_FOOD_AGI_CASH] |= SCB_AGI;
-	StatusChangeFlagTable[SC_FOOD_VIT_CASH] |= SCB_VIT;
-	StatusChangeFlagTable[SC_FOOD_DEX_CASH] |= SCB_DEX;
-	StatusChangeFlagTable[SC_FOOD_INT_CASH] |= SCB_INT;
-	StatusChangeFlagTable[SC_FOOD_LUK_CASH] |= SCB_LUK;
-	StatusChangeFlagTable[SC_ATTHASTE_CASH] |= SCB_ASPD;
-
-	/* Mercenary Bonus Effects */
-	StatusChangeFlagTable[SC_MERC_FLEEUP] |= SCB_FLEE;
-	StatusChangeFlagTable[SC_MERC_ATKUP] |= SCB_WATK;
-	StatusChangeFlagTable[SC_MERC_HPUP] |= SCB_MAXHP;
-	StatusChangeFlagTable[SC_MERC_SPUP] |= SCB_MAXSP;
-	StatusChangeFlagTable[SC_MERC_HITUP] |= SCB_HIT;
-
-	StatusChangeFlagTable[SC_HALLUCINATIONWALK_POSTDELAY] |= SCB_SPEED|SCB_ASPD;
-	StatusChangeFlagTable[SC_PARALYSE] |= SCB_FLEE|SCB_SPEED|SCB_ASPD;
-	StatusChangeFlagTable[SC_DEATHHURT] |= SCB_REGEN;
-	StatusChangeFlagTable[SC_VENOMBLEED] |= SCB_MAXHP;
-	StatusChangeFlagTable[SC_MAGICMUSHROOM] |= SCB_REGEN;
-	StatusChangeFlagTable[SC_PYREXIA] |= SCB_HIT|SCB_FLEE;
-	StatusChangeFlagTable[SC_OBLIVIONCURSE] |= SCB_REGEN;
-	StatusChangeFlagTable[SC_BANDING_DEFENCE] |= SCB_SPEED;
-	StatusChangeFlagTable[SC_SHIELDSPELL_DEF] |= SCB_WATK;
-	StatusChangeFlagTable[SC_SHIELDSPELL_REF] |= SCB_DEF;
-	StatusChangeFlagTable[SC_STOMACHACHE] |= SCB_STR|SCB_AGI|SCB_VIT|SCB_DEX|SCB_INT|SCB_LUK;
-	StatusChangeFlagTable[SC_MYSTERIOUS_POWDER] |= SCB_MAXHP;
-	StatusChangeFlagTable[SC_MELON_BOMB] |= SCB_SPEED|SCB_ASPD;
-	StatusChangeFlagTable[SC_BANANA_BOMB] |= SCB_LUK;
-	StatusChangeFlagTable[SC_PROMOTE_HEALTH_RESERCH] |= SCB_MAXHP;
-	StatusChangeFlagTable[SC_ENERGY_DRINK_RESERCH] |= SCB_MAXSP;
-	StatusChangeFlagTable[SC_SAVAGE_STEAK] |= SCB_STR;
-	StatusChangeFlagTable[SC_COCKTAIL_WARG_BLOOD] |= SCB_INT;
-	StatusChangeFlagTable[SC_MINOR_BBQ] |= SCB_VIT;
-	StatusChangeFlagTable[SC_SIROMA_ICE_TEA] |= SCB_DEX;
-	StatusChangeFlagTable[SC_DROCERA_HERB_STEAMED] |= SCB_AGI;
-	StatusChangeFlagTable[SC_PUTTI_TAILS_NOODLES] |= SCB_LUK;
-	StatusChangeFlagTable[SC_BOOST500] |= SCB_ASPD;
-	StatusChangeFlagTable[SC_FULL_SWING_K] |= SCB_BATK;
-	StatusChangeFlagTable[SC_MANA_PLUS] |= SCB_MATK;
-	StatusChangeFlagTable[SC_MUSTLE_M] |= SCB_MAXHP;
-	StatusChangeFlagTable[SC_LIFE_FORCE_F] |= SCB_MAXSP;
-	StatusChangeFlagTable[SC_EXTRACT_WHITE_POTION_Z] |= SCB_REGEN;
-	StatusChangeFlagTable[SC_VITATA_500] |= SCB_REGEN|SCB_MAXSP;
-	StatusChangeFlagTable[SC_EXTRACT_SALAMINE_JUICE] |= SCB_ASPD;
-	StatusChangeFlagTable[SC_REBOUND] |= SCB_SPEED|SCB_REGEN;
-	StatusChangeFlagTable[SC_DEFSET] |= SCB_DEF|SCB_DEF2;
-	StatusChangeFlagTable[SC_MDEFSET] |= SCB_MDEF|SCB_MDEF2;
-	StatusChangeFlagTable[SC_WEDDING] |= SCB_SPEED;
-	StatusChangeFlagTable[SC_ALL_RIDING] |= SCB_SPEED;
-	StatusChangeFlagTable[SC_PUSH_CART] |= SCB_SPEED;
-	StatusChangeFlagTable[SC_MTF_ASPD] |= SCB_ASPD|SCB_HIT;
-	StatusChangeFlagTable[SC_MTF_MATK] |= SCB_MATK;
-	StatusChangeFlagTable[SC_MTF_MLEATKED] |= SCB_ALL;
-	StatusChangeFlagTable[SC_MTF_CRIDAMAGE] |= SCB_ALL;
-	StatusChangeFlagTable[SC_QUEST_BUFF1] |= SCB_BATK|SCB_MATK;
-	StatusChangeFlagTable[SC_QUEST_BUFF2] |= SCB_BATK|SCB_MATK;
-	StatusChangeFlagTable[SC_QUEST_BUFF3] |= SCB_BATK|SCB_MATK;
-	StatusChangeFlagTable[SC_MTF_ASPD2] |= SCB_ASPD|SCB_HIT;
-	StatusChangeFlagTable[SC_MTF_MATK2] |= SCB_MATK;
-	StatusChangeFlagTable[SC_2011RWC_SCROLL] |= SCB_BATK|SCB_MATK|SCB_STR|SCB_AGI|SCB_VIT|SCB_INT|SCB_DEX|SCB_LUK;
-	StatusChangeFlagTable[SC_MTF_HITFLEE] |= SCB_HIT|SCB_FLEE;
-	StatusChangeFlagTable[SC_MTF_MHP] |= SCB_MAXHP;
-	StatusChangeFlagTable[SC_MTF_MSP] |= SCB_MAXSP;
-
-	// Costumes
-	StatusChangeFlagTable[SC_MOONSTAR] |= SCB_NONE;
-	StatusChangeFlagTable[SC_SUPER_STAR] |= SCB_NONE;
-	StatusChangeFlagTable[SC_STRANGELIGHTS] |= SCB_NONE;
-	StatusChangeFlagTable[SC_DECORATION_OF_MUSIC] |= SCB_NONE;
-	StatusChangeFlagTable[SC_LJOSALFAR] |= SCB_NONE;
-	StatusChangeFlagTable[SC_MERMAID_LONGING] |= SCB_NONE;
-	StatusChangeFlagTable[SC_HAT_EFFECT] |= SCB_NONE;
-	StatusChangeFlagTable[SC_FLOWERSMOKE] |= SCB_NONE;
-	StatusChangeFlagTable[SC_FSTONE] |= SCB_NONE;
-	StatusChangeFlagTable[SC_HAPPINESS_STAR] |= SCB_NONE;
-	StatusChangeFlagTable[SC_MAPLE_FALLS] |= SCB_NONE;
-	StatusChangeFlagTable[SC_TIME_ACCESSORY] |= SCB_NONE;
-	StatusChangeFlagTable[SC_MAGICAL_FEATHER] |= SCB_NONE;
-
-	// Clan System
-	StatusChangeFlagTable[SC_CLAN_INFO] |= SCB_NONE;
-	StatusChangeFlagTable[SC_SWORDCLAN] |= SCB_STR|SCB_VIT|SCB_MAXHP|SCB_MAXSP;
-	StatusChangeFlagTable[SC_ARCWANDCLAN] |= SCB_INT|SCB_DEX|SCB_MAXHP|SCB_MAXSP;
-	StatusChangeFlagTable[SC_GOLDENMACECLAN] |= SCB_LUK|SCB_INT|SCB_MAXHP|SCB_MAXSP;
-	StatusChangeFlagTable[SC_CROSSBOWCLAN] |= SCB_DEX|SCB_AGI|SCB_MAXHP|SCB_MAXSP;
-	StatusChangeFlagTable[SC_JUMPINGCLAN] |= SCB_STR|SCB_AGI|SCB_VIT|SCB_INT|SCB_DEX|SCB_LUK;
-
-	// RODEX
-	StatusChangeFlagTable[SC_DAILYSENDMAILCNT] |= SCB_NONE;
-
-	// Old Glast Heim
-	StatusChangeFlagTable[SC_GLASTHEIM_ATK] |= SCB_ALL;
-	StatusChangeFlagTable[SC_GLASTHEIM_STATE] |= SCB_STR|SCB_AGI|SCB_VIT|SCB_DEX|SCB_INT|SCB_LUK;
-	StatusChangeFlagTable[SC_GLASTHEIM_ITEMDEF] |= SCB_DEF|SCB_MDEF;
-	StatusChangeFlagTable[SC_GLASTHEIM_HPSP] |= SCB_MAXHP|SCB_MAXSP;
-
-	// Summoner
-	StatusChangeFlagTable[SC_SHRIMPBLESSING] |= SCB_REGEN;
-	StatusChangeFlagTable[SC_DORAM_WALKSPEED] |= SCB_SPEED;
-	StatusChangeFlagTable[SC_DORAM_MATK] |= SCB_MATK;
-	StatusChangeFlagTable[SC_DORAM_FLEE2] |= SCB_FLEE2;
-	StatusChangeFlagTable[SC_DORAM_BUF_01] |= SCB_REGEN;
-	StatusChangeFlagTable[SC_DORAM_BUF_02] |= SCB_REGEN;
->>>>>>> 0d773983
 
 /**
 * Returns the FIRST skill (in order of definition in initChangeTables) to use a given status change.
@@ -8774,75 +7657,6 @@
 				if (sce->val2 > val2)
 					return 0;
 				break;
-<<<<<<< HEAD
-=======
-			case SC_S_LIFEPOTION:
-			case SC_L_LIFEPOTION:
-			case SC_BOSSMAPINFO:
-			case SC_STUN:
-			case SC_SLEEP:
-			case SC_POISON:
-			case SC_CURSE:
-			case SC_SILENCE:
-			case SC_CONFUSION:
-			case SC_BLIND:
-			case SC_BLEEDING:
-			case SC_DPOISON:
-			case SC_CLOSECONFINE2: // Can't be re-closed in.
-			case SC_TINDER_BREAKER2:
-			case SC_MARIONETTE:
-			case SC_MARIONETTE2:
-			case SC_NOCHAT:
-			case SC_ABUNDANCE:
-			case SC_FEAR:
-			case SC_BURNING:
-			case SC_FREEZING:
-			case SC_WHITEIMPRISON:
-			case SC_TOXIN:
-			case SC_PARALYSE:
-			case SC_VENOMBLEED:
-			case SC_MAGICMUSHROOM:
-			case SC_DEATHHURT:
-			case SC_PYREXIA:
-			case SC_OBLIVIONCURSE:
-			case SC_LEECHESEND:
-			case SC_CURSEDCIRCLE_TARGET:
-			case SC_BANDING_DEFENCE:
-			case SC__ENERVATION:
-			case SC__GROOMY:
-			case SC__IGNORANCE:
-			case SC__LAZINESS:
-			case SC__UNLUCKY:
-			case SC__WEAKNESS:
-			case SC_DEEPSLEEP:
-			case SC_NETHERWORLD:
-			case SC_CRYSTALIZE:
-			case SC_MANDRAGORA:
-			case SC_DEFSET:
-			case SC_MDEFSET:
-			case SC_NORECOVER_STATE:
-			case SC_REUSE_LIMIT_A:
-			case SC_REUSE_LIMIT_B:
-			case SC_REUSE_LIMIT_C:
-			case SC_REUSE_LIMIT_D:
-			case SC_REUSE_LIMIT_E:
-			case SC_REUSE_LIMIT_F:
-			case SC_REUSE_LIMIT_G:
-			case SC_REUSE_LIMIT_H:
-			case SC_REUSE_MILLENNIUMSHIELD:
-			case SC_REUSE_CRUSHSTRIKE:
-			case SC_REUSE_REFRESH:
-			case SC_REUSE_STORMBLAST:
-			case SC_ALL_RIDING_REUSE_LIMIT:
-			case SC_REUSE_LIMIT_MTF:
-			case SC_REUSE_LIMIT_ECL:
-			case SC_REUSE_LIMIT_RECALL:
-			case SC_REUSE_LIMIT_ASPD_POTION:
-			case SC_DORAM_BUF_01:
-			case SC_DORAM_BUF_02:
-				return 0;
-			case SC_PUSH_CART:
->>>>>>> 0d773983
 			case SC_COMBO:
 			case SC_DANCING:
 			case SC_DEVOTION:
