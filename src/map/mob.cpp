// Copyright (c) rAthena Dev Teams - Licensed under GNU GPL
// For more information, see LICENCE in the main folder

#include "mob.hpp"

#include <algorithm>
#include <map>
#include <math.h>
#include <stdlib.h>
#include <unordered_map>
#include <vector>

#include "../common/cbasetypes.hpp"
#include "../common/db.hpp"
#include "../common/ers.hpp"
#include "../common/malloc.hpp"
#include "../common/nullpo.hpp"
#include "../common/random.hpp"
#include "../common/showmsg.hpp"
#include "../common/socket.hpp"
#include "../common/strlib.hpp"
#include "../common/timer.hpp"
#include "../common/utilities.hpp"
#include "../common/utils.hpp"

#include "achievement.hpp"
#include "battle.hpp"
#include "clif.hpp"
#include "elemental.hpp"
#include "guild.hpp"
#include "homunculus.hpp"
#include "intif.hpp"
#include "itemdb.hpp"
#include "log.hpp"
#include "map.hpp"
#include "mercenary.hpp"
#include "npc.hpp"
#include "party.hpp"
#include "path.hpp"
#include "pc.hpp"
#include "pet.hpp"
#include "quest.hpp"

using namespace rathena;

#define ACTIVE_AI_RANGE 2	//Distance added on top of 'AREA_SIZE' at which mobs enter active AI mode.

#define IDLE_SKILL_INTERVAL 10	//Active idle skills should be triggered every 1 second (1000/MIN_MOBTHINKTIME)

const t_tick MOB_MAX_DELAY = 24 * 3600 * 1000;
#define MAX_MINCHASE 30	//Max minimum chase value to use for mobs.
#define RUDE_ATTACKED_COUNT 1	//After how many rude-attacks should the skill be used?

// On official servers, monsters will only seek targets that are closer to walk to than their
// search range. The search range is affected depending on if the monster is walking or not.
// On some maps there can be a quite long path for just walking two cells in a direction and
// the client does not support displaying walk paths that are longer than 14 cells, so this
// option reduces position lag in such situation. But doing a complex search for every possible
// target, might be CPU intensive.
// Disable this to make monsters not do any path search when looking for a target (old behavior).
#define ACTIVEPATHSEARCH

// Limits for the monster database
#define MIN_MOB_DB 1000
#define MAX_MOB_DB 3999
#define MIN_MOB_DB2 20020
#define MAX_MOB_DB2 31999

// These define the range of available IDs for clones. [Valaris]
#define MOB_CLONE_START MAX_MOB_DB
#define MOB_CLONE_END MIN_MOB_DB2

// holds Monster Spawn informations
std::unordered_map<uint16, std::vector<spawn_info>> mob_spawn_data;

//Dynamic mob chat database
std::map<short,struct mob_chat> mob_chat_db;
struct mob_chat *mob_chat(short id) {
	return util::map_find( mob_chat_db, id );
}

//Dynamic item drop ratio database for per-item drop ratio modifiers overriding global drop ratios.
#define MAX_ITEMRATIO_MOBS 10
struct s_mob_item_drop_ratio {
	t_itemid nameid;
	int drop_ratio;
	unsigned short mob_id[MAX_ITEMRATIO_MOBS];
};
static DBMap *mob_item_drop_ratio;

/// Mob skill struct for temporary storage
struct s_mob_skill_db {
	int32 mob_id; ///< Monster ID. -1 boss types, -2 normal types, -3 all monsters
	std::vector<std::shared_ptr<s_mob_skill>> skill; ///< Skills
};

std::unordered_map<int32, std::shared_ptr<s_mob_skill_db>> mob_skill_db; /// Monster skill temporary db. s_mob_skill_db -> mobid

static struct eri *item_drop_ers; //For loot drops delay structures.
static struct eri *item_drop_list_ers;

struct s_randomsummon_entry {
	uint16 mob_id;
	uint32 rate;
};

struct s_randomsummon_group {
	uint8 random_id;
	struct s_randomsummon_entry *list;
	uint16 count;
};

static DBMap *mob_summon_db; /// Random Summon DB. struct s_randomsummon_group -> group_id

/*==========================================
 * Local prototype declaration   (only required thing)
 *------------------------------------------*/
static TIMER_FUNC(mob_spawn_guardian_sub);
int mob_skill_id2skill_idx(int mob_id,uint16 skill_id);

/*========================================== [Playtester]
* Removes all characters that spotted the monster but are no longer online
* @param md: Monster whose spotted log should be cleaned
*------------------------------------------*/
void mob_clean_spotted(struct mob_data *md) {
	int i;
	for (i = 0; i < DAMAGELOG_SIZE; i++) {
		if (md->spotted_log[i] && !map_charid2sd(md->spotted_log[i]))
			md->spotted_log[i] = 0;
	}
}

/*========================================== [Playtester]
* Adds a char_id to the spotted log of a monster
* @param md: Monster to whose spotted log char_id should be added
* @param char_id: Char_id to add to the spotted log
*------------------------------------------*/
void mob_add_spotted(struct mob_data *md, uint32 char_id) {
	int i;

	//Check if char_id is already logged
	for (i = 0; i < DAMAGELOG_SIZE; i++) {
		if (md->spotted_log[i] == char_id)
			return;
	}

	//Not logged, add char_id to first empty slot
	for (i = 0; i < DAMAGELOG_SIZE; i++) {
		if (md->spotted_log[i] == 0) {
			md->spotted_log[i] = char_id;
			return;
		}
	}
}

/*========================================== [Playtester]
* Checks if a monster was spotted
* @param md: Monster to check
* @return Returns true if the monster is spotted, otherwise 0
*------------------------------------------*/
bool mob_is_spotted(struct mob_data *md) {
	int i;

	//Check if monster is spotted
	for (i = 0; i < DAMAGELOG_SIZE; i++) {
		if (md->spotted_log[i] != 0)
			return true; //Spotted
	}

	return false; //Not spotted
}

/**
 * Tomb spawn time calculations
 * @param nd: NPC data
 */
int mvptomb_setdelayspawn(struct npc_data *nd) {
	if (nd->u.tomb.spawn_timer != INVALID_TIMER)
		delete_timer(nd->u.tomb.spawn_timer, mvptomb_delayspawn);
	nd->u.tomb.spawn_timer = add_timer(gettick() + battle_config.mvp_tomb_delay, mvptomb_delayspawn, nd->bl.id, 0);
	return 0;
}

/**
 * Tomb spawn with delay (timer function)
 * @param tid: Timer ID
 * @param tick: Time
 * @param id: Block list ID
 * @param data: Used for add_timer_func_list
 */
TIMER_FUNC(mvptomb_delayspawn){
	struct npc_data *nd = BL_CAST(BL_NPC, map_id2bl(id));

	if (nd) {
		if (nd->u.tomb.spawn_timer != tid) {
			ShowError("mvptomb_delayspawn: Timer mismatch: %d != %d\n", tid, nd->u.tomb.spawn_timer);
			return 0;
		}
		nd->u.tomb.spawn_timer = INVALID_TIMER;
		clif_spawn(&nd->bl);
	}
	return 0;
}

/**
 * Create and display a tombstone on the map
 * @param md: the mob to create a tombstone for
 * @param killer: name of player who killed the mob
 * @param time: time of mob's death
 * @author [GreenBox]
 */
void mvptomb_create(struct mob_data *md, char *killer, time_t time)
{
	struct npc_data *nd;

	if ( md->tomb_nid )
		mvptomb_destroy(md);

	CREATE(nd, struct npc_data, 1);

	nd->bl.id = md->tomb_nid = npc_get_new_npc_id();

	nd->ud.dir = md->ud.dir;
	nd->bl.m = md->bl.m;
	nd->bl.x = md->bl.x;
	nd->bl.y = md->bl.y;
	nd->bl.type = BL_NPC;

	safestrncpy(nd->name, msg_txt(NULL,656), sizeof(nd->name));

	nd->class_ = 565;
	nd->speed = 200;
	nd->subtype = NPCTYPE_TOMB;

	nd->u.tomb.md = md;
	nd->u.tomb.kill_time = time;
	nd->u.tomb.spawn_timer = INVALID_TIMER;

	if (killer)
		safestrncpy(nd->u.tomb.killer_name, killer, NAME_LENGTH);
	else
		nd->u.tomb.killer_name[0] = '\0';

	map_addnpc(nd->bl.m, nd);
	if(map_addblock(&nd->bl))
		return;
	status_set_viewdata(&nd->bl, nd->class_);
	status_change_init(&nd->bl);
	unit_dataset(&nd->bl);

	mvptomb_setdelayspawn(nd);
}

/**
 * Destroys MVP Tomb
 * @param md: Mob data
 */
void mvptomb_destroy(struct mob_data *md) {
	struct npc_data *nd;

	if ( (nd = map_id2nd(md->tomb_nid)) ) {
		int16 i;
		struct map_data *mapdata = map_getmapdata(nd->bl.m);

		clif_clearunit_area(&nd->bl,CLR_OUTSIGHT);
		map_delblock(&nd->bl);

		ARR_FIND( 0, mapdata->npc_num, i, mapdata->npc[i] == nd );
		if( !(i == mapdata->npc_num) ) {
			mapdata->npc_num--;
			mapdata->npc[i] = mapdata->npc[mapdata->npc_num];
			mapdata->npc[mapdata->npc_num] = NULL;
		}
		map_deliddb(&nd->bl);
		aFree(nd);
	}

	md->tomb_nid = 0;
}

/**
 * Sub function for mob namesearch. Here is defined which are accepted.
*/
static bool mobdb_searchname_sub(uint16 mob_id, const char * const str, bool full_cmp)
{
	std::shared_ptr<s_mob_db> mob = mob_db.find(mob_id);

	if (mob == nullptr)
		return false;
	
	if( mobdb_checkid(mob_id) <= 0 )
		return false; // invalid mob_id (includes clone check)
	if(!mob->base_exp && !mob->job_exp && !mob_has_spawn(mob_id))
		return false; // Monsters with no base/job exp and no spawn point are, by this criteria, considered "slave mobs" and excluded from search results
	if( full_cmp ) {
		// str must equal the db value
		if( strcmpi(mob->name.c_str(), str) == 0 || 
			strcmpi(mob->jname.c_str(), str) == 0 || 
			strcmpi(mob->sprite.c_str(), str) == 0 )
			return true;
	} else {
		// str must be in the db value
		if( stristr(mob->name.c_str(), str) != NULL ||
			stristr(mob->jname.c_str(), str) != NULL ||
			stristr(mob->sprite.c_str(), str) != NULL )
			return true;
	}
	return false;
}

/**
 * Searches for the Mobname
*/
uint16 mobdb_searchname_(const char * const str, bool full_cmp)
{
	for( auto const &mobdb_pair : mob_db ) {
		const uint16 mob_id = mobdb_pair.first;
		if( mobdb_searchname_sub(mob_id, str, full_cmp) )
			return mob_id;
	}
	return 0;
}

uint16 mobdb_searchname(const char * const str)
{
	return mobdb_searchname_(str, true);
}

std::shared_ptr<s_mob_db> mobdb_search_aegisname( const char* str ){
	for( auto &mobdb_pair : mob_db ){
		if( strcmpi( str, mobdb_pair.second->sprite.c_str() ) == 0 ){
			return mobdb_pair.second;
		}
	}

	return nullptr;
}

/*==========================================
 * Founds up to N matches. Returns number of matches [Skotlex]
 *------------------------------------------*/
int mobdb_searchname_array_(const char *str, uint16 * out, int size, bool full_cmp)
{
	unsigned short count = 0;
	for( auto const &mobdb_pair : mob_db ) {
		const uint16 mob_id = mobdb_pair.first;
		if( mobdb_searchname_sub(mob_id, str, full_cmp) ) {
			if( count < size )
				out[count] = mob_id;
			count++;
		}
	}

	return count;
}

int mobdb_searchname_array(const char *str, uint16 * out, int size)
{
	return mobdb_searchname_array_(str, out, size, false);
}

/*==========================================
 * Id Mob is checked.
 *------------------------------------------*/
int mobdb_checkid(const int id)
{
	if (mob_db.find(id) == nullptr)
		return 0;
	if (mob_is_clone(id)) //checkid is used mostly for random ID based code, therefore clone mobs are out of the question.
		return 0;
	return id;
}

/*==========================================
 * Returns the view data associated to this mob class.
 *------------------------------------------*/
struct view_data * mob_get_viewdata(int mob_id)
{
	std::shared_ptr<s_mob_db> db = mob_db.find(mob_id);

	if (db == nullptr)
		return nullptr;

	return &db->vd;
}

/**
 * Create unique view data associated to a spawned monster.
 * @param md: Mob to adjust
 */
void mob_set_dynamic_viewdata( struct mob_data* md ){
	// If it is a valid monster and it has not already been created
	if( md && !md->vd_changed ){
		// Allocate a dynamic entry
		struct view_data* vd = (struct view_data*)aMalloc( sizeof( struct view_data ) );

		// Copy the current values
		memcpy( vd, md->vd, sizeof( struct view_data ) );

		// Update the pointer to the new entry
		md->vd = vd;

		// Flag it as changed so it is freed later on
		md->vd_changed = true;
	}
}

/**
 * Free any view data associated to a spawned monster.
 * @param md: Mob to free
 */
void mob_free_dynamic_viewdata( struct mob_data* md ){
	// If it is a valid monster and it has already been allocated
	if( md && md->vd_changed ){
		// Free it
		aFree( md->vd );

		// Remove the reference
		md->vd = NULL;

		// Unflag it as changed
		md->vd_changed = false;
	}
}

/*==========================================
 * Cleans up mob-spawn data to make it "valid"
 *------------------------------------------*/
int mob_parse_dataset(struct spawn_data *data)
{
	size_t len;

	if ((!mobdb_checkid(data->id) && !mob_is_clone(data->id)) || !data->num)
		return 0;

	if( ( len = strlen(data->eventname) ) > 0 )
	{
		if( data->eventname[len-1] == '"' )
			data->eventname[len-1] = '\0'; //Remove trailing quote.
		if( data->eventname[0] == '"' ) //Strip leading quotes
			memmove(data->eventname, data->eventname+1, len-1);
	}

	if(strcmp(data->name,"--en--")==0)
		safestrncpy(data->name, mob_db.find(data->id)->name.c_str(), sizeof(data->name));
	else if(strcmp(data->name,"--ja--")==0)
		safestrncpy(data->name, mob_db.find(data->id)->jname.c_str(), sizeof(data->name));

	return 1;
}

/*==========================================
 * Generates the basic mob data using the spawn_data provided.
 *------------------------------------------*/
struct mob_data* mob_spawn_dataset(struct spawn_data *data)
{
	struct mob_data *md = (struct mob_data*)aCalloc(1, sizeof(struct mob_data));
	md->bl.id= npc_get_new_npc_id();
	md->bl.type = BL_MOB;
	md->bl.m = data->m;
	md->bl.x = data->x;
	md->bl.y = data->y;
	md->mob_id = data->id;
	md->state.boss = data->state.boss;
	md->db = mob_db.find(md->mob_id);
	if (data->level > 0 && data->level <= MAX_LEVEL)
		md->level = data->level;
	memcpy(md->name, data->name, NAME_LENGTH);
	if (data->state.ai)
		md->special_state.ai = data->state.ai;
	if (data->state.size)
		md->special_state.size = data->state.size;
	if (data->eventname[0] && strlen(data->eventname) >= 4)
		safestrncpy(md->npc_event, data->eventname, EVENT_NAME_LENGTH);
	if(status_has_mode(&md->db->status,MD_LOOTER))
		md->lootitems = (struct s_mob_lootitem *)aCalloc(LOOTITEM_SIZE,sizeof(struct s_mob_lootitem));
	md->spawn_timer = INVALID_TIMER;
	md->deletetimer = INVALID_TIMER;
	md->skill_idx = -1;
	status_set_viewdata(&md->bl, md->mob_id);
	status_change_init(&md->bl);
	unit_dataset(&md->bl);

	map_addiddb(&md->bl);
	return md;
}

/*==========================================
 * Fetches a random mob_id [Skotlex]
 * type: Where to fetch from (see enum e_random_monster)
 * flag: Type of checks to apply (see enum e_random_monster_flags)
 * lv: Mob level to check against
 *------------------------------------------*/
int mob_get_random_id(int type, enum e_random_monster_flags flag, int lv)
{
	struct s_randomsummon_group *msummon = (struct s_randomsummon_group *)idb_get(mob_summon_db, type);

	if (type == MOBG_Bloody_Dead_Branch && flag&RMF_MOB_NOT_BOSS)
		flag = static_cast<e_random_monster_flags>(flag&~RMF_MOB_NOT_BOSS);
	
	if (!msummon) {
		ShowError("mob_get_random_id: Invalid type (%d) of random monster.\n", type);
		return 0;
	}
	if (!msummon->count) {
		ShowError("mob_get_random_id: Random monster type %d is not defined.\n", type);
		return 0;
	}

	s_mob_db *mob;
	int i = 0, mob_id = 0, rand = 0;
	struct s_randomsummon_entry *entry = nullptr;

	do {
		rand = rnd()%msummon->count;
		entry = &msummon->list[rand];
		mob_id = entry->mob_id;
		mob = mob_db.find(mob_id).get();
	} while ((rand == 0 || // Skip default first
		mob == nullptr ||
		mob_is_clone(mob_id) ||
		(flag&RMF_DB_RATE && (entry->rate < 1000000 && entry->rate <= rnd() % 1000000)) ||
		(flag&RMF_CHECK_MOB_LV && lv < mob->lv) ||
		(flag&RMF_MOB_NOT_BOSS && status_has_mode(&mob->status,MD_STATUSIMMUNE) ) ||
		(flag&RMF_MOB_NOT_SPAWN && !mob_has_spawn(mob_id)) ||
		(flag&RMF_MOB_NOT_PLANT && status_has_mode(&mob->status,MD_IGNOREMELEE|MD_IGNOREMAGIC|MD_IGNORERANGED|MD_IGNOREMISC) )
	) && (i++) < MAX_MOB_DB && msummon->count > 1);

	if (i >= MAX_MOB_DB && &msummon->list[0]) {
		ShowError("mob_get_random_id: no suitable monster found, use fallback for given list. Last_MobID: %d\n", mob_id);
		mob_id = msummon->list[0].mob_id;
	}
	return mob_id;
}

/*==========================================
 * Kill Steal Protection [Zephyrus]
 *------------------------------------------*/
bool mob_ksprotected (struct block_list *src, struct block_list *target)
{
	struct block_list *s_bl, *t_bl;
	struct map_session_data
		*sd,    // Source
		*t_sd;  // Mob Target
	struct mob_data *md;
	t_tick tick = gettick();

	if( !battle_config.ksprotection )
		return false; // KS Protection Disabled

	if( !(md = BL_CAST(BL_MOB,target)) )
		return false; // Tarjet is not MOB

	if( (s_bl = battle_get_master(src)) == nullptr )
		s_bl = src;

	if( !(sd = BL_CAST(BL_PC,s_bl)) )
		return false; // Master is not PC

	t_bl = map_id2bl(md->target_id);
	if( !t_bl || (s_bl = battle_get_master(t_bl)) == nullptr )
		s_bl = t_bl;

	t_sd = BL_CAST(BL_PC,s_bl);

	do {
		struct status_change_entry *sce;
		struct map_session_data *pl_sd; // Owner
		struct map_data *mapdata = map_getmapdata(md->bl.m);
		char output[128];
		
		if( mapdata->flag[MF_ALLOWKS] || mapdata_flag_ks(mapdata) )
			return false; // Ignores GVG, PVP and AllowKS map flags

		if( md->db->mexp || md->master_id )
			return false; // MVP, Slaves mobs ignores KS

		if( (sce = md->sc.data[SC_KSPROTECTED]) == nullptr )
			break; // No KS Protected

		if( sd->bl.id == sce->val1 || // Same Owner
			(sce->val2 == 2 && sd->status.party_id && sd->status.party_id == sce->val3) || // Party KS allowed
			(sce->val2 == 3 && sd->status.guild_id && sd->status.guild_id == sce->val4) ) // Guild KS allowed
			break;

		if( t_sd && (
			(sce->val2 == 1 && sce->val1 != t_sd->bl.id) ||
			(sce->val2 == 2 && sce->val3 && sce->val3 != t_sd->status.party_id) ||
			(sce->val2 == 3 && sce->val4 && sce->val4 != t_sd->status.guild_id)) )
			break;

		if( (pl_sd = map_id2sd(sce->val1)) == NULL || pl_sd->bl.m != md->bl.m )
			break;

		if( !pl_sd->state.noks )
			return false; // No KS Protected, but normal players should be protected too

		// Message to KS
		if( DIFF_TICK(sd->ks_floodprotect_tick, tick) <= 0 )
		{
			sprintf(output, "[KS Warning!! - Owner : %s]", pl_sd->status.name);
			clif_messagecolor(&sd->bl, color_table[COLOR_LIGHT_GREEN], output, false, SELF);

			sd->ks_floodprotect_tick = tick + 2000;
		}

		// Message to Owner
		if( DIFF_TICK(pl_sd->ks_floodprotect_tick, tick) <= 0 )
		{
			sprintf(output, "[Watch out! %s is trying to KS you!]", sd->status.name);
			clif_messagecolor(&pl_sd->bl, color_table[COLOR_LIGHT_GREEN], output, false, SELF);

			pl_sd->ks_floodprotect_tick = tick + 2000;
		}

		return true;
	} while(0);

	status_change_start(src, target, SC_KSPROTECTED, 10000, sd->bl.id, sd->state.noks, sd->status.party_id, sd->status.guild_id, battle_config.ksprotection, SCSTART_NOAVOID);

	return false;
}

struct mob_data *mob_once_spawn_sub(struct block_list *bl, int16 m, int16 x, int16 y, const char *mobname, int mob_id, const char *event, unsigned int size, enum mob_ai ai)
{
	struct spawn_data data;

	memset(&data, 0, sizeof(struct spawn_data)); //why ? this might screw attribute object and cause leak..
	data.m = m;
	data.num = 1;
	data.id = mob_id;
	data.state.size = size;
	data.state.ai = ai;

	if (mobname)
		safestrncpy(data.name, mobname, sizeof(data.name));
	else
		if (battle_config.override_mob_names == 1)
			strcpy(data.name, "--en--");
		else
			strcpy(data.name, "--ja--");

	if (event)
		safestrncpy(data.eventname, event, sizeof(data.eventname));

	// Locate spot next to player.
	if (bl && (x < 0 || y < 0))
		map_search_freecell(bl, m, &x, &y, 1, 1, 0);

	struct map_data *mapdata = map_getmapdata(m);
	// if none found, pick random position on map
	if (x <= 0 || x >= mapdata->xs || y <= 0 || y >= mapdata->ys)
		map_search_freecell(NULL, m, &x, &y, -1, -1, 1);

	data.x = x;
	data.y = y;

	if (!mob_parse_dataset(&data))
		return nullptr;

	return mob_spawn_dataset(&data);
}

/*==========================================
 * Spawn a single mob on the specified coordinates.
 *------------------------------------------*/
int mob_once_spawn(struct map_session_data* sd, int16 m, int16 x, int16 y, const char* mobname, int mob_id, int amount, const char* event, unsigned int size, enum mob_ai ai)
{
	struct mob_data* md = nullptr;
	int count, lv;

	if (m < 0 || amount <= 0)
		return 0; // invalid input

	lv = (sd) ? sd->status.base_level : 255;

	for (count = 0; count < amount; count++)
	{
		int c = (mob_id >= 0) ? mob_id : mob_get_random_id(-mob_id - 1, (battle_config.random_monster_checklv) ? static_cast<e_random_monster_flags>(RMF_DB_RATE|RMF_CHECK_MOB_LV) : RMF_DB_RATE, lv);
		md = mob_once_spawn_sub((sd) ? &sd->bl : NULL, m, x, y, mobname, c, event, size, ai);

		if (!md)
			continue;

		if (mob_id == MOBID_EMPERIUM)
		{
			struct guild_castle* gc = guild_mapindex2gc(map_getmapdata(m)->index);
			struct guild* g = (gc) ? guild_search(gc->guild_id) : nullptr;
			if (gc)
			{
				md->guardian_data = (struct guardian_data*)aCalloc(1, sizeof(struct guardian_data));
				md->guardian_data->castle = gc;
				md->guardian_data->number = MAX_GUARDIANS;
				md->guardian_data->guild_id = gc->guild_id;
				if (g)
				{
					md->guardian_data->emblem_id = g->emblem_id;
					memcpy(md->guardian_data->guild_name, g->name, NAME_LENGTH);
				}
				else if (gc->guild_id) //Guild not yet available, retry in 5.
					add_timer(gettick()+5000,mob_spawn_guardian_sub,md->bl.id,md->guardian_data->guild_id);
			}
		}	// end addition [Valaris]

		mob_spawn(md);

		if (mob_id < 0 && battle_config.dead_branch_active)
			//Behold Aegis's masterful decisions yet again...
			//"I understand the "Aggressive" part, but the "Can Move" and "Can Attack" is just stupid" - Poki#3
			sc_start4(NULL,&md->bl, SC_MODECHANGE, 100, 1, 0, MD_AGGRESSIVE|MD_CANATTACK|MD_CANMOVE|MD_ANGRY, 0, 60000);
	}

	return (md) ? md->bl.id : 0; // id of last spawned mob
}

/*==========================================
 * Spawn mobs in the specified area.
 *------------------------------------------*/
int mob_once_spawn_area(struct map_session_data* sd, int16 m, int16 x0, int16 y0, int16 x1, int16 y1, const char* mobname, int mob_id, int amount, const char* event, unsigned int size, enum mob_ai ai)
{
	int i, max, id = 0;
	int lx = -1, ly = -1;

	if (m < 0 || amount <= 0)
		return 0; // invalid input

	// normalize x/y coordinates
	if (x0 > x1)
		SWAP(x0, x1);
	if (y0 > y1)
		SWAP(y0, y1);

	// choose a suitable max. number of attempts
	max = (y1 - y0 + 1)*(x1 - x0 + 1)*3;
	if (max > 1000)
		max = 1000;

	// spawn mobs, one by one
	for (i = 0; i < amount; i++)
	{
		int x, y;
		int j = 0;

		// find a suitable map cell
		do {
			x = rnd()%(x1-x0+1)+x0;
			y = rnd()%(y1-y0+1)+y0;
			j++;
		} while (map_getcell(m,x,y,CELL_CHKNOPASS) && j < max);

		if (j == max)
		{// attempt to find an available cell failed
			if (lx == -1 && ly == -1)
				return 0; // total failure

			// fallback to last good x/y pair
			x = lx;
			y = ly;
		}

		// record last successful coordinates
		lx = x;
		ly = y;

		id = mob_once_spawn(sd, m, x, y, mobname, mob_id, 1, event, size, ai);
	}

	return id; // id of last spawned mob
}
/*==========================================
 * Set a Guardian's guild data [Skotlex]
 *------------------------------------------*/
static TIMER_FUNC(mob_spawn_guardian_sub){
	//Needed because the guild_data may not be available at guardian spawn time.
	struct block_list* bl = map_id2bl(id);
	struct mob_data* md;
	struct guild* g;
	int guardup_lv;

	if (bl == nullptr) //It is possible mob was already removed from map when the castle has no owner. [Skotlex]
		return 0;

	if (bl->type != BL_MOB)
	{
		ShowError("mob_spawn_guardian_sub: Block error!\n");
		return 0;
	}

	md = (struct mob_data*)bl;
	nullpo_ret(md->guardian_data);
	g = guild_search((int)data);

	if (g == nullptr)
	{	//Liberate castle, if the guild is not found this is an error! [Skotlex]
		ShowError("mob_spawn_guardian_sub: Couldn't load guild %d!\n", (int)data);
		if (md->mob_id == MOBID_EMPERIUM)
		{	//Not sure this is the best way, but otherwise we'd be invoking this for ALL guardians spawned later on.
			md->guardian_data->guild_id = 0;
			if (md->guardian_data->castle->guild_id) //Free castle up.
			{
				ShowNotice("Clearing ownership of castle %d (%s)\n", md->guardian_data->castle->castle_id, md->guardian_data->castle->castle_name);
				guild_castledatasave(md->guardian_data->castle->castle_id, CD_GUILD_ID, 0);
			}
		} else {
			if (md->guardian_data->number >= 0 && md->guardian_data->number < MAX_GUARDIANS && md->guardian_data->castle->guardian[md->guardian_data->number].visible)
				guild_castledatasave(md->guardian_data->castle->castle_id, CD_ENABLED_GUARDIAN00 + md->guardian_data->number,0);
			unit_free(&md->bl,CLR_OUTSIGHT); //Remove guardian.
		}
		return 0;
	}
	guardup_lv = guild_checkskill(g,GD_GUARDUP);
	md->guardian_data->emblem_id = g->emblem_id;
	memcpy(md->guardian_data->guild_name, g->name, NAME_LENGTH);
	md->guardian_data->guardup_lv = guardup_lv;
	if( guardup_lv )
		status_calc_mob(md, SCO_NONE); //Give bonuses.
	return 0;
}

/*==========================================
 * Summoning Guardians [Valaris]
 *------------------------------------------*/
int mob_spawn_guardian(const char* mapname, int16 x, int16 y, const char* mobname, int mob_id, const char* event, int guardian, bool has_index)
{
	struct mob_data *md=nullptr;
	struct spawn_data data;
	struct guild *g=nullptr;
	struct guild_castle *gc;
	int16 m;
	memset(&data, 0, sizeof(struct spawn_data)); //fixme
	data.num = 1;

	m=map_mapname2mapid(mapname);

	if(m<0)
	{
		ShowWarning("mob_spawn_guardian: Map [%s] not found.\n", mapname);
		return 0;
	}

	data.m = m;
	data.num = 1;
	if(mob_id<=0) {
		mob_id = mob_get_random_id(-mob_id-1, RMF_DB_RATE, 0);
		if (!mob_id) return 0;
	}

	data.id = mob_id;

	if( !has_index )
	{
		guardian = -1;
	}
	else if( guardian < 0 || guardian >= MAX_GUARDIANS )
	{
		ShowError("mob_spawn_guardian: Invalid guardian index %d for guardian %d (castle map %s)\n", guardian, mob_id, mapname);
		return 0;
	}

	if((x<=0 || y<=0) && !map_search_freecell(NULL, m, &x, &y, -1,-1, 1))
	{
		ShowWarning("mob_spawn_guardian: Couldn't locate a spawn cell for guardian class %d (index %d) at castle map %s\n",mob_id, guardian, mapname);
		return 0;
	}
	data.x = x;
	data.y = y;
	safestrncpy(data.name, mobname, sizeof(data.name));
	safestrncpy(data.eventname, event, sizeof(data.eventname));
	if (!mob_parse_dataset(&data))
		return 0;

	gc=guild_mapname2gc(mapname);
	if (gc == NULL)
	{
		ShowError("mob_spawn_guardian: No castle set at map %s\n", mapname);
		return 0;
	}
	if (!gc->guild_id)
		ShowWarning("mob_spawn_guardian: Spawning guardian %d on a castle with no guild (castle map %s)\n", mob_id, mapname);
	else
		g = guild_search(gc->guild_id);

	if( has_index && gc->guardian[guardian].id )
  	{	//Check if guardian already exists, refuse to spawn if so.
		struct mob_data *md2 = (TBL_MOB*)map_id2bl(gc->guardian[guardian].id);
		if (md2 && md2->bl.type == BL_MOB &&
			md2->guardian_data && md2->guardian_data->number == guardian)
		{
			ShowError("mob_spawn_guardian: Attempted to spawn guardian in position %d which already has a guardian (castle map %s)\n", guardian, mapname);
			return 0;
		}
	}

	md = mob_spawn_dataset(&data);
	md->guardian_data = (struct guardian_data*)aCalloc(1, sizeof(struct guardian_data));
	md->guardian_data->number = guardian;
	md->guardian_data->guild_id = gc->guild_id;
	md->guardian_data->castle = gc;
	if( has_index )
	{// permanent guardian
		gc->guardian[guardian].id = md->bl.id;
	}
	else
	{// temporary guardian
		int i;
		ARR_FIND(0, gc->temp_guardians_max, i, gc->temp_guardians[i] == 0);
		if( i == gc->temp_guardians_max )
		{
			++(gc->temp_guardians_max);
			RECREATE(gc->temp_guardians, int, gc->temp_guardians_max);
		}
		gc->temp_guardians[i] = md->bl.id;
	}
	if (g)
	{
		md->guardian_data->emblem_id = g->emblem_id;
		memcpy (md->guardian_data->guild_name, g->name, NAME_LENGTH);
		md->guardian_data->guardup_lv = guild_checkskill(g,GD_GUARDUP);
	} else if (md->guardian_data->guild_id)
		add_timer(gettick()+5000,mob_spawn_guardian_sub,md->bl.id,md->guardian_data->guild_id);
	mob_spawn(md);

	return md->bl.id;
}

/*==========================================
 * Summoning BattleGround [Zephyrus]
 *------------------------------------------*/
int mob_spawn_bg(const char* mapname, int16 x, int16 y, const char* mobname, int mob_id, const char* event, unsigned int bg_id)
{
	struct mob_data *md = nullptr;
	struct spawn_data data;
	int16 m;

	if( (m = map_mapname2mapid(mapname)) < 0 )
	{
		ShowWarning("mob_spawn_bg: Map [%s] not found.\n", mapname);
		return 0;
	}

	memset(&data, 0, sizeof(struct spawn_data));
	data.m = m;
	data.num = 1;
	if( mob_id <= 0 )
	{
		mob_id = mob_get_random_id(-mob_id-1, RMF_DB_RATE, 0);
		if( !mob_id ) return 0;
	}

	data.id = mob_id;
	if( (x <= 0 || y <= 0) && !map_search_freecell(NULL, m, &x, &y, -1,-1, 1) )
	{
		ShowWarning("mob_spawn_bg: Couldn't locate a spawn cell for guardian class %d (bg_id %d) at map %s\n",mob_id, bg_id, mapname);
		return 0;
	}

	data.x = x;
	data.y = y;
	safestrncpy(data.name, mobname, sizeof(data.name));
	safestrncpy(data.eventname, event, sizeof(data.eventname));
	if( !mob_parse_dataset(&data) )
		return 0;

	md = mob_spawn_dataset(&data);
	mob_spawn(md);
	md->bg_id = bg_id; // BG Team ID

	return md->bl.id;
}

/*==========================================
 * Reachability to a Specification ID existence place
 * state indicates type of 'seek' mob should do:
 * - MSS_LOOT: Looking for item, path must be easy.
 * - MSS_RUSH: Chasing attacking player, path is complex
 * - MSS_FOLLOW: Initiative/support seek, path is complex
 *------------------------------------------*/
int mob_can_reach(struct mob_data *md,struct block_list *bl,int range, int state)
{
	int easy = 0;

	nullpo_ret(md);
	nullpo_ret(bl);
	switch (state) {
		case MSS_RUSH:
		case MSS_FOLLOW:
			easy = 0; //(battle_config.mob_ai&0x1?0:1);
			break;
		case MSS_LOOT:
		default:
			easy = 1;
			break;
	}
	return unit_can_reach_bl(&md->bl, bl, range, easy, NULL, NULL);
}

/*==========================================
 * Links nearby mobs (supportive mobs)
 *------------------------------------------*/
int mob_linksearch(struct block_list *bl,va_list ap)
{
	struct mob_data *md;
	int mob_id;
	struct block_list *target;
	t_tick tick;

	nullpo_ret(bl);
	md=(struct mob_data *)bl;
	mob_id = va_arg(ap, int);
	target = va_arg(ap, struct block_list *);
	tick=va_arg(ap, t_tick);

	if (md->mob_id == mob_id && status_has_mode(&md->status,MD_ASSIST) && DIFF_TICK(md->last_linktime, tick) < MIN_MOBLINKTIME
		&& !md->target_id)
	{
		md->last_linktime = tick;
		if( mob_can_reach(md,target,md->db->range2, MSS_FOLLOW) ){	// Reachability judging
			md->target_id = target->id;
			md->min_chase=md->db->range3;
			return 1;
		}
	}

	return 0;
}

/*==========================================
 * mob spawn with delay (timer function)
 *------------------------------------------*/
TIMER_FUNC(mob_delayspawn){
	struct block_list* bl = map_id2bl(id);
	struct mob_data* md = BL_CAST(BL_MOB, bl);

	if( md )
	{
		if( md->spawn_timer != tid )
		{
			ShowError("mob_delayspawn: Timer mismatch: %d != %d\n", tid, md->spawn_timer);
			return 0;
		}
		md->spawn_timer = INVALID_TIMER;
		mob_spawn(md);
	}
	return 0;
}

/*==========================================
 * spawn timing calculation
 *------------------------------------------*/
int mob_setdelayspawn(struct mob_data *md)
{
	unsigned int spawntime;
	s_mob_db *db;

	if (!md->spawn) //Doesn't has respawn data!
		return unit_free(&md->bl,CLR_DEAD);

	spawntime = md->spawn->delay1; //Base respawn time
	if (md->spawn->delay2) //random variance
		spawntime+= rnd()%md->spawn->delay2;

	//Apply the spawn delay fix [Skotlex]
	db = mob_db.find(md->spawn->id).get();
	if (status_has_mode(&db->status,MD_STATUSIMMUNE)) { // Status Immune
		if (battle_config.boss_spawn_delay != 100) {
			// Divide by 100 first to prevent overflows
			//(precision loss is minimal as duration is in ms already)
			spawntime = spawntime/100*battle_config.boss_spawn_delay;
		}
	} else if (status_has_mode(&db->status,MD_IGNOREMELEE|MD_IGNOREMAGIC|MD_IGNORERANGED|MD_IGNOREMISC)) { // Plant type
		if (battle_config.plant_spawn_delay != 100) {
			spawntime = spawntime/100*battle_config.plant_spawn_delay;
		}
	} else if (battle_config.mob_spawn_delay != 100) {	//Normal mobs
		spawntime = spawntime/100*battle_config.mob_spawn_delay;
	}

	if (spawntime < 5000) //Monsters should never respawn faster than within 5 seconds
		spawntime = 5000;

	if( md->spawn_timer != INVALID_TIMER )
		delete_timer(md->spawn_timer, mob_delayspawn);
	md->spawn_timer = add_timer(gettick()+spawntime, mob_delayspawn, md->bl.id, 0);
	return 0;
}

int mob_count_sub(struct block_list *bl, va_list ap) {
    int mobid[10], i;
    ARR_FIND(0, 10, i, (mobid[i] = va_arg(ap, int)) == 0); //fetch till 0
    if (mobid[0]) { //if there one let's check it otherwise go backward
        TBL_MOB *md = BL_CAST(BL_MOB, bl);
        ARR_FIND(0, 10, i, md->mob_id == mobid[i]);
        return (i < 10) ? 1 : 0;
    }
    return 1; //backward compatibility
}

/**
 * Mob spawning. Initialization is also variously here. (Spawn a mob in a map)
 * @param md : mob data to spawn
 * @return 0:spawned, 1:delayed, 2:error
 */
int mob_spawn (struct mob_data *md)
{
	int i=0;
	t_tick tick = gettick();

	md->last_thinktime = tick;
	if (md->bl.prev != NULL)
		unit_remove_map(&md->bl,CLR_RESPAWN);
	else
	if (md->spawn && md->mob_id != md->spawn->id)
	{
		md->mob_id = md->spawn->id;
		status_set_viewdata(&md->bl, md->mob_id);
		md->db = mob_db.find(md->mob_id);
		memcpy(md->name,md->spawn->name,NAME_LENGTH);
	}

	if (md->spawn) { //Respawn data
		md->bl.m = md->spawn->m;
		md->bl.x = md->spawn->x;
		md->bl.y = md->spawn->y;

		if( (md->bl.x == 0 && md->bl.y == 0) || md->spawn->xs || md->spawn->ys )
		{	//Monster can be spawned on an area.
			if( !map_search_freecell(&md->bl, -1, &md->bl.x, &md->bl.y, md->spawn->xs, md->spawn->ys, battle_config.no_spawn_on_player?4:0) )
			{ // retry again later
				if( md->spawn_timer != INVALID_TIMER )
					delete_timer(md->spawn_timer, mob_delayspawn);
				md->spawn_timer = add_timer(tick+5000,mob_delayspawn,md->bl.id,0);
				return 1;
			}
		}
		else if( battle_config.no_spawn_on_player > 99 && map_foreachinallrange(mob_count_sub, &md->bl, AREA_SIZE, BL_PC) )
		{ // retry again later (players on sight)
			if( md->spawn_timer != INVALID_TIMER )
				delete_timer(md->spawn_timer, mob_delayspawn);
			md->spawn_timer = add_timer(tick+5000,mob_delayspawn,md->bl.id,0);
			return 1;
		}
	}

	memset(&md->state, 0, sizeof(md->state));
	status_calc_mob(md, SCO_FIRST);
	md->attacked_id = 0;
	md->norm_attacked_id = 0;
	md->target_id = 0;
	md->move_fail_count = 0;
	md->ud.state.attack_continue = 0;
	md->ud.target_to = 0;
	md->ud.dir = 0;
	if( md->spawn_timer != INVALID_TIMER ) {
		delete_timer(md->spawn_timer, mob_delayspawn);
		md->spawn_timer = INVALID_TIMER;
	}

//	md->master_id = 0;
	md->master_dist = 0;

	md->state.aggressive = status_has_mode(&md->status,MD_ANGRY)?1:0;
	md->state.skillstate = MSS_IDLE;
	md->next_walktime = tick+rnd()%1000+MIN_RANDOMWALKTIME;
	md->last_linktime = tick;
	md->dmgtick = tick - 5000;
	md->last_pcneartime = 0;

	t_tick c = tick - MOB_MAX_DELAY;

	for (i = 0; i < MAX_MOBSKILL; i++)
		md->skilldelay[i] = c;
	for (i = 0; i < DAMAGELOG_SIZE; i++)
		md->spotted_log[i] = 0;

	memset(md->dmglog, 0, sizeof(md->dmglog));
	md->tdmg = 0;

	if (md->lootitems)
		memset(md->lootitems, 0, sizeof(*md->lootitems));

	md->lootitem_count = 0;

	if(md->db->option)
		// Added for carts, falcons and pecos for cloned monsters. [Valaris]
		md->sc.option = md->db->option;

	// MvP tomb [GreenBox]
	if ( md->tomb_nid )
		mvptomb_destroy(md);

	if(map_addblock(&md->bl))
		return 2;
	if( map_getmapdata(md->bl.m)->users )
		clif_spawn(&md->bl);
	skill_unit_move(&md->bl,tick,1);
	mobskill_use(md, tick, MSC_SPAWN);
	return 0;
}

/*==========================================
 * Determines if the mob can change target. [Skotlex]
 *------------------------------------------*/
static int mob_can_changetarget(struct mob_data* md, struct block_list* target, enum e_mode mode)
{
	// Special feature that makes monsters always attack the person that provoked them
	if(battle_config.mob_ai&0x800 && md->state.provoke_flag)
	{
		if (md->state.provoke_flag == target->id)
			return 1;
		else if (!(battle_config.mob_ai&0x4))
			return 0;
	}

	switch (md->state.skillstate) {
		case MSS_BERSERK:
			if (!(mode&MD_CHANGETARGETMELEE))
				return 0;
			if (!(battle_config.mob_ai&0x80) && md->norm_attacked_id != target->id)
				return 0;
			return (battle_config.mob_ai&0x4 || check_distance_bl(&md->bl, target, md->status.rhw.range+1));
		case MSS_RUSH:
			return (mode&MD_CHANGETARGETCHASE);
		case MSS_FOLLOW:
		case MSS_ANGRY:
		case MSS_IDLE:
		case MSS_WALK:
		case MSS_LOOT:
			return 1;
		default:
			return 0;
	}
}

/*==========================================
 * Determination for an attack of a monster
 *------------------------------------------*/
int mob_target(struct mob_data *md,struct block_list *bl,int dist)
{
	nullpo_ret(md);
	nullpo_ret(bl);

	// Nothing will be carried out if there is no mind of changing TAGE by TAGE ending.
	if(md->target_id && !mob_can_changetarget(md, bl, status_get_mode(&md->bl)))
		return 0;

	if(!status_check_skilluse(&md->bl, bl, 0, 0))
		return 0;

	md->target_id = bl->id;	// Since there was no disturbance, it locks on to target.
	if (md->state.provoke_flag && bl->id != md->state.provoke_flag)
		md->state.provoke_flag = 0;
	// When an angry monster is provoked, it will switch to retaliate AI
	if (md->state.provoke_flag && md->state.aggressive)
		md->state.aggressive = 0;
	md->min_chase=dist+md->db->range3;
	if(md->min_chase>MAX_MINCHASE)
		md->min_chase=MAX_MINCHASE;
	return 0;
}

/*==========================================
 * The ?? routine of an active monster
 *------------------------------------------*/
static int mob_ai_sub_hard_activesearch(struct block_list *bl,va_list ap)
{
	struct mob_data *md;
	struct block_list **target;
	enum e_mode mode;
	int dist;

	nullpo_ret(bl);
	md=va_arg(ap,struct mob_data *);
	target= va_arg(ap,struct block_list**);
	mode= static_cast<enum e_mode>(va_arg(ap, int));

	//If can't seek yet, not an enemy, or you can't attack it, skip.
	if ((*target) == bl || !status_check_skilluse(&md->bl, bl, 0, 0))
		return 0;

	if ((mode&MD_TARGETWEAK) && status_get_lv(bl) >= md->level-5)
		return 0;

	if(battle_check_target(&md->bl,bl,BCT_ENEMY)<=0)
		return 0;

	switch (bl->type)
	{
	case BL_PC:
		if (((TBL_PC*)bl)->state.gangsterparadise &&
			!status_has_mode(&md->status,MD_STATUSIMMUNE))
			return 0; //Gangster paradise protection.
	default:
		if (battle_config.hom_setting&HOMSET_FIRST_TARGET &&
			(*target) && (*target)->type == BL_HOM && bl->type != BL_HOM)
			return 0; //For some reason Homun targets are never overriden.

		dist = distance_bl(&md->bl, bl);
		if(
			((*target) == NULL || !check_distance_bl(&md->bl, *target, dist)) &&
			battle_check_range(&md->bl,bl,md->db->range2)
		) { //Pick closest target?
#ifdef ACTIVEPATHSEARCH
			struct walkpath_data wpd;
			if (!path_search(&wpd, md->bl.m, md->bl.x, md->bl.y, bl->x, bl->y, 0, CELL_CHKWALL)) // Count walk path cells
				return 0;
			//Standing monsters use range2, walking monsters use range3
			if ((md->ud.walktimer == INVALID_TIMER && wpd.path_len > md->db->range2)
				|| (md->ud.walktimer != INVALID_TIMER && wpd.path_len > md->db->range3))
				return 0;
#endif
			(*target) = bl;
			md->target_id=bl->id;
			md->min_chase= dist + md->db->range3;
			if(md->min_chase>MAX_MINCHASE)
				md->min_chase=MAX_MINCHASE;
			return 1;
		}
		break;
	}
	return 0;
}

/*==========================================
 * chase target-change routine.
 *------------------------------------------*/
static int mob_ai_sub_hard_changechase(struct block_list *bl,va_list ap)
{
	struct mob_data *md;
	struct block_list **target;

	nullpo_ret(bl);
	md=va_arg(ap,struct mob_data *);
	target= va_arg(ap,struct block_list**);

	//If can't seek yet, not an enemy, or you can't attack it, skip.
	if ((*target) == bl ||
		battle_check_target(&md->bl,bl,BCT_ENEMY)<=0 ||
	  	!status_check_skilluse(&md->bl, bl, 0, 0))
		return 0;

	if(battle_check_range (&md->bl, bl, md->status.rhw.range))
	{
		(*target) = bl;
		md->target_id=bl->id;
		md->min_chase= md->db->range3;
	}
	return 1;
}

/*==========================================
 * finds nearby bg ally for guardians looking for users to follow.
 *------------------------------------------*/
static int mob_ai_sub_hard_bg_ally(struct block_list *bl,va_list ap) {
	struct mob_data *md;
	struct block_list **target;

	nullpo_ret(bl);
	md=va_arg(ap,struct mob_data *);
	target= va_arg(ap,struct block_list**);

	if( status_check_skilluse(&md->bl, bl, 0, 0) && battle_check_target(&md->bl,bl,BCT_ENEMY)<=0 ) {
		(*target) = bl;
	}
	return 1;
}

/*==========================================
 * loot monster item search
 *------------------------------------------*/
static int mob_ai_sub_hard_lootsearch(struct block_list *bl,va_list ap)
{
	struct mob_data* md;
	struct block_list **target;
	int dist;

	md = va_arg(ap,struct mob_data *);
	target = va_arg(ap,struct block_list**);

	dist = distance_bl(&md->bl, bl);
	if (mob_can_reach(md,bl,dist+1, MSS_LOOT) && (
		(*target) == nullptr ||
		(battle_config.monster_loot_search_type && md->target_id > bl->id) ||
		(!battle_config.monster_loot_search_type && !check_distance_bl(&md->bl, *target, dist)) // New target closer than previous one.
		))
	{
		(*target) = bl;
		md->target_id = bl->id;
		md->min_chase = md->db->range3;
	}
	else if (!battle_config.monster_loot_search_type)
		mob_stop_walking(md, 1); // Stop walking immediately if item is no longer on the ground.
	return 0;
}

static int mob_warpchase_sub(struct block_list *bl,va_list ap) {
	struct block_list *target;
	struct npc_data **target_nd;
	struct npc_data *nd;
	int *min_distance;
	int cur_distance;

	target= va_arg(ap, struct block_list*);
	target_nd= va_arg(ap, struct npc_data**);
	min_distance= va_arg(ap, int*);

	nd = (TBL_NPC*) bl;

	if(nd->subtype != NPCTYPE_WARP)
		return 0; //Not a warp

	if(nd->u.warp.mapindex != map_getmapdata(target->m)->index)
		return 0; //Does not lead to the same map.

	cur_distance = distance_blxy(target, nd->u.warp.x, nd->u.warp.y);
	if (cur_distance < *min_distance)
	{	//Pick warp that leads closest to target.
		*target_nd = nd;
		*min_distance = cur_distance;
		return 1;
	}
	return 0;
}
/*==========================================
 * Processing of slave monsters
 *------------------------------------------*/
static int mob_ai_sub_hard_slavemob(struct mob_data *md,t_tick tick)
{
	struct block_list *bl;

	bl=map_id2bl(md->master_id);

	if (!bl || status_isdead(bl)) {
		status_kill(&md->bl);
		return 1;
	}
	if (bl->prev == nullptr)
		return 0; //Master not on a map? Could be warping, do not process.

	if(status_has_mode(&md->status,MD_CANMOVE))
	{	//If the mob can move, follow around. [Check by Skotlex]
		int old_dist = md->master_dist;

		// Distance with between slave and master is measured.
		md->master_dist = distance_bl(&md->bl, bl);

		if (battle_config.slave_stick_with_master) {
			// Since the master was in near immediately before, teleport is carried out and it pursues.
			if (bl->m != md->bl.m || (old_dist < 10 && md->master_dist > 18) || md->master_dist > MAX_MINCHASE) {
				md->master_dist = 0;
				unit_warp(&md->bl, bl->m, bl->x, bl->y, CLR_TELEPORT);
				return 1;
			}
		}

		if(md->target_id) //Slave is busy with a target.
			return 0;

		// Approach master if within view range, chase back to Master's area also if standing on top of the master.
		if ((md->master_dist > MOB_SLAVEDISTANCE || md->master_dist == 0) && unit_can_move(&md->bl)) {
			int16 x = bl->x, y = bl->y;

			if (map_search_freecell(&md->bl, bl->m, &x, &y, MOB_SLAVEDISTANCE, MOB_SLAVEDISTANCE, 1)) {
				if (unit_walktoxy(&md->bl, x, y, 0) == 0) { // Slave is too far from master (outside of battle_config.max_walk_path range), stay put
					mob_stop_walking(md, USW_FIXPOS);
					return 0; // Fail here so target will be picked back up when in range
				} else { // Slave will walk back to master if in range
					mob_stop_attack(md);
					return 1;
				}
			}
		}
	} else if (bl->m != md->bl.m && map_flag_gvg2(md->bl.m)) {
		//Delete the summoned mob if it's in a gvg ground and the master is elsewhere. [Skotlex]
		status_kill(&md->bl);
		return 1;
	}

	//Avoid attempting to lock the master's target too often to avoid unnecessary overload. [Skotlex]
	if (DIFF_TICK(md->last_linktime, tick) < MIN_MOBLINKTIME && !md->target_id)
  	{
		struct unit_data *ud = unit_bl2ud(bl);
		md->last_linktime = tick;

		if (ud) {
			struct block_list *tbl=nullptr;
			if (ud->target && ud->state.attack_continue)
				tbl = map_id2bl(ud->target);
			else if (ud->target_to && ud->state.attack_continue)
				tbl = map_id2bl(ud->target_to);
			else if (ud->skilltarget) {
				tbl = map_id2bl(ud->skilltarget);
				//Required check as skilltarget is not always an enemy. [Skotlex]
				if (tbl && battle_check_target(&md->bl, tbl, BCT_ENEMY) <= 0)
					tbl = nullptr;
			}
			if (tbl && status_check_skilluse(&md->bl, tbl, 0, 0)) {
				md->target_id=tbl->id;
				md->min_chase=md->db->range3+distance_bl(&md->bl, tbl);
				if(md->min_chase>MAX_MINCHASE)
					md->min_chase=MAX_MINCHASE;
				return 1;
			}
		}
	}
	return 0;
}

/*==========================================
 * A lock of target is stopped and mob moves to a standby state.
 * This also triggers idle skill/movement since the AI can get stuck
 * when trying to pick new targets when the current chosen target is
 * unreachable.
 *------------------------------------------*/
int mob_unlocktarget(struct mob_data *md, t_tick tick)
{
	nullpo_ret(md);

	switch (md->state.skillstate) {
	case MSS_WALK:
		if (md->ud.walktimer != INVALID_TIMER)
			break;
		//Because it is not unset when the mob finishes walking.
		md->state.skillstate = MSS_IDLE;
	case MSS_IDLE:
		// Idle skill.
		if (!(++md->ud.walk_count%IDLE_SKILL_INTERVAL) && mobskill_use(md, tick, -1))
			break;
		//Random walk.
		if (!md->master_id &&
			DIFF_TICK(md->next_walktime, tick) <= 0 &&
			!mob_randomwalk(md,tick))
			//Delay next random walk when this one failed.
			md->next_walktime = tick+rnd()%1000;
		break;
	default:
		mob_stop_attack(md);
		mob_stop_walking(md,1); //Stop chasing.
		if (status_has_mode(&md->status,MD_ANGRY) && !md->state.aggressive)
			md->state.aggressive = 1; //Restore angry state when switching to idle
		md->state.skillstate = MSS_IDLE;
		if(battle_config.mob_ai&0x8) //Walk instantly after dropping target
			md->next_walktime = tick+rnd()%1000;
		else
			md->next_walktime = tick+rnd()%1000+MIN_RANDOMWALKTIME;
		break;
	}
	if (md->target_id) {
		md->target_id=0;
		md->ud.target_to = 0;
		unit_set_target(&md->ud, 0);
	}
	if (battle_config.official_cell_stack_limit > 0
		&& (md->min_chase == md->db->range3 || battle_config.mob_ai & 0x8)
		&& map_count_oncell(md->bl.m, md->bl.x, md->bl.y, BL_CHAR | BL_NPC, 1) > battle_config.official_cell_stack_limit) {
		unit_walktoxy(&md->bl, md->bl.x, md->bl.y, 8);
	}

	return 0;
}
/*==========================================
 * Random walk
 *------------------------------------------*/
int mob_randomwalk(struct mob_data *md,t_tick tick)
{
	const int d=7;
	int i,c,r,rdir,dx,dy,max;
	int speed;

	nullpo_ret(md);

	if(DIFF_TICK(md->next_walktime,tick)>0 ||
	   status_has_mode(&md->status,MD_NORANDOMWALK) ||
	   !unit_can_move(&md->bl) ||
	   !status_has_mode(&md->status,MD_CANMOVE))
		return 0;

	r=rnd();
	rdir=rnd()%4; // Randomize direction in which we iterate to prevent monster cluttering up in one corner
	dx=r%(d*2+1)-d;
	dy=r/(d*2+1)%(d*2+1)-d;
	max=(d*2+1)*(d*2+1);
	for(i=0;i<max;i++){	// Search of a movable place
		int x = dx + md->bl.x;
		int y = dy + md->bl.y;
		if(((x != md->bl.x) || (y != md->bl.y)) && map_getcell(md->bl.m,x,y,CELL_CHKPASS) && unit_walktoxy(&md->bl,x,y,0)){
			break;
		}
		// Could not move to cell, try the 7th cell in direction randomly decided by rdir
		// We don't move step-by-step because this will make monster stick to the walls
		switch(rdir) {
		case 0:
			dx += d;
			if (dx > d) {
				dx -= d*2+1;
				dy += d;
				if (dy > d) {
					dy -= d*2+1;
				}
			}
			break;
		case 1:
			dx -= d;
			if (dx < -d) {
				dx += d*2+1;
				dy -= d;
				if (dy < -d) {
					dy += d*2+1;
				}
			}
			break;
		case 2:
			dy += d;
			if (dy > d) {
				dy -= d*2+1;
				dx += d;
				if (dx > d) {
					dx -= d*2+1;
				}
			}
			break;
		case 3:
			dy -= d;
			if (dy < -d) {
				dy += d*2+1;
				dx -= d;
				if (dx < -d) {
					dx += d*2+1;
				}
			}
			break;
		}
	}
	if(i==max){
		// None of the available cells worked, try again next interval
		if(battle_config.mob_stuck_warning) {
			md->move_fail_count++;
			if(md->move_fail_count>1000){
				ShowWarning("MOB can't move. random spawn %d, class = %d, at %s (%d,%d)\n",md->bl.id,md->mob_id,map_getmapdata(md->bl.m)->name, md->bl.x, md->bl.y);
				md->move_fail_count=0;
				mob_spawn(md);
			}
		}
		return 0;
	}
	speed=status_get_speed(&md->bl);
	for(i=c=0;i<md->ud.walkpath.path_len;i++){	// The next walk start time is calculated.
		if( direction_diagonal( md->ud.walkpath.path[i] ) )
			c+=speed*MOVE_DIAGONAL_COST/MOVE_COST;
		else
			c+=speed;
	}
	md->state.skillstate=MSS_WALK;
	md->move_fail_count=0;
	md->next_walktime = tick+rnd()%1000+MIN_RANDOMWALKTIME+c;
	return 1;
}

int mob_warpchase(struct mob_data *md, struct block_list *target)
{
	struct npc_data *warp = nullptr;
	int distance = AREA_SIZE;
	if (!(target && battle_config.mob_ai&0x40 && battle_config.mob_warp&1))
		return 0; //Can't warp chase.

	if (target->m == md->bl.m && check_distance_bl(&md->bl, target, AREA_SIZE))
		return 0; //No need to do a warp chase.

	if (md->ud.walktimer != INVALID_TIMER &&
		map_getcell(md->bl.m,md->ud.to_x,md->ud.to_y,CELL_CHKNPC))
		return 1; //Already walking to a warp.

	//Search for warps within mob's viewing range.
	map_foreachinallrange(mob_warpchase_sub, &md->bl,
		md->db->range2, BL_NPC, target, &warp, &distance);

	if (warp && unit_walktobl(&md->bl, &warp->bl, 1, 1))
		return 1;
	return 0;
}

/*==========================================
 * AI of MOB whose is near a Player
 *------------------------------------------*/
static bool mob_ai_sub_hard(struct mob_data *md, t_tick tick)
{
	struct block_list *tbl = nullptr, *abl = nullptr;
	enum e_mode mode;
	int view_range, can_move;

	if(md->bl.prev == nullptr || md->status.hp == 0)
		return false;

	if (DIFF_TICK(tick, md->last_thinktime) < MIN_MOBTHINKTIME)
		return false;

	md->last_thinktime = tick;

	if (md->ud.skilltimer != INVALID_TIMER)
		return false;

	// Abnormalities
	if(( md->sc.opt1 > 0 && md->sc.opt1 != OPT1_STONEWAIT && md->sc.opt1 != OPT1_BURNING )
	   || md->sc.data[SC_BLADESTOP] || md->sc.data[SC__MANHOLE] || md->sc.data[SC_CURSEDCIRCLE_TARGET]) {//Should reset targets.
		md->target_id = md->attacked_id = md->norm_attacked_id = 0;
		return false;
	}

	if (md->sc.count && md->sc.data[SC_BLIND])
		view_range = 3;
	else
		view_range = md->db->range2;
	mode = status_get_mode(&md->bl);

	can_move = (mode&MD_CANMOVE) && unit_can_move(&md->bl);

	if (md->target_id)
	{	//Check validity of current target. [Skotlex]
		tbl = map_id2bl(md->target_id);
		if (!tbl || tbl->m != md->bl.m ||
			(md->ud.attacktimer == INVALID_TIMER && !status_check_skilluse(&md->bl, tbl, 0, 0)) ||
			(md->ud.walktimer != INVALID_TIMER && !(battle_config.mob_ai&0x1) && !check_distance_bl(&md->bl, tbl, md->min_chase)) ||
			(
				tbl->type == BL_PC &&
				((((TBL_PC*)tbl)->state.gangsterparadise && !(mode&MD_STATUSIMMUNE)) ||
				((TBL_PC*)tbl)->invincible_timer != INVALID_TIMER)
		)) {	//No valid target
			if (mob_warpchase(md, tbl))
				return true; //Chasing this target.
			if (tbl && md->ud.walktimer != INVALID_TIMER && (!can_move || md->ud.walkpath.path_pos <= battle_config.mob_chase_refresh))
				return true; //Walk at least "mob_chase_refresh" cells before dropping the target unless target is non-existent
			mob_unlocktarget(md, tick); //Unlock target
			tbl = NULL;
		}
	}

	// Check for target change.
	if( md->attacked_id && mode&MD_CANATTACK )
	{
		if( md->attacked_id == md->target_id )
		{	//Rude attacked check.
			if( !battle_check_range(&md->bl, tbl, md->status.rhw.range)
			&&  ( //Can't attack back and can't reach back.
					(!can_move && DIFF_TICK(tick, md->ud.canmove_tick) > 0 && (battle_config.mob_ai&0x2 || md->sc.data[SC_SPIDERWEB]
						|| md->sc.data[SC_BITE] || md->sc.data[SC_VACUUM_EXTREME] || md->sc.data[SC_THORNSTRAP]
						|| md->sc.data[SC__MANHOLE] // Not yet confirmed if boss will teleport once it can't reach target.
						|| md->walktoxy_fail_count > 0)
					)
					|| !mob_can_reach(md, tbl, md->min_chase, MSS_RUSH)
				)
			&&  md->state.attacked_count++ >= RUDE_ATTACKED_COUNT
			&&  !mobskill_use(md, tick, MSC_RUDEATTACKED) // If can't rude Attack
			&&  can_move && unit_escape(&md->bl, tbl, rnd()%10 +1)) // Attempt escape
			{	//Escaped
				md->attacked_id = md->norm_attacked_id = 0;
				return true;
			}
		}
		else
		if( (abl = map_id2bl(md->attacked_id)) && (!tbl || mob_can_changetarget(md, abl, mode)) )
		{
			int dist;
			if( md->bl.m != abl->m || abl->prev == NULL
				|| (dist = distance_bl(&md->bl, abl)) >= MAX_MINCHASE // Attacker longer than visual area
				|| battle_check_target(&md->bl, abl, BCT_ENEMY) <= 0 // Attacker is not enemy of mob
				|| (battle_config.mob_ai&0x2 && !status_check_skilluse(&md->bl, abl, 0, 0)) // Cannot normal attack back to Attacker
				|| (!battle_check_range(&md->bl, abl, md->status.rhw.range) // Not on Melee Range and ...
				&& ( // Reach check
					(!can_move && DIFF_TICK(tick, md->ud.canmove_tick) > 0 && (battle_config.mob_ai&0x2 || md->sc.data[SC_SPIDERWEB]
						|| md->sc.data[SC_BITE] || md->sc.data[SC_VACUUM_EXTREME] || md->sc.data[SC_THORNSTRAP]
						|| md->sc.data[SC__MANHOLE] // Not yet confirmed if boss will teleport once it can't reach target.
						|| md->walktoxy_fail_count > 0)
					)
					|| !mob_can_reach(md, abl, dist+md->db->range3, MSS_RUSH)
				   )
				) )
			{ // Rude attacked
				if (abl->id != md->bl.id //Self damage does not cause rude attack
				&& md->state.attacked_count++ >= RUDE_ATTACKED_COUNT				
				&& !mobskill_use(md, tick, MSC_RUDEATTACKED) && can_move
				&& !tbl && unit_escape(&md->bl, abl, rnd()%10 +1))
				{	//Escaped.
					//TODO: Maybe it shouldn't attempt to run if it has another, valid target?
					md->attacked_id = md->norm_attacked_id = 0;
					return true;
				}
			}
			else
			if (!(battle_config.mob_ai&0x2) && !status_check_skilluse(&md->bl, abl, 0, 0))
			{
				//Can't attack back, but didn't invoke a rude attacked skill...
			}
			else
			{ //Attackable
				//If a monster can change the target to the attacker, it will change the target
				md->target_id = md->attacked_id; // set target
				if (md->state.attacked_count)
					md->state.attacked_count--; //Should we reset rude attack count?
				md->min_chase = dist+md->db->range3;
				if(md->min_chase>MAX_MINCHASE)
					md->min_chase=MAX_MINCHASE;
				tbl = abl; //Set the new target
			}
		}

		//Clear it since it's been checked for already.
		md->attacked_id = md->norm_attacked_id = 0;
	}

	bool slave_lost_target = false;

	// Processing of slave monster
	if (md->master_id > 0) {
		if (mob_ai_sub_hard_slavemob(md, tick) == 1)
			return true;
		slave_lost_target = true;
	}

	// Scan area for targets
	if (!tbl && can_move && mode&MD_LOOTER && md->lootitems && DIFF_TICK(tick, md->ud.canact_tick) > 0 &&
		(md->lootitem_count < LOOTITEM_SIZE || battle_config.monster_loot_type != 1))
	{	// Scan area for items to loot, avoid trying to loot if the mob is full and can't consume the items.
		map_foreachinshootrange (mob_ai_sub_hard_lootsearch, &md->bl, view_range, BL_ITEM, md, &tbl);
	}

	if ((mode&MD_AGGRESSIVE && (!tbl || slave_lost_target)) || md->state.skillstate == MSS_FOLLOW)
	{
		map_foreachinallrange (mob_ai_sub_hard_activesearch, &md->bl, view_range, DEFAULT_ENEMY_TYPE(md), md, &tbl, mode);
	}
	else
	if (mode&MD_CHANGECHASE && (md->state.skillstate == MSS_RUSH || md->state.skillstate == MSS_FOLLOW))
	{
		int search_size;
		search_size = view_range<md->status.rhw.range ? view_range:md->status.rhw.range;
		map_foreachinallrange (mob_ai_sub_hard_changechase, &md->bl, search_size, DEFAULT_ENEMY_TYPE(md), md, &tbl);
	}

	if (!tbl) { //No targets available.
		/* bg guardians follow allies when no targets nearby */
		if( md->bg_id && mode&MD_CANATTACK ) {
			if( md->ud.walktimer != INVALID_TIMER )
				return true;/* we are already moving */
			map_foreachinallrange (mob_ai_sub_hard_bg_ally, &md->bl, view_range, BL_PC, md, &tbl, mode);
			if( tbl ) {
				if( distance_blxy(&md->bl, tbl->x, tbl->y) <= 3 || unit_walktobl(&md->bl, tbl, 1, 1) )
					return true;/* we're moving or close enough don't unlock the target. */
			}
		}

		//This handles triggering idle/walk skill.
		mob_unlocktarget(md, tick);
		return true;
	}

	//Target exists, attack or loot as applicable.
	if (tbl->type == BL_ITEM)
	{	//Loot time.
		struct flooritem_data *fitem;
		if (md->ud.target == tbl->id && md->ud.walktimer != INVALID_TIMER)
			return true; //Already locked.
		if (md->lootitems == NULL)
		{	//Can't loot...
			mob_unlocktarget(md, tick);
			return true;
		}
		if (!check_distance_bl(&md->bl, tbl, 0))
		{	//Still not within loot range.
			if (!(mode&MD_CANMOVE))
			{	//A looter that can't move? Real smart.
				mob_unlocktarget(md, tick);
				return true;
			}
			if (!can_move) //Stuck. Wait before walking.
				return true;
			md->state.skillstate = MSS_LOOT;
			if (!unit_walktobl(&md->bl, tbl, 0, 1))
				mob_unlocktarget(md, tick); //Can't loot...
			return true;
		}
		//Within looting range.
		if (md->ud.attacktimer != INVALID_TIMER)
			return true; //Busy attacking?

		fitem = (struct flooritem_data *)tbl;
		//Logs items, taken by (L)ooter Mobs [Lupus]
		log_pick_mob(md, LOG_TYPE_LOOT, fitem->item.amount, &fitem->item);

		if (md->lootitem_count < LOOTITEM_SIZE) {
			memcpy (&md->lootitems[md->lootitem_count].item, &fitem->item, sizeof(md->lootitems[0].item));
			md->lootitems[md->lootitem_count].mob_id = fitem->mob_id;
			md->lootitem_count++;
		} else {	//Destroy first looted item...
			if (md->lootitems[0].item.card[0] == CARD0_PET)
				intif_delete_petdata(MakeDWord(md->lootitems[0].item.card[1],md->lootitems[0].item.card[2]));
			memmove(&md->lootitems[0], &md->lootitems[1], (LOOTITEM_SIZE-1)*sizeof(md->lootitems[0]));
			memcpy (&md->lootitems[LOOTITEM_SIZE-1].item, &fitem->item, sizeof(md->lootitems[0].item));
			md->lootitems[LOOTITEM_SIZE-1].mob_id = fitem->mob_id;
		}

		if (pcdb_checkid(md->vd->class_))
		{	//Give them walk act/delay to properly mimic players. [Skotlex]
			clif_takeitem(&md->bl,tbl);
			md->ud.canact_tick = tick + md->status.amotion;
			unit_set_walkdelay(&md->bl, tick, md->status.amotion, 1);
		}
		//Clear item.
		map_clearflooritem(tbl);
		mob_unlocktarget(md, tick);
		return true;
	}

	//Attempt to attack.
	//At this point we know the target is attackable, we just gotta check if the range matches.
	if (battle_check_range(&md->bl, tbl, md->status.rhw.range) && !(md->sc.option&OPTION_HIDE))
	{	//Target within range and able to use normal attack, engage
		if (md->ud.target != tbl->id || md->ud.attacktimer == INVALID_TIMER) 
		{ //Only attack if no more attack delay left
			if(tbl->type == BL_PC)
				mob_log_damage(md, tbl, 0); //Log interaction (counts as 'attacker' for the exp bonus)

			if( !(mode&MD_RANDOMTARGET) )
				unit_attack(&md->bl,tbl->id,1);
			else { // Attack once and find a new random target
				int search_size = (view_range < md->status.rhw.range) ? view_range : md->status.rhw.range;
				unit_attack(&md->bl, tbl->id, 0);
				if ((tbl = battle_getenemy(&md->bl, DEFAULT_ENEMY_TYPE(md), search_size))) {
					md->target_id = tbl->id;
					md->min_chase = md->db->range3;
				}
			}
		}
		return true;
	}

	//Monsters in berserk state, unable to use normal attacks, will always attempt a skill
	if(md->ud.walktimer == INVALID_TIMER && (md->state.skillstate == MSS_BERSERK || md->state.skillstate == MSS_ANGRY)) 
	{
		if (DIFF_TICK(md->ud.canmove_tick, tick) <= MIN_MOBTHINKTIME && DIFF_TICK(md->ud.canact_tick, tick) < -MIN_MOBTHINKTIME*IDLE_SKILL_INTERVAL) 
		{ //Only use skill if able to walk on next tick and not used a skill the last second
			if (mobskill_use(md, tick, -1))
				return true;
		}
	}

	//Target still in attack range, no need to chase the target
	if(battle_check_range(&md->bl, tbl, md->status.rhw.range))
		return true;

	//Only update target cell / drop target after having moved at least "mob_chase_refresh" cells
	if(md->ud.walktimer != INVALID_TIMER && (!can_move || md->ud.walkpath.path_pos <= battle_config.mob_chase_refresh))
		return true;

	//Out of range...
	if (!(mode&MD_CANMOVE) || (!can_move && DIFF_TICK(tick, md->ud.canmove_tick) > 0))
	{	//Can't chase. Immobile and trapped mobs should unlock target and use an idle skill.
		if (md->ud.attacktimer == INVALID_TIMER)
		{ //Only unlock target if no more attack delay left
			//This handles triggering idle/walk skill.
			mob_unlocktarget(md,tick);
		}
		return true;
	}

	if (md->ud.walktimer != INVALID_TIMER && md->ud.target == tbl->id &&
		(
			!(battle_config.mob_ai&0x1) ||
			check_distance_blxy(tbl, md->ud.to_x, md->ud.to_y, md->status.rhw.range)
	)) //Current target tile is still within attack range.
		return true;

	//Follow up if possible.
	//Hint: Chase skills are handled in the walktobl routine
	if(!mob_can_reach(md, tbl, md->min_chase, MSS_RUSH) ||
		!unit_walktobl(&md->bl, tbl, md->status.rhw.range, 2))
		mob_unlocktarget(md,tick);

	return true;
}

static int mob_ai_sub_hard_timer(struct block_list *bl,va_list ap)
{
	struct mob_data *md = (struct mob_data*)bl;
	uint32 char_id = va_arg(ap, uint32);
	t_tick tick = va_arg(ap, t_tick);
	if (mob_ai_sub_hard(md, tick))
	{	//Hard AI triggered.
		mob_add_spotted(md, char_id);
		md->last_pcneartime = tick;
	}
	return 0;
}

/*==========================================
 * Serious processing for mob in PC field of view (foreachclient)
 *------------------------------------------*/
static int mob_ai_sub_foreachclient(struct map_session_data *sd,va_list ap)
{
	t_tick tick=va_arg(ap,t_tick);
	map_foreachinallrange(mob_ai_sub_hard_timer,&sd->bl, AREA_SIZE+ACTIVE_AI_RANGE, BL_MOB, sd->status.char_id, tick);

	return 0;
}

/*==========================================
 * Negligent mode MOB AI (PC is not in near)
 *------------------------------------------*/
static int mob_ai_sub_lazy(struct mob_data *md, va_list args)
{
	nullpo_ret(md);

	if(md->bl.prev == NULL)
		return 0;

	t_tick tick = va_arg(args,t_tick);

	if (battle_config.mob_ai&0x20 && map_getmapdata(md->bl.m)->users>0)
		return (int)mob_ai_sub_hard(md, tick);

	if (md->bl.prev==NULL || md->status.hp == 0)
		return 1;

	if(battle_config.mob_active_time &&
		md->last_pcneartime &&
 		!status_has_mode(&md->status,MD_STATUSIMMUNE) &&
		DIFF_TICK(tick,md->last_thinktime) > MIN_MOBTHINKTIME)
	{
		if (DIFF_TICK(tick,md->last_pcneartime) < battle_config.mob_active_time)
			return (int)mob_ai_sub_hard(md, tick);
		md->last_pcneartime = 0;
	}

	if(battle_config.boss_active_time &&
		md->last_pcneartime &&
		status_has_mode(&md->status,MD_STATUSIMMUNE) &&
		DIFF_TICK(tick,md->last_thinktime) > MIN_MOBTHINKTIME)
	{
		if (DIFF_TICK(tick,md->last_pcneartime) < battle_config.boss_active_time)
			return (int)mob_ai_sub_hard(md, tick);
		md->last_pcneartime = 0;
	}

	//Clean the spotted log
	mob_clean_spotted(md);

	if(DIFF_TICK(tick,md->last_thinktime)< 10*MIN_MOBTHINKTIME)
		return 0;

	md->last_thinktime=tick;

	if (md->master_id) {
		mob_ai_sub_hard_slavemob (md,tick);
		return 0;
	}

	if( DIFF_TICK(md->next_walktime,tick) < 0 && status_has_mode(&md->status,MD_CANMOVE) && unit_can_move(&md->bl) )
	{
		// Move probability for mobs away from players
		// In Aegis, this is 100% for mobs that have been activated by players and none otherwise.
		if( mob_is_spotted(md) &&
			((!status_has_mode(&md->status,MD_STATUSIMMUNE) && rnd()%100 < battle_config.mob_nopc_move_rate) ||
			(status_has_mode(&md->status,MD_STATUSIMMUNE) && rnd()%100 < battle_config.boss_nopc_move_rate)))
			mob_randomwalk(md, tick);
	}
	else if( md->ud.walktimer == INVALID_TIMER )
	{
		//Because it is not unset when the mob finishes walking.
		md->state.skillstate = MSS_IDLE;

		// Probability for mobs far from players from doing their IDLE skill.
		// In Aegis, this is 100% for mobs that have been activated by players and none otherwise.
		if( mob_is_spotted(md) &&
			((!status_has_mode(&md->status,MD_STATUSIMMUNE) && rnd()%100 < battle_config.mob_nopc_idleskill_rate) ||
			(status_has_mode(&md->status,MD_STATUSIMMUNE) && rnd()%100 < battle_config.boss_nopc_idleskill_rate)))
			mobskill_use(md, tick, -1);
	}

	return 0;
}

/*==========================================
 * Negligent processing for mob outside PC field of view   (interval timer function)
 *------------------------------------------*/
static TIMER_FUNC(mob_ai_lazy){
	map_foreachmob(mob_ai_sub_lazy,tick);
	return 0;
}

/*==========================================
 * Serious processing for mob in PC field of view   (interval timer function)
 *------------------------------------------*/
static TIMER_FUNC(mob_ai_hard){

	if (battle_config.mob_ai&0x20)
		map_foreachmob(mob_ai_sub_lazy,tick);
	else
		map_foreachpc(mob_ai_sub_foreachclient,tick);

	return 0;
}

/**
 * Assign random option values to an item
 * @param item_option: Random option on the item
 * @param option: Options to assign
 */
void mob_setitem_option(s_item_randomoption &item_option, const std::shared_ptr<s_random_opt_group_entry> &option) {
	item_option.id = option->id;
	item_option.value = rnd_value(option->min_value, option->max_value);
	item_option.param = option->param;
}

/**
 * Set random option for item when dropped from monster
 * @param item: Item data
 * @param mobdrop: Drop data
 * @author [Cydh]
 **/
void mob_setdropitem_option(item *item, s_mob_drop *mobdrop) {
	if (!item || !mobdrop)
		return;

	std::shared_ptr<s_random_opt_group> group = random_option_group.find(mobdrop->randomopt_group);

	if (group != nullptr) {
		// Apply Must options
		for (size_t i = 0; i < group->slots.size(); i++) {
			// Try to apply an entry
			for (size_t j = 0, max = group->slots[static_cast<uint16>(i)].size() * 3; j < max; j++) {
				std::shared_ptr<s_random_opt_group_entry> option = util::vector_random(group->slots[static_cast<uint16>(i)]);

				if (rnd() % 10000 < option->chance) {
					mob_setitem_option(item->option[i], option);
					break;
				}
			}

			// If no entry was applied, assign one
			if (item->option[i].id == 0) {
				std::shared_ptr<s_random_opt_group_entry> option = util::vector_random(group->slots[static_cast<uint16>(i)]);

				// Apply an entry without checking the chance
				mob_setitem_option(item->option[i], option);
			}
		}

		// Apply Random options (if available)
		if (group->max_random > 0) {
			for (size_t i = 0; i < min(group->max_random, MAX_ITEM_RDM_OPT); i++) {
				// If item already has an option in this slot, skip it
				if (item->option[i].id > 0)
					continue;

				std::shared_ptr<s_random_opt_group_entry> option = util::vector_random(group->random_options);

				if (rnd() % 10000 < option->chance)
					mob_setitem_option(item->option[i], option);
			}
		}
	}
}

/*==========================================
 * Initializes the delay drop structure for mob-dropped items.
 *------------------------------------------*/
static struct item_drop* mob_setdropitem(struct s_mob_drop *mobdrop, int qty, unsigned short mob_id)
{
	struct item_drop *drop = ers_alloc(item_drop_ers, struct item_drop);
	memset(&drop->item_data, 0, sizeof(struct item));
	drop->item_data.nameid = mobdrop->nameid;
	drop->item_data.amount = qty;
	drop->item_data.identify = itemdb_isidentified(mobdrop->nameid);
	mob_setdropitem_option(&drop->item_data, mobdrop);
	drop->mob_id = mob_id;
	drop->next = NULL;
	return drop;
}

/*==========================================
 * Initializes the delay drop structure for mob-looted items.
 *------------------------------------------*/
static struct item_drop* mob_setlootitem(struct s_mob_lootitem *item, unsigned short mob_id)
{
	struct item_drop *drop = ers_alloc(item_drop_ers, struct item_drop);
	memcpy(&drop->item_data, item, sizeof(struct item));

	/**
	 * Conditions for lotted item, so it can be announced when player pick it up
	 * 1. Not-dropped other than monster. (This will be done later on pc_takeitem/party_share_loot)
	 * 2. The mob_id is become the last lootter, instead of the real monster who drop it.
	 **/
	drop->mob_id = item->mob_id;

	drop->next = NULL;
	return drop;
}

/*==========================================
 * item drop with delay (timer function)
 *------------------------------------------*/
static TIMER_FUNC(mob_delay_item_drop){
	struct item_drop_list *list;
	struct item_drop *ditem;

	list = (struct item_drop_list *)data;
	ditem = list->item;

	while (ditem) {
		struct item_drop *ditem_prev;
		map_addflooritem(&ditem->item_data,ditem->item_data.amount,
			list->m,list->x,list->y,
			list->first_charid,list->second_charid,list->third_charid,4,ditem->mob_id,true);
		ditem_prev = ditem;
		ditem = ditem->next;
		ers_free(item_drop_ers, ditem_prev);
	}

	ers_free(item_drop_list_ers, list);
	return 0;
}

/*==========================================
 * Sets the item_drop into the item_drop_list.
 * Also performs logging and autoloot if enabled.
 * rate is the drop-rate of the item, required for autoloot.
 * flag : Killed only by homunculus?
 *------------------------------------------*/
static void mob_item_drop(struct mob_data *md, struct item_drop_list *dlist, struct item_drop *ditem, int loot, int drop_rate, unsigned short flag)
{
	TBL_PC* sd;
	bool test_autoloot;
	//Logs items, dropped by mobs [Lupus]
	log_pick_mob(md, loot?LOG_TYPE_LOOT:LOG_TYPE_PICKDROP_MONSTER, -ditem->item_data.amount, &ditem->item_data);

	sd = map_charid2sd(dlist->first_charid);
	if( sd == NULL ) sd = map_charid2sd(dlist->second_charid);
	if( sd == NULL ) sd = map_charid2sd(dlist->third_charid);
	test_autoloot = sd 
		&& (drop_rate <= sd->state.autoloot || pc_isautolooting(sd, ditem->item_data.nameid))
		&& (flag?(battle_config.homunculus_autoloot?(battle_config.hom_idle_no_share == 0 || !pc_isidle_hom(sd)):0):
			(battle_config.idle_no_autoloot == 0 || DIFF_TICK(last_tick, sd->idletime) < battle_config.idle_no_autoloot));
#ifdef AUTOLOOT_DISTANCE
		test_autoloot = test_autoloot && sd->bl.m == md->bl.m
		&& check_distance_blxy(&sd->bl, dlist->x, dlist->y, AUTOLOOT_DISTANCE);
#endif
	if( test_autoloot ) {	//Autoloot.
		struct party_data *p = party_search(sd->status.party_id);

		if ((itemdb_search(ditem->item_data.nameid))->flag.broadcast &&
			(!p || !(p->party.item & 2)) // Somehow, if party's pickup distribution is 'Even Share', no announcemet
			)
			intif_broadcast_obtain_special_item(sd, ditem->item_data.nameid, md->mob_id, ITEMOBTAIN_TYPE_MONSTER_ITEM);

		if (party_share_loot(party_search(sd->status.party_id),
			sd, &ditem->item_data, sd->status.char_id) == 0
		) {
			ers_free(item_drop_ers, ditem);
			return;
		}
	}
	ditem->next = dlist->item;
	dlist->item = ditem;
}

TIMER_FUNC(mob_timer_delete){
	struct block_list* bl = map_id2bl(id);
	struct mob_data* md = BL_CAST(BL_MOB, bl);

	if( md )
	{
		if( md->deletetimer != tid )
		{
			ShowError("mob_timer_delete: Timer mismatch: %d != %d\n", tid, md->deletetimer);
			return 0;
		}
		//for Alchemist CANNIBALIZE [Lupus]
		md->deletetimer = INVALID_TIMER;
		unit_free(bl, CLR_TELEPORT);
	}
	return 0;
}

/*==========================================
 *
 *------------------------------------------*/
int mob_deleteslave_sub(struct block_list *bl,va_list ap)
{
	struct mob_data *md;
	int id;

	nullpo_ret(bl);
	nullpo_ret(md = (struct mob_data *)bl);

	id=va_arg(ap,int);
	if(md->master_id > 0 && md->master_id == id )
		status_kill(bl);
	return 0;
}

/*==========================================
 *
 *------------------------------------------*/
int mob_deleteslave(struct mob_data *md)
{
	nullpo_ret(md);

	map_foreachinmap(mob_deleteslave_sub, md->bl.m, BL_MOB,md->bl.id);
	return 0;
}
// Mob respawning through KAIZEL or NPC_REBIRTH [Skotlex]
TIMER_FUNC(mob_respawn){
	struct block_list *bl = map_id2bl(id);

	if(!bl) return 0;
	status_revive(bl, (uint8)data, 0);
	return 1;
}

void mob_log_damage(struct mob_data *md, struct block_list *src, int damage)
{
	uint32 char_id = 0;
	int flag = MDLF_NORMAL;

	if( damage < 0 )
		return; //Do nothing for absorbed damage.
	if( !damage && !(src->type&DEFAULT_ENEMY_TYPE(md)) )
		return; //Do not log non-damaging effects from non-enemies.

	switch( src->type )
	{
		case BL_PC:
		{
			struct map_session_data *sd = (TBL_PC*)src;
			char_id = sd->status.char_id;
			if( damage )
				md->attacked_id = src->id;
			break;
		}
		case BL_HOM:
		{
			struct homun_data *hd = (TBL_HOM*)src;
			flag = MDLF_HOMUN;
			if( hd->master )
				char_id = hd->master->status.char_id;
			if( damage )
				md->attacked_id = src->id;
			break;
		}
		case BL_MER:
		{
			struct mercenary_data *mer = (TBL_MER*)src;
			if( mer->master )
				char_id = mer->master->status.char_id;
			if( damage )
				md->attacked_id = src->id;
			break;
		}
		case BL_PET:
		{
			struct pet_data *pd = (TBL_PET*)src;
			flag = MDLF_PET;
			if( pd->master )
			{
				char_id = pd->master->status.char_id;
				if( damage ) //Let mobs retaliate against the pet's master [Skotlex]
					md->attacked_id = pd->master->bl.id;
			}
			break;
		}
		case BL_MOB:
		{
			struct mob_data* md2 = (TBL_MOB*)src;
			if( md2->special_state.ai && md2->master_id )
			{
				struct map_session_data* msd = map_id2sd(md2->master_id);
				if( msd )
					char_id = msd->status.char_id;
			}
			if( !damage )
				break;
			//Let players decide whether to retaliate versus the master or the mob. [Skotlex]
			if( md2->master_id && battle_config.retaliate_to_master )
				md->attacked_id = md2->master_id;
			else
				md->attacked_id = src->id;
			break;
		}
		case BL_ELEM:
		{
			struct elemental_data *ele = (TBL_ELEM*)src;
			if( ele->master )
				char_id = ele->master->status.char_id;
			if( damage )
				md->attacked_id = src->id;
			break;
		}
		default: //For all unhandled types.
			md->attacked_id = src->id;
	}

	//Self damage increases tap bonus
	if (!char_id && src->id == md->bl.id && damage > 0) {
		char_id = src->id;
		flag = MDLF_SELF;
	}

	if( char_id )
	{ //Log damage...
		int i,minpos;
		unsigned int mindmg;
		for(i=0,minpos=DAMAGELOG_SIZE-1,mindmg=UINT_MAX;i<DAMAGELOG_SIZE;i++){
			if(md->dmglog[i].id==char_id &&
				md->dmglog[i].flag==flag)
				break;
			if(md->dmglog[i].id==0) {	//Store data in first empty slot.
				md->dmglog[i].id  = char_id;
				md->dmglog[i].flag= flag;

				if(md->db->mexp)
					pc_damage_log_add(map_charid2sd(char_id),md->bl.id);
				break;
			}
			if(md->dmglog[i].dmg<mindmg && i)
			{	//Never overwrite first hit slot (he gets double exp bonus)
				minpos=i;
				mindmg=md->dmglog[i].dmg;
			}
		}
		if(i<DAMAGELOG_SIZE)
			md->dmglog[i].dmg+=damage;
		else {
			md->dmglog[minpos].id  = char_id;
			md->dmglog[minpos].flag= flag;
			md->dmglog[minpos].dmg = damage;

			if(md->db->mexp)
				pc_damage_log_add(map_charid2sd(char_id),md->bl.id);
		}
	}
	return;
}
//Call when a mob has received damage.
void mob_damage(struct mob_data *md, struct block_list *src, int damage)
{
	if (src && damage > 0) { //Store total damage...
		if (UINT_MAX - (unsigned int)damage > md->tdmg)
			md->tdmg += damage;
		else if (md->tdmg == UINT_MAX)
			damage = 0; //Stop recording damage once the cap has been reached.
		else { //Cap damage log...
			damage = (int)(UINT_MAX - md->tdmg);
			md->tdmg = UINT_MAX;
		}
		if ((src != &md->bl) && md->state.aggressive) //No longer aggressive, change to retaliate AI.
			md->state.aggressive = 0;
		//Log damage
		mob_log_damage(md, src, damage);
		md->dmgtick = gettick();
	}

	if (battle_config.show_mob_info&3)
		clif_name_area(&md->bl);

#if PACKETVER >= 20120404
	if (battle_config.monster_hp_bars_info && !map_getmapflag(md->bl.m, MF_HIDEMOBHPBAR)) {
		int i;
		for(i = 0; i < DAMAGELOG_SIZE; i++){ // must show hp bar to all char who already hit the mob.
			struct map_session_data *sd = map_charid2sd(md->dmglog[i].id);
			if( sd && check_distance_bl(&md->bl, &sd->bl, AREA_SIZE) ) // check if in range
				clif_monster_hp_bar(md, sd->fd);
		}
	}
#endif

	if (!src)
		return;

	if( md->special_state.ai == AI_SPHERE ) {//LOne WOlf explained that ANYONE can trigger the marine countdown skill. [Skotlex]
		md->state.alchemist = 1;
		mobskill_use(md, gettick(), MSC_ALCHEMIST);
		unit_escape(&md->bl, src, 7, 2);
	}
}

/*==========================================
 * Signals death of mob.
 * type&1 -> no drops, type&2 -> no exp
 *------------------------------------------*/
int mob_dead(struct mob_data *md, struct block_list *src, int type)
{
	struct status_data *status;
	struct map_session_data *sd = NULL, *tmpsd[DAMAGELOG_SIZE];
	struct map_session_data *mvp_sd = NULL, *second_sd = NULL, *third_sd = NULL;

	struct {
		struct party_data *p;
		int id,zeny;
		unsigned int base_exp,job_exp;
	} pt[DAMAGELOG_SIZE];
	int i, temp, count, m = md->bl.m;
	int dmgbltypes = 0;  // bitfield of all bl types, that caused damage to the mob and are elligible for exp distribution
	unsigned int mvp_damage;
	t_tick tick = gettick();
	bool rebirth, homkillonly;

	status = &md->status;

	if( src && src->type == BL_PC ) {
		sd = (struct map_session_data *)src;
		mvp_sd = sd;
	}

	if( md->guardian_data && md->guardian_data->number >= 0 && md->guardian_data->number < MAX_GUARDIANS )
		guild_castledatasave(md->guardian_data->castle->castle_id, CD_ENABLED_GUARDIAN00 + md->guardian_data->number,0);

	if( src ) { // Use Dead skill only if not killed by Script or Command
		md->status.hp = 1;
		md->state.skillstate = MSS_DEAD;
		mobskill_use(md,tick,-1);
		md->status.hp = 0;
	}

	map_freeblock_lock();

	memset(pt,0,sizeof(pt));

	if(src && src->type == BL_MOB)
		mob_unlocktarget((struct mob_data *)src,tick);

	// filter out entries not eligible for exp distribution
	memset(tmpsd,0,sizeof(tmpsd));
	for(i = 0, count = 0, mvp_damage = 0; i < DAMAGELOG_SIZE && md->dmglog[i].id; i++) {
		struct map_session_data* tsd = NULL;
		if (md->dmglog[i].flag == MDLF_SELF) {
			//Self damage counts as exp tap
			count++;
			continue;
		}
		tsd = map_charid2sd(md->dmglog[i].id);
		if (tsd == NULL)
			continue; // skip empty entries
		if (tsd->bl.m != m)
			continue; // skip players not on this map
		count++; //Only logged into same map chars are counted for the total.
		if (pc_isdead(tsd))
			continue; // skip dead players
		if (md->dmglog[i].flag == MDLF_HOMUN && !hom_is_active(tsd->hd))
			continue; // skip homunc's share if inactive
		if (md->dmglog[i].flag == MDLF_PET && (!tsd->status.pet_id || !tsd->pd))
			continue; // skip pet's share if inactive

		if(md->dmglog[i].dmg > mvp_damage) {
			third_sd = second_sd;
			second_sd = mvp_sd;
			mvp_sd = tsd;
			mvp_damage = md->dmglog[i].dmg;
		}

		tmpsd[i] = tsd; // record as valid damage-log entry

		switch( md->dmglog[i].flag ) {
			case MDLF_NORMAL: dmgbltypes|= BL_PC;  break;
			case MDLF_HOMUN:  dmgbltypes|= BL_HOM; break;
			case MDLF_PET:    dmgbltypes|= BL_PET; break;
		}
	}

	// determines, if the monster was killed by homunculus' damage only
	homkillonly = (bool)( ( dmgbltypes&BL_HOM ) && !( dmgbltypes&~BL_HOM ) );

	if(!battle_config.exp_calc_type && count > 1) {	//Apply first-attacker 200% exp share bonus
		//TODO: Determine if this should go before calculating the MVP player instead of after.
		if (UINT_MAX - md->dmglog[0].dmg > md->tdmg) {
			md->tdmg += md->dmglog[0].dmg;
			md->dmglog[0].dmg<<=1;
		} else {
			md->dmglog[0].dmg+= UINT_MAX - md->tdmg;
			md->tdmg = UINT_MAX;
		}
	}

	if(!(type&2) && //No exp
		(!map_getmapflag(m, MF_PVP) || battle_config.pvp_exp) && //Pvp no exp rule [MouseJstr]
		(!md->master_id || !md->special_state.ai) && //Only player-summoned mobs do not give exp. [Skotlex]
		(!map_getmapflag(m, MF_NOBASEEXP) || !map_getmapflag(m, MF_NOJOBEXP)) //Gives Exp
	) { //Experience calculation.
		int bonus = 100; //Bonus on top of your share (common to all attackers).
		int pnum = 0;
#ifndef RENEWAL
		if (md->sc.data[SC_RICHMANKIM])
			bonus += md->sc.data[SC_RICHMANKIM]->val2;
#else
		if (sd && sd->sc.data[SC_RICHMANKIM])
			bonus += sd->sc.data[SC_RICHMANKIM]->val2;
#endif
		if(sd) {
			temp = status_get_class(&md->bl);
			if(sd->sc.data[SC_MIRACLE]) i = 2; //All mobs are Star Targets
			else
			ARR_FIND(0, MAX_PC_FEELHATE, i, temp == sd->hate_mob[i] &&
				(battle_config.allow_skill_without_day || sg_info[i].day_func()));
			if(i<MAX_PC_FEELHATE && (temp=pc_checkskill(sd,sg_info[i].bless_id)))
				bonus += (i==2?20:10)*temp;
		}
		if(battle_config.mobs_level_up && md->level > md->db->lv) // [Valaris]
			bonus += (md->level-md->db->lv)*battle_config.mobs_level_up_exp_rate;

		for(i = 0; i < DAMAGELOG_SIZE && md->dmglog[i].id; i++) {
			int flag=1,zeny=0;
			unsigned int base_exp, job_exp;
			double per; //Your share of the mob's exp

			if (!tmpsd[i]) continue;

			if (!battle_config.exp_calc_type && md->tdmg)
				//jAthena's exp formula based on total damage.
				per = (double)md->dmglog[i].dmg/(double)md->tdmg;
			else {
				//eAthena's exp formula based on max hp.
				per = (double)md->dmglog[i].dmg/(double)status->max_hp;
				if (per > 2) per = 2; // prevents unlimited exp gain
			}

			if (count>1 && battle_config.exp_bonus_attacker) {
				//Exp bonus per additional attacker.
				if (count > battle_config.exp_bonus_max_attacker)
					count = battle_config.exp_bonus_max_attacker;
				per += per*((count-1)*battle_config.exp_bonus_attacker)/100.;
			}

			// change experience for different sized monsters [Valaris]
			if (battle_config.mob_size_influence) {
				switch( md->special_state.size ) {
					case SZ_MEDIUM:
						per /= 2.;
						break;
					case SZ_BIG:
						per *= 2.;
						break;
				}
			}

			if( md->dmglog[i].flag == MDLF_PET )
				per *= battle_config.pet_attack_exp_rate/100.;

			if(battle_config.zeny_from_mobs && md->level) {
				 // zeny calculation moblv + random moblv [Valaris]
				zeny=(int) ((md->level+rnd()%md->level)*per*bonus/100.);
				if(md->db->mexp > 0)
					zeny*=rnd()%250;
			}

			if (map_getmapflag(m, MF_NOBASEEXP) || !md->db->base_exp)
				base_exp = 0;
			else {
				double exp = apply_rate2(md->db->base_exp, per, 1);
				exp = apply_rate(exp, bonus);
				exp = apply_rate(exp, map_getmapflag(m, MF_BEXP));
				base_exp = (unsigned int)cap_value(exp, 1, UINT_MAX);
			}

			if (map_getmapflag(m, MF_NOJOBEXP) || !md->db->job_exp
#ifndef RENEWAL
				|| md->dmglog[i].flag == MDLF_HOMUN // Homun earned job-exp is always lost.
#endif
			)
				job_exp = 0;
			else {
				double exp = apply_rate2(md->db->job_exp, per, 1);
				exp = apply_rate(exp, bonus);
				exp = apply_rate(exp, map_getmapflag(m, MF_JEXP));
				job_exp = (unsigned int)cap_value(exp, 1, UINT_MAX);
			}

			if ((base_exp > 0 || job_exp > 0) && md->dmglog[i].flag == MDLF_HOMUN && homkillonly && battle_config.hom_idle_no_share && pc_isidle_hom(tmpsd[i]))
				base_exp = job_exp = 0;

			if ( ( temp = tmpsd[i]->status.party_id)>0 ) {
				int j;
				for( j = 0; j < pnum && pt[j].id != temp; j++ ); //Locate party.

				if( j == pnum ) { //Possibly add party.
					pt[pnum].p = party_search(temp);
					if(pt[pnum].p && pt[pnum].p->party.exp) {
						pt[pnum].id = temp;
						pt[pnum].base_exp = base_exp;
						pt[pnum].job_exp = job_exp;
						pt[pnum].zeny = zeny; // zeny share [Valaris]
						pnum++;
						flag = 0;
					}
				} else {	//Add to total
					if (pt[j].base_exp > UINT_MAX - base_exp)
						pt[j].base_exp = UINT_MAX;
					else
						pt[j].base_exp += base_exp;

					if (pt[j].job_exp > UINT_MAX - job_exp)
						pt[j].job_exp = UINT_MAX;
					else
						pt[j].job_exp += job_exp;

					pt[j].zeny += zeny;  // zeny share [Valaris]
					flag = 0;
				}
			}
#ifdef RENEWAL
			if (base_exp && tmpsd[i] && tmpsd[i]->hd)
				hom_gainexp(tmpsd[i]->hd, base_exp * battle_config.homunculus_exp_gain / 100); // Homunculus only receive 10% of EXP
#else
			if (base_exp && md->dmglog[i].flag == MDLF_HOMUN) //tmpsd[i] is null if it has no homunc.
				hom_gainexp(tmpsd[i]->hd, base_exp);
#endif
			if(flag) {
				if(base_exp || job_exp) {
					if( md->dmglog[i].flag != MDLF_PET || battle_config.pet_attack_exp_to_master ) {
#ifdef RENEWAL_EXP
						int rate = pc_level_penalty_mod(md->level - tmpsd[i]->status.base_level, md->status.class_, md->status.mode, 1);
						if (rate != 100) {
							if (base_exp)
								base_exp = (unsigned int)cap_value(apply_rate(base_exp, rate), 1, UINT_MAX);
							if (job_exp)
								job_exp = (unsigned int)cap_value(apply_rate(job_exp, rate), 1, UINT_MAX);
						}
#endif
						pc_gainexp(tmpsd[i], &md->bl, base_exp, job_exp, 0);
					}
				}
				if(zeny) // zeny from mobs [Valaris]
					pc_getzeny(tmpsd[i], zeny, LOG_TYPE_PICKDROP_MONSTER, NULL);
			}

			if( md->db->mexp )
				pc_damage_log_clear(tmpsd[i],md->bl.id);
		}

		for( i = 0; i < pnum; i++ ) //Party share.
			party_exp_share(pt[i].p, &md->bl, pt[i].base_exp,pt[i].job_exp,pt[i].zeny);

	} //End EXP giving.

	if( !(type&1) && !map_getmapflag(m, MF_NOMOBLOOT) && !md->state.rebirth && (
		!md->special_state.ai || //Non special mob
		battle_config.alchemist_summon_reward == 2 || //All summoned give drops
		(md->special_state.ai==AI_SPHERE && battle_config.alchemist_summon_reward == 1) //Marine Sphere Drops items.
		) )
	{ // Item Drop
		struct item_drop_list *dlist = ers_alloc(item_drop_list_ers, struct item_drop_list);
		struct item_drop *ditem;
		struct item_data* it = NULL;
		int drop_rate;
#ifdef RENEWAL_DROP
		int drop_modifier = mvp_sd    ? pc_level_penalty_mod(md->level - mvp_sd->status.base_level, md->status.class_, md->status.mode, 2)   :
							second_sd ? pc_level_penalty_mod(md->level - second_sd->status.base_level, md->status.class_, md->status.mode, 2):
							third_sd  ? pc_level_penalty_mod(md->level - third_sd->status.base_level, md->status.class_, md->status.mode, 2) :
							100; // No player was attached, we don't use any modifier (100 = rates are not touched)
#endif
		dlist->m = md->bl.m;
		dlist->x = md->bl.x;
		dlist->y = md->bl.y;
		dlist->first_charid = (mvp_sd ? mvp_sd->status.char_id : 0);
		dlist->second_charid = (second_sd ? second_sd->status.char_id : 0);
		dlist->third_charid = (third_sd ? third_sd->status.char_id : 0);
		dlist->item = NULL;

		for (i = 0; i < MAX_MOB_DROP_TOTAL; i++) {
			if (md->db->dropitem[i].nameid == 0)
				continue;
			if ( !(it = itemdb_exists(md->db->dropitem[i].nameid)) )
				continue;
			drop_rate = md->db->dropitem[i].rate;
			if (drop_rate <= 0) {
				if (battle_config.drop_rate0item)
					continue;
				drop_rate = 1;
			}

			// change drops depending on monsters size [Valaris]
			if (battle_config.mob_size_influence) {
				if (md->special_state.size == SZ_MEDIUM && drop_rate >= 2)
					drop_rate /= 2;
				else if( md->special_state.size == SZ_BIG)
					drop_rate *= 2;
			}

			if (src) {
				//Drops affected by luk as a fixed increase [Valaris]
				if (battle_config.drops_by_luk)
					drop_rate += status_get_luk(src)*battle_config.drops_by_luk/100;
				//Drops affected by luk as a % increase [Skotlex]
				if (battle_config.drops_by_luk2)
					drop_rate += (int)(0.5+drop_rate*status_get_luk(src)*battle_config.drops_by_luk2/10000.);
			}

			// Player specific drop rate adjustments
			if( sd ){
				int drop_rate_bonus = 0;

				// pk_mode increase drops if 20 level difference [Valaris]
				if( battle_config.pk_mode && (int)(md->level - sd->status.base_level) >= 20 )
					drop_rate = (int)(drop_rate*1.25);

				// Add class and race specific bonuses
				drop_rate_bonus += sd->indexed_bonus.dropaddclass[md->status.class_] + sd->indexed_bonus.dropaddclass[CLASS_ALL];
				drop_rate_bonus += sd->indexed_bonus.dropaddrace[md->status.race] + sd->indexed_bonus.dropaddrace[RC_ALL];

				// Increase drop rate if user has SC_ITEMBOOST
				if (sd->sc.data[SC_ITEMBOOST])
					drop_rate_bonus += sd->sc.data[SC_ITEMBOOST]->val1;

				drop_rate_bonus = (int)(0.5 + drop_rate * drop_rate_bonus / 100.);
				// Now rig the drop rate to never be over 90% unless it is originally >90%.
				drop_rate = i32max(drop_rate, cap_value(drop_rate_bonus, 0, 9000));

				if (pc_isvip(sd)) { // Increase item drop rate for VIP.
					drop_rate += (int)(0.5 + drop_rate * battle_config.vip_drop_increase / 100.);
					drop_rate = min(drop_rate,10000); //cap it to 100%
				}
			}

#ifdef RENEWAL_DROP
			if( drop_modifier != 100 ) {
				drop_rate = apply_rate(drop_rate, drop_modifier);
				if( drop_rate < 1 )
					drop_rate = 1;
			}
#endif
			// attempt to drop the item
			if (rnd() % 10000 >= drop_rate)
				continue;

			if( mvp_sd && it->type == IT_PETEGG ) {
				pet_create_egg(mvp_sd, md->db->dropitem[i].nameid);
				continue;
			}

			ditem = mob_setdropitem(&md->db->dropitem[i], 1, md->mob_id);

			//A Rare Drop Global Announce by Lupus
			if( mvp_sd && drop_rate <= battle_config.rare_drop_announce ) {
				char message[128];
				sprintf (message, msg_txt(NULL,541), mvp_sd->status.name, md->name, it->ename.c_str(), (float)drop_rate/100);
				//MSG: "'%s' won %s's %s (chance: %0.02f%%)"
				intif_broadcast(message,strlen(message)+1,BC_DEFAULT);
			}
			// Announce first, or else ditem will be freed. [Lance]
			// By popular demand, use base drop rate for autoloot code. [Skotlex]
			mob_item_drop(md, dlist, ditem, 0, battle_config.autoloot_adjust ? drop_rate : md->db->dropitem[i].rate, homkillonly);
		}

		// Ore Discovery [Celest]
		if (sd == mvp_sd && pc_checkskill(sd,BS_FINDINGORE)>0 && battle_config.finding_ore_rate/10 >= rnd()%10000) {
			struct s_mob_drop mobdrop;
			memset(&mobdrop, 0, sizeof(struct s_mob_drop));
			mobdrop.nameid = itemdb_searchrandomid(IG_FINDINGORE,1);
			ditem = mob_setdropitem(&mobdrop, 1, md->mob_id);
			mob_item_drop(md, dlist, ditem, 0, battle_config.finding_ore_rate/10, homkillonly);
		}

		if(sd) {
			// process script-granted extra drop bonuses
			t_itemid dropid = 0;

			for (const auto &it : sd->add_drop) {
				struct s_mob_drop mobdrop;
				if (!&it || (!it.nameid && !it.group))
					continue;
				if ((it.race < RC_NONE_ && it.race == -md->mob_id) || //Race < RC_NONE_, use mob_id
					(it.race == RC_ALL || it.race == status->race) || //Matched race
					(it.class_ == CLASS_ALL || it.class_ == status->class_)) //Matched class
				{
					//Check if the bonus item drop rate should be multiplied with mob level/10 [Lupus]
					if (it.rate < 0) {
						//It's negative, then it should be multiplied. with mob_level/10
						//rate = base_rate * (mob_level/10) + 1
						drop_rate = (-it.rate) * md->level / 10 + 1;
						drop_rate = cap_value(drop_rate, max(battle_config.item_drop_adddrop_min,1), min(battle_config.item_drop_adddrop_max,10000));
					}
					else
						//it's positive, then it goes as it is
						drop_rate = it.rate;

					if (rnd()%10000 >= drop_rate)
						continue;
					dropid = (it.nameid > 0) ? it.nameid : itemdb_searchrandomid(it.group,1);
					memset(&mobdrop, 0, sizeof(struct s_mob_drop));
					mobdrop.nameid = dropid;

					mob_item_drop(md, dlist, mob_setdropitem(&mobdrop,1,md->mob_id), 0, drop_rate, homkillonly);
				}
			}

			// process script-granted zeny bonus (get_zeny_num) [Skotlex]
			if( sd->bonus.get_zeny_num && rnd()%100 < sd->bonus.get_zeny_rate ) {
				i = sd->bonus.get_zeny_num > 0 ? sd->bonus.get_zeny_num : -md->level * sd->bonus.get_zeny_num;
				if (!i) i = 1;
				pc_getzeny(sd, 1+rnd()%i, LOG_TYPE_PICKDROP_MONSTER, NULL);
			}
		}

		// process items looted by the mob
		if (md->lootitems) {
			for (i = 0; i < md->lootitem_count; i++)
				mob_item_drop(md, dlist, mob_setlootitem(&md->lootitems[i], md->mob_id), 1, 10000, homkillonly);
		}
		if (dlist->item) //There are drop items.
			add_timer(tick + (!battle_config.delay_battle_damage?500:0), mob_delay_item_drop, 0, (intptr_t)dlist);
		else //No drops
			ers_free(item_drop_list_ers, dlist);
	} else if (md->lootitems && md->lootitem_count) {	//Loot MUST drop!
		struct item_drop_list *dlist = ers_alloc(item_drop_list_ers, struct item_drop_list);
		dlist->m = md->bl.m;
		dlist->x = md->bl.x;
		dlist->y = md->bl.y;
		dlist->first_charid = (mvp_sd ? mvp_sd->status.char_id : 0);
		dlist->second_charid = (second_sd ? second_sd->status.char_id : 0);
		dlist->third_charid = (third_sd ? third_sd->status.char_id : 0);
		dlist->item = NULL;
		for (i = 0; i < md->lootitem_count; i++)
			mob_item_drop(md, dlist, mob_setlootitem(&md->lootitems[i], md->mob_id), 1, 10000, homkillonly);
		add_timer(tick + (!battle_config.delay_battle_damage?500:0), mob_delay_item_drop, 0, (intptr_t)dlist);
	}

	if(mvp_sd && md->db->mexp > 0 && !md->special_state.ai) {
		t_itemid log_mvp_nameid = 0;
		t_exp log_mvp_exp = 0;
		unsigned int mexp;
		struct item item;
		double exp;

		//mapflag: noexp check [Lorky]
		if (map_getmapflag(m, MF_NOBASEEXP) || type&2)
			exp =1;
		else {
			exp = md->db->mexp;
			if (count > 1)
				exp += exp*(battle_config.exp_bonus_attacker*(count-1))/100.; //[Gengar]
		}

		mexp = (unsigned int)cap_value(exp, 1, UINT_MAX);

		clif_mvp_effect(mvp_sd);
		clif_mvp_exp(mvp_sd,mexp);
		pc_gainexp(mvp_sd, &md->bl, mexp,0, 0);
		log_mvp_exp = mexp;

		if( !(map_getmapflag(m, MF_NOMVPLOOT) || type&1) ) {
			//Order might be random depending on item_drop_mvp_mode config setting
			struct s_mob_drop mdrop[MAX_MVP_DROP_TOTAL];

			memset(&mdrop,0,sizeof(mdrop));

			if(battle_config.item_drop_mvp_mode == 1) {
				//Random order
				for(i = 0; i < MAX_MVP_DROP_TOTAL; i++) {
					while( 1 ) {
						uint8 va = rnd()%MAX_MVP_DROP_TOTAL;
						if (mdrop[va].nameid == 0) {
							if (md->db->mvpitem[i].nameid > 0)
								memcpy(&mdrop[va],&md->db->mvpitem[i],sizeof(mdrop[va]));
							break;
						}
					}
				}
			} else {
				//Normal order
				for(i = 0; i < MAX_MVP_DROP_TOTAL; i++) {
					if (md->db->mvpitem[i].nameid > 0)
						memcpy(&mdrop[i],&md->db->mvpitem[i],sizeof(mdrop[i]));
				}
			}

			for(i = 0; i < MAX_MVP_DROP_TOTAL; i++) {
				struct item_data *i_data;

				if(mdrop[i].nameid == 0 || !(i_data = itemdb_exists(mdrop[i].nameid)))
					continue;

				temp = mdrop[i].rate;
				if (temp != 10000) {
					if(temp <= 0 && !battle_config.drop_rate0item)
						temp = 1;
					if(rnd()%10000 >= temp) //if ==0, then it doesn't drop
						continue;
				}

				memset(&item,0,sizeof(item));
				item.nameid=mdrop[i].nameid;
				item.identify= itemdb_isidentified(item.nameid);
				clif_mvp_item(mvp_sd,item.nameid);
				log_mvp_nameid = item.nameid;

				//A Rare MVP Drop Global Announce by Lupus
				if(temp<=battle_config.rare_drop_announce) {
					char message[128];
					sprintf (message, msg_txt(NULL,541), mvp_sd->status.name, md->name, i_data->ename.c_str(), temp/100.);
					//MSG: "'%s' won %s's %s (chance: %0.02f%%)"
					intif_broadcast(message,strlen(message)+1,BC_DEFAULT);
				}

				mob_setdropitem_option(&item, &mdrop[i]);

				if((temp = pc_additem(mvp_sd,&item,1,LOG_TYPE_PICKDROP_PLAYER)) != 0) {
					clif_additem(mvp_sd,0,0,temp);
					map_addflooritem(&item,1,mvp_sd->bl.m,mvp_sd->bl.x,mvp_sd->bl.y,mvp_sd->status.char_id,(second_sd?second_sd->status.char_id:0),(third_sd?third_sd->status.char_id:0),1,0,true);
				}

				if (i_data->flag.broadcast)
					intif_broadcast_obtain_special_item(mvp_sd, item.nameid, md->mob_id, ITEMOBTAIN_TYPE_MONSTER_ITEM);

				//Logs items, MVP prizes [Lupus]
				log_pick_mob(md, LOG_TYPE_MVP, -1, &item);
				//If item_drop_mvp_mode is not 2, then only one item should be granted
				if(battle_config.item_drop_mvp_mode != 2) {
					break;
				}
			}
		}

		log_mvpdrop(mvp_sd, md->mob_id, log_mvp_nameid, log_mvp_exp);
	}

	if (type&2 && !sd && md->mob_id == MOBID_EMPERIUM)
		//Emperium destroyed by script. Discard mvp character. [Skotlex]
		mvp_sd = NULL;

	rebirth =  ( md->sc.data[SC_KAIZEL] || (md->sc.data[SC_REBIRTH] && !md->state.rebirth) );
	if( !rebirth ) { // Only trigger event on final kill
		if( src ) {
			switch( src->type ) { //allowed type
				case BL_PET:
				case BL_HOM:
				case BL_MER:
				case BL_ELEM:
				case BL_MOB:
				    sd = BL_CAST(BL_PC,battle_get_master(src));
			}
		}

		if (sd) {
			std::shared_ptr<s_mob_db> mission_mdb = mob_db.find(sd->mission_mobid), mob = mob_db.find(md->mob_id);

			if ((sd->mission_mobid == md->mob_id) || (mission_mdb != nullptr &&
				((battle_config.taekwon_mission_mobname == 1 && util::vector_exists(status_get_race2(&md->bl), RC2_GOBLIN) && util::vector_exists(mission_mdb->race2, RC2_GOBLIN)) ||
				(battle_config.taekwon_mission_mobname == 2 && mob->jname.compare(mission_mdb->jname) == 0))))
			{ //TK_MISSION [Skotlex]
				if (++(sd->mission_count) >= 100 && (temp = mob_get_random_id(MOBG_Branch_Of_Dead_Tree, static_cast<e_random_monster_flags>(RMF_CHECK_MOB_LV|RMF_MOB_NOT_BOSS|RMF_MOB_NOT_SPAWN), sd->status.base_level)))
				{
					pc_addfame(sd, battle_config.fame_taekwon_mission);
					sd->mission_mobid = temp;
					pc_setglobalreg(sd, add_str(TKMISSIONID_VAR), temp);
					sd->mission_count = 0;
					clif_mission_info(sd, temp, 0);
				}
				pc_setglobalreg(sd, add_str(TKMISSIONCOUNT_VAR), sd->mission_count);
			}

			if (sd->status.party_id)
				map_foreachinallrange(quest_update_objective_sub, &md->bl, AREA_SIZE, BL_PC, sd->status.party_id, md->mob_id, md->level, status->race, status->size, status->def_ele);
			else if (sd->avail_quests)
				quest_update_objective(sd, md->mob_id, md->level, static_cast<e_race>(status->race), static_cast<e_size>(status->size), static_cast<e_element>(status->def_ele));

			if (achievement_db.mobexists(md->mob_id)) {
				if (battle_config.achievement_mob_share > 0 && sd->status.party_id > 0)
					map_foreachinallrange(achievement_update_objective_sub, &md->bl, AREA_SIZE, BL_PC, sd->status.party_id, md->mob_id);
				else
					achievement_update_objective(sd, AG_BATTLE, 1, md->mob_id);
			}

			// The master or Mercenary can increase the kill count
			if (sd->md && src && (src->type == BL_PC || src->type == BL_MER) && mob->lv > sd->status.base_level / 2)
				mercenary_kills(sd->md);
		}

		if( md->npc_event[0] && !md->state.npc_killmonster ) {
			if( sd && battle_config.mob_npc_event_type ) {
				pc_setparam(sd, SP_KILLEDGID, md->bl.id);
				pc_setparam(sd, SP_KILLEDRID, md->mob_id);
				pc_setparam(sd, SP_KILLERRID, sd->bl.id);
				npc_event(sd,md->npc_event,0);
			} else if( mvp_sd ) {
				pc_setparam(mvp_sd, SP_KILLEDGID, md->bl.id);
				pc_setparam(mvp_sd, SP_KILLEDRID, md->mob_id);
				pc_setparam(mvp_sd, SP_KILLERRID, sd?sd->bl.id:0);
				npc_event(mvp_sd,md->npc_event,0);
			} else
				npc_event_do(md->npc_event);
		} else if( mvp_sd && !md->state.npc_killmonster ) {
			pc_setparam(mvp_sd, SP_KILLEDGID, md->bl.id);
			pc_setparam(mvp_sd, SP_KILLEDRID, md->mob_id);
			npc_script_event(mvp_sd, NPCE_KILLNPC); // PCKillNPC [Lance]
		}
	}

	if(md->deletetimer != INVALID_TIMER) {
		delete_timer(md->deletetimer,mob_timer_delete);
		md->deletetimer = INVALID_TIMER;
	}
	/**
	 * Only loops if necessary (e.g. a poring would never need to loop)
	 **/
	if( md->can_summon )
		mob_deleteslave(md);

	map_freeblock_unlock();

	if( !rebirth ) {

		if( pcdb_checkid(md->vd->class_) ) {//Player mobs are not removed automatically by the client.
			/* first we set them dead, then we delay the outsight effect */
			clif_clearunit_area(&md->bl,CLR_DEAD);
			clif_clearunit_delayed(&md->bl, CLR_OUTSIGHT,tick+3000);
		} else
			/**
			 * We give the client some time to breath and this allows it to display anything it'd like with the dead corpose
			 * For example, this delay allows it to display soul drain effect
			 **/
			clif_clearunit_delayed(&md->bl, CLR_DEAD, tick+250);

	}

	if(!md->spawn){ //Tell status_damage to remove it from memory.
		struct unit_data *ud = unit_bl2ud(&md->bl);

		// If the unit is currently in a walk script, it will be removed there
		return ud->state.walk_script ? 3 : 5; // Note: Actually, it's 4. Oh well...
	}

	// MvP tomb [GreenBox]
	if (battle_config.mvp_tomb_enabled && md->spawn->state.boss && map_getmapflag(md->bl.m, MF_NOTOMB) != 1)
		mvptomb_create(md, mvp_sd ? mvp_sd->status.name : NULL, time(NULL));

	if( !rebirth )
		mob_setdelayspawn(md); //Set respawning.
	return 3; //Remove from map.
}

/**
 * Resurect a mob with x hp (reset value and respawn on map)
 * @param md : mob pointer
 * @param hp : hp to resurect him with, @FIXME unused atm
 */
void mob_revive(struct mob_data *md, unsigned int hp)
{
	t_tick tick = gettick();
	md->state.skillstate = MSS_IDLE;
	md->last_thinktime = tick;
	md->next_walktime = tick+rnd()%1000+MIN_RANDOMWALKTIME;
	md->last_linktime = tick;
	md->last_pcneartime = 0;
	memset(md->dmglog, 0, sizeof(md->dmglog));	// Reset the damage done on the rebirthed monster, otherwise will grant full exp + damage done. [Valaris]
	md->tdmg = 0;
	if (!md->bl.prev){
		if(map_addblock(&md->bl))
			return;
	}
	clif_spawn(&md->bl);
	skill_unit_move(&md->bl,tick,1);
	mobskill_use(md, tick, MSC_SPAWN);
	if (battle_config.show_mob_info&3)
		clif_name_area(&md->bl);
}

int mob_guardian_guildchange(struct mob_data *md)
{
	struct guild *g;
	nullpo_ret(md);

	if (!md->guardian_data)
		return 0;

	if (md->guardian_data->castle->guild_id == 0)
	{	//Castle with no owner? Delete the guardians.
		if (md->mob_id == MOBID_EMPERIUM)
		{	//But don't delete the emperium, just clear it's guild-data
			md->guardian_data->guild_id = 0;
			md->guardian_data->emblem_id = 0;
			md->guardian_data->guild_name[0] = '\0';
		} else {
			if (md->guardian_data->number >= 0 && md->guardian_data->number < MAX_GUARDIANS && md->guardian_data->castle->guardian[md->guardian_data->number].visible)
				guild_castledatasave(md->guardian_data->castle->castle_id, CD_ENABLED_GUARDIAN00 + md->guardian_data->number, 0);
			unit_free(&md->bl,CLR_OUTSIGHT); //Remove guardian.
		}
		return 0;
	}

	g = guild_search(md->guardian_data->castle->guild_id);
	if (g == NULL)
	{	//Properly remove guardian info from Castle data.
		ShowError("mob_guardian_guildchange: New Guild (id %d) does not exists!\n", md->guardian_data->guild_id);
		if (md->guardian_data->number >= 0 && md->guardian_data->number < MAX_GUARDIANS)
			guild_castledatasave(md->guardian_data->castle->castle_id, CD_ENABLED_GUARDIAN00 + md->guardian_data->number, 0);
		unit_free(&md->bl,CLR_OUTSIGHT);
		return 0;
	}

	md->guardian_data->guild_id = g->guild_id;
	md->guardian_data->emblem_id = g->emblem_id;
	md->guardian_data->guardup_lv = guild_checkskill(g,GD_GUARDUP);
	memcpy(md->guardian_data->guild_name, g->name, NAME_LENGTH);

	return 1;
}

/*==========================================
 * Pick a random class for the mob
 *------------------------------------------*/
int mob_random_class(int *value, size_t count)
{
	nullpo_ret(value);

	// no count specified, look into the array manually, but take only max 5 elements
	if (count < 1) {
		count = 0;
		while(count < 5 && mobdb_checkid(value[count])) count++;
		if(count < 1)	// nothing found
			return 0;
	} else {
		// check if at least the first value is valid
		if(mobdb_checkid(value[0]) == 0)
			return 0;
	}
	//Pick a random value, hoping it exists. [Skotlex]
	return mobdb_checkid(value[rnd()%count]);
}

/**
* Returns the SpawnInfos of the mob_db entry (mob_spawn_data[mobid])
* if mobid is not in mob_spawn_data returns empty spawn_info vector
* @param mob_id - Looking for spawns of this Monster ID
*/
const std::vector<spawn_info> mob_get_spawns(uint16 mob_id)
{
	auto mob_spawn_it = mob_spawn_data.find(mob_id);
	if ( mob_spawn_it != mob_spawn_data.end() )
		return mob_spawn_it->second;
	return std::vector<spawn_info>();
}

/**
 * Checks if a monster is spawned. Returns true if yes, false otherwise.
 * @param mob_id - Monster ID which is checked
*/
bool mob_has_spawn(uint16 mob_id)
{
	// It's enough to check if the monster is in mob_spawn_data, because
	// none or empty spawns are ignored. Thus the monster is spawned.
	return mob_spawn_data.find(mob_id) != mob_spawn_data.end();
}

/**
 * Adds a spawn info to the specific mob. (To mob_spawn_data)
 * @param mob_id - Monster ID spawned
 * @param new_spawn - spawn_info holding the map and quantity of the spawn
*/
void mob_add_spawn(uint16 mob_id, const struct spawn_info& new_spawn)
{
	unsigned short m = new_spawn.mapindex;

	if( new_spawn.qty <= 0 )
		return; //ignore empty spawns

	std::vector<spawn_info>& spawns = mob_spawn_data[mob_id];
	// Search if the map is already in spawns
	auto itSameMap = std::find_if(spawns.begin(), spawns.end(), 
		[&m] (const spawn_info &s) { return (s.mapindex == m); });
	
	if( itSameMap != spawns.end() )
		itSameMap->qty += new_spawn.qty; // add quantity, if map is found
	else
		spawns.push_back(new_spawn); // else, add the whole spawn info
	
	// sort spawns by spawn quantity
	std::sort(spawns.begin(), spawns.end(),
		[](const spawn_info & a, const spawn_info & b) -> bool
		{ return a.qty > b.qty; });
/** Note
	Spawns are sorted after every addition. This makes reloadscript slower, but
	some spawns may be added directly by loadscript or something similar.
*/
}

/*==========================================
 * Change mob base class
 *------------------------------------------*/
int mob_class_change (struct mob_data *md, int mob_id)
{
	t_tick tick = gettick();
	int i, hp_rate;

	nullpo_ret(md);

	if( md->bl.prev == NULL )
		return 0;

	if (!mob_id || !mobdb_checkid(mob_id))
		return 0;

	//Disable class changing for some targets...
	if (md->guardian_data)
		return 0; //Guardians/Emperium

	if (util::vector_exists(status_get_race2(&md->bl), RC2_TREASURE))
		return 0; //Treasure Boxes

	if( md->special_state.ai > AI_ATTACK )
		return 0; //Marine Spheres and Floras.

	if( mob_is_clone(md->mob_id) )
		return 0; //Clones

	if( md->mob_id == mob_id )
		return 0; //Nothing to change.

	hp_rate = get_percentage(md->status.hp, md->status.max_hp);
	md->mob_id = mob_id;
	md->db = mob_db.find(mob_id);
	if (battle_config.override_mob_names==1)
		memcpy(md->name,md->db->name.c_str(),NAME_LENGTH);
	else
		memcpy(md->name,md->db->jname.c_str(),NAME_LENGTH);

	status_change_end(&md->bl,SC_KEEPING,INVALID_TIMER); // End before calling status_calc_mob().
	status_change_end(&md->bl,SC_BARRIER,INVALID_TIMER);
	mob_stop_attack(md);
	mob_stop_walking(md, 0);
	unit_skillcastcancel(&md->bl, 0);
	status_set_viewdata(&md->bl, mob_id);
	clif_mob_class_change(md,md->vd->class_);
	status_calc_mob(md,SCO_FIRST);
	md->ud.state.speed_changed = 1; //Speed change update.

	if (battle_config.monster_class_change_recover) {
		memset(md->dmglog, 0, sizeof(md->dmglog));
		md->tdmg = 0;
	} else {
		md->status.hp = md->status.max_hp*hp_rate/100;
		if(md->status.hp < 1) md->status.hp = 1;
	}

	t_tick c = tick - MOB_MAX_DELAY;

	for(i=0;i<MAX_MOBSKILL;i++)
		md->skilldelay[i] = c;

	if (md->lootitems == NULL && status_has_mode(&md->db->status,MD_LOOTER))
		md->lootitems = (struct s_mob_lootitem *)aCalloc(LOOTITEM_SIZE,sizeof(struct s_mob_lootitem));

	//Targets should be cleared no morph
	md->target_id = md->attacked_id = md->norm_attacked_id = 0;

	//Need to update name display.
	clif_name_area(&md->bl);
	return 0;
}

/*==========================================
 * mob heal, update display hp info of mob for players
 *------------------------------------------*/
void mob_heal(struct mob_data *md,unsigned int heal)
{
	if (battle_config.show_mob_info&3)
		clif_name_area(&md->bl);
#if PACKETVER >= 20120404
	if (battle_config.monster_hp_bars_info && !map_getmapflag(md->bl.m, MF_HIDEMOBHPBAR)) {
		int i;
		for(i = 0; i < DAMAGELOG_SIZE; i++)// must show hp bar to all char who already hit the mob.
			if( md->dmglog[i].id ) {
				struct map_session_data *sd = map_charid2sd(md->dmglog[i].id);
				if( sd && check_distance_bl(&md->bl, &sd->bl, AREA_SIZE) ) // check if in range
					clif_monster_hp_bar(md, sd->fd);
			}
	}
#endif
}

/*==========================================
 * Added by RoVeRT
 *------------------------------------------*/
int mob_warpslave_sub(struct block_list *bl,va_list ap)
{
	struct mob_data *md=(struct mob_data *)bl;
	struct block_list *master;
	short x,y,range=0;
	master = va_arg(ap, struct block_list*);
	range = va_arg(ap, int);

	if(md->master_id!=master->id)
		return 0;

	map_search_freecell(master, 0, &x, &y, range, range, 0);
	unit_warp(&md->bl, master->m, x, y,CLR_TELEPORT);
	return 1;
}

/*==========================================
 * Added by RoVeRT
 * Warps slaves. Range is the area around the master that they can
 * appear in randomly.
 *------------------------------------------*/
int mob_warpslave(struct block_list *bl, int range)
{
	if (range < 1)
		range = 1; //Min range needed to avoid crashes and stuff. [Skotlex]

	return map_foreachinmap(mob_warpslave_sub, bl->m, BL_MOB, bl, range);
}

/*==========================================
 *  Counts slave sub, curently checking if mob master is the given ID.
 *------------------------------------------*/
int mob_countslave_sub(struct block_list *bl,va_list ap)
{
	int id;
	struct mob_data *md;
	id=va_arg(ap,int);

	md = (struct mob_data *)bl;
	if( md->master_id==id )
		return 1;
	return 0;
}

/*==========================================
 * Counts the number of slaves a mob has on the map.
 *------------------------------------------*/
int mob_countslave(struct block_list *bl)
{
	return map_foreachinmap(mob_countslave_sub, bl->m, BL_MOB,bl->id);
}

/*==========================================
 * Summons amount slaves contained in the value[5] array using round-robin. [adapted by Skotlex]
 *------------------------------------------*/
int mob_summonslave(struct mob_data *md2,int *value,int amount,uint16 skill_id)
{
	struct mob_data *md;
	struct spawn_data data;
	int count = 0,k=0,hp_rate=0;

	nullpo_ret(md2);
	nullpo_ret(value);

	memset(&data, 0, sizeof(struct spawn_data));
	data.m = md2->bl.m;
	data.x = md2->bl.x;
	data.y = md2->bl.y;
	data.num = 1;
	data.state.size = md2->special_state.size;
	data.state.ai = md2->special_state.ai;

	if(mobdb_checkid(value[0]) == 0)
		return 0;
	/**
	 * Flags this monster is able to summon; saves a worth amount of memory upon deletion
	 **/
	md2->can_summon = 1;

	while(count < 5 && mobdb_checkid(value[count])) count++;
	if(count < 1) return 0;
	if (amount > 0 && amount < count) { //Do not start on 0, pick some random sub subset [Skotlex]
		k = rnd()%count;
		amount+=k; //Increase final value by same amount to preserve total number to summon.
	}

	if (!battle_config.monster_class_change_recover &&
		(skill_id == NPC_TRANSFORMATION || skill_id == NPC_METAMORPHOSIS))
		hp_rate = get_percentage(md2->status.hp, md2->status.max_hp);

	for(;k<amount;k++) {
		short x,y;
		data.id = value[k%count]; //Summon slaves in round-robin fashion. [Skotlex]
		if (mobdb_checkid(data.id) == 0)
			continue;

		if (skill_id != NPC_DEATHSUMMON && map_search_freecell(&md2->bl, 0, &x, &y, MOB_SLAVEDISTANCE, MOB_SLAVEDISTANCE, 0)) {
			data.x = x;
			data.y = y;
		} else {
			data.x = md2->bl.x;
			data.y = md2->bl.y;
		}

		//These two need to be loaded from the db for each slave.
		if(battle_config.override_mob_names==1)
			strcpy(data.name,"--en--");
		else
			strcpy(data.name,"--ja--");

		if (!mob_parse_dataset(&data))
			continue;

		md= mob_spawn_dataset(&data);
		if(skill_id == NPC_SUMMONSLAVE){
			md->master_id=md2->bl.id;
			md->special_state.ai = md2->special_state.ai;
		}
		mob_spawn(md);

		if (hp_rate) //Scale HP
			md->status.hp = md->status.max_hp*hp_rate/100;

		if (skill_id == NPC_SUMMONSLAVE) // Only appies to NPC_SUMMONSLAVE
			status_calc_slave_mode(md, md2); // Inherit the aggressive mode of the master.

		if (md2->state.copy_master_mode)
			md->status.mode = md2->status.mode;

		clif_skill_nodamage(&md->bl,&md->bl,skill_id,amount,1);
	}

	return 0;
}

/*==========================================
 * MOBskill lookup (get skillindex through skill_id)
 * Returns -1 if not found.
 *------------------------------------------*/
int mob_skill_id2skill_idx(int mob_id,uint16 skill_id)
{
	std::shared_ptr<s_mob_db> mob = mob_db.find(mob_id);

	if (mob == nullptr)
		return -1;

	std::vector<std::shared_ptr<s_mob_skill>> skills = mob->skill;

	if (skills.empty())
		return -1;

	int i = 0;

	for (const auto &skillit : skills) {
		if (skillit->skill_id == skill_id)
			return i;
		i++;
	}

	return -1;
}

/*==========================================
 * Friendly Mob whose HP is decreasing by a nearby MOB is looked for.
 *------------------------------------------*/
int mob_getfriendhprate_sub(struct block_list *bl,va_list ap)
{
	int min_rate, max_rate,rate;
	struct block_list **fr;
	struct mob_data *md;

	md = va_arg(ap,struct mob_data *);
	min_rate=va_arg(ap,int);
	max_rate=va_arg(ap,int);
	fr=va_arg(ap,struct block_list **);

	if( md->bl.id == bl->id && !(battle_config.mob_ai&0x10))
		return 0;

	if ((*fr) != NULL) //A friend was already found.
		return 0;

	if (battle_check_target(&md->bl,bl,BCT_ENEMY)>0)
		return 0;

	rate = get_percentage(status_get_hp(bl), status_get_max_hp(bl));

	if (rate >= min_rate && rate <= max_rate)
		(*fr) = bl;
	return 1;
}
static struct block_list *mob_getfriendhprate(struct mob_data *md,int min_rate,int max_rate)
{
	struct block_list *fr=NULL;
	int type = BL_MOB;

	nullpo_retr(NULL, md);

	if (md->special_state.ai) //Summoned creatures. [Skotlex]
		type = BL_PC;

	map_foreachinallrange(mob_getfriendhprate_sub, &md->bl, 8, type,md,min_rate,max_rate,&fr);
	return fr;
}
/*==========================================
 * Check hp rate of its master
 *------------------------------------------*/
struct block_list *mob_getmasterhpltmaxrate(struct mob_data *md,int rate)
{
	if( md && md->master_id > 0 )
	{
		struct block_list *bl = map_id2bl(md->master_id);
		if( bl && get_percentage(status_get_hp(bl), status_get_max_hp(bl)) < rate )
			return bl;
	}

	return NULL;
}
/*==========================================
 * What a status state suits by nearby MOB is looked for.
 *------------------------------------------*/
int mob_getfriendstatus_sub(struct block_list *bl,va_list ap)
{
	int cond1,cond2;
	struct mob_data **fr, *md, *mmd;
	int flag=0;

	nullpo_ret(bl);
	nullpo_ret(md=(struct mob_data *)bl);
	nullpo_ret(mmd=va_arg(ap,struct mob_data *));

	if( mmd->bl.id == bl->id && !(battle_config.mob_ai&0x10) )
		return 0;

	if (battle_check_target(&mmd->bl,bl,BCT_ENEMY)>0)
		return 0;
	cond1=va_arg(ap,int);
	cond2=va_arg(ap,int);
	fr=va_arg(ap,struct mob_data **);
	if( cond2==-1 ){
		int j;
		for(j=SC_COMMON_MIN;j<=SC_COMMON_MAX && !flag;j++){
			if ((flag=(md->sc.data[j] != NULL))) //Once an effect was found, break out. [Skotlex]
				break;
		}
	}else
		flag=( md->sc.data[cond2] != NULL );
	if( flag^( cond1==MSC_FRIENDSTATUSOFF ) )
		(*fr)=md;

	return 0;
}

struct mob_data *mob_getfriendstatus(struct mob_data *md,int cond1,int cond2)
{
	struct mob_data* fr = NULL;
	nullpo_ret(md);

	map_foreachinallrange(mob_getfriendstatus_sub, &md->bl, 8,BL_MOB, md,cond1,cond2,&fr);
	return fr;
}

/*==========================================
 * Skill use judging
 *------------------------------------------*/
int mobskill_use(struct mob_data *md, t_tick tick, int event)
{
	std::vector<std::shared_ptr<s_mob_skill>> ms;
	struct block_list *fbl = NULL; //Friend bl, which can either be a BL_PC or BL_MOB depending on the situation. [Skotlex]
	struct block_list *bl;
	struct mob_data *fmd = NULL;
	int i,j,n;
	short skill_target;

	nullpo_ret(md);

	ms = md->db->skill;

	if (!battle_config.mob_skill_rate || md->ud.skilltimer != INVALID_TIMER || ms.empty() || status_has_mode(&md->status,MD_NOCAST))
		return 0;

	if (event == -1 && DIFF_TICK(md->ud.canact_tick, tick) > 0)
		return 0; //Skill act delay only affects non-event skills.

	//Pick a starting position and loop from that.
	i = battle_config.mob_ai&0x100?rnd()%md->db->skill.size():0;
	for (n = 0; n < md->db->skill.size(); i++, n++) {
		int c2, flag = 0;

		if (i == md->db->skill.size())
			i = 0;

		if (DIFF_TICK(tick, md->skilldelay[i]) < ms[i]->delay)
			continue;

		c2 = ms[i]->cond2;

		if (ms[i]->state != md->state.skillstate) {
			if (md->state.skillstate != MSS_DEAD && (ms[i]->state == MSS_ANY ||
				(ms[i]->state == MSS_ANYTARGET && md->target_id && md->state.skillstate != MSS_LOOT)
			)) //ANYTARGET works with any state as long as there's a target. [Skotlex]
				;
			else
				continue;
		}
		if (rnd() % 10000 > ms[i]->permillage) //Lupus (max value = 10000)
			continue;

		if (ms[i]->cond1 == event)
			flag = 1; //Trigger skill.
		else if (ms[i]->cond1 == MSC_SKILLUSED)
			flag = ((event & 0xffff) == MSC_SKILLUSED && ((event >> 16) == c2 || c2 == 0));
		else if(event == -1){
			//Avoid entering on defined events to avoid "hyper-active skill use" due to the overflow of calls to this function in battle.
			switch (ms[i]->cond1)
			{
				case MSC_ALWAYS:
					flag = 1; break;
				case MSC_MYHPLTMAXRATE:		// HP< maxhp%
					flag = get_percentage(md->status.hp, md->status.max_hp);
					flag = (flag <= c2);
					break;
				case MSC_MYHPINRATE:
					flag = get_percentage(md->status.hp, md->status.max_hp);
					flag = (flag >= c2 && flag <= ms[i]->val[0]);
					break;
				case MSC_MYSTATUSON:		// status[num] on
				case MSC_MYSTATUSOFF:		// status[num] off
					if (!md->sc.count) {
						flag = 0;
					} else if (ms[i]->cond2 == -1) {
						for (j = SC_COMMON_MIN; j <= SC_COMMON_MAX; j++)
							if ((flag = (md->sc.data[j]!=NULL)) != 0)
								break;
					} else {
						flag = (md->sc.data[ms[i]->cond2]!=NULL);
					}
					flag ^= (ms[i]->cond1 == MSC_MYSTATUSOFF); break;
				case MSC_FRIENDHPLTMAXRATE:	// friend HP < maxhp%
					flag = ((fbl = mob_getfriendhprate(md, 0, ms[i]->cond2)) != NULL); break;
				case MSC_FRIENDHPINRATE	:
					flag = ((fbl = mob_getfriendhprate(md, ms[i]->cond2, ms[i]->val[0])) != NULL); break;
				case MSC_FRIENDSTATUSON:	// friend status[num] on
				case MSC_FRIENDSTATUSOFF:	// friend status[num] off
					flag = ((fmd = mob_getfriendstatus(md, ms[i]->cond1, ms[i]->cond2)) != NULL); break;
				case MSC_SLAVELT:		// slave < num
					flag = (mob_countslave(&md->bl) < c2 ); break;
				case MSC_ATTACKPCGT:	// attack pc > num
					flag = (unit_counttargeted(&md->bl) > c2); break;
				case MSC_SLAVELE:		// slave <= num
					flag = (mob_countslave(&md->bl) <= c2 ); break;
				case MSC_ATTACKPCGE:	// attack pc >= num
					flag = (unit_counttargeted(&md->bl) >= c2); break;
				case MSC_AFTERSKILL:
					flag = (md->ud.skill_id == c2); break;
				case MSC_RUDEATTACKED:
					flag = (md->state.attacked_count >= RUDE_ATTACKED_COUNT);
					if (flag) md->state.attacked_count = 0;	//Rude attacked count should be reset after the skill condition is met. Thanks to Komurka [Skotlex]
					break;
				case MSC_MASTERHPLTMAXRATE:
					flag = ((fbl = mob_getmasterhpltmaxrate(md, ms[i]->cond2)) != NULL); break;
				case MSC_MASTERATTACKED:
					flag = (md->master_id > 0 && (fbl=map_id2bl(md->master_id)) && unit_counttargeted(fbl) > 0); break;
				case MSC_ALCHEMIST:
					flag = (md->state.alchemist);
					break;
			}
		}

		if (!flag)
			continue; //Skill requisite failed to be fulfilled.

		//Execute skill
		skill_target = status_has_mode(&md->db->status,MD_RANDOMTARGET) ? MST_RANDOM : ms[i]->target;
		if (skill_get_casttype(ms[i]->skill_id) == CAST_GROUND)
		{	//Ground skill.
			short x, y;
			switch (skill_target) {
				case MST_RANDOM: //Pick a random enemy within skill range.
					bl = battle_getenemy(&md->bl, DEFAULT_ENEMY_TYPE(md),
						skill_get_range2(&md->bl, ms[i]->skill_id, ms[i]->skill_lv, true));
					break;
				case MST_TARGET:
				case MST_AROUND5:
				case MST_AROUND6:
				case MST_AROUND7:
				case MST_AROUND8:
					bl = map_id2bl(md->target_id);
					break;
				case MST_MASTER:
					bl = &md->bl;
					if (md->master_id)
						bl = map_id2bl(md->master_id);
					if (bl) //Otherwise, fall through.
						break;
				case MST_FRIEND:
					bl = fbl?fbl:(fmd?&fmd->bl:&md->bl);
					break;
				default:
					bl = &md->bl;
					break;
			}
			if (!bl) continue;

			x = bl->x;
		  	y = bl->y;
			// Look for an area to cast the spell around...
			if (skill_target >= MST_AROUND5) {
				j = skill_target >= MST_AROUND1?
					(skill_target-MST_AROUND1) +1:
					(skill_target-MST_AROUND5) +1;
				map_search_freecell(&md->bl, md->bl.m, &x, &y, j, j, 3);
			}
			md->skill_idx = i;
			map_freeblock_lock();
			if (!battle_check_range(&md->bl, bl, skill_get_range2(&md->bl, ms[i]->skill_id, ms[i]->skill_lv, true)) ||
				!unit_skilluse_pos2(&md->bl, x, y, ms[i]->skill_id, ms[i]->skill_lv, ms[i]->casttime, ms[i]->cancel))
			{
				map_freeblock_unlock();
				continue;
			}
		} else {
			//Targetted skill
			switch (skill_target) {
				case MST_RANDOM: //Pick a random enemy within skill range.
					bl = battle_getenemy(&md->bl, DEFAULT_ENEMY_TYPE(md),
						skill_get_range2(&md->bl, ms[i]->skill_id, ms[i]->skill_lv, true));
					break;
				case MST_TARGET:
					bl = map_id2bl(md->target_id);
					break;
				case MST_MASTER:
					bl = &md->bl;
					if (md->master_id)
						bl = map_id2bl(md->master_id);
					if (bl) //Otherwise, fall through.
						break;
				case MST_FRIEND:
					if (fbl) {
						bl = fbl;
						break;
					} else if (fmd) {
						bl = &fmd->bl;
						break;
					} // else fall through
				default:
					bl = &md->bl;
					break;
			}
			if (!bl) continue;

			md->skill_idx = i;
			map_freeblock_lock();
			if (!battle_check_range(&md->bl, bl, skill_get_range2(&md->bl, ms[i]->skill_id, ms[i]->skill_lv, true)) ||
				!unit_skilluse_id2(&md->bl, bl->id, ms[i]->skill_id, ms[i]->skill_lv, ms[i]->casttime, ms[i]->cancel))
			{
				map_freeblock_unlock();
				continue;
			}
		}
		//Skill used. Post-setups...
		if ( ms[i]->msg_id ){ //Display color message [SnakeDrak]
			struct mob_chat *mc = mob_chat(ms[i]->msg_id);

			if (mc) {
				std::string name = md->name, output;
				std::size_t unique = name.find("#");

				if (unique != std::string::npos)
					name = name.substr(0, unique); // discard extra name identifier if present [Daegaladh]
				output = name + " : " + mc->msg;

				clif_messagecolor(&md->bl, mc->color, output.c_str(), true, AREA_CHAT_WOC);
			}
		}
		if(!(battle_config.mob_ai&0x200)) { //pass on delay to same skill.
			for (j = 0; j < md->db->skill.size(); j++)
				if (md->db->skill[j]->skill_id == ms[i]->skill_id)
					md->skilldelay[j]=tick;
		} else
			md->skilldelay[i]=tick;
		map_freeblock_unlock();
		return 1;
	}
	//No skill was used.
	md->skill_idx = -1;
	return 0;
}
/*==========================================
 * Skill use event processing
 *------------------------------------------*/
int mobskill_event(struct mob_data *md, struct block_list *src, t_tick tick, int flag)
{
	int target_id, res = 0;

	if(md->bl.prev == NULL || md->status.hp == 0)
		return 0;

	target_id = md->target_id;
	if (!target_id || battle_config.mob_changetarget_byskill)
		md->target_id = src->id;

	if (flag == -1)
		res = mobskill_use(md, tick, MSC_CASTTARGETED);
	else if ((flag&0xffff) == MSC_SKILLUSED)
		res = mobskill_use(md, tick, flag);
	else if (flag&BF_SHORT)
		res = mobskill_use(md, tick, MSC_CLOSEDATTACKED);
	else if (flag&BF_LONG && !(flag&BF_MAGIC)) //Long-attacked should not include magic.
		res = mobskill_use(md, tick, MSC_LONGRANGEATTACKED);

	if (!res)
	//Restore previous target only if skill condition failed to trigger. [Skotlex]
		md->target_id = target_id;
	//Otherwise check if the target is an enemy, and unlock if needed.
	else if (battle_check_target(&md->bl, src, BCT_ENEMY) <= 0)
		md->target_id = target_id;

	return res;
}

// Player cloned mobs. [Valaris]
int mob_is_clone(int mob_id)
{
	if(mob_id < MOB_CLONE_START || mob_id > MOB_CLONE_END)
		return 0;
	if (mob_db.find(mob_id) == nullptr)
		return 0;
	return mob_id;
}

/**
 * Previously, using skill_nocast with flag 16
 * @param skill_id
 * @return True:If disabled, False:If enabled
 * @!TODO : Move this hardcodes!
 **/
static bool mob_clone_disabled_skills(uint16 skill_id) {
	switch (skill_id) {
		case PR_TURNUNDEAD:
		case PR_MAGNUS:
			return true;
	}
	return false;
}

//Flag values:
//&1: Set special ai (fight mobs, not players)
//If mode is not passed, a default aggressive mode is used.
//If master_id is passed, clone is attached to him.
//Returns: ID of newly crafted copy.
int mob_clone_spawn(struct map_session_data *sd, int16 m, int16 x, int16 y, const char *event, int master_id, enum e_mode mode, int flag, unsigned int duration)
{
	int mob_id;
	int i,j,inf, fd;
	struct mob_data *md;
	struct status_data *status;

	nullpo_ret(sd);

	if(pc_isdead(sd) && master_id && flag&1)
		return 0;

	ARR_FIND( MOB_CLONE_START, MOB_CLONE_END, mob_id, mob_db.find(mob_id) == nullptr );
	if(mob_id >= MOB_CLONE_END)
		return 0;

	std::shared_ptr<s_mob_db> db = mob_db.find(mob_id);

	if (db == nullptr)
		return 0;

	if (mob_is_clone(mob_id) == 0)
		return 0;

	status = &db->status;
	db->sprite = sd->status.name;
	db->name = sd->status.name;
	db->jname = sd->status.name;
	db->lv=status_get_lv(&sd->bl);
	memcpy(status, &sd->base_status, sizeof(struct status_data));
	status->rhw.atk2= status->dex + status->rhw.atk + status->rhw.atk2; //Max ATK
	status->rhw.atk = status->dex; //Min ATK
	if (status->lhw.atk) {
		status->lhw.atk2= status->dex + status->lhw.atk + status->lhw.atk2; //Max ATK
		status->lhw.atk = status->dex; //Min ATK
	}
	if (mode) //User provided mode.
		status->mode = mode;
	else if (flag&1) //Friendly Character, remove looting.
		status->mode = static_cast<enum e_mode>(status->mode&(~MD_LOOTER));
	status->hp = status->max_hp;
	status->sp = status->max_sp;
	memcpy(&db->vd, &sd->vd, sizeof(struct view_data));
	db->base_exp=1;
	db->job_exp=1;
	db->range2=AREA_SIZE; //Let them have the same view-range as players.
	db->range3=AREA_SIZE; //Min chase of a screen.
	db->option=sd->sc.option;

	/**
	 * We temporarily disable sd's fd so it doesn't receive the messages from skill_check_condition_castbegin
	 **/
	fd = sd->fd;
	sd->fd = 0;

	//Go Backwards to give better priority to advanced skills.
	for (i=0,j = MAX_SKILL_TREE-1;j>=0 && i< MAX_MOBSKILL ;j--) {
		uint16 skill_id = skill_tree[pc_class2idx(sd->status.class_)][j].skill_id;
		uint16 sk_idx = 0;

		if (!skill_id || !(sk_idx = skill_get_index(skill_id)) || sd->status.skill[sk_idx].lv < 1 ||
			skill_get_inf2_(skill_id, { INF2_ISWEDDING, INF2_ISGUILD }) ||
			mob_clone_disabled_skills(skill_id)
		)
			continue;
		//Normal aggressive mob, disable skills that cannot help them fight
		//against players (those with flags UF_NOMOB and UF_NOPC are specific
		//to always aid players!) [Skotlex]
		if (!(flag&1) &&
			skill_get_unit_id(skill_id) &&
			skill_get_unit_flag_(skill_id, { UF_NOMOB, UF_NOPC }))
			continue;
		/**
		 * The clone should be able to cast the skill (e.g. have the required weapon) bugreport:5299)
		 **/
		if( !skill_check_condition_castbegin(sd,skill_id,sd->status.skill[sk_idx].lv) )
			continue;

		std::shared_ptr<s_mob_skill> ms = {};

		ms->skill_id = skill_id;
		ms->skill_lv = sd->status.skill[sk_idx].lv;
		ms->state = MSS_ANY;
		ms->permillage = 500*battle_config.mob_skill_rate/100; //Default chance of all skills: 5%
		ms->emotion = -1;
		ms->cancel = 0;
		ms->casttime = skill_castfix(&sd->bl,skill_id, ms->skill_lv);
		ms->delay = 5000+skill_delayfix(&sd->bl,skill_id, ms->skill_lv);
		ms->msg_id = 0;

		inf = skill_get_inf(skill_id);
		if (inf&INF_ATTACK_SKILL) {
			ms->target = MST_TARGET;
			ms->cond1 = MSC_ALWAYS;
			if (skill_get_range(skill_id, ms->skill_lv)  > 3)
				ms->state = MSS_ANYTARGET;
			else
				ms->state = MSS_BERSERK;
		} else if(inf&INF_GROUND_SKILL) {
			if (skill_get_inf2(skill_id, INF2_ISTRAP)) { //Traps!
				ms->state = MSS_IDLE;
				ms->target = MST_AROUND2;
				ms->delay = 60000;
			} else if (skill_get_unit_target(skill_id) == BCT_ENEMY) { //Target Enemy
				ms->state = MSS_ANYTARGET;
				ms->target = MST_TARGET;
				ms->cond1 = MSC_ALWAYS;
			} else { //Target allies
				ms->target = MST_FRIEND;
				ms->cond1 = MSC_FRIENDHPLTMAXRATE;
				ms->cond2 = 95;
			}
		} else if (inf&INF_SELF_SKILL) {
			if (skill_get_inf2(skill_id, INF2_NOTARGETSELF)) { //auto-select target skill.
				ms->target = MST_TARGET;
				ms->cond1 = MSC_ALWAYS;
				if (skill_get_range(skill_id, ms->skill_lv)  > 3) {
					ms->state = MSS_ANYTARGET;
				} else {
					ms->state = MSS_BERSERK;
				}
			} else { //Self skill
				ms->target = MST_SELF;
				ms->cond1 = MSC_MYHPLTMAXRATE;
				ms->cond2 = 90;
				ms->permillage = 2000;
				//Delay: Remove the stock 5 secs and add half of the support time.
				ms->delay += -5000 +(skill_get_time(skill_id, ms->skill_lv) + skill_get_time2(skill_id, ms->skill_lv))/2;
				if (ms->delay < 5000)
					ms->delay = 5000; //With a minimum of 5 secs.
			}
		} else if (inf&INF_SUPPORT_SKILL) {
			ms->target = MST_FRIEND;
			ms->cond1 = MSC_FRIENDHPLTMAXRATE;
			ms->cond2 = 90;
			if (skill_id == AL_HEAL)
				ms->permillage = 5000; //Higher skill rate usage for heal.
			else if (skill_id == ALL_RESURRECTION)
				ms->cond2 = 1;
			//Delay: Remove the stock 5 secs and add half of the support time.
			ms->delay += -5000 +(skill_get_time(skill_id, ms->skill_lv) + skill_get_time2(skill_id, ms->skill_lv))/2;
			if (ms->delay < 2000)
				ms->delay = 2000; //With a minimum of 2 secs.

			if (i+1 < MAX_MOBSKILL) { //duplicate this so it also triggers on self.
				ms->target = MST_SELF;
				ms->cond1 = MSC_MYHPLTMAXRATE;
				db->skill.insert(db->skill.begin() + i, ms);
				++i;
			}
		} else {
			switch (skill_id) { //Certain Special skills that are passive, and thus, never triggered.
				case MO_TRIPLEATTACK:
				case TF_DOUBLE:
				case GS_CHAINACTION:
					ms->state = MSS_BERSERK;
					ms->target = MST_TARGET;
					ms->cond1 = MSC_ALWAYS;
					ms->permillage = skill_id==MO_TRIPLEATTACK?(3000-ms->skill_lv*100):(ms->skill_lv*500);
					ms->delay -= 5000; //Remove the added delay as these could trigger on "all hits".
					break;
				default: //Untreated Skill
					continue;
			}
		}
		if (battle_config.mob_skill_rate!= 100)
			ms->permillage = ms->permillage*battle_config.mob_skill_rate/100;
		if (battle_config.mob_skill_delay != 100)
			ms->delay = ms->delay*battle_config.mob_skill_delay/100;

		db->skill.insert(db->skill.begin() + i, ms);
		++i;
	}

	/**
	 * We grant the session it's fd value back.
	 **/
	sd->fd = fd;

	//Finally, spawn it.
	md = mob_once_spawn_sub(&sd->bl, m, x, y, "--en--", mob_id, event, SZ_SMALL, AI_NONE);
	if (!md) return 0; //Failed?

	md->special_state.clone = 1;

	if (master_id || flag || duration) { //Further manipulate crafted char.
		if (flag&1) //Friendly Character
			md->special_state.ai = AI_ATTACK;
		if (master_id) //Attach to Master
			md->master_id = master_id;
		if (duration) //Auto Delete after a while.
		{
			if( md->deletetimer != INVALID_TIMER )
				delete_timer(md->deletetimer, mob_timer_delete);
			md->deletetimer = add_timer (gettick() + duration, mob_timer_delete, md->bl.id, 0);
		}
	}

	mob_spawn(md);

	return md->bl.id;
}

int mob_clone_delete(struct mob_data *md){
	uint32 mob_id = md->mob_id;

	if (mob_id >= MOB_CLONE_START && mob_id < MOB_CLONE_END && mob_db.find(mob_id) != nullptr) {
		mob_db.erase(mob_id);
		//Clear references to the db
		md->db = NULL;
		md->vd = NULL;
		return 1;
	}
	return 0;
}

//Adjusts the drop rate of item according to the criteria given. [Skotlex]
static unsigned int mob_drop_adjust(int baserate, int rate_adjust, unsigned short rate_min, unsigned short rate_max)
{
	double rate = baserate;

	if (battle_config.logarithmic_drops && rate_adjust > 0 && rate_adjust != 100 && baserate > 0) //Logarithmic drops equation by Ishizu-Chan
		//Equation: Droprate(x,y) = x * (5 - log(x)) ^ (ln(y) / ln(5))
		//x is the normal Droprate, y is the Modificator.
		rate = rate * pow((5.0 - log10(rate)), (log(rate_adjust/100.) / log(5.0))) + 0.5;
	else
		//Classical linear rate adjustment.
		rate = rate * rate_adjust/100;

	return (unsigned int)cap_value(rate,rate_min,rate_max);
}

/**
 * Check if global item drop rate is overriden for given item
 * in db/mob_item_ratio.txt
 * @param nameid ID of the item
 * @param mob_id ID of the monster
 * @param rate_adjust pointer to store ratio if found
 */
static void item_dropratio_adjust(t_itemid nameid, int mob_id, int *rate_adjust)
{
	struct s_mob_item_drop_ratio *item_ratio = (struct s_mob_item_drop_ratio *)uidb_get(mob_item_drop_ratio, nameid);
	if( item_ratio) {
		if( item_ratio->mob_id[0] ) { // only for listed mobs
			int i;
			ARR_FIND(0, MAX_ITEMRATIO_MOBS, i, item_ratio->mob_id[i] == mob_id);
			if( i < MAX_ITEMRATIO_MOBS ) // found
				*rate_adjust = item_ratio->drop_ratio;
		}
		else // for all mobs
			*rate_adjust = item_ratio->drop_ratio;
	}
}

const std::string MobDatabase::getDefaultLocation() {
	return std::string(db_path) + "/mob_db.yml";
}

/**
 * Reads and parses an entry from the mob_db.
 * @param node: YAML node containing the entry.
 * @return count of successfully parsed rows
 */
uint64 MobDatabase::parseBodyNode(const YAML::Node &node) {
	uint32 mob_id;

	if (!this->asUInt32(node, "Id", mob_id))
		return 0;

	if (!((mob_id > MIN_MOB_DB && mob_id < MAX_MOB_DB) || (mob_id > MIN_MOB_DB2 && mob_id < MAX_MOB_DB2))) {
		this->invalidWarning(node["Id"], "Invalid monster ID %d, must be in range %d-%d or %d-%d.\n", mob_id, MIN_MOB_DB, MAX_MOB_DB, MIN_MOB_DB2, MAX_MOB_DB2);
		return false;
	}

	std::shared_ptr<s_mob_db> mob = this->find(mob_id);
	bool exists = mob != nullptr;

	if (!exists) {
		if (!this->nodesExist(node, { "AegisName", "Name" }))
			return 0;

		mob = std::make_shared<s_mob_db>();
		mob->vd.class_ = static_cast<uint16>(mob_id);
	}

	if (this->nodeExists(node, "AegisName")) {
		std::string name;

		if (!this->asString(node, "AegisName", name))
			return 0;

		name.resize(NAME_LENGTH);
		mob->sprite = name;
	}

	if (this->nodeExists(node, "Name")) {
		std::string name;

		if (!this->asString(node, "Name", name))
			return 0;

		name.resize(NAME_LENGTH);
		mob->name = name;
	}

	if (this->nodeExists(node, "JapaneseName")) {
		std::string name;

		if (!this->asString(node, "JapaneseName", name))
			return 0;

		name.resize(NAME_LENGTH);
		mob->jname = name;
	} else {
		if (!exists)
			mob->jname = mob->name;
	}

	if (this->nodeExists(node, "Level")) {
		uint16 level;

		if (!this->asUInt16(node, "Level", level))
			return 0;

		mob->lv = level;
	} else {
		if (!exists)
			mob->lv = 1;
	}

	if (this->nodeExists(node, "Hp")) {
		uint32 hp;

		if (!this->asUInt32(node, "Hp", hp))
			return 0;

		mob->status.max_hp = hp;
	} else {
		if (!exists)
			mob->status.max_hp = 1;
	}
	
	if (this->nodeExists(node, "Sp")) {
		uint32 sp;

		if (!this->asUInt32(node, "Sp", sp))
			return 0;

		mob->status.max_sp = sp;
	} else {
		if (!exists)
			mob->status.max_sp = 1;
	}
	
	if (this->nodeExists(node, "BaseExp")) {
		uint32 exp;

		if (!this->asUInt32(node, "BaseExp", exp))
			return 0;

		mob->base_exp = static_cast<uint32>((double)exp * (double)battle_config.base_exp_rate / 100.);
	} else {
		if (!exists)
			mob->base_exp = 0;
	}
	
	if (this->nodeExists(node, "JobExp")) {
		uint32 exp;

		if (!this->asUInt32(node, "JobExp", exp))
			return 0;

		mob->job_exp = static_cast<uint32>((double)exp * (double)battle_config.job_exp_rate / 100.);
	} else {
		if (!exists)
			mob->job_exp = 0;
	}
	
	if (this->nodeExists(node, "MvpExp")) {
		uint32 exp;

		if (!this->asUInt32(node, "MvpExp", exp))
			return 0;

		mob->mexp = static_cast<uint32>((double)exp * (double)battle_config.mvp_exp_rate / 100.);
	} else {
		if (!exists)
			mob->mexp = 0;
	}

	if (this->nodeExists(node, "Attack")) {
		uint16 atk;

		if (!this->asUInt16(node, "Attack", atk))
			return 0;

		mob->status.rhw.atk = atk;
	} else {
		if (!exists)
			mob->status.rhw.atk = 0;
	}
	
	if (this->nodeExists(node, "Attack2")) {
		uint16 atk;

		if (!this->asUInt16(node, "Attack2", atk))
			return 0;

#ifdef RENEWAL
		mob->status.rhw.matk = atk;
#else
		mob->status.rhw.atk2 = atk;
#endif
	} else {
		if (!exists)
#ifdef RENEWAL
			mob->status.rhw.matk = 0;
#else
			mob->status.rhw.atk2 = 0;
#endif
	}
	
	if (this->nodeExists(node, "Defense")) {
		uint16 def;

		if (!this->asUInt16(node, "Defense", def))
			return 0;

		mob->status.def = static_cast<defType>(def);
	} else {
		if (!exists)
			mob->status.def = 0;
	}
	
	if (this->nodeExists(node, "MagicDefense")) {
		uint16 def;

		if (!this->asUInt16(node, "MagicDefense", def))
			return 0;

		mob->status.mdef = static_cast<defType>(def);
	} else {
		if (!exists)
			mob->status.mdef = 0;
	}
	
	if (this->nodeExists(node, "Str")) {
		uint16 stat;

		if (!this->asUInt16(node, "Str", stat))
			return 0;

		mob->status.str = max(1, stat);
	} else {
		if (!exists)
			mob->status.str = 1;
	}

	if (this->nodeExists(node, "Agi")) {
		uint16 stat;

		if (!this->asUInt16(node, "Agi", stat))
			return 0;

		mob->status.agi = max(1, stat);
	} else {
		if (!exists)
			mob->status.agi = 1;
	}

<<<<<<< HEAD
	if (this->nodeExists(node, "Vit")) {
		uint16 stat;

		if (!this->asUInt16(node, "Vit", stat))
			return 0;

		mob->status.vit = max(1, stat);
	} else {
		if (!exists)
			mob->status.vit = 1;
	}

	if (this->nodeExists(node, "Int")) {
		uint16 stat;

		if (!this->asUInt16(node, "Int", stat))
			return 0;

		mob->status.int_ = max(1, stat);
	} else {
		if (!exists)
			mob->status.int_ = 1;
	}

	if (this->nodeExists(node, "Dex")) {
		uint16 stat;

		if (!this->asUInt16(node, "Dex", stat))
			return 0;

		mob->status.dex = max(1, stat);
	} else {
		if (!exists)
			mob->status.dex = 1;
	}

	if (this->nodeExists(node, "Luk")) {
		uint16 stat;

		if (!this->asUInt16(node, "Luk", stat))
			return 0;

		mob->status.luk = max(1, stat);
	} else {
		if (!exists)
			mob->status.luk = 1;
	}
	
	if (this->nodeExists(node, "AttackRange")) {
		uint16 range;

		if (!this->asUInt16(node, "AttackRange", range))
			return 0;

		mob->status.rhw.range = range;
	} else {
		if (!exists)
			mob->status.rhw.range = 0;
	}
	
	if (this->nodeExists(node, "SkillRange")) {
		uint16 range;

		if (!this->asUInt16(node, "SkillRange", range))
			return 0;

		if (battle_config.view_range_rate != 100)
			range = cap_value(range, 1, range * battle_config.view_range_rate / 100);

		mob->range2 = range;
	} else {
		if (!exists)
			mob->range2 = 0;
	}
	
	if (this->nodeExists(node, "ChaseRange")) {
		uint16 range;

		if (!this->asUInt16(node, "ChaseRange", range))
			return 0;

		if (battle_config.chase_range_rate != 100)
			range = cap_value(range, mob->range2, range * battle_config.chase_range_rate / 100);

		// Tests showed that chase range is effectively 2 cells larger than expected [Playtester]
		range += 2;

		mob->range3 = range;
	} else {
		if (!exists)
			mob->range3 = 0;
	}
	
	if (this->nodeExists(node, "Size")) {
		std::string size;

		if (!this->asString(node, "Size", size))
			return 0;

		std::string size_constant = "Size_" + size;
		int64 constant;

		if (!script_get_constant(size_constant.c_str(), &constant)) {
			this->invalidWarning(node["Size"], "Unknown monster size %s, defaulting to Size_Small.\n", size.c_str());
			constant = SZ_SMALL;
		}

		if (constant < SZ_SMALL || constant > SZ_BIG) {
			this->invalidWarning(node["Size"], "Invalid monster size %s, defaulting to Size_Small.\n", size.c_str());
			constant = SZ_SMALL;
		}

		mob->status.size = static_cast<e_size>(constant);
	} else {
		if (!exists)
			mob->status.size = SZ_SMALL;
	}
	
	if (this->nodeExists(node, "Race")) {
		std::string race;

		if (!this->asString(node, "Race", race))
			return 0;

		std::string race_constant = "RC_" + race;
		int64 constant;

		if (!script_get_constant(race_constant.c_str(), &constant)) {
			this->invalidWarning(node["Race"], "Unknown monster race %s, defaulting to RC_FORMLESS.\n", race.c_str());
			constant = RC_FORMLESS;
		}

		if (!CHK_RACE(constant)) {
			this->invalidWarning(node["Race"], "Invalid monster race %s, defaulting to RC_FORMLESS.\n", race.c_str());
			constant = RC_FORMLESS;
		}

		mob->status.race = static_cast<e_race>(constant);
	} else {
		if (!exists)
			mob->status.race = RC_FORMLESS;
	}

	if (this->nodeExists(node, "RaceGroups")) {
		const YAML::Node &raceNode = node["RaceGroups"];

		for (const auto &raceit : raceNode) {
			std::string raceName = raceit.first.as<std::string>(), raceName_constant = "RC2_" + raceName;
			int64 constant;

			if (!script_get_constant(raceName_constant.c_str(), &constant)) {
				this->invalidWarning(raceNode[raceName], "Unknown monster race group %s, skipping.\n", raceName.c_str());
=======
		if( entry.mvpitem[i].nameid ){
			if( itemdb_search(entry.mvpitem[i].nameid) ){
				entry.mvpitem[i].rate = atoi(str[32+i*2]);
>>>>>>> 10703304
				continue;
			}

			if (!CHK_RACE2(constant)) {
				this->invalidWarning(raceNode[raceName], "Invalid monster race group %s, skipping.\n", raceName.c_str());
				continue;
			}

			bool active;

			if (!this->asBool(raceNode, raceName, active))
				return 0;

			if (active) {
				mob->race2.push_back(static_cast<e_race2>(constant));

				// Apply Aegis Class
				if (constant == RC2_GUARDIAN)
					mob->status.class_ = CLASS_GUARDIAN;
				else if (constant == RC2_BATTLEFIELD)
					mob->status.class_ = CLASS_BATTLEFIELD;
			} else {
				util::vector_erase_if_exists(mob->race2, static_cast<e_race2>(constant));

				if (constant == RC2_GUARDIAN || constant == RC2_BATTLEFIELD)
					mob->status.class_ = CLASS_NORMAL;
			}
		}
	}

	if (this->nodeExists(node, "Element")) {
		std::string ele;

		if (!this->asString(node, "Element", ele))
			return 0;

		std::string ele_constant = "ELE_" + ele;
		int64 constant;

		if (!script_get_constant(ele_constant.c_str(), &constant)) {
			this->invalidWarning(node["Element"], "Unknown monster element %s, defaulting to ELE_NEUTRAL.\n", ele.c_str());
			constant = ELE_NEUTRAL;
		}

<<<<<<< HEAD
		if (!CHK_ELEMENT(constant)) {
			this->invalidWarning(node["Element"], "Invalid monster element %s, defaulting to ELE_NEUTRAL.\n", ele.c_str());
			constant = ELE_NEUTRAL;
		}

		mob->status.def_ele = static_cast<e_element>(constant);
	} else {
		if (!exists)
			mob->status.def_ele = ELE_NEUTRAL;
=======
		// Delete the item
		entry.mvpitem[i].nameid = 0;
		entry.mvpitem[i].rate = 0;
>>>>>>> 10703304
	}

	if (this->nodeExists(node, "ElementLevel")) {
		uint16 level;

		if (!this->asUInt16(node, "ElementLevel", level))
			return 0;

		if (!CHK_ELEMENT_LEVEL(level)) {
			this->invalidWarning(node["ElementLevel"], "Invalid monster element level %d, defaulting to 1.\n", level);
			level = 1;
		}

		mob->status.ele_lv = static_cast<uint8>(level);
	} else {
		if (!exists)
			mob->status.ele_lv = 1;
	}

	if (this->nodeExists(node, "WalkSpeed")) {
		uint16 speed;

		if (!this->asUInt16(node, "WalkSpeed", speed))
			return 0;

		mob->status.speed = speed;
	} else {
		if (!exists)
			mob->status.speed = 0;
	}

<<<<<<< HEAD
	if (this->nodeExists(node, "AttackDelay")) {
		uint16 speed;

		if (!this->asUInt16(node, "AttackDelay", speed))
			return 0;

		mob->status.adelay = cap_value(speed, battle_config.monster_max_aspd * 2, 4000);
	} else {
		if (!exists)
			mob->status.adelay = 0;
	}
	
	if (this->nodeExists(node, "AttackMotion")) {
		uint16 speed;

		if (!this->asUInt16(node, "AttackMotion", speed))
			return 0;

		mob->status.amotion = cap_value(speed, battle_config.monster_max_aspd, 2000);
	} else {
		if (!exists)
			mob->status.amotion = 0;
	}

	if (this->nodeExists(node, "DamageMotion")) {
		uint16 speed;

		if (!this->asUInt16(node, "DamageMotion", speed))
			return 0;

		if (battle_config.monster_damage_delay_rate != 100)
			speed = speed * battle_config.monster_damage_delay_rate / 100;

		mob->status.dmotion = speed;
	} else {
		if (!exists)
			mob->status.dmotion = 0;
	}
	
	if (this->nodeExists(node, "Ai")) {
		std::string ai;

		if (!this->asString(node, "Ai", ai))
			return 0;

		std::string ai_constant = "MONSTER_TYPE_" + ai;
		int64 constant;

		if (!script_get_constant(ai_constant.c_str(), &constant)) {
			this->invalidWarning(node["AI"], "Unknown monster AI %s, defaulting to MONSTER_TYPE_06.\n", ai.c_str());
			constant = MONSTER_TYPE_06;
		}

		//if (constant < MONSTER_TYPE_01 || constant == 14 || constant == 15 || constant == 16 || constant == 18 || constant == 22 || constant == 23 ||constant > MONSTER_TYPE_27) {
		//	this->invalidWarning(node["AI"], "Invalid monster AI %s, defaulting to MONSTER_TYPE_06.\n", ai.c_str());
		//	constant = MONSTER_TYPE_06;
		//}

		mob->status.mode = static_cast<e_mode>(constant);
	} else {
		if (!exists)
			mob->status.mode = static_cast<e_mode>(MONSTER_TYPE_01);
	}

	if (this->nodeExists(node, "Class")) {
		std::string class_;

		if (!this->asString(node, "Class", class_))
			return 0;

		std::string class_constant = "CLASS_" + class_;
		int64 constant;

		if (!script_get_constant(class_constant.c_str(), &constant)) {
			this->invalidWarning(node["Class"], "Unknown monster class %s, defaulting to CLASS_NORMAL.\n", class_.c_str());
			constant = CLASS_NORMAL;
		}

		if (constant < CLASS_NORMAL || constant == 3 || constant > CLASS_EVENT) {
			this->invalidWarning(node["Class"], "Invalid monster class %s, defaulting to CLASS_NORMAL.\n", class_.c_str());
			constant = CLASS_NORMAL;
		}

		// Reset the modes on import
		if (mob->status.class_ != CLASS_NORMAL)
			mob->status.mode = static_cast<e_mode>(mob->status.mode & ~(MD_DETECTOR | MD_STATUSIMMUNE | MD_KNOCKBACKIMMUNE | MD_SKILLIMMUNE | MD_FIXEDITEMDROP));

		mob->status.class_ = static_cast<uint8>(constant);

		switch (constant) {
			case CLASS_BOSS:
				mob->status.mode = static_cast<e_mode>(mob->status.mode | (MD_DETECTOR | MD_STATUSIMMUNE | MD_KNOCKBACKIMMUNE));
				break;
			case CLASS_GUARDIAN:
				mob->status.mode = static_cast<e_mode>(mob->status.mode | MD_STATUSIMMUNE);
				break;
			case CLASS_BATTLEFIELD:
				mob->status.mode = static_cast<e_mode>(mob->status.mode | (MD_STATUSIMMUNE | MD_SKILLIMMUNE));
				break;
			case CLASS_EVENT:
				mob->status.mode = static_cast<e_mode>(mob->status.mode | MD_FIXEDITEMDROP);
				break;
		}
	} else {
		if (!exists)
			mob->status.class_ = CLASS_NORMAL;
	}

	if (this->nodeExists(node, "Attribute")) {
		uint16 attr;

		if (!this->asUInt16(node, "Attribute", attr))
			return 0;

		if (attr < 0 || attr > 127) {
			this->invalidWarning(node["Attribute"], "Invalid monster attribute %d, skipping.\n", attr);
			return 0;
		}

		// Reset the modes on import
		mob->status.mode = static_cast<e_mode>(mob->status.mode & ~(MD_IGNOREMELEE | MD_IGNOREMAGIC | MD_IGNORERANGED | MD_MVP | MD_IGNOREMISC | MD_KNOCKBACKIMMUNE | MD_TELEPORTBLOCK));

		if (attr > 0) {
			if (attr & 1)
				mob->status.mode = static_cast<e_mode>(mob->status.mode | MD_IGNOREMELEE);
			if (attr & 2)
				mob->status.mode = static_cast<e_mode>(mob->status.mode | MD_IGNOREMAGIC);
			if (attr & 4)
				mob->status.mode = static_cast<e_mode>(mob->status.mode | MD_IGNORERANGED);
			if (attr & 8)
				mob->status.mode = static_cast<e_mode>(mob->status.mode | MD_MVP);
			if (attr & 16)
				mob->status.mode = static_cast<e_mode>(mob->status.mode | MD_IGNOREMISC);
			if (attr & 32)
				mob->status.mode = static_cast<e_mode>(mob->status.mode | MD_KNOCKBACKIMMUNE);
			if (attr & 64)
				mob->status.mode = static_cast<e_mode>(mob->status.mode | MD_TELEPORTBLOCK);
		}
	}

	if (this->nodeExists(node, "Modes")) {
		const YAML::Node &modeNode = node["Modes"];

		for (const auto &modeit : modeNode) {
			std::string modeName = modeit.first.as<std::string>(), modeName_constant = "MD_" + modeName;
			int64 constant;

			if (!script_get_constant(modeName_constant.c_str(), &constant)) {
				this->invalidWarning(modeNode[modeName], "Unknown monster mode %s, skipping.\n", modeName.c_str());
=======
		if( entry.dropitem[i].nameid ){
			if( itemdb_search( entry.dropitem[i].nameid ) ){
				entry.dropitem[i].rate = atoi(str[k+1]);
>>>>>>> 10703304
				continue;
			}

			if (constant <= MD_NONE || constant == 256 || constant == 8388608 || constant > MD_SKILLIMMUNE) {
				this->invalidWarning(modeNode[modeName], "Invalid monster mode %s, skipping.\n", modeName.c_str());
				continue;
			}

			bool active;

			if (!this->asBool(modeNode, modeName, active))
				return 0;

			if (active)
				mob->status.mode = static_cast<e_mode>(mob->status.mode | constant);
			else
				mob->status.mode = static_cast<e_mode>(mob->status.mode & ~constant);
		}
	}

	if (this->nodeExists(node, "MvpDrops")) {
		const YAML::Node &mvpNode = node["MvpDrops"];
		uint16 i = 0;

		for (const YAML::Node &dropit : mvpNode) {
			if (i >= MAX_MVP_DROP) {
				this->invalidWarning(dropit, "Maximum of %d MVP drops met, skipping.\n", MAX_MVP_DROP);
				continue;
			}

			std::string item_name;

			if (!this->asString(dropit, "Item", item_name))
				return 0;

			item_data *item = itemdb_search_aegisname(item_name.c_str());

			if (item == nullptr) {
				this->invalidWarning(dropit["Item"], "MVP drop item %s does not exist, skipping.\n", item_name.c_str());
				continue;
			}

			uint16 rate;

			if (this->nodeExists(dropit, "Rate")) {
				if (!this->asUInt16Rate(dropit, "Rate", rate))
					return 0;
			} else {
				if (!exists)
					rate = 1;
			}

			int16 index = -1;

			if (this->nodeExists(dropit, "Index")) {
				if (!this->asInt16(dropit, "Index", index))
					return 0;

				if (index < 0 || index > MAX_MVP_DROP - 1) {
					this->invalidWarning(dropit["Index"], "Invalid MVP drop index %d. Must be between 0~%d, skipping.\n", index, MAX_MVP_DROP - 1);
					continue;
				}
			}

<<<<<<< HEAD
			uint16 j = (index > -1) ? index : i;

			mob->mvpitem[j].nameid = item->nameid;
			mob->mvpitem[j].p = rate;
			mob->mvpitem[j].steal_protected = true;
			i++;
		}
=======
		// Delete the item
		entry.dropitem[i].nameid = 0;
		entry.dropitem[i].rate = 0;
>>>>>>> 10703304
	}

	if (this->nodeExists(node, "Drops")) {
		const YAML::Node &dropNode = node["Drops"];
		uint16 i = 0;

		for (const YAML::Node &dropit : dropNode) {
			if (i >= MAX_MOB_DROP) {
				this->invalidWarning(dropit, "Maximum of %d monster drops met, skipping.\n", MAX_MOB_DROP);
				continue;
			}

			std::string item_name;

			if (!this->asString(dropit, "Item", item_name))
				return 0;

			item_data *item = itemdb_search_aegisname(item_name.c_str());

			if (item == nullptr) {
				this->invalidWarning(dropit["Item"], "Monster drop item %s does not exist, skipping.\n", item_name.c_str());
				continue;
			}

			uint16 rate;

			if (this->nodeExists(dropit, "Rate")) {
				if (!this->asUInt16Rate(dropit, "Rate", rate))
					return 0;
			} else {
				if (!exists)
					rate = 1;
			}

			bool steal = false;

			if (this->nodeExists(dropit, "StealProtected")) {
				if (!this->asBool(dropit, "StealProtected", steal))
					return 0;
			}

			uint8 group = RDMOPTG_None;

			if (this->nodeExists(dropit, "RandomOptionGroup")) {
				std::string group_name;

				if (!this->asString(dropit, "RandomOptionGroup", group_name))
					return 0;

				std::string group_name_constant = "RDMOPTG_" + group_name;
				int64 constant;

				if (!script_get_constant(group_name_constant.c_str(), &constant))
					this->invalidWarning(dropit["RandomOptionGroup"], "Unknown random option group %s for monster drop, defaulting to RDMOPTG_None.\n", group_name.c_str());
				else
					group = static_cast<Random_Option_Group>(constant);
			}

			int16 index = -1;

			if (this->nodeExists(dropit, "Index")) {
				if (!this->asInt16(dropit, "Index", index))
					return 0;

				if (index < 0 || index > MAX_MVP_DROP - 1) {
					this->invalidWarning(dropit["Index"], "Invalid monster drop index %d. Must be between 0~%d, skipping.\n", index, MAX_MOB_DROP - 1);
					continue;
				}
			}

			uint16 j = (index > -1) ? index : i;

			mob->dropitem[j].nameid = item->nameid;
			mob->dropitem[j].p = rate;
			mob->dropitem[j].steal_protected = steal;
			mob->dropitem[j].randomopt_group = group;
			i++;
		}
	}

	// Final adjustments
	//
	// If the attack animation is longer than the delay, the client crops the attack animation!
	// On aegis there is no real visible effect of having a recharge-time less than amotion anyway.
	mob->status.adelay = max(mob->status.adelay, mob->status.amotion);
	mob->status.aspd_rate = 1000;

	if (!battle_config.monster_active_enable)
		mob->status.mode = static_cast<enum e_mode>(mob->status.mode & ~MD_AGGRESSIVE);

	// Fill in remaining status data by using a dummy monster.
	mob_data data;

	data.bl.type = BL_MOB;
	data.level = mob->lv;
	memcpy(&data.status, &mob->status, sizeof(status_data));
	status_calc_misc(&data.bl, &mob->status, mob->lv);

	// Now that we know if it is a MVP or not, apply battle_config modifiers [Skotlex]
	double maxhp = (double)mob->status.max_hp;

	if (mob->status.mode & MD_MVP) { // MVP
		if (battle_config.mvp_hp_rate != 100)
			maxhp = maxhp * (double)battle_config.mvp_hp_rate / 100.;
	} else { // Normal mob
		if (battle_config.monster_hp_rate != 100)
			maxhp = maxhp * (double)battle_config.monster_hp_rate / 100.;
	}

	mob->status.max_hp = cap_value(static_cast<uint32>(maxhp), 1, UINT32_MAX);
	mob->status.max_sp = cap_value(mob->status.max_sp, 1, UINT32_MAX);
	mob->status.hp = mob->status.max_hp;
	mob->status.sp = mob->status.max_sp;

	if (!exists)
		this->put(mob_id, mob);

	return true;
}

MobDatabase mob_db;

/**
 * Convert SQL data to YAML Node
 * @param str: Array of parsed SQL data
 * @return True on success or false otherwise
 */
static bool mob_read_sqldb_sub(std::vector<std::string> str) {
	YAML::Node node;
	int32 index = -1;

	node["Id"] = std::stoul(str[++index]);
	node["AegisName"] = str[++index];
	node["Name"] = str[++index];
	if (!str[++index].empty())
		node["JapaneseName"] = str[index];
	if (!str[++index].empty() && std::stoi(str[index]) > 1)
		node["Level"] = std::stoi(str[index]);
	if (!str[++index].empty() && std::stoul(str[index]) > 1)
		node["Hp"] = std::stoul(str[index]);
	if (!str[++index].empty() && std::stoul(str[index]) > 1)
		node["Sp"] = std::stoul(str[index]);
	if (!str[++index].empty())
		node["BaseExp"] = std::stoul(str[index]);
	if (!str[++index].empty())
		node["JobExp"] = std::stoul(str[index]);
	if (!str[++index].empty())
		node["MvpExp"] = std::stoul(str[index]);
	if (!str[++index].empty())
		node["Attack"] = std::stoi(str[index]);
	if (!str[++index].empty())
		node["Attack2"] = std::stoi(str[index]);
	if (!str[++index].empty())
		node["Defense"] = std::stoi(str[index]);
	if (!str[++index].empty())
		node["MagicDefense"] = std::stoi(str[index]);
	if (!str[++index].empty() && std::stoi(str[index]) > 1)
		node["Str"] = std::stoi(str[index]);
	if (!str[++index].empty() && std::stoi(str[index]) > 1)
		node["Agi"] = std::stoi(str[index]);
	if (!str[++index].empty() && std::stoi(str[index]) > 1)
		node["Vit"] = std::stoi(str[index]);
	if (!str[++index].empty() && std::stoi(str[index]) > 1)
		node["Int"] = std::stoi(str[index]);
	if (!str[++index].empty() && std::stoi(str[index]) > 1)
		node["Dex"] = std::stoi(str[index]);
	if (!str[++index].empty() && std::stoi(str[index]) > 1)
		node["Luk"] = std::stoi(str[index]);
	if (!str[++index].empty())
		node["AttackRange"] = std::stoi(str[index]);
	if (!str[++index].empty())
		node["SkillRange"] = std::stoi(str[index]);
	if (!str[++index].empty())
		node["ChaseRange"] = std::stoi(str[index]);
	if (!str[++index].empty() && strcmp(str[index].c_str(), "Small") != 0)
		node["Size"] = str[index];
	if (!str[++index].empty() && strcmp(str[index].c_str(), "Formless") != 0)
		node["Race"] = str[index];

	for (uint16 i = 1; i < RC2_MAX; i++) {
		if (!str[i + index].empty())
			node["RaceGroups"][script_get_constant_str("RC2_", i) + 4] = std::stoi(str[i + index]) ? "true" : "false";
	}

	index += RC2_MAX - 1;

	if (!str[++index].empty() && strcmp(str[index].c_str(), "Neutral") != 0)
		node["Element"] = str[index];
	if (!str[++index].empty() && std::stoi(str[index]) > 1)
		node["ElementLevel"] = std::stoi(str[index]);
	if (!str[++index].empty())
		node["WalkSpeed"] = std::stoi(str[index]);
	if (!str[++index].empty())
		node["AttackDelay"] = std::stoi(str[index]);
	if (!str[++index].empty())
		node["AttackMotion"] = std::stoi(str[index]);
	if (!str[++index].empty())
		node["DamageMotion"] = std::stoi(str[index]);
	if (!str[++index].empty() && strcmp(str[index].c_str(), "06") != 0)
		node["Ai"] = str[index];
	if (!str[++index].empty() && strcmp(str[index].c_str(), "Normal") != 0)
		node["Class"] = str[index];
	if (!str[++index].empty())
		node["Attribute"] = std::stoi(str[index]);

	YAML::Node modes;

	if (!str[++index].empty())
		modes["CanMove"] = std::stoi(str[index]) ? "true" : "false";
	if (!str[++index].empty())
		modes["Looter"] = std::stoi(str[index]) ? "true" : "false";
	if (!str[++index].empty())
		modes["Aggressive"] = std::stoi(str[index]) ? "true" : "false";
	if (!str[++index].empty())
		modes["Assist"] = std::stoi(str[index]) ? "true" : "false";
	if (!str[++index].empty())
		modes["CastSensorIdle"] = std::stoi(str[index]) ? "true" : "false";
	if (!str[++index].empty())
		modes["NoRandomWalk"] = std::stoi(str[index]) ? "true" : "false";
	if (!str[++index].empty())
		modes["NoCast"] = std::stoi(str[index]) ? "true" : "false";
	if (!str[++index].empty())
		modes["CanAttack"] = std::stoi(str[index]) ? "true" : "false";
	if (!str[++index].empty())
		modes["CastSensorChase"] = std::stoi(str[index]) ? "true" : "false";
	if (!str[++index].empty())
		modes["ChangeChase"] = std::stoi(str[index]) ? "true" : "false";
	if (!str[++index].empty())
		modes["Angry"] = std::stoi(str[index]) ? "true" : "false";
	if (!str[++index].empty())
		modes["ChangeTargetMelee"] = std::stoi(str[index]) ? "true" : "false";
	if (!str[++index].empty())
		modes["ChangeTargetChase"] = std::stoi(str[index]) ? "true" : "false";
	if (!str[++index].empty())
		modes["TargetWeak"] = std::stoi(str[index]) ? "true" : "false";
	if (!str[++index].empty())
		modes["RandomTarget"] = std::stoi(str[index]) ? "true" : "false";
	if (!str[++index].empty())
		modes["IgnoreMelee"] = std::stoi(str[index]) ? "true" : "false";
	if (!str[++index].empty())
		modes["IgnoreMagic"] = std::stoi(str[index]) ? "true" : "false";
	if (!str[++index].empty())
		modes["IgnoreRanged"] = std::stoi(str[index]) ? "true" : "false";
	if (!str[++index].empty())
		modes["Mvp"] = std::stoi(str[index]) ? "true" : "false";
	if (!str[++index].empty())
		modes["IgnoreMisc"] = std::stoi(str[index]) ? "true" : "false";
	if (!str[++index].empty())
		modes["KnockBackImmune"] = std::stoi(str[index]) ? "true" : "false";
	if (!str[++index].empty())
		modes["TeleportBlock"] = std::stoi(str[index]) ? "true" : "false";
	if (!str[++index].empty())
		modes["FixedItemDrop"] = std::stoi(str[index]) ? "true" : "false";
	if (!str[++index].empty())
		modes["Detector"] = std::stoi(str[index]) ? "true" : "false";
	if (!str[++index].empty())
		modes["StatusImmune"] = std::stoi(str[index]) ? "true" : "false";
	if (!str[++index].empty())
		modes["SkillImmune"] = std::stoi(str[index]) ? "true" : "false";
	node["Modes"] = modes;

	for (uint8 i = 0; i < MAX_MVP_DROP; i++) {
		YAML::Node mvpdrops;

		if (!str[++index].empty())
			mvpdrops["Item"] = str[index];
		if (!str[++index].empty())
			mvpdrops["Rate"] = std::stoi(str[index]);
		if (!str[++index].empty() && strcmp(str[index].c_str(), "None") != 0)
			mvpdrops["RandomOptionGroup"] = str[index];
		if (!str[++index].empty() && std::stoi(str[index]) >= 0)
			mvpdrops["Index"] = std::stoi(str[index]);

		if (!mvpdrops.IsNull())
			node["MvpDrops"][i] = mvpdrops;
	}

	for (uint8 i = 0; i < MAX_MOB_DROP; i++) {
		YAML::Node drops;

		if (!str[++index].empty())
			drops["Item"] = str[index];
		if (!str[++index].empty())
			drops["Rate"] = std::stoi(str[index]);
		if (!str[++index].empty())
			drops["StealProtected"] = std::stoi(str[index]) ? "true" : "false";
		if (!str[++index].empty() && strcmp(str[index].c_str(), "None") != 0)
			drops["RandomOptionGroup"] = str[index];
		if (!str[++index].empty() && std::stoi(str[index]) >= 0)
			drops["Index"] = std::stoi(str[index]);

		if (!drops.IsNull())
			node["Drops"][i] = drops;
	}

	return mob_db.parseBodyNode(node) > 0;
}

/**
 * Read SQL mob_db table
 */
static int mob_read_sqldb(void)
{
	const char* mob_db_name[] = {
		mob_table,
		mob2_table
	};

	for( uint8 fi = 0; fi < ARRAYLENGTH(mob_db_name); ++fi ) {
		// retrieve all rows from the mob database
		if( SQL_ERROR == Sql_Query(mmysql_handle, "SELECT `id`,`name_aegis`,`name_english`,`name_japanese`,`level`,`hp`,`sp`,`base_exp`,`job_exp`,`mvp_exp`,`attack`,`attack2`,`defense`,`magic_defense`,`str`,`agi`,`vit`,`int`,`dex`,`luk`,`attack_range`,`skill_range`,`chase_range`,`size`,`race`,"
			"`racegroup_goblin`,`racegroup_kobold`,`racegroup_orc`,`racegroup_golem`,`racegroup_guardian`,`racegroup_ninja`,`racegroup_gvg`,`racegroup_battlefield`,`racegroup_treasure`,`racegroup_biolab`,`racegroup_manuk`,`racegroup_splendide`,`racegroup_scaraba`,`racegroup_ogh_atk_def`,`racegroup_ogh_hidden`,`racegroup_bio5_swordman_thief`,`racegroup_bio5_acolyte_merchant`,`racegroup_bio5_mage_archer`,`racegroup_bio5_mvp`,`racegroup_clocktower`,`racegroup_thanatos`,`racegroup_faceworm`,`racegroup_hearthunter`,`racegroup_rockridge`,`racegroup_werner_lab`,"
			"`element`,`element_level`,`walk_speed`,`attack_delay`,`attack_motion`,`damage_motion`,`ai`,`class`,`attribute`,"
			"`mode_canmove`,`mode_looter`,`mode_aggressive`,`mode_assist`,`mode_castsensoridle`,`mode_norandomwalk`,`mode_nocast`,`mode_canattack`,`mode_castsensorchase`,`mode_changechase`,`mode_angry`,`mode_changetargetmelee`,`mode_changetargetchase`,`mode_targetweak`,`mode_randomtarget`,`mode_ignoremelee`,`mode_ignoremagic`,`mode_ignoreranged`,`mode_mvp`,`mode_ignoremisc`,`mode_knockbackimmune`,`mode_teleportblock`,`mode_fixeditemdrop`,`mode_detector`,`mode_statusimmune`,`mode_skillimmune`,"
			"`mvpdrop1_item`,`mvpdrop1_rate`,`mvpdrop1_option`,`mvpdrop1_index`,`mvpdrop2_item`,`mvpdrop2_rate`,`mvpdrop2_option`,`mvpdrop2_index`,`mvpdrop3_item`,`mvpdrop3_rate`,`mvpdrop3_option`,`mvpdrop3_index`,"
			"`drop1_item`,`drop1_rate`,`drop1_nosteal`,`drop1_option`,`drop1_index`,`drop2_item`,`drop2_rate`,`drop2_nosteal`,`drop2_option`,`drop2_index`,`drop3_item`,`drop3_rate`,`drop3_nosteal`,`drop3_option`,`drop3_index`,`drop4_item`,`drop4_rate`,`drop4_nosteal`,`drop4_option`,`drop4_index`,`drop5_item`,`drop5_rate`,`drop5_nosteal`,`drop5_option`,`drop5_index`,`drop6_item`,`drop6_rate`,`drop6_nosteal`,`drop6_option`,`drop6_index`,`drop7_item`,`drop7_rate`,`drop7_nosteal`,`drop7_option`,`drop7_index`,`drop8_item`,`drop8_rate`,`drop8_nosteal`,`drop8_option`,`drop8_index`,`drop9_item`,`drop9_rate`,`drop9_nosteal`,`drop9_option`,`drop9_index`,`drop10_item`,`drop10_rate`,`drop10_nosteal`,`drop10_option`,`drop10_index`"
			" FROM `%s`", mob_db_name[fi]) ) {
			Sql_ShowDebug(mmysql_handle);
			continue;
		}

		uint32 total_columns = Sql_NumColumns(mmysql_handle);
		uint64 total_rows = Sql_NumRows(mmysql_handle), rows = 0, count = 0;

		// process rows one by one
		while( SQL_SUCCESS == Sql_NextRow(mmysql_handle) ) {
			ShowStatus("Loading [%" PRIu64 "/%" PRIu64 "] rows from '" CL_WHITE "%s" CL_RESET "'" CL_CLL "\r", ++rows, total_rows, mob_db_name[fi]);

			std::vector<std::string> data = {};

			for (uint32 i = 0; i < total_columns; i++) {
				char *str;

				Sql_GetData(mmysql_handle, i, &str, nullptr);
				if (str == nullptr)
					data.push_back("");
				else
					data.push_back(str);
			}

			if (!mob_read_sqldb_sub(data))
				continue;

			count++;
		}

		// free the query result
		Sql_FreeResult(mmysql_handle);

		ShowStatus("Done reading '" CL_WHITE "%" PRIu64 CL_RESET "' entries in '" CL_WHITE "%s" CL_RESET "'.\n", count, mob_db_name[fi]);
	}
	return 0;
}

const std::string MobAvailDatabase::getDefaultLocation() {
	return std::string(db_path) + "/" + DBIMPORT + "/mob_avail.yml";
}

/**
 * Reads and parses an entry from the mob_avail.
 * @param node: YAML node containing the entry.
 * @return count of successfully parsed rows
 */
uint64 MobAvailDatabase::parseBodyNode(const YAML::Node &node) {
	std::string mob_name;

	if (!this->asString(node, "Mob", mob_name))
		return 0;

	std::shared_ptr<s_mob_db> mob = mobdb_search_aegisname(mob_name.c_str());

	if (mob == nullptr) {
		this->invalidWarning(node["Mob"], "Unknown mob %s.\n", mob_name.c_str());
		return 0;
	}

	if (this->nodeExists(node, "Sprite")) {
		std::string sprite;

		if (!this->asString(node, "Sprite", sprite))
			return 0;

		int64 constant;

		if (script_get_constant(sprite.c_str(), &constant)) {
			if (npcdb_checkid(constant) == 0 && pcdb_checkid(constant) == 0) {
				this->invalidWarning(node["Sprite"], "Unknown sprite constant %s.\n", sprite.c_str());
				return 0;
			}
		} else {
			std::shared_ptr<s_mob_db> sprite_mob = mobdb_search_aegisname(sprite.c_str());

			if (sprite_mob == nullptr) {
				this->invalidWarning(node["Sprite"], "Unknown mob sprite constant %s.\n", sprite.c_str());
				return 0;
			}

			constant = sprite_mob->vd.class_;
		}

		mob->vd.class_ = (unsigned short)constant;
	} else {
		this->invalidWarning(node["Sprite"], "Sprite is missing.\n");
		return 0;
	}

	if (this->nodeExists(node, "Sex")) {
		if (pcdb_checkid(mob->vd.class_) == 0) {
			this->invalidWarning(node["Sex"], "Sex is only applicable to Job sprites.\n");
			return 0;
		}

		std::string sex;

		if (!this->asString(node, "Sex", sex))
			return 0;

		std::string sex_constant = "SEX_" + sex;

		int64 constant;

		if (!script_get_constant(sex_constant.c_str(), &constant)) {
			this->invalidWarning(node["Sex"], "Unknown sex constant %s.\n", sex.c_str());
			return 0;
		}

		if (constant < SEX_FEMALE || constant > SEX_MALE) {
			this->invalidWarning(node["Sex"], "Sex %s is not valid.\n", sex.c_str());
			return 0;
		}

		mob->vd.sex = (char)constant;
	}

	if (this->nodeExists(node, "HairStyle")) {
		if (pcdb_checkid(mob->vd.class_) == 0) {
			this->invalidWarning(node["HairStyle"], "HairStyle is only applicable to Job sprites.\n");
			return 0;
		}

		uint16 hair_style;

		if (!this->asUInt16(node, "HairStyle", hair_style))
			return 0;

		if (hair_style < MIN_HAIR_STYLE || hair_style > MAX_HAIR_STYLE) {
			this->invalidWarning(node["HairStyle"], "HairStyle %d is out of range %d~%d. Setting to MIN_HAIR_STYLE.\n", hair_style, MIN_HAIR_STYLE, MAX_HAIR_STYLE);
			hair_style = MIN_HAIR_STYLE;
		}

		mob->vd.hair_style = hair_style;
	}

	if (this->nodeExists(node, "HairColor")) {
		if (pcdb_checkid(mob->vd.class_) == 0) {
			this->invalidWarning(node["HairColor"], "HairColor is only applicable to Job sprites.\n");
			return 0;
		}

		uint16 hair_color;

		if (!this->asUInt16(node, "HairColor", hair_color))
			return 0;

		if (hair_color < MIN_HAIR_COLOR || hair_color > MAX_HAIR_COLOR) {
			this->invalidWarning(node["HairColor"], "HairColor %d is out of range %d~%d. Setting to MIN_HAIR_COLOR.\n", hair_color, MIN_HAIR_COLOR, MAX_HAIR_COLOR);
			hair_color = MIN_HAIR_COLOR;
		}

		mob->vd.hair_color = hair_color;
	}

	if (this->nodeExists(node, "ClothColor")) {
		if (pcdb_checkid(mob->vd.class_) == 0) {
			this->invalidWarning(node["ClothColor"], "ClothColor is only applicable to Job sprites.\n");
			return 0;
		}

		uint32 cloth_color;

		if (!this->asUInt32(node, "ClothColor", cloth_color))
			return 0;

		if (cloth_color < MIN_CLOTH_COLOR || cloth_color > MAX_CLOTH_COLOR) {
			this->invalidWarning(node["ClothColor"], "ClothColor %d is out of range %d~%d. Setting to MIN_CLOTH_CLOR.\n", cloth_color, MIN_CLOTH_COLOR, MAX_CLOTH_COLOR);
			cloth_color = MIN_CLOTH_COLOR;
		}

		mob->vd.cloth_color = cloth_color;
	}

	if (this->nodeExists(node, "Weapon")) {
		if (pcdb_checkid(mob->vd.class_) == 0) {
			this->invalidWarning(node["Weapon"], "Weapon is only applicable to Job sprites.\n");
			return 0;
		}

		std::string weapon;

		if (!this->asString(node, "Weapon", weapon))
			return 0;

		struct item_data *item = itemdb_search_aegisname(weapon.c_str());

		if (item == nullptr) {
			this->invalidWarning(node["Weapon"], "Weapon %s is not a valid item.\n", weapon.c_str());
			return 0;
		}

		mob->vd.weapon = item->nameid;
	}

	if (this->nodeExists(node, "Shield")) {
		if (pcdb_checkid(mob->vd.class_) == 0) {
			this->invalidWarning(node["Shield"], "Shield is only applicable to Job sprites.\n");
			return 0;
		}

		std::string shield;

		if (!this->asString(node, "Shield", shield))
			return 0;

		struct item_data *item = itemdb_search_aegisname(shield.c_str());

		if (item == nullptr) {
			this->invalidWarning(node["Shield"], "Shield %s is not a valid item.\n", shield.c_str());
			return 0;
		}

		mob->vd.shield = item->nameid;
	}

	if (this->nodeExists(node, "HeadTop")) {
		if (pcdb_checkid(mob->vd.class_) == 0) {
			this->invalidWarning(node["HeadTop"], "HeadTop is only applicable to Job sprites.\n");
			return 0;
		}

		std::string head;

		if (!this->asString(node, "HeadTop", head))
			return 0;

		struct item_data *item;

		if ((item = itemdb_search_aegisname(head.c_str())) == nullptr) {
			this->invalidWarning(node["HeadTop"], "HeadTop %s is not a valid item.\n", head.c_str());
			return 0;
		}

		mob->vd.head_top = item->look;
	}

	if (this->nodeExists(node, "HeadMid")) {
		if (pcdb_checkid(mob->vd.class_) == 0) {
			this->invalidWarning(node["HeadMid"], "HeadMid is only applicable to Job sprites.\n");
			return 0;
		}

		std::string head;

		if (!this->asString(node, "HeadMid", head))
			return 0;

		struct item_data *item = itemdb_search_aegisname(head.c_str());

		if (item == nullptr) {
			this->invalidWarning(node["HeadMid"], "HeadMid %s is not a valid item.\n", head.c_str());
			return 0;
		}

		mob->vd.head_mid = item->look;
	}

	if (this->nodeExists(node, "HeadLow")) {
		if (pcdb_checkid(mob->vd.class_) == 0) {
			this->invalidWarning(node["HeadLow"], "HeadLow is only applicable to Job sprites.\n");
			return 0;
		}

		std::string head;

		if (!this->asString(node, "HeadLow", head))
			return 0;

		struct item_data *item = itemdb_search_aegisname(head.c_str());

		if (item == nullptr) {
			this->invalidWarning(node["HeadLow"], "HeadLow %s is not a valid item.\n", head.c_str());
			return 0;
		}

		mob->vd.head_bottom = item->look;
	}

	if (this->nodeExists(node, "PetEquip")) {
		std::shared_ptr<s_pet_db> pet_db_ptr = pet_db.find(mob->vd.class_);

		if (pet_db_ptr == nullptr) {
			this->invalidWarning(node["PetEquip"], "PetEquip is only applicable to defined pets.\n");
			return 0;
		}

		std::string equipment;

		if (!this->asString(node, "PetEquip", equipment))
			return 0;

		struct item_data *item = itemdb_search_aegisname(equipment.c_str());

		if (item == nullptr) {
			this->invalidWarning(node["PetEquip"], "PetEquip %s is not a valid item.\n", equipment.c_str());
			return 0;
		}

		mob->vd.head_bottom = item->nameid;
	}

	if (this->nodeExists(node, "Options")) {
		const YAML::Node &optionNode = node["Options"];

		for (const auto &it : optionNode) {
			std::string option = it.first.as<std::string>(), option_constant = "OPTION_" + option;
			int64 constant;

			if (!script_get_constant(option_constant.c_str(), &constant)) {
				this->invalidWarning(optionNode, "Unknown option constant %s, skipping.\n", option.c_str());
				continue;
			}

			bool active;

			if (!this->asBool(optionNode, option, active))
				continue;

#ifdef NEW_CARTS
			if (constant & OPTION_CART) {
				this->invalidWarning(optionNode, "OPTION_CART was replace by SC_PUSH_CART, skipping.\n");
				continue;
			}
#endif

			if (active)
				mob->option |= constant;
			else
				mob->option &= ~constant;
		}

		mob->option &= ~(OPTION_HIDE | OPTION_CLOAK | OPTION_INVISIBLE | OPTION_CHASEWALK); // Remove hiding types
	}

	return 1;
}

MobAvailDatabase mob_avail_db;

/*==========================================
 * Reading of random monster data
 * MobGroup,MobID,DummyName,Rate
 *------------------------------------------*/
static bool mob_readdb_group(char* str[], int columns, int current){
	struct s_randomsummon_group *msummon = NULL;
	int mob_id, group = 0;
	unsigned short i = 0;
	bool set_default = false;

	if (ISDIGIT(str[0][0]) && ISDIGIT(str[0][1]))
		group = atoi(str[0]);
	else {
		int64 group_tmp;

		if (!script_get_constant(str[0], &group_tmp)) {
			ShowError("mob_readdb_group: Invalid random monster group '%s'\n", str[0]);
			return false;
		}
		group = static_cast<int>(group_tmp);
	}

	mob_id = atoi(str[1]);
	if (mob_id != 0 && mob_db.find(mob_id) == nullptr) {
		ShowError("mob_readdb_group: Invalid random monster group '%s'\n", str[0]);
		return false;
	}
	else if (mob_id == 0){
		mob_id = atoi(str[3]);
		if (mob_db.find(mob_id) == nullptr) {
			ShowError("mob_readdb_group: Invalid random monster group '%s'\n", str[0]);
			return false;
		}
		set_default = true;
	}

	if (!(msummon = (struct s_randomsummon_group *)idb_get(mob_summon_db, group))) {
		CREATE(msummon, struct s_randomsummon_group, 1);
		CREATE(msummon->list, struct s_randomsummon_entry, (msummon->count = 1));
		msummon->list[0].mob_id = mob_id;
		msummon->list[0].rate = atoi(str[3]);
		msummon->random_id = group;
		idb_put(mob_summon_db, group, msummon);
	}
	else {
		ARR_FIND(0, msummon->count, i, set_default || (i > 0 && msummon->list[i].mob_id == mob_id));
		if (i >= msummon->count)
			RECREATE(msummon->list, struct s_randomsummon_entry, ++msummon->count);
		msummon->list[i].mob_id = mob_id;
		msummon->list[i].rate = atoi(str[3]);
	}

	return true;
}

//processes one mob_chat_db entry [SnakeDrak]
//db struct: Line_ID,Color_Code,Dialog
static bool mob_parse_row_chatdb(char* fields[], int columns, int current)
{
	char* msg;
	struct mob_chat *ms;
	int msg_id;
	size_t len;

	msg_id = atoi(fields[0]);

	if (msg_id <= 0){
		ShowError("mob_parse_row_chatdb: Invalid chat ID '%d' in line %d\n", msg_id, current);
		return false;
	}

	ms = mob_chat(msg_id);

	if( ms == NULL ){
		try{
			ms = &mob_chat_db[msg_id];
		}catch( const std::bad_alloc& ){
			ShowError( "mob_parse_row_chatdb: Memory allocation for chat ID '%d' failed.\n", msg_id );
			return false;
		}
	}
	
	//MSG ID
	ms->msg_id=msg_id;
	//Color
	ms->color=strtoul(fields[1],NULL,0);
	//Message
	msg = fields[2];
	len = strlen(msg);

	while( len && ( msg[len-1]=='\r' || msg[len-1]=='\n' ) )
	{// find EOL to strip
		len--;
	}

	if(len>(CHAT_SIZE_MAX-1)){
		ShowError("mob_parse_row_chatdb: Message too long! Line %d, id: %d\n", current, msg_id);
		return false;
	}
	else if( !len ){
		ShowWarning("mob_parse_row_chatdb: Empty message for id %d.\n", msg_id);
		return false;
	}

	msg[len] = 0;  // strip previously found EOL
	safestrncpy(ms->msg, fields[2], CHAT_SIZE_MAX);

	return true;
}

/*==========================================
 * processes one mob_skill_db entry
 *------------------------------------------*/
static bool mob_parse_row_mobskilldb(char** str, int columns, int current)
{
	static const struct {
		char str[32];
		enum MobSkillState id;
	} state[] = {
		{	"any",		MSS_ANY		}, //All states except Dead
		{	"idle",		MSS_IDLE	},
		{	"walk",		MSS_WALK	},
		{	"loot",		MSS_LOOT	},
		{	"dead",		MSS_DEAD	},
		{	"attack",	MSS_BERSERK	}, //Retaliating attack
		{	"angry",	MSS_ANGRY	}, //Preemptive attack (aggressive mobs)
		{	"chase",	MSS_RUSH	}, //Chase escaping target
		{	"follow",	MSS_FOLLOW	}, //Preemptive chase (aggressive mobs)
		{	"anytarget",MSS_ANYTARGET	}, //Berserk+Angry+Rush+Follow
	};
	static const struct {
		char str[32];
		int id;
	} cond1[] = {
		// enum e_mob_skill_condition
		{ "always",            MSC_ALWAYS            },
		{ "myhpltmaxrate",     MSC_MYHPLTMAXRATE     },
		{ "myhpinrate",        MSC_MYHPINRATE        },
		{ "friendhpltmaxrate", MSC_FRIENDHPLTMAXRATE },
		{ "friendhpinrate",    MSC_FRIENDHPINRATE    },
		{ "mystatuson",        MSC_MYSTATUSON        },
		{ "mystatusoff",       MSC_MYSTATUSOFF       },
		{ "friendstatuson",    MSC_FRIENDSTATUSON    },
		{ "friendstatusoff",   MSC_FRIENDSTATUSOFF   },
		{ "attackpcgt",        MSC_ATTACKPCGT        },
		{ "attackpcge",        MSC_ATTACKPCGE        },
		{ "slavelt",           MSC_SLAVELT           },
		{ "slavele",           MSC_SLAVELE           },
		{ "closedattacked",    MSC_CLOSEDATTACKED    },
		{ "longrangeattacked", MSC_LONGRANGEATTACKED },
		{ "skillused",         MSC_SKILLUSED         },
		{ "afterskill",        MSC_AFTERSKILL        },
		{ "casttargeted",      MSC_CASTTARGETED      },
		{ "rudeattacked",      MSC_RUDEATTACKED      },
		{ "masterhpltmaxrate", MSC_MASTERHPLTMAXRATE },
		{ "masterattacked",    MSC_MASTERATTACKED    },
		{ "alchemist",         MSC_ALCHEMIST         },
		{ "onspawn",           MSC_SPAWN             },
	}, cond2[] ={
		{	"anybad",		-1				},
		{	"stone",		SC_STONE		},
		{	"freeze",		SC_FREEZE		},
		{	"stun",			SC_STUN			},
		{	"sleep",		SC_SLEEP		},
		{	"poison",		SC_POISON		},
		{	"curse",		SC_CURSE		},
		{	"silence",		SC_SILENCE		},
		{	"confusion",	SC_CONFUSION	},
		{	"blind",		SC_BLIND		},
		{	"hiding",		SC_HIDING		},
		{	"sight",		SC_SIGHT		},
	}, target[] = {
		// enum e_mob_skill_target
		{	"target",	MST_TARGET	},
		{	"randomtarget",	MST_RANDOM	},
		{	"self",		MST_SELF	},
		{	"friend",	MST_FRIEND	},
		{	"master",	MST_MASTER	},
		{	"around5",	MST_AROUND5	},
		{	"around6",	MST_AROUND6	},
		{	"around7",	MST_AROUND7	},
		{	"around8",	MST_AROUND8	},
		{	"around1",	MST_AROUND1	},
		{	"around2",	MST_AROUND2	},
		{	"around3",	MST_AROUND3	},
		{	"around4",	MST_AROUND4	},
		{	"around",	MST_AROUND	},
	};
	static int last_mob_id = 0;  // ensures that only one error message per mob id is printed
	int mob_id;
	int j, tmp;

	mob_id = atoi(str[0]);

	std::shared_ptr<s_mob_db> mob = mob_db.find(mob_id);

	if (mob_id > 0 && mob == nullptr)
	{
		if (mob_id != last_mob_id) {
			ShowError("mob_parse_row_mobskilldb: Non existant Mob id %d\n", mob_id);
			last_mob_id = mob_id;
		}
		return false;
	}
	else if (mob_id == 0)
		return false;

	// Looking for existing entry
	std::shared_ptr<s_mob_skill_db> skill = util::umap_find(mob_skill_db, mob_id);

	if (skill == nullptr)
		skill = std::make_shared<s_mob_skill_db>();

	if( strcmp(str[1],"clear") == 0 && skill->mob_id != 0 ) {
		mob_skill_db.erase(skill->mob_id);
		ShowInfo("Cleared skill for mob id '%d'\n", mob_id);
		return true;
	}

	if (skill->skill.size() >= MAX_MOBSKILL) {
		if (mob_id != last_mob_id) {
			ShowError("mob_parse_row_mobskilldb: Too many skills for monster %d[%s]\n", mob_id, mob->sprite.c_str());
			last_mob_id = mob_id;
		}
		return false;
	}

	std::shared_ptr<s_mob_skill> ms = std::make_shared<s_mob_skill>();

	//State
	ARR_FIND( 0, ARRAYLENGTH(state), j, strcmp(str[2],state[j].str) == 0 );
	if( j < ARRAYLENGTH(state) )
		ms->state = state[j].id;
	else {
		ShowError("mob_parse_row_mobskilldb: Unrecognized state '%s' in line %d\n", str[2], current);
		return false;
	}

	//Skill ID
	j = atoi(str[3]);
	if (j <= 0 || j > MAX_SKILL_ID || !skill_get_index(j)) //fixed Lupus
	{
		if (mob_id < 0)
			ShowError("mob_parse_row_mobskilldb: Invalid Skill ID (%d) for all mobs\n", j);
		else
			ShowError("mob_parse_row_mobskilldb: Invalid Skill ID (%d) for mob %d (%s)\n", j, mob_id, mob->sprite.c_str());
		return false;
	}
	ms->skill_id = j;

	//Skill lvl
	j = atoi(str[4]) <= 0 ? 1 : atoi(str[4]);
	ms->skill_lv = j > battle_config.mob_max_skilllvl ? battle_config.mob_max_skilllvl : j; //we strip max skill level

	//Apply battle_config modifiers to rate (permillage) and delay [Skotlex]
	tmp = atoi(str[5]);
	if (battle_config.mob_skill_rate != 100)
		tmp = tmp*battle_config.mob_skill_rate/100;
	if (tmp > 10000)
		ms->permillage = 10000;
	else if (!tmp && battle_config.mob_skill_rate)
		ms->permillage = 1;
	else
		ms->permillage = tmp;
	ms->casttime = atoi(str[6]);
	ms->delay = atoi(str[7]);
	if (battle_config.mob_skill_delay != 100)
		ms->delay = ms->delay*battle_config.mob_skill_delay/100;
	if (ms->delay < 0 || ms->delay > MOB_MAX_DELAY) //time overflow?
		ms->delay = MOB_MAX_DELAY;
	ms->cancel = atoi(str[8]);
	if( strcmp(str[8],"yes")==0 )
		ms->cancel=1;

	//Target
	ARR_FIND( 0, ARRAYLENGTH(target), j, strcmp(str[9],target[j].str) == 0 );
	if( j < ARRAYLENGTH(target) )
		ms->target = target[j].id;
	else {
		ShowWarning("mob_parse_row_mobskilldb: Unrecognized target %s for %d\n", str[9], mob_id);
		ms->target = MST_TARGET;
	}

	//Check that the target condition is right for the skill type. [Skotlex]
	if (skill_get_casttype(ms->skill_id) == CAST_GROUND)
	{	//Ground skill.
		if (ms->target > MST_AROUND)
		{
			ShowWarning("mob_parse_row_mobskilldb: Wrong mob skill target for ground skill %d (%s) for %s.\n",
				ms->skill_id, skill_get_name(ms->skill_id),
				mob_id < 0 ? "all mobs" : mob->sprite.c_str());
			ms->target = MST_TARGET;
		}
	} else if (ms->target > MST_MASTER) {
		ShowWarning("mob_parse_row_mobskilldb: Wrong mob skill target 'around' for non-ground skill %d (%s) for %s.\n",
			ms->skill_id, skill_get_name(ms->skill_id),
			mob_id < 0 ? "all mobs" : mob->sprite.c_str());
		ms->target = MST_TARGET;
	}

	//Cond1
	ARR_FIND( 0, ARRAYLENGTH(cond1), j, strcmp(str[10],cond1[j].str) == 0 );
	if( j < ARRAYLENGTH(cond1) )
		ms->cond1 = cond1[j].id;
	else {
		ShowWarning("mob_parse_row_mobskilldb: Unrecognized condition 1 %s for %d\n", str[10], mob_id);
		ms->cond1 = -1;
	}

	//Cond2
	// numeric value
	ms->cond2 = atoi(str[11]);
	// or special constant
	ARR_FIND( 0, ARRAYLENGTH(cond2), j, strcmp(str[11],cond2[j].str) == 0 );
	if( j < ARRAYLENGTH(cond2) )
		ms->cond2 = cond2[j].id;

	ms->val[0] = (int)strtol(str[12],NULL,0);
	ms->val[1] = (int)strtol(str[13],NULL,0);
	ms->val[2] = (int)strtol(str[14],NULL,0);
	ms->val[3] = (int)strtol(str[15],NULL,0);
	ms->val[4] = (int)strtol(str[16],NULL,0);

	if(ms->skill_id == NPC_EMOTION && mob_id > 0 &&
		ms->val[1] == mob->status.mode)
	{
		ms->val[1] = 0;
		ms->val[4] = 1; //request to return mode to normal.
	}
	if(ms->skill_id == NPC_EMOTION_ON && mob_id > 0 && ms->val[1])
	{	//Adds a mode to the mob.
		//Remove aggressive mode when the new mob type is passive.
		if (!(ms->val[1]&MD_AGGRESSIVE))
			ms->val[3] |= MD_AGGRESSIVE;
		ms->val[2] |= ms->val[1]; //Add the new mode.
		ms->val[1] = 0; //Do not "set" it.
	}

	if(*str[17])
		ms->emotion = atoi(str[17]);
	else
		ms->emotion = -1;

	if(str[18] != NULL && mob_chat(atoi(str[18]))!=NULL)
		ms->msg_id = atoi(str[18]);
	else
		ms->msg_id = 0;

	skill->skill.push_back(ms);

	if (!skill->mob_id) { // Insert new entry
		skill->mob_id = mob_id;
		mob_skill_db.insert({ mob_id, skill });
	}
	return true;
}

/*==========================================
 * mob_skill_db.txt reading
 *------------------------------------------*/
static void mob_readskilldb(const char* basedir, bool silent) {
	if( battle_config.mob_skill_rate == 0 ) {
		ShowStatus("Mob skill use disabled. Not reading mob skills.\n");
		return;
	}
	sv_readdb(basedir, "mob_skill_db.txt", ',', 19, 19, -1, &mob_parse_row_mobskilldb, silent);
}

/**
 * mob_skill_db table reading [CalciumKid]
 * not overly sure if this is all correct
 * seems to work though...
 */
static int mob_read_sqlskilldb(void)
{
	const char* mob_skill_db_name[] = {
		mob_skill_table,
		mob_skill2_table };
	int fi;

	if( battle_config.mob_skill_rate == 0 ) {
		ShowStatus("Mob skill use disabled. Not reading mob skills.\n");
		return 0;
	}

	for( fi = 0; fi < ARRAYLENGTH(mob_skill_db_name); ++fi ) {
		uint32 lines = 0, count = 0;

		// retrieve all rows from the mob skill database
		if( SQL_ERROR == Sql_Query(mmysql_handle, "SELECT * FROM `%s`", mob_skill_db_name[fi]) ) {
			Sql_ShowDebug(mmysql_handle);
			continue;
		}

		// process rows one by one
		while( SQL_SUCCESS == Sql_NextRow(mmysql_handle) ) {
			// wrap the result into a TXT-compatible format
			char* str[19];
			char dummy[255] = "";
			int i;
			++lines;
			for( i = 0; i < 19; ++i )
			{
				Sql_GetData(mmysql_handle, i, &str[i], NULL);
				if( str[i] == NULL ) 
					str[i] = dummy; // get rid of NULL columns
			}

			if (!mob_parse_row_mobskilldb(str, 19, count))
				continue;

			count++;
		}

		// free the query result
		Sql_FreeResult(mmysql_handle);

		ShowStatus("Done reading '" CL_WHITE "%u" CL_RESET "' entries in '" CL_WHITE "%s" CL_RESET "'.\n", count, mob_skill_db_name[fi]);
	}
	return 0;
}

/**
 * Read mob_item_ratio.txt
 */
static bool mob_readdb_itemratio(char* str[], int columns, int current)
{
	t_itemid nameid;
	int ratio, i;
	struct s_mob_item_drop_ratio *item_ratio;
	nameid = strtoul(str[0], nullptr, 10);

	if (itemdb_exists(nameid) == NULL) {
		ShowWarning("mob_readdb_itemratio: Invalid item id %u.\n", nameid);
		return false;
	}

	ratio = atoi(str[1]);

	if (!(item_ratio = (struct s_mob_item_drop_ratio *)uidb_get(mob_item_drop_ratio,nameid)))
		CREATE(item_ratio, struct s_mob_item_drop_ratio, 1);

	item_ratio->drop_ratio = ratio;
	memset(item_ratio->mob_id, 0, sizeof(item_ratio->mob_id));
	for (i = 0; i < columns-2; i++) {
		uint16 mob_id = atoi(str[i+2]);
		if (mob_db.find(mob_id) == nullptr)
			ShowError("mob_readdb_itemratio: Invalid monster with ID %hu (Item:%u Col:%d).\n", mob_id, nameid, columns);
		else
			item_ratio->mob_id[i] = atoi(str[i+2]);
	}

	if (!item_ratio->nameid) {
		item_ratio->nameid = nameid;
		uidb_put(mob_item_drop_ratio, nameid, item_ratio);
	}

	return true;
}

/**
<<<<<<< HEAD
=======
 * Read additional monster drop from db file
 * @author [Cydh]
 **/
static bool mob_readdb_drop(char* str[], int columns, int current) {
	unsigned short mobid;
	t_itemid nameid;
	int rate, i, size, flag = 0;
	struct mob_db *mob;
	struct s_mob_drop *drop;

	mobid = atoi(str[0]);
	if ((mob = mob_db(mobid)) == NULL) {
		ShowError("mob_readdb_drop: Invalid monster ID %s.\n", str[0]);
		return false;
	}

	nameid = strtoul(str[1], nullptr, 10);
	if (itemdb_exists(nameid) == NULL) {
		ShowWarning("mob_readdb_drop: Invalid item ID %s.\n", str[1]);
		return false;
	}

	rate = atoi(str[2]);
	if (columns > 4 && (flag = atoi(str[4])) == 2) {
		drop = mob->mvpitem;
		size = ARRAYLENGTH(mob->mvpitem);
	}
	else {
		drop = mob->dropitem;
		size = ARRAYLENGTH(mob->dropitem);
	}

	if (rate == 0) {
		for (i = 0; i < size; i++) {
			if (drop[i].nameid == nameid) {
				memset(&drop[i], 0, sizeof(struct s_mob_drop));
				ShowInfo("mob_readdb_drop: Removed item '%u' from monster '%hu'.\n", nameid, mobid);
				return true;
			}
		}
	}
	else {
		ARR_FIND(0, size, i, drop[i].nameid == nameid);
		if (i == size) { // Item is not dropped at all (search all item slots)
			ARR_FIND(0, size, i, drop[i].nameid == 0);
			if (i == size) { // No empty slots
				ShowError("mob_readdb_drop: Cannot add item '%u' to monster '%hu'. Max drop reached (%d).\n", nameid, mobid, size);
				return true;
			}
		}

		drop[i].nameid = nameid;
		drop[i].rate = rate;
		drop[i].steal_protected = (flag) ? true : false;
		drop[i].randomopt_group = 0;

		if (columns > 3) {
			uint16 randomopt_group;

			if (!random_option_group.option_get_id(trim(str[3]), randomopt_group)) {
				ShowError("mob_readdb_drop: Invalid 'randopt_groupid' '%s' for monster '%hu'.\n", str[3], mobid);
				return false;
			}

			drop[i].randomopt_group = randomopt_group;
		}
	}

	return true;
}

/**
>>>>>>> 10703304
 * Free drop ratio data
 **/
static int mob_item_drop_ratio_free(DBKey key, DBData *data, va_list ap) {
	struct s_mob_item_drop_ratio *item_ratio = (struct s_mob_item_drop_ratio *)db_data2ptr(data);
	aFree(item_ratio);
	return 0;
}

/**
 * Adjust drop ratio for each monster
 **/
static void mob_drop_ratio_adjust(void){
	for( auto &pair : mob_db ){
		std::shared_ptr<s_mob_db> mob = pair.second;
		struct item_data *id;
		t_itemid nameid;
		int j, rate, rate_adjust = 0, mob_id = pair.first;

		if( mob_is_clone( mob_id ) ){
			continue;
		}

		for( j = 0; j < MAX_MVP_DROP_TOTAL; j++ ){
			nameid = mob->mvpitem[j].nameid;
			rate = mob->mvpitem[j].rate;

			if( nameid == 0 || rate == 0 ){
				continue;
			}

			rate_adjust = battle_config.item_rate_mvp;

			// Adjust the rate if there is an entry in mob_item_ratio
			item_dropratio_adjust( nameid, mob_id, &rate_adjust );

			// Adjust rate with given algorithms
			rate = mob_drop_adjust( rate, rate_adjust, battle_config.item_drop_mvp_min, battle_config.item_drop_mvp_max );

			// calculate and store Max available drop chance of the MVP item
			if( rate ){
				id = itemdb_search( nameid );

				// Item is not known anymore(should never happen)
				if( !id ){
<<<<<<< HEAD
					ShowWarning( "Monster \"%s\"(id:%hu) is dropping an unknown item(id: %u)\n", mob->name.c_str(), mob_id, nameid );
=======
					ShowWarning( "Monster \"%s\"(id:%u) is dropping an unknown item(id: %u)\n", mob->name, mob_id, nameid );
>>>>>>> 10703304
					mob->mvpitem[j].nameid = 0;
					mob->mvpitem[j].rate = 0;
					continue;
				}

				if( id->maxchance == -1 || ( id->maxchance < rate/10 + 1 ) ){
					// item has bigger drop chance or sold in shops
					id->maxchance = rate/10 + 1; // reduce MVP drop info to not spoil common drop rate
				}
			}

			mob->mvpitem[j].rate = rate;
		}

		for( j = 0; j < MAX_MOB_DROP_TOTAL; j++ ){
			unsigned short ratemin, ratemax;
			bool is_treasurechest;

			nameid = mob->dropitem[j].nameid;
			rate = mob->dropitem[j].rate;

			if( nameid == 0 || rate == 0 ){
				continue;
			}

			id = itemdb_search( nameid );

			// Item is not known anymore(should never happen)
			if( !id ){
				ShowWarning( "Monster \"%s\"(id:%hu) is dropping an unknown item(id: %u)\n", mob->name.c_str(), mob_id, nameid );
				mob->dropitem[j].nameid = 0;
				mob->dropitem[j].rate = 0;
				continue;
			}

			if( battle_config.drop_rateincrease && rate < 5000 ){
				rate++;
			}

			// Treasure box drop rates [Skotlex]
			if (util::vector_exists(mob->race2, RC2_TREASURE)) {
				is_treasurechest = true;

				rate_adjust = battle_config.item_rate_treasure;
				ratemin = battle_config.item_drop_treasure_min;
				ratemax = battle_config.item_drop_treasure_max;
			} else {
				bool is_mvp = status_has_mode(&mob->status,MD_MVP);
				bool is_boss = (mob->status.class_ == CLASS_BOSS);

				is_treasurechest = false;

				 // Added suport to restrict normal drops of MVP's [Reddozen]
				switch( id->type ){
					case IT_HEALING:
						rate_adjust = is_mvp ? battle_config.item_rate_heal_mvp : (is_boss ? battle_config.item_rate_heal_boss : battle_config.item_rate_heal);
						ratemin = battle_config.item_drop_heal_min;
						ratemax = battle_config.item_drop_heal_max;
						break;
					case IT_USABLE:
					case IT_CASH:
						rate_adjust = is_mvp ? battle_config.item_rate_use_mvp : (is_boss ? battle_config.item_rate_use_boss : battle_config.item_rate_use);
						ratemin = battle_config.item_drop_use_min;
						ratemax = battle_config.item_drop_use_max;
						break;
					case IT_WEAPON:
					case IT_ARMOR:
					case IT_PETARMOR:
						rate_adjust = is_mvp ? battle_config.item_rate_equip_mvp : (is_boss ? battle_config.item_rate_equip_boss : battle_config.item_rate_equip);
						ratemin = battle_config.item_drop_equip_min;
						ratemax = battle_config.item_drop_equip_max;
						break;
					case IT_CARD:
						rate_adjust = is_mvp ? battle_config.item_rate_card_mvp : (is_boss ? battle_config.item_rate_card_boss : battle_config.item_rate_card);
						ratemin = battle_config.item_drop_card_min;
						ratemax = battle_config.item_drop_card_max;
						break;
					default:
						rate_adjust = is_mvp ? battle_config.item_rate_common_mvp : (is_boss ? battle_config.item_rate_common_boss : battle_config.item_rate_common);
						ratemin = battle_config.item_drop_common_min;
						ratemax = battle_config.item_drop_common_max;
						break;
				}
			}

			item_dropratio_adjust( nameid, mob_id, &rate_adjust );
			rate = mob_drop_adjust( rate, rate_adjust, ratemin, ratemax );

			// calculate and store Max available drop chance of the item
			// but skip treasure chests.
			if( rate && !is_treasurechest ){
				unsigned short k;

				if( id->maxchance == -1 || ( id->maxchance < rate ) ){
					id->maxchance = rate; // item has bigger drop chance or sold in shops
				}

				for( k = 0; k < MAX_SEARCH; k++ ){
					if( id->mob[k].chance <= rate ){
						break;
					}
				}

				if( k != MAX_SEARCH ){
					if( id->mob[k].id != mob_id ){
						memmove( &id->mob[k+1], &id->mob[k], (MAX_SEARCH-k-1)*sizeof(id->mob[0]) );
					}

					id->mob[k].chance = rate;
					id->mob[k].id = mob_id;
				}
			}

			mob->dropitem[j].rate = rate;
		}
	}

	// Now that we are done we can delete the stored item ratios
	mob_item_drop_ratio->clear( mob_item_drop_ratio, mob_item_drop_ratio_free );
}

/**
 * Copy skill from DB to monster
 * @param mob Monster DB entry
 * @param skill Monster skill entries
 **/
static void mob_skill_db_set_single_sub(s_mob_db *mob, struct s_mob_skill_db *skill) {

	nullpo_retv(mob);
	nullpo_retv(skill);

	size_t i = 0;

	for (i = 0; mob->skill.size() < MAX_MOBSKILL && i < skill->skill.size(); i++) {
		mob->skill.push_back(skill->skill[i]);
	}

	if (i < skill->skill.size())
		ShowWarning("Monster '%s' (%d, src:%d) reaches max skill limit %d. Ignores '%zu' skills left.\n", mob->sprite.c_str(), mob->vd.class_, skill->mob_id, MAX_MOBSKILL, skill->skill.size() - i);
}

/**
 * Check the skill & monster id before put the skills
 * @param skill
 **/
static void mob_skill_db_set_single(struct s_mob_skill_db *skill) {
	nullpo_retv(skill);

	// Specific monster
	if (skill->mob_id >= 0) {
		std::shared_ptr<s_mob_db> mob = mob_db.find(skill->mob_id);

		if (mob != nullptr)
			mob_skill_db_set_single_sub(mob.get(), skill);
	}
	// Global skill
	else {
		uint16 id = skill->mob_id;
		id *= -1;
		for( auto &pair : mob_db ){
			if ( mob_is_clone(pair.first) ){
				continue;
			}
			if (   (!(id&1) && status_has_mode(&pair.second->status,MD_STATUSIMMUNE)) // Bosses
				|| (!(id&2) && !status_has_mode(&pair.second->status,MD_STATUSIMMUNE)) // Normal monsters
				)
				continue;
			mob_skill_db_set_single_sub(pair.second.get(), skill);
		}
	}
	
}

/**
 * Free monster skill data
 **/
static int mob_skill_db_free(DBKey key, DBData *data, va_list ap) {
	struct s_mob_skill_db *skill = (struct s_mob_skill_db *)db_data2ptr(data);
	if (skill)
		aFree(skill);
	return 0;
}

/**
 * Free random summon data
 **/
static int mob_summon_db_free(DBKey key, DBData *data, va_list ap) {
	struct s_randomsummon_group *msummon = (struct s_randomsummon_group *)db_data2ptr(data);
	if (msummon) {
		if (msummon->list) {
			aFree(msummon->list);
			msummon->list = NULL;
			msummon->count = 0;
		}
		aFree(msummon);
		msummon = NULL;
	}
	return 0;
}

/**
 * Set monster skills
 **/
static void mob_skill_db_set(void) {
	for (auto skill : mob_skill_db) {
		mob_skill_db_set_single(skill.second.get());
	}

	//ShowStatus("Set skills to '%d' monsters.\n", db_size(mob_skill_db));
}

/**
 * read all mob-related databases
 */
static void mob_load(void)
{
	const char* dbsubpath[] = {
		"",
		"/" DBIMPORT,
	};

	// First we parse all the possible monsters to add additional data in the second loop
	if( db_use_sqldbs )
		mob_read_sqldb();
	else
		mob_db.load();

	for(int i = 0; i < ARRAYLENGTH(dbsubpath); i++){	
		int n1 = strlen(db_path)+strlen(dbsubpath[i])+1;
		int n2 = strlen(db_path)+strlen(DBPATH)+strlen(dbsubpath[i])+1;

		char* dbsubpath1 = (char*)aMalloc(n1+1);
		char* dbsubpath2 = (char*)aMalloc(n2+1);
		bool silent = i > 0;

		if(i==0) {
			safesnprintf(dbsubpath1,n1,"%s%s",db_path,dbsubpath[i]);
			safesnprintf(dbsubpath2,n2,"%s/%s%s",db_path,DBPATH,dbsubpath[i]);
		} else {
			safesnprintf(dbsubpath1,n1,"%s%s",db_path,dbsubpath[i]);
			safesnprintf(dbsubpath2,n1,"%s%s",db_path,dbsubpath[i]);
		}

		sv_readdb(dbsubpath1, "mob_chat_db.txt", '#', 3, 3, -1, &mob_parse_row_chatdb, silent);

		if( db_use_sqldbs && i == 0 )
			mob_read_sqlskilldb();
		else
			mob_readskilldb(dbsubpath2, silent);

		sv_readdb(dbsubpath1, "mob_item_ratio.txt", ',', 2, 2+MAX_ITEMRATIO_MOBS, -1, &mob_readdb_itemratio, silent);
		sv_readdb(dbsubpath2, "mob_random_db.txt", ',', 4, 4, -1, &mob_readdb_group, silent);
		sv_readdb(dbsubpath2, "mob_branch.txt", ',', 4, 4, -1, &mob_readdb_group, silent);
		sv_readdb(dbsubpath2, "mob_poring.txt", ',', 4, 4, -1, &mob_readdb_group, silent);
		sv_readdb(dbsubpath2, "mob_boss.txt", ',', 4, 4, -1, &mob_readdb_group, silent);
		sv_readdb(dbsubpath1, "mob_pouch.txt", ',', 4, 4, -1, &mob_readdb_group, silent);
		sv_readdb(dbsubpath1, "mob_mission.txt", ',', 4, 4, -1, &mob_readdb_group, silent);
		sv_readdb(dbsubpath1, "mob_classchange.txt", ',', 4, 4, -1, &mob_readdb_group, silent);

		aFree(dbsubpath1);
		aFree(dbsubpath2);
	}

	mob_avail_db.load();

	mob_drop_ratio_adjust();
	mob_skill_db_set();
}

/**
 * Initialize monster data
 */
void mob_db_load(bool is_reload){
	if( !is_reload ) {
		// on mobdbreload it's not neccessary to execute this
		// item ers needs to be allocated only once
		item_drop_ers = ers_new(sizeof(struct item_drop),"mob.cpp::item_drop_ers",ERS_OPT_CLEAN);
		item_drop_list_ers = ers_new(sizeof(struct item_drop_list),"mob.cpp::item_drop_list_ers",ERS_OPT_NONE);
	}
	mob_item_drop_ratio = uidb_alloc(DB_OPT_BASE);
	mob_summon_db = idb_alloc(DB_OPT_BASE);
	mob_load();
}

/**
 * Re-link monster drop data with item data
 * Fixes the need of a @reloadmobdb after a @reloaditemdb
 * @author Epoque
 */
void mob_reload_itemmob_data(void) {
	for( auto const &pair : mob_db ){
		int d, k;

		if( mob_is_clone( pair.first ) ){
			continue;
		}

		for(d = 0; d < MAX_MOB_DROP_TOTAL; d++) {
			struct item_data *id;
			if( !pair.second->dropitem[d].nameid )
				continue;
			id = itemdb_search(pair.second->dropitem[d].nameid);

			for (k = 0; k < MAX_SEARCH; k++) {
<<<<<<< HEAD
				if (id->mob[k].chance <= pair.second->dropitem[d].p)
=======
				if (id->mob[k].chance <= pair.second.dropitem[d].rate)
>>>>>>> 10703304
					break;
			}

			if (k == MAX_SEARCH)
				continue;

			if (id->mob[k].id != pair.first)
				memmove(&id->mob[k+1], &id->mob[k], (MAX_SEARCH-k-1)*sizeof(id->mob[0]));
<<<<<<< HEAD
			id->mob[k].chance = pair.second->dropitem[d].p;
=======
			id->mob[k].chance = pair.second.dropitem[d].rate;
>>>>>>> 10703304
			id->mob[k].id = pair.first;
		}
	}
}

/**
 * Apply the proper view data on monsters during mob_db reload.
 * @param md: Mob to adjust
 * @param args: va_list of arguments
 * @return 0
 */
static int mob_reload_sub( struct mob_data *md, va_list args ){
	bool slaves_only = va_arg( args, int ) != 0;

	if( slaves_only ){
		if( md->master_id == 0 ){
			// Only slaves should be processed now
			return 0;
		}
	}else{
		if( md->master_id != 0 ){
			// Slaves will be processed later
			return 0;
		}
	}

	// Relink the mob to the new database entry
	md->db = mob_db.find(md->mob_id);

	// Recalculate the monster status based on the new data
	status_calc_mob(md, SCO_NONE);

	// If the view data was not overwritten manually
	if( !md->vd_changed ){
		// Get the new view data from the mob database
		md->vd = mob_get_viewdata(md->mob_id);

		// If they are spawned right now
		if( md->bl.prev != NULL ){
			// Respawn all mobs on client side so that they are displayed correctly(if their view id changed)
			clif_clearunit_area(&md->bl, CLR_OUTSIGHT);
			clif_spawn(&md->bl);
		}
	}

	return 0;
}

/**
 * Apply the proper view data on NPCs during mob_db reload.
 * @param md: NPC to adjust
 * @param args: va_list of arguments
 * @return 0
 */
static int mob_reload_sub_npc( struct npc_data *nd, va_list args ){
	// If the view data points to a mob
	if( mobdb_checkid(nd->class_) ){
		struct view_data *vd = mob_get_viewdata(nd->class_);

		if (vd) // Get the new view data from the mob database
			memcpy(&nd->vd, vd, sizeof(struct view_data));
		if (nd->bl.prev) // If they are spawned right now
			unit_refresh(&nd->bl); // Respawn all NPCs on client side so that they are displayed correctly(if their view id changed)
	}

	return 0;
}

/**
 * Reload monster data
 */
void mob_reload(void) {
	do_final_mob(true);
	mob_db_load(true);
	// First only normal monsters
	map_foreachmob( mob_reload_sub, 0 );
	// Then slaves only
	map_foreachmob( mob_reload_sub, 1 );
	map_foreachnpc(mob_reload_sub_npc);
}

/**
 * Clear spawn data for all monsters
 */
void mob_clear_spawninfo()
{	//Clears spawn related information for a script reload.
	mob_spawn_data.clear();
}

/*==========================================
 * Circumference initialization of mob
 *------------------------------------------*/
void do_init_mob(void){
	mob_db_load(false);

	add_timer_func_list(mob_delayspawn,"mob_delayspawn");
	add_timer_func_list(mob_delay_item_drop,"mob_delay_item_drop");
	add_timer_func_list(mob_ai_hard,"mob_ai_hard");
	add_timer_func_list(mob_ai_lazy,"mob_ai_lazy");
	add_timer_func_list(mob_timer_delete,"mob_timer_delete");
	add_timer_func_list(mob_spawn_guardian_sub,"mob_spawn_guardian_sub");
	add_timer_func_list(mob_respawn,"mob_respawn");
	add_timer_func_list(mvptomb_delayspawn,"mvptomb_delayspawn");
	add_timer_interval(gettick()+MIN_MOBTHINKTIME,mob_ai_hard,0,0,MIN_MOBTHINKTIME);
	add_timer_interval(gettick()+MIN_MOBTHINKTIME*10,mob_ai_lazy,0,0,MIN_MOBTHINKTIME*10);
}

/*==========================================
 * Clean memory usage.
 *------------------------------------------*/
void do_final_mob(bool is_reload){
	mob_db.clear();
	mob_chat_db.clear();
	mob_skill_db.clear();

	mob_item_drop_ratio->destroy(mob_item_drop_ratio,mob_item_drop_ratio_free);
	mob_summon_db->destroy(mob_summon_db, mob_summon_db_free);
	if( !is_reload ) {
		ers_destroy(item_drop_ers);
		ers_destroy(item_drop_list_ers);
	}
}<|MERGE_RESOLUTION|>--- conflicted
+++ resolved
@@ -4396,7 +4396,6 @@
 			mob->status.agi = 1;
 	}
 
-<<<<<<< HEAD
 	if (this->nodeExists(node, "Vit")) {
 		uint16 stat;
 
@@ -4549,11 +4548,6 @@
 
 			if (!script_get_constant(raceName_constant.c_str(), &constant)) {
 				this->invalidWarning(raceNode[raceName], "Unknown monster race group %s, skipping.\n", raceName.c_str());
-=======
-		if( entry.mvpitem[i].nameid ){
-			if( itemdb_search(entry.mvpitem[i].nameid) ){
-				entry.mvpitem[i].rate = atoi(str[32+i*2]);
->>>>>>> 10703304
 				continue;
 			}
 
@@ -4598,7 +4592,6 @@
 			constant = ELE_NEUTRAL;
 		}
 
-<<<<<<< HEAD
 		if (!CHK_ELEMENT(constant)) {
 			this->invalidWarning(node["Element"], "Invalid monster element %s, defaulting to ELE_NEUTRAL.\n", ele.c_str());
 			constant = ELE_NEUTRAL;
@@ -4608,11 +4601,6 @@
 	} else {
 		if (!exists)
 			mob->status.def_ele = ELE_NEUTRAL;
-=======
-		// Delete the item
-		entry.mvpitem[i].nameid = 0;
-		entry.mvpitem[i].rate = 0;
->>>>>>> 10703304
 	}
 
 	if (this->nodeExists(node, "ElementLevel")) {
@@ -4644,7 +4632,6 @@
 			mob->status.speed = 0;
 	}
 
-<<<<<<< HEAD
 	if (this->nodeExists(node, "AttackDelay")) {
 		uint16 speed;
 
@@ -4794,11 +4781,6 @@
 
 			if (!script_get_constant(modeName_constant.c_str(), &constant)) {
 				this->invalidWarning(modeNode[modeName], "Unknown monster mode %s, skipping.\n", modeName.c_str());
-=======
-		if( entry.dropitem[i].nameid ){
-			if( itemdb_search( entry.dropitem[i].nameid ) ){
-				entry.dropitem[i].rate = atoi(str[k+1]);
->>>>>>> 10703304
 				continue;
 			}
 
@@ -4863,19 +4845,13 @@
 				}
 			}
 
-<<<<<<< HEAD
 			uint16 j = (index > -1) ? index : i;
 
 			mob->mvpitem[j].nameid = item->nameid;
-			mob->mvpitem[j].p = rate;
+			mob->mvpitem[j].rate = rate;
 			mob->mvpitem[j].steal_protected = true;
 			i++;
 		}
-=======
-		// Delete the item
-		entry.dropitem[i].nameid = 0;
-		entry.dropitem[i].rate = 0;
->>>>>>> 10703304
 	}
 
 	if (this->nodeExists(node, "Drops")) {
@@ -4917,7 +4893,7 @@
 					return 0;
 			}
 
-			uint8 group = RDMOPTG_None;
+			uint16 group = 0;
 
 			if (this->nodeExists(dropit, "RandomOptionGroup")) {
 				std::string group_name;
@@ -4925,13 +4901,8 @@
 				if (!this->asString(dropit, "RandomOptionGroup", group_name))
 					return 0;
 
-				std::string group_name_constant = "RDMOPTG_" + group_name;
-				int64 constant;
-
-				if (!script_get_constant(group_name_constant.c_str(), &constant))
-					this->invalidWarning(dropit["RandomOptionGroup"], "Unknown random option group %s for monster drop, defaulting to RDMOPTG_None.\n", group_name.c_str());
-				else
-					group = static_cast<Random_Option_Group>(constant);
+				if (!random_option_group.option_get_id(group_name.c_str(), group))
+					this->invalidWarning(dropit["RandomOptionGroup"], "Unknown random option group %s for monster drop, defaulting to no group.\n", group_name.c_str());
 			}
 
 			int16 index = -1;
@@ -4949,7 +4920,7 @@
 			uint16 j = (index > -1) ? index : i;
 
 			mob->dropitem[j].nameid = item->nameid;
-			mob->dropitem[j].p = rate;
+			mob->dropitem[j].rate = rate;
 			mob->dropitem[j].steal_protected = steal;
 			mob->dropitem[j].randomopt_group = group;
 			i++;
@@ -5994,81 +5965,6 @@
 }
 
 /**
-<<<<<<< HEAD
-=======
- * Read additional monster drop from db file
- * @author [Cydh]
- **/
-static bool mob_readdb_drop(char* str[], int columns, int current) {
-	unsigned short mobid;
-	t_itemid nameid;
-	int rate, i, size, flag = 0;
-	struct mob_db *mob;
-	struct s_mob_drop *drop;
-
-	mobid = atoi(str[0]);
-	if ((mob = mob_db(mobid)) == NULL) {
-		ShowError("mob_readdb_drop: Invalid monster ID %s.\n", str[0]);
-		return false;
-	}
-
-	nameid = strtoul(str[1], nullptr, 10);
-	if (itemdb_exists(nameid) == NULL) {
-		ShowWarning("mob_readdb_drop: Invalid item ID %s.\n", str[1]);
-		return false;
-	}
-
-	rate = atoi(str[2]);
-	if (columns > 4 && (flag = atoi(str[4])) == 2) {
-		drop = mob->mvpitem;
-		size = ARRAYLENGTH(mob->mvpitem);
-	}
-	else {
-		drop = mob->dropitem;
-		size = ARRAYLENGTH(mob->dropitem);
-	}
-
-	if (rate == 0) {
-		for (i = 0; i < size; i++) {
-			if (drop[i].nameid == nameid) {
-				memset(&drop[i], 0, sizeof(struct s_mob_drop));
-				ShowInfo("mob_readdb_drop: Removed item '%u' from monster '%hu'.\n", nameid, mobid);
-				return true;
-			}
-		}
-	}
-	else {
-		ARR_FIND(0, size, i, drop[i].nameid == nameid);
-		if (i == size) { // Item is not dropped at all (search all item slots)
-			ARR_FIND(0, size, i, drop[i].nameid == 0);
-			if (i == size) { // No empty slots
-				ShowError("mob_readdb_drop: Cannot add item '%u' to monster '%hu'. Max drop reached (%d).\n", nameid, mobid, size);
-				return true;
-			}
-		}
-
-		drop[i].nameid = nameid;
-		drop[i].rate = rate;
-		drop[i].steal_protected = (flag) ? true : false;
-		drop[i].randomopt_group = 0;
-
-		if (columns > 3) {
-			uint16 randomopt_group;
-
-			if (!random_option_group.option_get_id(trim(str[3]), randomopt_group)) {
-				ShowError("mob_readdb_drop: Invalid 'randopt_groupid' '%s' for monster '%hu'.\n", str[3], mobid);
-				return false;
-			}
-
-			drop[i].randomopt_group = randomopt_group;
-		}
-	}
-
-	return true;
-}
-
-/**
->>>>>>> 10703304
  * Free drop ratio data
  **/
 static int mob_item_drop_ratio_free(DBKey key, DBData *data, va_list ap) {
@@ -6113,11 +6009,7 @@
 
 				// Item is not known anymore(should never happen)
 				if( !id ){
-<<<<<<< HEAD
-					ShowWarning( "Monster \"%s\"(id:%hu) is dropping an unknown item(id: %u)\n", mob->name.c_str(), mob_id, nameid );
-=======
-					ShowWarning( "Monster \"%s\"(id:%u) is dropping an unknown item(id: %u)\n", mob->name, mob_id, nameid );
->>>>>>> 10703304
+					ShowWarning( "Monster \"%s\"(id:%u) is dropping an unknown item(id: %u)\n", mob->name.c_str(), mob_id, nameid );
 					mob->mvpitem[j].nameid = 0;
 					mob->mvpitem[j].rate = 0;
 					continue;
@@ -6422,11 +6314,7 @@
 			id = itemdb_search(pair.second->dropitem[d].nameid);
 
 			for (k = 0; k < MAX_SEARCH; k++) {
-<<<<<<< HEAD
-				if (id->mob[k].chance <= pair.second->dropitem[d].p)
-=======
-				if (id->mob[k].chance <= pair.second.dropitem[d].rate)
->>>>>>> 10703304
+				if (id->mob[k].chance <= pair.second->dropitem[d].rate)
 					break;
 			}
 
@@ -6435,11 +6323,7 @@
 
 			if (id->mob[k].id != pair.first)
 				memmove(&id->mob[k+1], &id->mob[k], (MAX_SEARCH-k-1)*sizeof(id->mob[0]));
-<<<<<<< HEAD
-			id->mob[k].chance = pair.second->dropitem[d].p;
-=======
-			id->mob[k].chance = pair.second.dropitem[d].rate;
->>>>>>> 10703304
+			id->mob[k].chance = pair.second->dropitem[d].rate;
 			id->mob[k].id = pair.first;
 		}
 	}
