// Copyright (c) rAthena Dev Teams - Licensed under GNU GPL
// For more information, see LICENCE in the main folder

#include "mob.hpp"

#include <algorithm>
#include <map>
#include <math.h>
#include <stdlib.h>
#include <unordered_map>
#include <vector>

#include "../common/cbasetypes.hpp"
#include "../common/db.hpp"
#include "../common/ers.hpp"
#include "../common/malloc.hpp"
#include "../common/nullpo.hpp"
#include "../common/random.hpp"
#include "../common/showmsg.hpp"
#include "../common/socket.hpp"
#include "../common/strlib.hpp"
#include "../common/timer.hpp"
#include "../common/utilities.hpp"
#include "../common/utils.hpp"

#include "achievement.hpp"
#include "battle.hpp"
#include "clif.hpp"
#include "elemental.hpp"
#include "guild.hpp"
#include "homunculus.hpp"
#include "intif.hpp"
#include "log.hpp"
#include "map.hpp"
#include "mercenary.hpp"
#include "npc.hpp"
#include "party.hpp"
#include "path.hpp"
#include "pc.hpp"
#include "pet.hpp"
#include "quest.hpp"

using namespace rathena;

#define ACTIVE_AI_RANGE 2	//Distance added on top of 'AREA_SIZE' at which mobs enter active AI mode.

#define IDLE_SKILL_INTERVAL 10	//Active idle skills should be triggered every 1 second (1000/MIN_MOBTHINKTIME)

const t_tick MOB_MAX_DELAY = 24 * 3600 * 1000;
#define MAX_MINCHASE 30	//Max minimum chase value to use for mobs.
#define RUDE_ATTACKED_COUNT 1	//After how many rude-attacks should the skill be used?

// On official servers, monsters will only seek targets that are closer to walk to than their
// search range. The search range is affected depending on if the monster is walking or not.
// On some maps there can be a quite long path for just walking two cells in a direction and
// the client does not support displaying walk paths that are longer than 14 cells, so this
// option reduces position lag in such situation. But doing a complex search for every possible
// target, might be CPU intensive.
// Disable this to make monsters not do any path search when looking for a target (old behavior).
#define ACTIVEPATHSEARCH

// Limits for the monster database
#define MIN_MOB_DB 1000
#define MAX_MOB_DB 3999
#define MIN_MOB_DB2 20020
#define MAX_MOB_DB2 31999

// These define the range of available IDs for clones. [Valaris]
#define MOB_CLONE_START MAX_MOB_DB
#define MOB_CLONE_END MIN_MOB_DB2

//Dynamic mob database
std::map<uint16, struct mob_db> mob_db_data;
struct mob_db *mob_db( int mob_id ){
	return util::map_find( mob_db_data, (uint16)mob_id );
}

// holds Monster Spawn informations
std::unordered_map<uint16, std::vector<spawn_info>> mob_spawn_data;

//Dynamic mob chat database
std::map<short,struct mob_chat> mob_chat_db;
struct mob_chat *mob_chat(short id) {
	return util::map_find( mob_chat_db, id );
}

//Dynamic item drop ratio database for per-item drop ratio modifiers overriding global drop ratios.
#define MAX_ITEMRATIO_MOBS 10
struct s_mob_item_drop_ratio {
	unsigned short nameid;
	int drop_ratio;
	unsigned short mob_id[MAX_ITEMRATIO_MOBS];
};
static DBMap *mob_item_drop_ratio;

/// Mob skill struct for temporary storage
struct s_mob_skill {
	int16 mob_id; ///< Monster ID. -1 boss types, -2 normal types, -3 all monsters
	struct mob_skill skill[MAX_MOBSKILL]; ///< Skills
	uint8 count; ///< Number of skills
};
static DBMap *mob_skill_db; /// Monster skill temporary db. s_mob_skill -> mobid

static struct eri *item_drop_ers; //For loot drops delay structures.
static struct eri *item_drop_list_ers;

struct s_randomsummon_entry {
	uint16 mob_id;
	uint32 rate;
};

struct s_randomsummon_group {
	uint8 random_id;
	struct s_randomsummon_entry *list;
	uint16 count;
};

static DBMap *mob_summon_db; /// Random Summon DB. struct s_randomsummon_group -> group_id

/*==========================================
 * Local prototype declaration   (only required thing)
 *------------------------------------------*/
static TIMER_FUNC(mob_spawn_guardian_sub);
int mob_skill_id2skill_idx(int mob_id,uint16 skill_id);

/*========================================== [Playtester]
* Removes all characters that spotted the monster but are no longer online
* @param md: Monster whose spotted log should be cleaned
*------------------------------------------*/
void mob_clean_spotted(struct mob_data *md) {
	int i;
	for (i = 0; i < DAMAGELOG_SIZE; i++) {
		if (md->spotted_log[i] && !map_charid2sd(md->spotted_log[i]))
			md->spotted_log[i] = 0;
	}
}

/*========================================== [Playtester]
* Adds a char_id to the spotted log of a monster
* @param md: Monster to whose spotted log char_id should be added
* @param char_id: Char_id to add to the spotted log
*------------------------------------------*/
void mob_add_spotted(struct mob_data *md, uint32 char_id) {
	int i;

	//Check if char_id is already logged
	for (i = 0; i < DAMAGELOG_SIZE; i++) {
		if (md->spotted_log[i] == char_id)
			return;
	}

	//Not logged, add char_id to first empty slot
	for (i = 0; i < DAMAGELOG_SIZE; i++) {
		if (md->spotted_log[i] == 0) {
			md->spotted_log[i] = char_id;
			return;
		}
	}
}

/*========================================== [Playtester]
* Checks if a monster was spotted
* @param md: Monster to check
* @return Returns true if the monster is spotted, otherwise 0
*------------------------------------------*/
bool mob_is_spotted(struct mob_data *md) {
	int i;

	//Check if monster is spotted
	for (i = 0; i < DAMAGELOG_SIZE; i++) {
		if (md->spotted_log[i] != 0)
			return true; //Spotted
	}

	return false; //Not spotted
}

/**
 * Tomb spawn time calculations
 * @param nd: NPC data
 */
int mvptomb_setdelayspawn(struct npc_data *nd) {
	if (nd->u.tomb.spawn_timer != INVALID_TIMER)
		delete_timer(nd->u.tomb.spawn_timer, mvptomb_delayspawn);
	nd->u.tomb.spawn_timer = add_timer(gettick() + battle_config.mvp_tomb_delay, mvptomb_delayspawn, nd->bl.id, 0);
	return 0;
}

/**
 * Tomb spawn with delay (timer function)
 * @param tid: Timer ID
 * @param tick: Time
 * @param id: Block list ID
 * @param data: Used for add_timer_func_list
 */
TIMER_FUNC(mvptomb_delayspawn){
	struct npc_data *nd = BL_CAST(BL_NPC, map_id2bl(id));

	if (nd) {
		if (nd->u.tomb.spawn_timer != tid) {
			ShowError("mvptomb_delayspawn: Timer mismatch: %d != %d\n", tid, nd->u.tomb.spawn_timer);
			return 0;
		}
		nd->u.tomb.spawn_timer = INVALID_TIMER;
		clif_spawn(&nd->bl);
	}
	return 0;
}

/**
 * Create and display a tombstone on the map
 * @param md: the mob to create a tombstone for
 * @param killer: name of player who killed the mob
 * @param time: time of mob's death
 * @author [GreenBox]
 */
void mvptomb_create(struct mob_data *md, char *killer, time_t time)
{
	struct npc_data *nd;

	if ( md->tomb_nid )
		mvptomb_destroy(md);

	CREATE(nd, struct npc_data, 1);

	nd->bl.id = md->tomb_nid = npc_get_new_npc_id();

	nd->ud.dir = md->ud.dir;
	nd->bl.m = md->bl.m;
	nd->bl.x = md->bl.x;
	nd->bl.y = md->bl.y;
	nd->bl.type = BL_NPC;

	safestrncpy(nd->name, msg_txt(NULL,656), sizeof(nd->name));

	nd->class_ = 565;
	nd->speed = 200;
	nd->subtype = NPCTYPE_TOMB;

	nd->u.tomb.md = md;
	nd->u.tomb.kill_time = time;
	nd->u.tomb.spawn_timer = INVALID_TIMER;

	if (killer)
		safestrncpy(nd->u.tomb.killer_name, killer, NAME_LENGTH);
	else
		nd->u.tomb.killer_name[0] = '\0';

	map_addnpc(nd->bl.m, nd);
	if(map_addblock(&nd->bl))
		return;
	status_set_viewdata(&nd->bl, nd->class_);
	status_change_init(&nd->bl);
	unit_dataset(&nd->bl);

	mvptomb_setdelayspawn(nd);
}

/**
 * Destroys MVP Tomb
 * @param md: Mob data
 */
void mvptomb_destroy(struct mob_data *md) {
	struct npc_data *nd;

	if ( (nd = map_id2nd(md->tomb_nid)) ) {
		int16 i;
		struct map_data *mapdata = map_getmapdata(nd->bl.m);

		clif_clearunit_area(&nd->bl,CLR_OUTSIGHT);
		map_delblock(&nd->bl);

		ARR_FIND( 0, mapdata->npc_num, i, mapdata->npc[i] == nd );
		if( !(i == mapdata->npc_num) ) {
			mapdata->npc_num--;
			mapdata->npc[i] = mapdata->npc[mapdata->npc_num];
			mapdata->npc[mapdata->npc_num] = NULL;
		}
		map_deliddb(&nd->bl);
		aFree(nd);
	}

	md->tomb_nid = 0;
}

/**
 * Sub function for mob namesearch. Here is defined which are accepted.
*/
static bool mobdb_searchname_sub(uint16 mob_id, const char * const str, bool full_cmp)
{
	const struct mob_db * const mob = mob_db(mob_id);
	
	if( mobdb_checkid(mob_id) <= 0 )
		return false; // invalid mob_id (includes clone check)
	if(!mob->base_exp && !mob->job_exp && !mob_has_spawn(mob_id))
		return false; // Monsters with no base/job exp and no spawn point are, by this criteria, considered "slave mobs" and excluded from search results
	if( full_cmp ) {
		// str must equal the db value
		if( strcmpi(mob->name, str) == 0 || 
			strcmpi(mob->jname, str) == 0 || 
			strcmpi(mob->sprite, str) == 0 )
			return true;
	} else {
		// str must be in the db value
		if( stristr(mob->name, str) != NULL ||
			stristr(mob->jname, str) != NULL ||
			stristr(mob->sprite, str) != NULL )
			return true;
	}
	return false;
}

/**
 * Searches for the Mobname
*/
uint16 mobdb_searchname_(const char * const str, bool full_cmp)
{
	for( auto const &mobdb_pair : mob_db_data ) {
		const uint16 mob_id = mobdb_pair.first;
		if( mobdb_searchname_sub(mob_id, str, full_cmp) )
			return mob_id;
	}
	return 0;
}

uint16 mobdb_searchname(const char * const str)
{
	return mobdb_searchname_(str, true);
}

struct mob_db* mobdb_search_aegisname( const char* str ){
	for( auto &mobdb_pair : mob_db_data ){
		if( strcmpi( str, mobdb_pair.second.sprite ) == 0 ){
			return &mobdb_pair.second;
		}
	}

	return nullptr;
}

/*==========================================
 * Founds up to N matches. Returns number of matches [Skotlex]
 *------------------------------------------*/
int mobdb_searchname_array_(const char *str, uint16 * out, int size, bool full_cmp)
{
	unsigned short count = 0;
	for( auto const &mobdb_pair : mob_db_data ) {
		const uint16 mob_id = mobdb_pair.first;
		if( mobdb_searchname_sub(mob_id, str, full_cmp) ) {
			if( count < size )
				out[count] = mob_id;
			count++;
		}
	}

	return count;
}

int mobdb_searchname_array(const char *str, uint16 * out, int size)
{
	return mobdb_searchname_array_(str, out, size, false);
}

/*==========================================
 * Id Mob is checked.
 *------------------------------------------*/
int mobdb_checkid(const int id)
{
	if (mob_db(id) == NULL)
		return 0;
	if (mob_is_clone(id)) //checkid is used mostly for random ID based code, therefore clone mobs are out of the question.
		return 0;
	return id;
}

/*==========================================
 * Returns the view data associated to this mob class.
 *------------------------------------------*/
struct view_data * mob_get_viewdata(int mob_id)
{
	struct mob_db* db = mob_db(mob_id);

	if( !db ) return nullptr;

	return &db->vd;
}

/**
 * Create unique view data associated to a spawned monster.
 * @param md: Mob to adjust
 */
void mob_set_dynamic_viewdata( struct mob_data* md ){
	// If it is a valid monster and it has not already been created
	if( md && !md->vd_changed ){
		// Allocate a dynamic entry
		struct view_data* vd = (struct view_data*)aMalloc( sizeof( struct view_data ) );

		// Copy the current values
		memcpy( vd, md->vd, sizeof( struct view_data ) );

		// Update the pointer to the new entry
		md->vd = vd;

		// Flag it as changed so it is freed later on
		md->vd_changed = true;
	}
}

/**
 * Free any view data associated to a spawned monster.
 * @param md: Mob to free
 */
void mob_free_dynamic_viewdata( struct mob_data* md ){
	// If it is a valid monster and it has already been allocated
	if( md && md->vd_changed ){
		// Free it
		aFree( md->vd );

		// Remove the reference
		md->vd = NULL;

		// Unflag it as changed
		md->vd_changed = false;
	}
}

/*==========================================
 * Cleans up mob-spawn data to make it "valid"
 *------------------------------------------*/
int mob_parse_dataset(struct spawn_data *data)
{
	size_t len;

	if ((!mobdb_checkid(data->id) && !mob_is_clone(data->id)) || !data->num)
		return 0;

	if( ( len = strlen(data->eventname) ) > 0 )
	{
		if( data->eventname[len-1] == '"' )
			data->eventname[len-1] = '\0'; //Remove trailing quote.
		if( data->eventname[0] == '"' ) //Strip leading quotes
			memmove(data->eventname, data->eventname+1, len-1);
	}

	if(strcmp(data->name,"--en--")==0)
		safestrncpy(data->name, mob_db(data->id)->name, sizeof(data->name));
	else if(strcmp(data->name,"--ja--")==0)
		safestrncpy(data->name, mob_db(data->id)->jname, sizeof(data->name));

	return 1;
}
/*==========================================
 * Generates the basic mob data using the spawn_data provided.
 *------------------------------------------*/
struct mob_data* mob_spawn_dataset(struct spawn_data *data)
{
	struct mob_data *md = (struct mob_data*)aCalloc(1, sizeof(struct mob_data));
	md->bl.id= npc_get_new_npc_id();
	md->bl.type = BL_MOB;
	md->bl.m = data->m;
	md->bl.x = data->x;
	md->bl.y = data->y;
	md->mob_id = data->id;
	md->state.boss = data->state.boss;
	md->db = mob_db(md->mob_id);
	if (data->level > 0 && data->level <= MAX_LEVEL)
		md->level = data->level;
	memcpy(md->name, data->name, NAME_LENGTH);
	if (data->state.ai)
		md->special_state.ai = data->state.ai;
	if (data->state.size)
		md->special_state.size = data->state.size;
	if (data->eventname[0] && strlen(data->eventname) >= 4)
		safestrncpy(md->npc_event, data->eventname, EVENT_NAME_LENGTH);
	if(status_has_mode(&md->db->status,MD_LOOTER))
		md->lootitems = (struct s_mob_lootitem *)aCalloc(LOOTITEM_SIZE,sizeof(struct s_mob_lootitem));
	md->spawn_timer = INVALID_TIMER;
	md->deletetimer = INVALID_TIMER;
	md->skill_idx = -1;
	status_set_viewdata(&md->bl, md->mob_id);
	status_change_init(&md->bl);
	unit_dataset(&md->bl);

	map_addiddb(&md->bl);
	return md;
}

/*==========================================
 * Fetches a random mob_id [Skotlex]
 * type: Where to fetch from (see enum e_random_monster)
 * flag: Type of checks to apply (see enum e_random_monster_flags)
 * lv: Mob level to check against
 *------------------------------------------*/
int mob_get_random_id(int type, enum e_random_monster_flags flag, int lv)
{
	struct mob_db *mob;
	int i = 0, mob_id = 0, rand = 0;
	struct s_randomsummon_group *msummon = (struct s_randomsummon_group *)idb_get(mob_summon_db, type);
	struct s_randomsummon_entry *entry = nullptr;

	if (type == MOBG_Bloody_Dead_Branch && flag&RMF_MOB_NOT_BOSS)
		flag = static_cast<e_random_monster_flags>(flag&~RMF_MOB_NOT_BOSS);
	
	if (!msummon) {
		ShowError("mob_get_random_id: Invalid type (%d) of random monster.\n", type);
		return 0;
	}
	if (!msummon->count) {
		ShowError("mob_get_random_id: Random monster type %d is not defined.\n", type);
		return 0;
	}

	do {
		rand = rnd()%msummon->count;
		entry = &msummon->list[rand];
		mob_id = entry->mob_id;
		mob = mob_db(mob_id);
	} while ((rand == 0 || // Skip default first
		mob == nullptr ||
		mob_is_clone(mob_id) ||
		(flag&RMF_DB_RATE && (entry->rate < 1000000 && entry->rate <= rnd() % 1000000)) ||
		(flag&RMF_CHECK_MOB_LV && lv < mob->lv) ||
		(flag&RMF_MOB_NOT_BOSS && status_has_mode(&mob->status,MD_STATUS_IMMUNE) ) ||
		(flag&RMF_MOB_NOT_SPAWN && !mob_has_spawn(mob_id)) ||
		(flag&RMF_MOB_NOT_PLANT && status_has_mode(&mob->status,MD_IGNOREMELEE|MD_IGNOREMAGIC|MD_IGNORERANGED|MD_IGNOREMISC) )
	) && (i++) < MAX_MOB_DB && msummon->count > 1);

	if (i >= MAX_MOB_DB && &msummon->list[0]) {
		ShowError("mob_get_random_id: no suitable monster found, use fallback for given list. Last_MobID: %d\n", mob_id);
		mob_id = msummon->list[0].mob_id;
	}
	return mob_id;
}

/*==========================================
 * Kill Steal Protection [Zephyrus]
 *------------------------------------------*/
bool mob_ksprotected (struct block_list *src, struct block_list *target)
{
	struct block_list *s_bl, *t_bl;
	struct map_session_data
		*sd,    // Source
		*t_sd;  // Mob Target
	struct mob_data *md;
	t_tick tick = gettick();

	if( !battle_config.ksprotection )
		return false; // KS Protection Disabled

	if( !(md = BL_CAST(BL_MOB,target)) )
		return false; // Tarjet is not MOB

	if( (s_bl = battle_get_master(src)) == nullptr )
		s_bl = src;

	if( !(sd = BL_CAST(BL_PC,s_bl)) )
		return false; // Master is not PC

	t_bl = map_id2bl(md->target_id);
	if( !t_bl || (s_bl = battle_get_master(t_bl)) == nullptr )
		s_bl = t_bl;

	t_sd = BL_CAST(BL_PC,s_bl);

	do {
		struct status_change_entry *sce;
		struct map_session_data *pl_sd; // Owner
		struct map_data *mapdata = map_getmapdata(md->bl.m);
		char output[128];
		
		if( mapdata->flag[MF_ALLOWKS] || mapdata_flag_ks(mapdata) )
			return false; // Ignores GVG, PVP and AllowKS map flags

		if( md->db->mexp || md->master_id )
			return false; // MVP, Slaves mobs ignores KS

		if( (sce = md->sc.data[SC_KSPROTECTED]) == nullptr )
			break; // No KS Protected

		if( sd->bl.id == sce->val1 || // Same Owner
			(sce->val2 == 2 && sd->status.party_id && sd->status.party_id == sce->val3) || // Party KS allowed
			(sce->val2 == 3 && sd->status.guild_id && sd->status.guild_id == sce->val4) ) // Guild KS allowed
			break;

		if( t_sd && (
			(sce->val2 == 1 && sce->val1 != t_sd->bl.id) ||
			(sce->val2 == 2 && sce->val3 && sce->val3 != t_sd->status.party_id) ||
			(sce->val2 == 3 && sce->val4 && sce->val4 != t_sd->status.guild_id)) )
			break;

		if( (pl_sd = map_id2sd(sce->val1)) == NULL || pl_sd->bl.m != md->bl.m )
			break;

		if( !pl_sd->state.noks )
			return false; // No KS Protected, but normal players should be protected too

		// Message to KS
		if( DIFF_TICK(sd->ks_floodprotect_tick, tick) <= 0 )
		{
			sprintf(output, "[KS Warning!! - Owner : %s]", pl_sd->status.name);
			clif_messagecolor(&sd->bl, color_table[COLOR_LIGHT_GREEN], output, false, SELF);

			sd->ks_floodprotect_tick = tick + 2000;
		}

		// Message to Owner
		if( DIFF_TICK(pl_sd->ks_floodprotect_tick, tick) <= 0 )
		{
			sprintf(output, "[Watch out! %s is trying to KS you!]", sd->status.name);
			clif_messagecolor(&pl_sd->bl, color_table[COLOR_LIGHT_GREEN], output, false, SELF);

			pl_sd->ks_floodprotect_tick = tick + 2000;
		}

		return true;
	} while(0);

	status_change_start(src, target, SC_KSPROTECTED, 10000, sd->bl.id, sd->state.noks, sd->status.party_id, sd->status.guild_id, battle_config.ksprotection, SCSTART_NOAVOID);

	return false;
}

struct mob_data *mob_once_spawn_sub(struct block_list *bl, int16 m, int16 x, int16 y, const char *mobname, int mob_id, const char *event, unsigned int size, enum mob_ai ai)
{
	struct spawn_data data;

	memset(&data, 0, sizeof(struct spawn_data)); //why ? this might screw attribute object and cause leak..
	data.m = m;
	data.num = 1;
	data.id = mob_id;
	data.state.size = size;
	data.state.ai = ai;

	if (mobname)
		safestrncpy(data.name, mobname, sizeof(data.name));
	else
		if (battle_config.override_mob_names == 1)
			strcpy(data.name, "--en--");
		else
			strcpy(data.name, "--ja--");

	if (event)
		safestrncpy(data.eventname, event, sizeof(data.eventname));

	// Locate spot next to player.
	if (bl && (x < 0 || y < 0))
		map_search_freecell(bl, m, &x, &y, 1, 1, 0);

	struct map_data *mapdata = map_getmapdata(m);
	// if none found, pick random position on map
	if (x <= 0 || x >= mapdata->xs || y <= 0 || y >= mapdata->ys)
		map_search_freecell(NULL, m, &x, &y, -1, -1, 1);

	data.x = x;
	data.y = y;

	if (!mob_parse_dataset(&data))
		return nullptr;

	return mob_spawn_dataset(&data);
}

/*==========================================
 * Spawn a single mob on the specified coordinates.
 *------------------------------------------*/
int mob_once_spawn(struct map_session_data* sd, int16 m, int16 x, int16 y, const char* mobname, int mob_id, int amount, const char* event, unsigned int size, enum mob_ai ai)
{
	struct mob_data* md = nullptr;
	int count, lv;

	if (m < 0 || amount <= 0)
		return 0; // invalid input

	lv = (sd) ? sd->status.base_level : 255;

	for (count = 0; count < amount; count++)
	{
		int c = (mob_id >= 0) ? mob_id : mob_get_random_id(-mob_id - 1, (battle_config.random_monster_checklv) ? static_cast<e_random_monster_flags>(RMF_DB_RATE|RMF_CHECK_MOB_LV) : RMF_DB_RATE, lv);
		md = mob_once_spawn_sub((sd) ? &sd->bl : NULL, m, x, y, mobname, c, event, size, ai);

		if (!md)
			continue;

		if (mob_id == MOBID_EMPERIUM)
		{
			struct guild_castle* gc = guild_mapindex2gc(map_getmapdata(m)->index);
			struct guild* g = (gc) ? guild_search(gc->guild_id) : nullptr;
			if (gc)
			{
				md->guardian_data = (struct guardian_data*)aCalloc(1, sizeof(struct guardian_data));
				md->guardian_data->castle = gc;
				md->guardian_data->number = MAX_GUARDIANS;
				md->guardian_data->guild_id = gc->guild_id;
				if (g)
				{
					md->guardian_data->emblem_id = g->emblem_id;
					memcpy(md->guardian_data->guild_name, g->name, NAME_LENGTH);
				}
				else if (gc->guild_id) //Guild not yet available, retry in 5.
					add_timer(gettick()+5000,mob_spawn_guardian_sub,md->bl.id,md->guardian_data->guild_id);
			}
		}	// end addition [Valaris]

		mob_spawn(md);

		if (mob_id < 0 && battle_config.dead_branch_active)
			//Behold Aegis's masterful decisions yet again...
			//"I understand the "Aggressive" part, but the "Can Move" and "Can Attack" is just stupid" - Poki#3
			sc_start4(NULL,&md->bl, SC_MODECHANGE, 100, 1, 0, MD_AGGRESSIVE|MD_CANATTACK|MD_CANMOVE|MD_ANGRY, 0, 60000);
	}

	return (md) ? md->bl.id : 0; // id of last spawned mob
}

/*==========================================
 * Spawn mobs in the specified area.
 *------------------------------------------*/
int mob_once_spawn_area(struct map_session_data* sd, int16 m, int16 x0, int16 y0, int16 x1, int16 y1, const char* mobname, int mob_id, int amount, const char* event, unsigned int size, enum mob_ai ai)
{
	int i, max, id = 0;
	int lx = -1, ly = -1;

	if (m < 0 || amount <= 0)
		return 0; // invalid input

	// normalize x/y coordinates
	if (x0 > x1)
		SWAP(x0, x1);
	if (y0 > y1)
		SWAP(y0, y1);

	// choose a suitable max. number of attempts
	max = (y1 - y0 + 1)*(x1 - x0 + 1)*3;
	if (max > 1000)
		max = 1000;

	// spawn mobs, one by one
	for (i = 0; i < amount; i++)
	{
		int x, y;
		int j = 0;

		// find a suitable map cell
		do {
			x = rnd()%(x1-x0+1)+x0;
			y = rnd()%(y1-y0+1)+y0;
			j++;
		} while (map_getcell(m,x,y,CELL_CHKNOPASS) && j < max);

		if (j == max)
		{// attempt to find an available cell failed
			if (lx == -1 && ly == -1)
				return 0; // total failure

			// fallback to last good x/y pair
			x = lx;
			y = ly;
		}

		// record last successful coordinates
		lx = x;
		ly = y;

		id = mob_once_spawn(sd, m, x, y, mobname, mob_id, 1, event, size, ai);
	}

	return id; // id of last spawned mob
}
/*==========================================
 * Set a Guardian's guild data [Skotlex]
 *------------------------------------------*/
static TIMER_FUNC(mob_spawn_guardian_sub){
	//Needed because the guild_data may not be available at guardian spawn time.
	struct block_list* bl = map_id2bl(id);
	struct mob_data* md;
	struct guild* g;
	int guardup_lv;

	if (bl == nullptr) //It is possible mob was already removed from map when the castle has no owner. [Skotlex]
		return 0;

	if (bl->type != BL_MOB)
	{
		ShowError("mob_spawn_guardian_sub: Block error!\n");
		return 0;
	}

	md = (struct mob_data*)bl;
	nullpo_ret(md->guardian_data);
	g = guild_search((int)data);

	if (g == nullptr)
	{	//Liberate castle, if the guild is not found this is an error! [Skotlex]
		ShowError("mob_spawn_guardian_sub: Couldn't load guild %d!\n", (int)data);
		if (md->mob_id == MOBID_EMPERIUM)
		{	//Not sure this is the best way, but otherwise we'd be invoking this for ALL guardians spawned later on.
			md->guardian_data->guild_id = 0;
			if (md->guardian_data->castle->guild_id) //Free castle up.
			{
				ShowNotice("Clearing ownership of castle %d (%s)\n", md->guardian_data->castle->castle_id, md->guardian_data->castle->castle_name);
				guild_castledatasave(md->guardian_data->castle->castle_id, CD_GUILD_ID, 0);
			}
		} else {
			if (md->guardian_data->number >= 0 && md->guardian_data->number < MAX_GUARDIANS && md->guardian_data->castle->guardian[md->guardian_data->number].visible)
				guild_castledatasave(md->guardian_data->castle->castle_id, CD_ENABLED_GUARDIAN00 + md->guardian_data->number,0);
			unit_free(&md->bl,CLR_OUTSIGHT); //Remove guardian.
		}
		return 0;
	}
	guardup_lv = guild_checkskill(g,GD_GUARDUP);
	md->guardian_data->emblem_id = g->emblem_id;
	memcpy(md->guardian_data->guild_name, g->name, NAME_LENGTH);
	md->guardian_data->guardup_lv = guardup_lv;
	if( guardup_lv )
		status_calc_mob(md, SCO_NONE); //Give bonuses.
	return 0;
}

/*==========================================
 * Summoning Guardians [Valaris]
 *------------------------------------------*/
int mob_spawn_guardian(const char* mapname, int16 x, int16 y, const char* mobname, int mob_id, const char* event, int guardian, bool has_index)
{
	struct mob_data *md=nullptr;
	struct spawn_data data;
	struct guild *g=nullptr;
	struct guild_castle *gc;
	int16 m;
	memset(&data, 0, sizeof(struct spawn_data)); //fixme
	data.num = 1;

	m=map_mapname2mapid(mapname);

	if(m<0)
	{
		ShowWarning("mob_spawn_guardian: Map [%s] not found.\n", mapname);
		return 0;
	}

	data.m = m;
	data.num = 1;
	if(mob_id<=0) {
		mob_id = mob_get_random_id(-mob_id-1, RMF_DB_RATE, 0);
		if (!mob_id) return 0;
	}

	data.id = mob_id;

	if( !has_index )
	{
		guardian = -1;
	}
	else if( guardian < 0 || guardian >= MAX_GUARDIANS )
	{
		ShowError("mob_spawn_guardian: Invalid guardian index %d for guardian %d (castle map %s)\n", guardian, mob_id, mapname);
		return 0;
	}

	if((x<=0 || y<=0) && !map_search_freecell(NULL, m, &x, &y, -1,-1, 1))
	{
		ShowWarning("mob_spawn_guardian: Couldn't locate a spawn cell for guardian class %d (index %d) at castle map %s\n",mob_id, guardian, mapname);
		return 0;
	}
	data.x = x;
	data.y = y;
	safestrncpy(data.name, mobname, sizeof(data.name));
	safestrncpy(data.eventname, event, sizeof(data.eventname));
	if (!mob_parse_dataset(&data))
		return 0;

	gc=guild_mapname2gc(mapname);
	if (gc == NULL)
	{
		ShowError("mob_spawn_guardian: No castle set at map %s\n", mapname);
		return 0;
	}
	if (!gc->guild_id)
		ShowWarning("mob_spawn_guardian: Spawning guardian %d on a castle with no guild (castle map %s)\n", mob_id, mapname);
	else
		g = guild_search(gc->guild_id);

	if( has_index && gc->guardian[guardian].id )
  	{	//Check if guardian already exists, refuse to spawn if so.
		struct mob_data *md2 = (TBL_MOB*)map_id2bl(gc->guardian[guardian].id);
		if (md2 && md2->bl.type == BL_MOB &&
			md2->guardian_data && md2->guardian_data->number == guardian)
		{
			ShowError("mob_spawn_guardian: Attempted to spawn guardian in position %d which already has a guardian (castle map %s)\n", guardian, mapname);
			return 0;
		}
	}

	md = mob_spawn_dataset(&data);
	md->guardian_data = (struct guardian_data*)aCalloc(1, sizeof(struct guardian_data));
	md->guardian_data->number = guardian;
	md->guardian_data->guild_id = gc->guild_id;
	md->guardian_data->castle = gc;
	if( has_index )
	{// permanent guardian
		gc->guardian[guardian].id = md->bl.id;
	}
	else
	{// temporary guardian
		int i;
		ARR_FIND(0, gc->temp_guardians_max, i, gc->temp_guardians[i] == 0);
		if( i == gc->temp_guardians_max )
		{
			++(gc->temp_guardians_max);
			RECREATE(gc->temp_guardians, int, gc->temp_guardians_max);
		}
		gc->temp_guardians[i] = md->bl.id;
	}
	if (g)
	{
		md->guardian_data->emblem_id = g->emblem_id;
		memcpy (md->guardian_data->guild_name, g->name, NAME_LENGTH);
		md->guardian_data->guardup_lv = guild_checkskill(g,GD_GUARDUP);
	} else if (md->guardian_data->guild_id)
		add_timer(gettick()+5000,mob_spawn_guardian_sub,md->bl.id,md->guardian_data->guild_id);
	mob_spawn(md);

	return md->bl.id;
}

/*==========================================
 * Summoning BattleGround [Zephyrus]
 *------------------------------------------*/
int mob_spawn_bg(const char* mapname, int16 x, int16 y, const char* mobname, int mob_id, const char* event, unsigned int bg_id)
{
	struct mob_data *md = nullptr;
	struct spawn_data data;
	int16 m;

	if( (m = map_mapname2mapid(mapname)) < 0 )
	{
		ShowWarning("mob_spawn_bg: Map [%s] not found.\n", mapname);
		return 0;
	}

	memset(&data, 0, sizeof(struct spawn_data));
	data.m = m;
	data.num = 1;
	if( mob_id <= 0 )
	{
		mob_id = mob_get_random_id(-mob_id-1, RMF_DB_RATE, 0);
		if( !mob_id ) return 0;
	}

	data.id = mob_id;
	if( (x <= 0 || y <= 0) && !map_search_freecell(NULL, m, &x, &y, -1,-1, 1) )
	{
		ShowWarning("mob_spawn_bg: Couldn't locate a spawn cell for guardian class %d (bg_id %d) at map %s\n",mob_id, bg_id, mapname);
		return 0;
	}

	data.x = x;
	data.y = y;
	safestrncpy(data.name, mobname, sizeof(data.name));
	safestrncpy(data.eventname, event, sizeof(data.eventname));
	if( !mob_parse_dataset(&data) )
		return 0;

	md = mob_spawn_dataset(&data);
	mob_spawn(md);
	md->bg_id = bg_id; // BG Team ID

	return md->bl.id;
}

/*==========================================
 * Reachability to a Specification ID existence place
 * state indicates type of 'seek' mob should do:
 * - MSS_LOOT: Looking for item, path must be easy.
 * - MSS_RUSH: Chasing attacking player, path is complex
 * - MSS_FOLLOW: Initiative/support seek, path is complex
 *------------------------------------------*/
int mob_can_reach(struct mob_data *md,struct block_list *bl,int range, int state)
{
	int easy = 0;

	nullpo_ret(md);
	nullpo_ret(bl);
	switch (state) {
		case MSS_RUSH:
		case MSS_FOLLOW:
			easy = 0; //(battle_config.mob_ai&0x1?0:1);
			break;
		case MSS_LOOT:
		default:
			easy = 1;
			break;
	}
	return unit_can_reach_bl(&md->bl, bl, range, easy, NULL, NULL);
}

/*==========================================
 * Links nearby mobs (supportive mobs)
 *------------------------------------------*/
int mob_linksearch(struct block_list *bl,va_list ap)
{
	struct mob_data *md;
	int mob_id;
	struct block_list *target;
	t_tick tick;

	nullpo_ret(bl);
	md=(struct mob_data *)bl;
	mob_id = va_arg(ap, int);
	target = va_arg(ap, struct block_list *);
	tick=va_arg(ap, t_tick);

	if (md->mob_id == mob_id && DIFF_TICK(md->last_linktime, tick) < MIN_MOBLINKTIME
		&& !md->target_id)
	{
		md->last_linktime = tick;
		if( mob_can_reach(md,target,md->db->range2, MSS_FOLLOW) ){	// Reachability judging
			md->target_id = target->id;
			md->min_chase=md->db->range3;
			return 1;
		}
	}

	return 0;
}

/*==========================================
 * mob spawn with delay (timer function)
 *------------------------------------------*/
TIMER_FUNC(mob_delayspawn){
	struct block_list* bl = map_id2bl(id);
	struct mob_data* md = BL_CAST(BL_MOB, bl);

	if( md )
	{
		if( md->spawn_timer != tid )
		{
			ShowError("mob_delayspawn: Timer mismatch: %d != %d\n", tid, md->spawn_timer);
			return 0;
		}
		md->spawn_timer = INVALID_TIMER;
		mob_spawn(md);
	}
	return 0;
}

/*==========================================
 * spawn timing calculation
 *------------------------------------------*/
int mob_setdelayspawn(struct mob_data *md)
{
	unsigned int spawntime;
	struct mob_db *db;

	if (!md->spawn) //Doesn't has respawn data!
		return unit_free(&md->bl,CLR_DEAD);

	spawntime = md->spawn->delay1; //Base respawn time
	if (md->spawn->delay2) //random variance
		spawntime+= rnd()%md->spawn->delay2;

	//Apply the spawn delay fix [Skotlex]
	db = mob_db(md->spawn->id);
	if (status_has_mode(&db->status,MD_STATUS_IMMUNE)) { // Status Immune
		if (battle_config.boss_spawn_delay != 100) {
			// Divide by 100 first to prevent overflows
			//(precision loss is minimal as duration is in ms already)
			spawntime = spawntime/100*battle_config.boss_spawn_delay;
		}
	} else if (status_has_mode(&db->status,MD_IGNOREMELEE|MD_IGNOREMAGIC|MD_IGNORERANGED|MD_IGNOREMISC)) { // Plant type
		if (battle_config.plant_spawn_delay != 100) {
			spawntime = spawntime/100*battle_config.plant_spawn_delay;
		}
	} else if (battle_config.mob_spawn_delay != 100) {	//Normal mobs
		spawntime = spawntime/100*battle_config.mob_spawn_delay;
	}

	if (spawntime < 5000) //Monsters should never respawn faster than within 5 seconds
		spawntime = 5000;

	if( md->spawn_timer != INVALID_TIMER )
		delete_timer(md->spawn_timer, mob_delayspawn);
	md->spawn_timer = add_timer(gettick()+spawntime, mob_delayspawn, md->bl.id, 0);
	return 0;
}

int mob_count_sub(struct block_list *bl, va_list ap) {
    int mobid[10], i;
    ARR_FIND(0, 10, i, (mobid[i] = va_arg(ap, int)) == 0); //fetch till 0
    if (mobid[0]) { //if there one let's check it otherwise go backward
        TBL_MOB *md = BL_CAST(BL_MOB, bl);
        ARR_FIND(0, 10, i, md->mob_id == mobid[i]);
        return (i < 10) ? 1 : 0;
    }
    return 1; //backward compatibility
}

/**
 * Mob spawning. Initialization is also variously here. (Spawn a mob in a map)
 * @param md : mob data to spawn
 * @return 0:spawned, 1:delayed, 2:error
 */
int mob_spawn (struct mob_data *md)
{
	int i=0;
	t_tick tick = gettick();

	md->last_thinktime = tick;
	if (md->bl.prev != NULL)
		unit_remove_map(&md->bl,CLR_RESPAWN);
	else
	if (md->spawn && md->mob_id != md->spawn->id)
	{
		md->mob_id = md->spawn->id;
		status_set_viewdata(&md->bl, md->mob_id);
		md->db = mob_db(md->mob_id);
		memcpy(md->name,md->spawn->name,NAME_LENGTH);
	}

	if (md->spawn) { //Respawn data
		md->bl.m = md->spawn->m;
		md->bl.x = md->spawn->x;
		md->bl.y = md->spawn->y;

		if( (md->bl.x == 0 && md->bl.y == 0) || md->spawn->xs || md->spawn->ys )
		{	//Monster can be spawned on an area.
			if( !map_search_freecell(&md->bl, -1, &md->bl.x, &md->bl.y, md->spawn->xs, md->spawn->ys, battle_config.no_spawn_on_player?4:0) )
			{ // retry again later
				if( md->spawn_timer != INVALID_TIMER )
					delete_timer(md->spawn_timer, mob_delayspawn);
				md->spawn_timer = add_timer(tick+5000,mob_delayspawn,md->bl.id,0);
				return 1;
			}
		}
		else if( battle_config.no_spawn_on_player > 99 && map_foreachinallrange(mob_count_sub, &md->bl, AREA_SIZE, BL_PC) )
		{ // retry again later (players on sight)
			if( md->spawn_timer != INVALID_TIMER )
				delete_timer(md->spawn_timer, mob_delayspawn);
			md->spawn_timer = add_timer(tick+5000,mob_delayspawn,md->bl.id,0);
			return 1;
		}
	}

	memset(&md->state, 0, sizeof(md->state));
	status_calc_mob(md, SCO_FIRST);
	md->attacked_id = 0;
	md->norm_attacked_id = 0;
	md->target_id = 0;
	md->move_fail_count = 0;
	md->ud.state.attack_continue = 0;
	md->ud.target_to = 0;
	md->ud.dir = 0;
	if( md->spawn_timer != INVALID_TIMER ) {
		delete_timer(md->spawn_timer, mob_delayspawn);
		md->spawn_timer = INVALID_TIMER;
	}

//	md->master_id = 0;
	md->master_dist = 0;

	md->state.aggressive = status_has_mode(&md->status,MD_ANGRY)?1:0;
	md->state.skillstate = MSS_IDLE;
	md->next_walktime = tick+rnd()%1000+MIN_RANDOMWALKTIME;
	md->last_linktime = tick;
	md->dmgtick = tick - 5000;
	md->last_pcneartime = 0;

	t_tick c = tick - MOB_MAX_DELAY;

	for (i = 0; i < MAX_MOBSKILL; i++)
		md->skilldelay[i] = c;
	for (i = 0; i < DAMAGELOG_SIZE; i++)
		md->spotted_log[i] = 0;

	memset(md->dmglog, 0, sizeof(md->dmglog));
	md->tdmg = 0;

	if (md->lootitems)
		memset(md->lootitems, 0, sizeof(*md->lootitems));

	md->lootitem_count = 0;

	if(md->db->option)
		// Added for carts, falcons and pecos for cloned monsters. [Valaris]
		md->sc.option = md->db->option;

	// MvP tomb [GreenBox]
	if ( md->tomb_nid )
		mvptomb_destroy(md);

	if(map_addblock(&md->bl))
		return 2;
	if( map_getmapdata(md->bl.m)->users )
		clif_spawn(&md->bl);
	skill_unit_move(&md->bl,tick,1);
	mobskill_use(md, tick, MSC_SPAWN);
	return 0;
}

/*==========================================
 * Determines if the mob can change target. [Skotlex]
 *------------------------------------------*/
static int mob_can_changetarget(struct mob_data* md, struct block_list* target, enum e_mode mode)
{
	// Special feature that makes monsters always attack the person that provoked them
	if(battle_config.mob_ai&0x800 && md->state.provoke_flag)
	{
		if (md->state.provoke_flag == target->id)
			return 1;
		else if (!(battle_config.mob_ai&0x4))
			return 0;
	}

	switch (md->state.skillstate) {
		case MSS_BERSERK:
			if (!(mode&MD_CHANGETARGET_MELEE))
				return 0;
			if (!(battle_config.mob_ai&0x80) && md->norm_attacked_id != target->id)
				return 0;
			return (battle_config.mob_ai&0x4 || check_distance_bl(&md->bl, target, md->status.rhw.range+1));
		case MSS_RUSH:
			return (mode&MD_CHANGETARGET_CHASE);
		case MSS_FOLLOW:
		case MSS_ANGRY:
		case MSS_IDLE:
		case MSS_WALK:
		case MSS_LOOT:
			return 1;
		default:
			return 0;
	}
}

/*==========================================
 * Determination for an attack of a monster
 *------------------------------------------*/
int mob_target(struct mob_data *md,struct block_list *bl,int dist)
{
	nullpo_ret(md);
	nullpo_ret(bl);

	// Nothing will be carried out if there is no mind of changing TAGE by TAGE ending.
	if(md->target_id && !mob_can_changetarget(md, bl, status_get_mode(&md->bl)))
		return 0;

	if(!status_check_skilluse(&md->bl, bl, 0, 0))
		return 0;

	md->target_id = bl->id;	// Since there was no disturbance, it locks on to target.
	if (md->state.provoke_flag && bl->id != md->state.provoke_flag)
		md->state.provoke_flag = 0;
	// When an angry monster is provoked, it will switch to retaliate AI
	if (md->state.provoke_flag && md->state.aggressive)
		md->state.aggressive = 0;
	md->min_chase=dist+md->db->range3;
	if(md->min_chase>MAX_MINCHASE)
		md->min_chase=MAX_MINCHASE;
	return 0;
}

/*==========================================
 * The ?? routine of an active monster
 *------------------------------------------*/
static int mob_ai_sub_hard_activesearch(struct block_list *bl,va_list ap)
{
	struct mob_data *md;
	struct block_list **target;
	enum e_mode mode;
	int dist;

	nullpo_ret(bl);
	md=va_arg(ap,struct mob_data *);
	target= va_arg(ap,struct block_list**);
	mode= static_cast<enum e_mode>(va_arg(ap, int));

	//If can't seek yet, not an enemy, or you can't attack it, skip.
	if ((*target) == bl || !status_check_skilluse(&md->bl, bl, 0, 0))
		return 0;

	if ((mode&MD_TARGETWEAK) && status_get_lv(bl) >= md->level-5)
		return 0;

	if(battle_check_target(&md->bl,bl,BCT_ENEMY)<=0)
		return 0;

	switch (bl->type)
	{
	case BL_PC:
		if (((TBL_PC*)bl)->state.gangsterparadise &&
			!status_has_mode(&md->status,MD_STATUS_IMMUNE))
			return 0; //Gangster paradise protection.
	default:
		if (battle_config.hom_setting&HOMSET_FIRST_TARGET &&
			(*target) && (*target)->type == BL_HOM && bl->type != BL_HOM)
			return 0; //For some reason Homun targets are never overriden.

		dist = distance_bl(&md->bl, bl);
		if(
			((*target) == NULL || !check_distance_bl(&md->bl, *target, dist)) &&
			battle_check_range(&md->bl,bl,md->db->range2)
		) { //Pick closest target?
#ifdef ACTIVEPATHSEARCH
			struct walkpath_data wpd;
			if (!path_search(&wpd, md->bl.m, md->bl.x, md->bl.y, bl->x, bl->y, 0, CELL_CHKWALL)) // Count walk path cells
				return 0;
			//Standing monsters use range2, walking monsters use range3
			if ((md->ud.walktimer == INVALID_TIMER && wpd.path_len > md->db->range2)
				|| (md->ud.walktimer != INVALID_TIMER && wpd.path_len > md->db->range3))
				return 0;
#endif
			(*target) = bl;
			md->target_id=bl->id;
			md->min_chase= dist + md->db->range3;
			if(md->min_chase>MAX_MINCHASE)
				md->min_chase=MAX_MINCHASE;
			return 1;
		}
		break;
	}
	return 0;
}

/*==========================================
 * chase target-change routine.
 *------------------------------------------*/
static int mob_ai_sub_hard_changechase(struct block_list *bl,va_list ap)
{
	struct mob_data *md;
	struct block_list **target;

	nullpo_ret(bl);
	md=va_arg(ap,struct mob_data *);
	target= va_arg(ap,struct block_list**);

	//If can't seek yet, not an enemy, or you can't attack it, skip.
	if ((*target) == bl ||
		battle_check_target(&md->bl,bl,BCT_ENEMY)<=0 ||
	  	!status_check_skilluse(&md->bl, bl, 0, 0))
		return 0;

	if(battle_check_range (&md->bl, bl, md->status.rhw.range))
	{
		(*target) = bl;
		md->target_id=bl->id;
		md->min_chase= md->db->range3;
	}
	return 1;
}

/*==========================================
 * finds nearby bg ally for guardians looking for users to follow.
 *------------------------------------------*/
static int mob_ai_sub_hard_bg_ally(struct block_list *bl,va_list ap) {
	struct mob_data *md;
	struct block_list **target;

	nullpo_ret(bl);
	md=va_arg(ap,struct mob_data *);
	target= va_arg(ap,struct block_list**);

	if( status_check_skilluse(&md->bl, bl, 0, 0) && battle_check_target(&md->bl,bl,BCT_ENEMY)<=0 ) {
		(*target) = bl;
	}
	return 1;
}

/*==========================================
 * loot monster item search
 *------------------------------------------*/
static int mob_ai_sub_hard_lootsearch(struct block_list *bl,va_list ap)
{
	struct mob_data* md;
	struct block_list **target;
	int dist;

	md = va_arg(ap,struct mob_data *);
	target = va_arg(ap,struct block_list**);

	dist = distance_bl(&md->bl, bl);
	if (mob_can_reach(md,bl,dist+1, MSS_LOOT) && (
		(*target) == nullptr ||
		(battle_config.monster_loot_search_type && md->target_id > bl->id) ||
		(!battle_config.monster_loot_search_type && !check_distance_bl(&md->bl, *target, dist)) // New target closer than previous one.
		))
	{
		(*target) = bl;
		md->target_id = bl->id;
		md->min_chase = md->db->range3;
	}
	else if (!battle_config.monster_loot_search_type)
		mob_stop_walking(md, 1); // Stop walking immediately if item is no longer on the ground.
	return 0;
}

static int mob_warpchase_sub(struct block_list *bl,va_list ap) {
	struct block_list *target;
	struct npc_data **target_nd;
	struct npc_data *nd;
	int *min_distance;
	int cur_distance;

	target= va_arg(ap, struct block_list*);
	target_nd= va_arg(ap, struct npc_data**);
	min_distance= va_arg(ap, int*);

	nd = (TBL_NPC*) bl;

	if(nd->subtype != NPCTYPE_WARP)
		return 0; //Not a warp

	if(nd->u.warp.mapindex != map_getmapdata(target->m)->index)
		return 0; //Does not lead to the same map.

	cur_distance = distance_blxy(target, nd->u.warp.x, nd->u.warp.y);
	if (cur_distance < *min_distance)
	{	//Pick warp that leads closest to target.
		*target_nd = nd;
		*min_distance = cur_distance;
		return 1;
	}
	return 0;
}
/*==========================================
 * Processing of slave monsters
 *------------------------------------------*/
static int mob_ai_sub_hard_slavemob(struct mob_data *md,t_tick tick)
{
	struct block_list *bl;

	bl=map_id2bl(md->master_id);

	if (!bl || status_isdead(bl)) {
		status_kill(&md->bl);
		return 1;
	}
	if (bl->prev == nullptr)
		return 0; //Master not on a map? Could be warping, do not process.

	if(status_has_mode(&md->status,MD_CANMOVE))
	{	//If the mob can move, follow around. [Check by Skotlex]
		int old_dist;

		// Distance with between slave and master is measured.
		old_dist=md->master_dist;
		md->master_dist=distance_bl(&md->bl, bl);

		// Since the master was in near immediately before, teleport is carried out and it pursues.
		if(bl->m != md->bl.m ||
			(old_dist<10 && md->master_dist>18) ||
			md->master_dist > MAX_MINCHASE
		){
			md->master_dist = 0;
			unit_warp(&md->bl,bl->m,bl->x,bl->y,CLR_TELEPORT);
			return 1;
		}

		if(md->target_id) //Slave is busy with a target.
			return 0;

		// Approach master if within view range, chase back to Master's area also if standing on top of the master.
		if((md->master_dist>MOB_SLAVEDISTANCE || md->master_dist == 0) &&
			unit_can_move(&md->bl))
		{
			short x = bl->x, y = bl->y;
			mob_stop_attack(md);
			if(map_search_freecell(&md->bl, bl->m, &x, &y, MOB_SLAVEDISTANCE, MOB_SLAVEDISTANCE, 1)
				&& unit_walktoxy(&md->bl, x, y, 0))
				return 1;
		}
	} else if (bl->m != md->bl.m && map_flag_gvg2(md->bl.m)) {
		//Delete the summoned mob if it's in a gvg ground and the master is elsewhere. [Skotlex]
		status_kill(&md->bl);
		return 1;
	}

	//Avoid attempting to lock the master's target too often to avoid unnecessary overload. [Skotlex]
	if (DIFF_TICK(md->last_linktime, tick) < MIN_MOBLINKTIME && !md->target_id)
  	{
		struct unit_data *ud = unit_bl2ud(bl);
		md->last_linktime = tick;

		if (ud) {
			struct block_list *tbl=nullptr;
			if (ud->target && ud->state.attack_continue)
				tbl = map_id2bl(ud->target);
			else if (ud->target_to && ud->state.attack_continue)
				tbl = map_id2bl(ud->target_to);
			else if (ud->skilltarget) {
				tbl = map_id2bl(ud->skilltarget);
				//Required check as skilltarget is not always an enemy. [Skotlex]
				if (tbl && battle_check_target(&md->bl, tbl, BCT_ENEMY) <= 0)
					tbl = nullptr;
			}
			if (tbl && status_check_skilluse(&md->bl, tbl, 0, 0)) {
				md->target_id=tbl->id;
				md->min_chase=md->db->range3+distance_bl(&md->bl, tbl);
				if(md->min_chase>MAX_MINCHASE)
					md->min_chase=MAX_MINCHASE;
				return 1;
			}
		}
	}
	return 0;
}

/*==========================================
 * A lock of target is stopped and mob moves to a standby state.
 * This also triggers idle skill/movement since the AI can get stuck
 * when trying to pick new targets when the current chosen target is
 * unreachable.
 *------------------------------------------*/
int mob_unlocktarget(struct mob_data *md, t_tick tick)
{
	nullpo_ret(md);

	switch (md->state.skillstate) {
	case MSS_WALK:
		if (md->ud.walktimer != INVALID_TIMER)
			break;
		//Because it is not unset when the mob finishes walking.
		md->state.skillstate = MSS_IDLE;
	case MSS_IDLE:
		if( md->ud.walktimer == INVALID_TIMER && md->idle_event[0] && npc_event_do_id( md->idle_event, md->bl.id ) > 0 ){
			md->idle_event[0] = 0;
			break;
		}
		// Idle skill.
		if (!(++md->ud.walk_count%IDLE_SKILL_INTERVAL) && mobskill_use(md, tick, -1))
			break;
		//Random walk.
		if (!md->master_id &&
			DIFF_TICK(md->next_walktime, tick) <= 0 &&
			!mob_randomwalk(md,tick))
			//Delay next random walk when this one failed.
			md->next_walktime = tick+rnd()%1000;
		break;
	default:
		mob_stop_attack(md);
		mob_stop_walking(md,1); //Stop chasing.
		if (status_has_mode(&md->status,MD_ANGRY) && !md->state.aggressive)
			md->state.aggressive = 1; //Restore angry state when switching to idle
		md->state.skillstate = MSS_IDLE;
		if(battle_config.mob_ai&0x8) //Walk instantly after dropping target
			md->next_walktime = tick+rnd()%1000;
		else
			md->next_walktime = tick+rnd()%1000+MIN_RANDOMWALKTIME;
		break;
	}
	if (md->target_id) {
		md->target_id=0;
		md->ud.target_to = 0;
		unit_set_target(&md->ud, 0);
	}
	if (battle_config.official_cell_stack_limit > 0
		&& (md->min_chase == md->db->range3 || battle_config.mob_ai & 0x8)
		&& map_count_oncell(md->bl.m, md->bl.x, md->bl.y, BL_CHAR | BL_NPC, 1) > battle_config.official_cell_stack_limit) {
		unit_walktoxy(&md->bl, md->bl.x, md->bl.y, 8);
	}

	return 0;
}
/*==========================================
 * Random walk
 *------------------------------------------*/
int mob_randomwalk(struct mob_data *md,t_tick tick)
{
	const int d=7;
	int i,c,r,rdir,dx,dy,max;
	int speed;

	nullpo_ret(md);

	if(DIFF_TICK(md->next_walktime,tick)>0 ||
	   status_has_mode(&md->status,MD_NORANDOM_WALK) ||
	   !unit_can_move(&md->bl) ||
	   !status_has_mode(&md->status,MD_CANMOVE))
		return 0;

	r=rnd();
	rdir=rnd()%4; // Randomize direction in which we iterate to prevent monster cluttering up in one corner
	dx=r%(d*2+1)-d;
	dy=r/(d*2+1)%(d*2+1)-d;
	max=(d*2+1)*(d*2+1);
	for(i=0;i<max;i++){	// Search of a movable place
		int x = dx + md->bl.x;
		int y = dy + md->bl.y;
		if(((x != md->bl.x) || (y != md->bl.y)) && map_getcell(md->bl.m,x,y,CELL_CHKPASS) && unit_walktoxy(&md->bl,x,y,0)){
			break;
		}
		// Could not move to cell, try the 7th cell in direction randomly decided by rdir
		// We don't move step-by-step because this will make monster stick to the walls
		switch(rdir) {
		case 0:
			dx += d;
			if (dx > d) {
				dx -= d*2+1;
				dy += d;
				if (dy > d) {
					dy -= d*2+1;
				}
			}
			break;
		case 1:
			dx -= d;
			if (dx < -d) {
				dx += d*2+1;
				dy -= d;
				if (dy < -d) {
					dy += d*2+1;
				}
			}
			break;
		case 2:
			dy += d;
			if (dy > d) {
				dy -= d*2+1;
				dx += d;
				if (dx > d) {
					dx -= d*2+1;
				}
			}
			break;
		case 3:
			dy -= d;
			if (dy < -d) {
				dy += d*2+1;
				dx -= d;
				if (dx < -d) {
					dx += d*2+1;
				}
			}
			break;
		}
	}
	if(i==max){
		// None of the available cells worked, try again next interval
		if(battle_config.mob_stuck_warning) {
			md->move_fail_count++;
			if(md->move_fail_count>1000){
				ShowWarning("MOB can't move. random spawn %d, class = %d, at %s (%d,%d)\n",md->bl.id,md->mob_id,map_getmapdata(md->bl.m)->name, md->bl.x, md->bl.y);
				md->move_fail_count=0;
				mob_spawn(md);
			}
		}
		return 0;
	}
	speed=status_get_speed(&md->bl);
	for(i=c=0;i<md->ud.walkpath.path_len;i++){	// The next walk start time is calculated.
		if( direction_diagonal( md->ud.walkpath.path[i] ) )
			c+=speed*MOVE_DIAGONAL_COST/MOVE_COST;
		else
			c+=speed;
	}
	md->state.skillstate=MSS_WALK;
	md->move_fail_count=0;
	md->next_walktime = tick+rnd()%1000+MIN_RANDOMWALKTIME+c;
	return 1;
}

int mob_warpchase(struct mob_data *md, struct block_list *target)
{
	struct npc_data *warp = nullptr;
	int distance = AREA_SIZE;
	if (!(target && battle_config.mob_ai&0x40 && battle_config.mob_warp&1))
		return 0; //Can't warp chase.

	if (target->m == md->bl.m && check_distance_bl(&md->bl, target, AREA_SIZE))
		return 0; //No need to do a warp chase.

	if (md->ud.walktimer != INVALID_TIMER &&
		map_getcell(md->bl.m,md->ud.to_x,md->ud.to_y,CELL_CHKNPC))
		return 1; //Already walking to a warp.

	//Search for warps within mob's viewing range.
	map_foreachinallrange(mob_warpchase_sub, &md->bl,
		md->db->range2, BL_NPC, target, &warp, &distance);

	if (warp && unit_walktobl(&md->bl, &warp->bl, 1, 1))
		return 1;
	return 0;
}

/*==========================================
 * AI of MOB whose is near a Player
 *------------------------------------------*/
static bool mob_ai_sub_hard(struct mob_data *md, t_tick tick)
{
	struct block_list *tbl = nullptr, *abl = nullptr;
	enum e_mode mode;
	int view_range, can_move;

	if(md->bl.prev == nullptr || md->status.hp == 0)
		return false;

	if (DIFF_TICK(tick, md->last_thinktime) < MIN_MOBTHINKTIME)
		return false;

	md->last_thinktime = tick;

	if (md->ud.skilltimer != INVALID_TIMER)
		return false;

	// Abnormalities
	if(( md->sc.opt1 > 0 && md->sc.opt1 != OPT1_STONEWAIT && md->sc.opt1 != OPT1_BURNING )
	   || md->sc.data[SC_BLADESTOP] || md->sc.data[SC__MANHOLE] || md->sc.data[SC_CURSEDCIRCLE_TARGET]) {//Should reset targets.
		md->target_id = md->attacked_id = md->norm_attacked_id = 0;
		return false;
	}

	if (md->sc.count && md->sc.data[SC_BLIND])
		view_range = 3;
	else
		view_range = md->db->range2;
	mode = status_get_mode(&md->bl);

	can_move = (mode&MD_CANMOVE) && unit_can_move(&md->bl);

	if (md->target_id)
	{	//Check validity of current target. [Skotlex]
		tbl = map_id2bl(md->target_id);
		if (!tbl || tbl->m != md->bl.m ||
			(md->ud.attacktimer == INVALID_TIMER && !status_check_skilluse(&md->bl, tbl, 0, 0)) ||
			(md->ud.walktimer != INVALID_TIMER && !(battle_config.mob_ai&0x1) && !check_distance_bl(&md->bl, tbl, md->min_chase)) ||
			(
				tbl->type == BL_PC &&
				((((TBL_PC*)tbl)->state.gangsterparadise && !(mode&MD_STATUS_IMMUNE)) ||
				((TBL_PC*)tbl)->invincible_timer != INVALID_TIMER)
		)) {	//No valid target
			if (mob_warpchase(md, tbl))
				return true; //Chasing this target.
			if (tbl && md->ud.walktimer != INVALID_TIMER && (!can_move || md->ud.walkpath.path_pos <= battle_config.mob_chase_refresh))
				return true; //Walk at least "mob_chase_refresh" cells before dropping the target unless target is non-existent
			mob_unlocktarget(md, tick); //Unlock target
			tbl = NULL;
		}
	}

	// Check for target change.
	if( md->attacked_id && mode&MD_CANATTACK )
	{
		if( md->attacked_id == md->target_id )
		{	//Rude attacked check.
			if( !battle_check_range(&md->bl, tbl, md->status.rhw.range)
			&&  ( //Can't attack back and can't reach back.
					(!can_move && DIFF_TICK(tick, md->ud.canmove_tick) > 0 && (battle_config.mob_ai&0x2 || md->sc.data[SC_SPIDERWEB]
						|| md->sc.data[SC_BITE] || md->sc.data[SC_VACUUM_EXTREME] || md->sc.data[SC_THORNSTRAP]
						|| md->sc.data[SC__MANHOLE] // Not yet confirmed if boss will teleport once it can't reach target.
						|| md->walktoxy_fail_count > 0)
					)
					|| !mob_can_reach(md, tbl, md->min_chase, MSS_RUSH)
				)
			&&  md->state.attacked_count++ >= RUDE_ATTACKED_COUNT
			&&  !mobskill_use(md, tick, MSC_RUDEATTACKED) // If can't rude Attack
			&&  can_move && unit_escape(&md->bl, tbl, rnd()%10 +1)) // Attempt escape
			{	//Escaped
				md->attacked_id = md->norm_attacked_id = 0;
				return true;
			}
		}
		else
		if( (abl = map_id2bl(md->attacked_id)) && (!tbl || mob_can_changetarget(md, abl, mode)) )
		{
			int dist;
			if( md->bl.m != abl->m || abl->prev == NULL
				|| (dist = distance_bl(&md->bl, abl)) >= MAX_MINCHASE // Attacker longer than visual area
				|| battle_check_target(&md->bl, abl, BCT_ENEMY) <= 0 // Attacker is not enemy of mob
				|| (battle_config.mob_ai&0x2 && !status_check_skilluse(&md->bl, abl, 0, 0)) // Cannot normal attack back to Attacker
				|| (!battle_check_range(&md->bl, abl, md->status.rhw.range) // Not on Melee Range and ...
				&& ( // Reach check
					(!can_move && DIFF_TICK(tick, md->ud.canmove_tick) > 0 && (battle_config.mob_ai&0x2 || md->sc.data[SC_SPIDERWEB]
						|| md->sc.data[SC_BITE] || md->sc.data[SC_VACUUM_EXTREME] || md->sc.data[SC_THORNSTRAP]
						|| md->sc.data[SC__MANHOLE] // Not yet confirmed if boss will teleport once it can't reach target.
						|| md->walktoxy_fail_count > 0)
					)
					|| !mob_can_reach(md, abl, dist+md->db->range3, MSS_RUSH)
				   )
				) )
			{ // Rude attacked
				if (abl->id != md->bl.id //Self damage does not cause rude attack
				&& md->state.attacked_count++ >= RUDE_ATTACKED_COUNT				
				&& !mobskill_use(md, tick, MSC_RUDEATTACKED) && can_move
				&& !tbl && unit_escape(&md->bl, abl, rnd()%10 +1))
				{	//Escaped.
					//TODO: Maybe it shouldn't attempt to run if it has another, valid target?
					md->attacked_id = md->norm_attacked_id = 0;
					return true;
				}
			}
			else
			if (!(battle_config.mob_ai&0x2) && !status_check_skilluse(&md->bl, abl, 0, 0))
			{
				//Can't attack back, but didn't invoke a rude attacked skill...
			}
			else
			{ //Attackable
				//If a monster can change the target to the attacker, it will change the target
				md->target_id = md->attacked_id; // set target
				if (md->state.attacked_count)
					md->state.attacked_count--; //Should we reset rude attack count?
				md->min_chase = dist+md->db->range3;
				if(md->min_chase>MAX_MINCHASE)
					md->min_chase=MAX_MINCHASE;
				tbl = abl; //Set the new target
			}
		}

		//Clear it since it's been checked for already.
		md->attacked_id = md->norm_attacked_id = 0;
	}

	// Processing of slave monster
	if (md->master_id > 0 && mob_ai_sub_hard_slavemob(md, tick))
		return true;

	// Scan area for targets
	if (!tbl && can_move && mode&MD_LOOTER && md->lootitems && DIFF_TICK(tick, md->ud.canact_tick) > 0 &&
		(md->lootitem_count < LOOTITEM_SIZE || battle_config.monster_loot_type != 1))
	{	// Scan area for items to loot, avoid trying to loot if the mob is full and can't consume the items.
		map_foreachinshootrange (mob_ai_sub_hard_lootsearch, &md->bl, view_range, BL_ITEM, md, &tbl);
	}

	if ((!tbl && mode&MD_AGGRESSIVE) || md->state.skillstate == MSS_FOLLOW)
	{
		map_foreachinallrange (mob_ai_sub_hard_activesearch, &md->bl, view_range, DEFAULT_ENEMY_TYPE(md), md, &tbl, mode);
	}
	else
	if (mode&MD_CHANGECHASE && (md->state.skillstate == MSS_RUSH || md->state.skillstate == MSS_FOLLOW))
	{
		int search_size;
		search_size = view_range<md->status.rhw.range ? view_range:md->status.rhw.range;
		map_foreachinallrange (mob_ai_sub_hard_changechase, &md->bl, search_size, DEFAULT_ENEMY_TYPE(md), md, &tbl);
	}

	if (!tbl) { //No targets available.
		/* bg guardians follow allies when no targets nearby */
		if( md->bg_id && mode&MD_CANATTACK ) {
			if( md->ud.walktimer != INVALID_TIMER )
				return true;/* we are already moving */
			map_foreachinallrange (mob_ai_sub_hard_bg_ally, &md->bl, view_range, BL_PC, md, &tbl, mode);
			if( tbl ) {
				if( distance_blxy(&md->bl, tbl->x, tbl->y) <= 3 || unit_walktobl(&md->bl, tbl, 1, 1) )
					return true;/* we're moving or close enough don't unlock the target. */
			}
		}

		//This handles triggering idle/walk skill.
		mob_unlocktarget(md, tick);
		return true;
	}

	//Target exists, attack or loot as applicable.
	if (tbl->type == BL_ITEM)
	{	//Loot time.
		struct flooritem_data *fitem;
		if (md->ud.target == tbl->id && md->ud.walktimer != INVALID_TIMER)
			return true; //Already locked.
		if (md->lootitems == NULL)
		{	//Can't loot...
			mob_unlocktarget(md, tick);
			return true;
		}
		if (!check_distance_bl(&md->bl, tbl, 0))
		{	//Still not within loot range.
			if (!(mode&MD_CANMOVE))
			{	//A looter that can't move? Real smart.
				mob_unlocktarget(md, tick);
				return true;
			}
			if (!can_move) //Stuck. Wait before walking.
				return true;
			md->state.skillstate = MSS_LOOT;
			if (!unit_walktobl(&md->bl, tbl, 0, 1))
				mob_unlocktarget(md, tick); //Can't loot...
			return true;
		}
		//Within looting range.
		if (md->ud.attacktimer != INVALID_TIMER)
			return true; //Busy attacking?

		fitem = (struct flooritem_data *)tbl;
		//Logs items, taken by (L)ooter Mobs [Lupus]
		log_pick_mob(md, LOG_TYPE_LOOT, fitem->item.amount, &fitem->item);

		if (md->lootitem_count < LOOTITEM_SIZE) {
			memcpy (&md->lootitems[md->lootitem_count].item, &fitem->item, sizeof(md->lootitems[0].item));
			md->lootitems[md->lootitem_count].mob_id = fitem->mob_id;
			md->lootitem_count++;
		} else {	//Destroy first looted item...
			if (md->lootitems[0].item.card[0] == CARD0_PET)
				intif_delete_petdata(MakeDWord(md->lootitems[0].item.card[1],md->lootitems[0].item.card[2]));
			memmove(&md->lootitems[0], &md->lootitems[1], (LOOTITEM_SIZE-1)*sizeof(md->lootitems[0]));
			memcpy (&md->lootitems[LOOTITEM_SIZE-1].item, &fitem->item, sizeof(md->lootitems[0].item));
			md->lootitems[LOOTITEM_SIZE-1].mob_id = fitem->mob_id;
		}

		if (pcdb_checkid(md->vd->class_))
		{	//Give them walk act/delay to properly mimic players. [Skotlex]
			clif_takeitem(&md->bl,tbl);
			md->ud.canact_tick = tick + md->status.amotion;
			unit_set_walkdelay(&md->bl, tick, md->status.amotion, 1);
		}
		//Clear item.
		map_clearflooritem(tbl);
		mob_unlocktarget(md, tick);
		return true;
	}

	//Attempt to attack.
	//At this point we know the target is attackable, we just gotta check if the range matches.
	if (battle_check_range(&md->bl, tbl, md->status.rhw.range) && !(md->sc.option&OPTION_HIDE))
	{	//Target within range and able to use normal attack, engage
		if (md->ud.target != tbl->id || md->ud.attacktimer == INVALID_TIMER) 
		{ //Only attack if no more attack delay left
			if(tbl->type == BL_PC)
				mob_log_damage(md, tbl, 0); //Log interaction (counts as 'attacker' for the exp bonus)

			if( !(mode&MD_RANDOMTARGET) )
				unit_attack(&md->bl,tbl->id,1);
			else { // Attack once and find a new random target
				int search_size = (view_range < md->status.rhw.range) ? view_range : md->status.rhw.range;
				unit_attack(&md->bl, tbl->id, 0);
				if ((tbl = battle_getenemy(&md->bl, DEFAULT_ENEMY_TYPE(md), search_size))) {
					md->target_id = tbl->id;
					md->min_chase = md->db->range3;
				}
			}
		}
		return true;
	}

	//Monsters in berserk state, unable to use normal attacks, will always attempt a skill
	if(md->ud.walktimer == INVALID_TIMER && (md->state.skillstate == MSS_BERSERK || md->state.skillstate == MSS_ANGRY)) 
	{
		if (DIFF_TICK(md->ud.canmove_tick, tick) <= MIN_MOBTHINKTIME && DIFF_TICK(md->ud.canact_tick, tick) < -MIN_MOBTHINKTIME*IDLE_SKILL_INTERVAL) 
		{ //Only use skill if able to walk on next tick and not used a skill the last second
			if (mobskill_use(md, tick, -1))
				return true;
		}
	}

	//Target still in attack range, no need to chase the target
	if(battle_check_range(&md->bl, tbl, md->status.rhw.range))
		return true;

	//Only update target cell / drop target after having moved at least "mob_chase_refresh" cells
	if(md->ud.walktimer != INVALID_TIMER && (!can_move || md->ud.walkpath.path_pos <= battle_config.mob_chase_refresh))
		return true;

	//Out of range...
	if (!(mode&MD_CANMOVE) || (!can_move && DIFF_TICK(tick, md->ud.canmove_tick) > 0))
	{	//Can't chase. Immobile and trapped mobs should unlock target and use an idle skill.
		if (md->ud.attacktimer == INVALID_TIMER)
		{ //Only unlock target if no more attack delay left
			//This handles triggering idle/walk skill.
			mob_unlocktarget(md,tick);
		}
		return true;
	}

	if (md->ud.walktimer != INVALID_TIMER && md->ud.target == tbl->id &&
		(
			!(battle_config.mob_ai&0x1) ||
			check_distance_blxy(tbl, md->ud.to_x, md->ud.to_y, md->status.rhw.range)
	)) //Current target tile is still within attack range.
		return true;

	//Follow up if possible.
	//Hint: Chase skills are handled in the walktobl routine
	if(!mob_can_reach(md, tbl, md->min_chase, MSS_RUSH) ||
		!unit_walktobl(&md->bl, tbl, md->status.rhw.range, 2))
		mob_unlocktarget(md,tick);

	return true;
}

static int mob_ai_sub_hard_timer(struct block_list *bl,va_list ap)
{
	struct mob_data *md = (struct mob_data*)bl;
	uint32 char_id = va_arg(ap, uint32);
	t_tick tick = va_arg(ap, t_tick);
	if (mob_ai_sub_hard(md, tick))
	{	//Hard AI triggered.
		mob_add_spotted(md, char_id);
		md->last_pcneartime = tick;
	}
	return 0;
}

/*==========================================
 * Serious processing for mob in PC field of view (foreachclient)
 *------------------------------------------*/
static int mob_ai_sub_foreachclient(struct map_session_data *sd,va_list ap)
{
	t_tick tick=va_arg(ap,t_tick);
	map_foreachinallrange(mob_ai_sub_hard_timer,&sd->bl, AREA_SIZE+ACTIVE_AI_RANGE, BL_MOB, sd->status.char_id, tick);

	return 0;
}

/*==========================================
 * Negligent mode MOB AI (PC is not in near)
 *------------------------------------------*/
static int mob_ai_sub_lazy(struct mob_data *md, va_list args)
{
	nullpo_ret(md);

	if(md->bl.prev == NULL)
		return 0;

	t_tick tick = va_arg(args,t_tick);

	if (battle_config.mob_ai&0x20 && map_getmapdata(md->bl.m)->users>0)
		return (int)mob_ai_sub_hard(md, tick);

	if (md->bl.prev==NULL || md->status.hp == 0)
		return 1;

	if(battle_config.mob_active_time &&
		md->last_pcneartime &&
 		!status_has_mode(&md->status,MD_STATUS_IMMUNE) &&
		DIFF_TICK(tick,md->last_thinktime) > MIN_MOBTHINKTIME)
	{
		if (DIFF_TICK(tick,md->last_pcneartime) < battle_config.mob_active_time)
			return (int)mob_ai_sub_hard(md, tick);
		md->last_pcneartime = 0;
	}

	if(battle_config.boss_active_time &&
		md->last_pcneartime &&
		status_has_mode(&md->status,MD_STATUS_IMMUNE) &&
		DIFF_TICK(tick,md->last_thinktime) > MIN_MOBTHINKTIME)
	{
		if (DIFF_TICK(tick,md->last_pcneartime) < battle_config.boss_active_time)
			return (int)mob_ai_sub_hard(md, tick);
		md->last_pcneartime = 0;
	}

	//Clean the spotted log
	mob_clean_spotted(md);

	if(DIFF_TICK(tick,md->last_thinktime)< 10*MIN_MOBTHINKTIME)
		return 0;

	md->last_thinktime=tick;

	if (md->master_id) {
		mob_ai_sub_hard_slavemob (md,tick);
		return 0;
	}

	if (md->ud.walktimer == INVALID_TIMER) {
		// Because it is not unset when the mob finishes walking.
		md->state.skillstate = MSS_IDLE;
		if (md->idle_event[0] && npc_event_do_id( md->idle_event, md->bl.id ) > 0) {
			md->idle_event[0] = 0;
			return 0;
		}
	}

	if( DIFF_TICK(md->next_walktime,tick) < 0 && status_has_mode(&md->status,MD_CANMOVE) && unit_can_move(&md->bl) )
	{
		// Move probability for mobs away from players
		// In Aegis, this is 100% for mobs that have been activated by players and none otherwise.
		if( mob_is_spotted(md) &&
			((!status_has_mode(&md->status,MD_STATUS_IMMUNE) && rnd()%100 < battle_config.mob_nopc_move_rate) ||
			(status_has_mode(&md->status,MD_STATUS_IMMUNE) && rnd()%100 < battle_config.boss_nopc_move_rate)))
			mob_randomwalk(md, tick);
	}
	else if( md->ud.walktimer == INVALID_TIMER )
	{
<<<<<<< HEAD
=======
		//Because it is not unset when the mob finishes walking.
		md->state.skillstate = MSS_IDLE;
>>>>>>> cd0937c4

		// Probability for mobs far from players from doing their IDLE skill.
		// In Aegis, this is 100% for mobs that have been activated by players and none otherwise.
		if( mob_is_spotted(md) &&
			((!status_has_mode(&md->status,MD_STATUS_IMMUNE) && rnd()%100 < battle_config.mob_nopc_idleskill_rate) ||
			(status_has_mode(&md->status,MD_STATUS_IMMUNE) && rnd()%100 < battle_config.boss_nopc_idleskill_rate)))
			mobskill_use(md, tick, -1);
	}

	return 0;
}

/*==========================================
 * Negligent processing for mob outside PC field of view   (interval timer function)
 *------------------------------------------*/
static TIMER_FUNC(mob_ai_lazy){
	map_foreachmob(mob_ai_sub_lazy,tick);
	return 0;
}

/*==========================================
 * Serious processing for mob in PC field of view   (interval timer function)
 *------------------------------------------*/
static TIMER_FUNC(mob_ai_hard){

	if (battle_config.mob_ai&0x20)
		map_foreachmob(mob_ai_sub_lazy,tick);
	else
		map_foreachpc(mob_ai_sub_foreachclient,tick);

	return 0;
}

/**
 * Set random option for item when dropped from monster
 * @param itm Item data
 * @param mobdrop Drop data
 * @author [Cydh]
 **/
void mob_setdropitem_option(struct item *itm, struct s_mob_drop *mobdrop) {
	struct s_random_opt_group *g = NULL;
	if (!itm || !mobdrop || mobdrop->randomopt_group == RDMOPTG_None)
		return;
	if ((g = itemdb_randomopt_group_exists(mobdrop->randomopt_group)) && g->total) {
		int r = rnd()%g->total;
		if (&g->entries[r]) {
			memcpy(&itm->option, &g->entries[r], sizeof(itm->option));
			return;
		}
	}
}

/*==========================================
 * Initializes the delay drop structure for mob-dropped items.
 *------------------------------------------*/
static struct item_drop* mob_setdropitem(struct s_mob_drop *mobdrop, int qty, unsigned short mob_id)
{
	struct item_drop *drop = ers_alloc(item_drop_ers, struct item_drop);
	memset(&drop->item_data, 0, sizeof(struct item));
	drop->item_data.nameid = mobdrop->nameid;
	drop->item_data.amount = qty;
	drop->item_data.identify = itemdb_isidentified(mobdrop->nameid);
	mob_setdropitem_option(&drop->item_data, mobdrop);
	drop->mob_id = mob_id;
	drop->next = NULL;
	return drop;
}

/*==========================================
 * Initializes the delay drop structure for mob-looted items.
 *------------------------------------------*/
static struct item_drop* mob_setlootitem(struct s_mob_lootitem *item, unsigned short mob_id)
{
	struct item_drop *drop = ers_alloc(item_drop_ers, struct item_drop);
	memcpy(&drop->item_data, item, sizeof(struct item));

	/**
	 * Conditions for lotted item, so it can be announced when player pick it up
	 * 1. Not-dropped other than monster. (This will be done later on pc_takeitem/party_share_loot)
	 * 2. The mob_id is become the last lootter, instead of the real monster who drop it.
	 **/
	drop->mob_id = item->mob_id;

	drop->next = NULL;
	return drop;
}

/*==========================================
 * item drop with delay (timer function)
 *------------------------------------------*/
static TIMER_FUNC(mob_delay_item_drop){
	struct item_drop_list *list;
	struct item_drop *ditem;

	list = (struct item_drop_list *)data;
	ditem = list->item;

	while (ditem) {
		struct item_drop *ditem_prev;
		map_addflooritem(&ditem->item_data,ditem->item_data.amount,
			list->m,list->x,list->y,
			list->first_charid,list->second_charid,list->third_charid,4,ditem->mob_id,true);
		ditem_prev = ditem;
		ditem = ditem->next;
		ers_free(item_drop_ers, ditem_prev);
	}

	ers_free(item_drop_list_ers, list);
	return 0;
}

/*==========================================
 * Sets the item_drop into the item_drop_list.
 * Also performs logging and autoloot if enabled.
 * rate is the drop-rate of the item, required for autoloot.
 * flag : Killed only by homunculus?
 *------------------------------------------*/
static void mob_item_drop(struct mob_data *md, struct item_drop_list *dlist, struct item_drop *ditem, int loot, int drop_rate, unsigned short flag)
{
	TBL_PC* sd;
	bool test_autoloot;
	//Logs items, dropped by mobs [Lupus]
	log_pick_mob(md, loot?LOG_TYPE_LOOT:LOG_TYPE_PICKDROP_MONSTER, -ditem->item_data.amount, &ditem->item_data);

	sd = map_charid2sd(dlist->first_charid);
	if( sd == NULL ) sd = map_charid2sd(dlist->second_charid);
	if( sd == NULL ) sd = map_charid2sd(dlist->third_charid);
	test_autoloot = sd 
		&& (drop_rate <= sd->state.autoloot || pc_isautolooting(sd, ditem->item_data.nameid))
		&& (flag?(battle_config.homunculus_autoloot?(battle_config.hom_idle_no_share == 0 || !pc_isidle_hom(sd)):0):
			(battle_config.idle_no_autoloot == 0 || DIFF_TICK(last_tick, sd->idletime) < battle_config.idle_no_autoloot));
#ifdef AUTOLOOT_DISTANCE
		test_autoloot = test_autoloot && sd->bl.m == md->bl.m
		&& check_distance_blxy(&sd->bl, dlist->x, dlist->y, AUTOLOOT_DISTANCE);
#endif
	if( test_autoloot ) {	//Autoloot.
		struct party_data *p = party_search(sd->status.party_id);

		if ((itemdb_search(ditem->item_data.nameid))->flag.broadcast &&
			(!p || !(p->party.item & 2)) // Somehow, if party's pickup distribution is 'Even Share', no announcemet
			)
			intif_broadcast_obtain_special_item(sd, ditem->item_data.nameid, md->mob_id, ITEMOBTAIN_TYPE_MONSTER_ITEM);

		if (party_share_loot(party_search(sd->status.party_id),
			sd, &ditem->item_data, sd->status.char_id) == 0
		) {
			ers_free(item_drop_ers, ditem);
			return;
		}
	}
	ditem->next = dlist->item;
	dlist->item = ditem;
}

TIMER_FUNC(mob_timer_delete){
	struct block_list* bl = map_id2bl(id);
	struct mob_data* md = BL_CAST(BL_MOB, bl);

	if( md )
	{
		if( md->deletetimer != tid )
		{
			ShowError("mob_timer_delete: Timer mismatch: %d != %d\n", tid, md->deletetimer);
			return 0;
		}
		//for Alchemist CANNIBALIZE [Lupus]
		md->deletetimer = INVALID_TIMER;
		unit_free(bl, CLR_TELEPORT);
	}
	return 0;
}

/*==========================================
 *
 *------------------------------------------*/
int mob_deleteslave_sub(struct block_list *bl,va_list ap)
{
	struct mob_data *md;
	int id;

	nullpo_ret(bl);
	nullpo_ret(md = (struct mob_data *)bl);

	id=va_arg(ap,int);
	if(md->master_id > 0 && md->master_id == id )
		status_kill(bl);
	return 0;
}

/*==========================================
 *
 *------------------------------------------*/
int mob_deleteslave(struct mob_data *md)
{
	nullpo_ret(md);

	map_foreachinmap(mob_deleteslave_sub, md->bl.m, BL_MOB,md->bl.id);
	return 0;
}
// Mob respawning through KAIZEL or NPC_REBIRTH [Skotlex]
TIMER_FUNC(mob_respawn){
	struct block_list *bl = map_id2bl(id);

	if(!bl) return 0;
	status_revive(bl, (uint8)data, 0);
	return 1;
}

void mob_log_damage(struct mob_data *md, struct block_list *src, int damage)
{
	uint32 char_id = 0;
	int flag = MDLF_NORMAL;

	if( damage < 0 )
		return; //Do nothing for absorbed damage.
	if( !damage && !(src->type&DEFAULT_ENEMY_TYPE(md)) )
		return; //Do not log non-damaging effects from non-enemies.

	switch( src->type )
	{
		case BL_PC:
		{
			struct map_session_data *sd = (TBL_PC*)src;
			char_id = sd->status.char_id;
			if( damage )
				md->attacked_id = src->id;
			break;
		}
		case BL_HOM:
		{
			struct homun_data *hd = (TBL_HOM*)src;
			flag = MDLF_HOMUN;
			if( hd->master )
				char_id = hd->master->status.char_id;
			if( damage )
				md->attacked_id = src->id;
			break;
		}
		case BL_MER:
		{
			struct mercenary_data *mer = (TBL_MER*)src;
			if( mer->master )
				char_id = mer->master->status.char_id;
			if( damage )
				md->attacked_id = src->id;
			break;
		}
		case BL_PET:
		{
			struct pet_data *pd = (TBL_PET*)src;
			flag = MDLF_PET;
			if( pd->master )
			{
				char_id = pd->master->status.char_id;
				if( damage ) //Let mobs retaliate against the pet's master [Skotlex]
					md->attacked_id = pd->master->bl.id;
			}
			break;
		}
		case BL_MOB:
		{
			struct mob_data* md2 = (TBL_MOB*)src;
			if( md2->special_state.ai && md2->master_id )
			{
				struct map_session_data* msd = map_id2sd(md2->master_id);
				if( msd )
					char_id = msd->status.char_id;
			}
			if( !damage )
				break;
			//Let players decide whether to retaliate versus the master or the mob. [Skotlex]
			if( md2->master_id && battle_config.retaliate_to_master )
				md->attacked_id = md2->master_id;
			else
				md->attacked_id = src->id;
			break;
		}
		case BL_ELEM:
		{
			struct elemental_data *ele = (TBL_ELEM*)src;
			if( ele->master )
				char_id = ele->master->status.char_id;
			if( damage )
				md->attacked_id = src->id;
			break;
		}
		default: //For all unhandled types.
			md->attacked_id = src->id;
	}

	//Self damage increases tap bonus
	if (!char_id && src->id == md->bl.id && damage > 0) {
		char_id = src->id;
		flag = MDLF_SELF;
	}

	if( char_id )
	{ //Log damage...
		int i,minpos;
		unsigned int mindmg;
		for(i=0,minpos=DAMAGELOG_SIZE-1,mindmg=UINT_MAX;i<DAMAGELOG_SIZE;i++){
			if(md->dmglog[i].id==char_id &&
				md->dmglog[i].flag==flag)
				break;
			if(md->dmglog[i].id==0) {	//Store data in first empty slot.
				md->dmglog[i].id  = char_id;
				md->dmglog[i].flag= flag;

				if(md->db->mexp)
					pc_damage_log_add(map_charid2sd(char_id),md->bl.id);
				break;
			}
			if(md->dmglog[i].dmg<mindmg && i)
			{	//Never overwrite first hit slot (he gets double exp bonus)
				minpos=i;
				mindmg=md->dmglog[i].dmg;
			}
		}
		if(i<DAMAGELOG_SIZE)
			md->dmglog[i].dmg+=damage;
		else {
			md->dmglog[minpos].id  = char_id;
			md->dmglog[minpos].flag= flag;
			md->dmglog[minpos].dmg = damage;

			if(md->db->mexp)
				pc_damage_log_add(map_charid2sd(char_id),md->bl.id);
		}
	}
	return;
}
//Call when a mob has received damage.
void mob_damage(struct mob_data *md, struct block_list *src, int damage)
{
	if (src && damage > 0) { //Store total damage...
		if (UINT_MAX - (unsigned int)damage > md->tdmg)
			md->tdmg += damage;
		else if (md->tdmg == UINT_MAX)
			damage = 0; //Stop recording damage once the cap has been reached.
		else { //Cap damage log...
			damage = (int)(UINT_MAX - md->tdmg);
			md->tdmg = UINT_MAX;
		}
		if ((src != &md->bl) && md->state.aggressive) //No longer aggressive, change to retaliate AI.
			md->state.aggressive = 0;
		//Log damage
		mob_log_damage(md, src, damage);
		md->dmgtick = gettick();
	}

	if (battle_config.show_mob_info&3)
		clif_name_area(&md->bl);

#if PACKETVER >= 20120404
	if (battle_config.monster_hp_bars_info && !map_getmapflag(md->bl.m, MF_HIDEMOBHPBAR)) {
		int i;
		for(i = 0; i < DAMAGELOG_SIZE; i++){ // must show hp bar to all char who already hit the mob.
			struct map_session_data *sd = map_charid2sd(md->dmglog[i].id);
			if( sd && check_distance_bl(&md->bl, &sd->bl, AREA_SIZE) ) // check if in range
				clif_monster_hp_bar(md, sd->fd);
		}
	}
#endif

	if (!src)
		return;

	if( md->special_state.ai == AI_SPHERE ) {//LOne WOlf explained that ANYONE can trigger the marine countdown skill. [Skotlex]
		md->state.alchemist = 1;
		mobskill_use(md, gettick(), MSC_ALCHEMIST);
	}
}

/*==========================================
 * Signals death of mob.
 * type&1 -> no drops, type&2 -> no exp
 *------------------------------------------*/
int mob_dead(struct mob_data *md, struct block_list *src, int type)
{
	struct status_data *status;
	struct map_session_data *sd = NULL, *tmpsd[DAMAGELOG_SIZE];
	struct map_session_data *mvp_sd = NULL, *second_sd = NULL, *third_sd = NULL;

	struct {
		struct party_data *p;
		int id,zeny;
		unsigned int base_exp,job_exp;
	} pt[DAMAGELOG_SIZE];
	int i, temp, count, m = md->bl.m;
	int dmgbltypes = 0;  // bitfield of all bl types, that caused damage to the mob and are elligible for exp distribution
	unsigned int mvp_damage;
	t_tick tick = gettick();
	bool rebirth, homkillonly;

	status = &md->status;

	if( src && src->type == BL_PC ) {
		sd = (struct map_session_data *)src;
		mvp_sd = sd;
	}

	if( md->guardian_data && md->guardian_data->number >= 0 && md->guardian_data->number < MAX_GUARDIANS )
		guild_castledatasave(md->guardian_data->castle->castle_id, CD_ENABLED_GUARDIAN00 + md->guardian_data->number,0);

	if( src ) { // Use Dead skill only if not killed by Script or Command
		md->status.hp = 1;
		md->state.skillstate = MSS_DEAD;
		mobskill_use(md,tick,-1);
		md->status.hp = 0;
	}

	map_freeblock_lock();

	memset(pt,0,sizeof(pt));

	if(src && src->type == BL_MOB)
		mob_unlocktarget((struct mob_data *)src,tick);

	// filter out entries not eligible for exp distribution
	memset(tmpsd,0,sizeof(tmpsd));
	for(i = 0, count = 0, mvp_damage = 0; i < DAMAGELOG_SIZE && md->dmglog[i].id; i++) {
		struct map_session_data* tsd = NULL;
		if (md->dmglog[i].flag == MDLF_SELF) {
			//Self damage counts as exp tap
			count++;
			continue;
		}
		tsd = map_charid2sd(md->dmglog[i].id);
		if (tsd == NULL)
			continue; // skip empty entries
		if (tsd->bl.m != m)
			continue; // skip players not on this map
		count++; //Only logged into same map chars are counted for the total.
		if (pc_isdead(tsd))
			continue; // skip dead players
		if (md->dmglog[i].flag == MDLF_HOMUN && !hom_is_active(tsd->hd))
			continue; // skip homunc's share if inactive
		if (md->dmglog[i].flag == MDLF_PET && (!tsd->status.pet_id || !tsd->pd))
			continue; // skip pet's share if inactive

		if(md->dmglog[i].dmg > mvp_damage) {
			third_sd = second_sd;
			second_sd = mvp_sd;
			mvp_sd = tsd;
			mvp_damage = md->dmglog[i].dmg;
		}

		tmpsd[i] = tsd; // record as valid damage-log entry

		switch( md->dmglog[i].flag ) {
			case MDLF_NORMAL: dmgbltypes|= BL_PC;  break;
			case MDLF_HOMUN:  dmgbltypes|= BL_HOM; break;
			case MDLF_PET:    dmgbltypes|= BL_PET; break;
		}
	}

	// determines, if the monster was killed by homunculus' damage only
	homkillonly = (bool)( ( dmgbltypes&BL_HOM ) && !( dmgbltypes&~BL_HOM ) );

	if(!battle_config.exp_calc_type && count > 1) {	//Apply first-attacker 200% exp share bonus
		//TODO: Determine if this should go before calculating the MVP player instead of after.
		if (UINT_MAX - md->dmglog[0].dmg > md->tdmg) {
			md->tdmg += md->dmglog[0].dmg;
			md->dmglog[0].dmg<<=1;
		} else {
			md->dmglog[0].dmg+= UINT_MAX - md->tdmg;
			md->tdmg = UINT_MAX;
		}
	}

	if(!(type&2) && //No exp
		(!map_getmapflag(m, MF_PVP) || battle_config.pvp_exp) && //Pvp no exp rule [MouseJstr]
		(!md->master_id || !md->special_state.ai) && //Only player-summoned mobs do not give exp. [Skotlex]
		(!map_getmapflag(m, MF_NOBASEEXP) || !map_getmapflag(m, MF_NOJOBEXP)) //Gives Exp
	) { //Experience calculation.
		int bonus = 100; //Bonus on top of your share (common to all attackers).
		int pnum = 0;
#ifndef RENEWAL
		if (md->sc.data[SC_RICHMANKIM])
			bonus += md->sc.data[SC_RICHMANKIM]->val2;
#else
		if (sd && sd->sc.data[SC_RICHMANKIM])
			bonus += sd->sc.data[SC_RICHMANKIM]->val2;
#endif
		if(sd) {
			temp = status_get_class(&md->bl);
			if(sd->sc.data[SC_MIRACLE]) i = 2; //All mobs are Star Targets
			else
			ARR_FIND(0, MAX_PC_FEELHATE, i, temp == sd->hate_mob[i] &&
				(battle_config.allow_skill_without_day || sg_info[i].day_func()));
			if(i<MAX_PC_FEELHATE && (temp=pc_checkskill(sd,sg_info[i].bless_id)))
				bonus += (i==2?20:10)*temp;
		}
		if(battle_config.mobs_level_up && md->level > md->db->lv) // [Valaris]
			bonus += (md->level-md->db->lv)*battle_config.mobs_level_up_exp_rate;

		for(i = 0; i < DAMAGELOG_SIZE && md->dmglog[i].id; i++) {
			int flag=1,zeny=0;
			unsigned int base_exp, job_exp;
			double per; //Your share of the mob's exp

			if (!tmpsd[i]) continue;

			if (!battle_config.exp_calc_type && md->tdmg)
				//jAthena's exp formula based on total damage.
				per = (double)md->dmglog[i].dmg/(double)md->tdmg;
			else {
				//eAthena's exp formula based on max hp.
				per = (double)md->dmglog[i].dmg/(double)status->max_hp;
				if (per > 2) per = 2; // prevents unlimited exp gain
			}

			if (count>1 && battle_config.exp_bonus_attacker) {
				//Exp bonus per additional attacker.
				if (count > battle_config.exp_bonus_max_attacker)
					count = battle_config.exp_bonus_max_attacker;
				per += per*((count-1)*battle_config.exp_bonus_attacker)/100.;
			}

			// change experience for different sized monsters [Valaris]
			if (battle_config.mob_size_influence) {
				switch( md->special_state.size ) {
					case SZ_MEDIUM:
						per /= 2.;
						break;
					case SZ_BIG:
						per *= 2.;
						break;
				}
			}

			if( md->dmglog[i].flag == MDLF_PET )
				per *= battle_config.pet_attack_exp_rate/100.;

			if(battle_config.zeny_from_mobs && md->level) {
				 // zeny calculation moblv + random moblv [Valaris]
				zeny=(int) ((md->level+rnd()%md->level)*per*bonus/100.);
				if(md->db->mexp > 0)
					zeny*=rnd()%250;
			}

			if (map_getmapflag(m, MF_NOBASEEXP) || !md->db->base_exp)
				base_exp = 0;
			else {
				double exp = apply_rate2(md->db->base_exp, per, 1);
				exp = apply_rate(exp, bonus);
				exp = apply_rate(exp, map_getmapflag(m, MF_BEXP));
				base_exp = (unsigned int)cap_value(exp, 1, UINT_MAX);
			}

			if (map_getmapflag(m, MF_NOJOBEXP) || !md->db->job_exp
#ifndef RENEWAL
				|| md->dmglog[i].flag == MDLF_HOMUN // Homun earned job-exp is always lost.
#endif
			)
				job_exp = 0;
			else {
				double exp = apply_rate2(md->db->job_exp, per, 1);
				exp = apply_rate(exp, bonus);
				exp = apply_rate(exp, map_getmapflag(m, MF_JEXP));
				job_exp = (unsigned int)cap_value(exp, 1, UINT_MAX);
			}

			if ((base_exp > 0 || job_exp > 0) && md->dmglog[i].flag == MDLF_HOMUN && homkillonly && battle_config.hom_idle_no_share && pc_isidle_hom(tmpsd[i]))
				base_exp = job_exp = 0;

			if ( ( temp = tmpsd[i]->status.party_id)>0 ) {
				int j;
				for( j = 0; j < pnum && pt[j].id != temp; j++ ); //Locate party.

				if( j == pnum ) { //Possibly add party.
					pt[pnum].p = party_search(temp);
					if(pt[pnum].p && pt[pnum].p->party.exp) {
						pt[pnum].id = temp;
						pt[pnum].base_exp = base_exp;
						pt[pnum].job_exp = job_exp;
						pt[pnum].zeny = zeny; // zeny share [Valaris]
						pnum++;
						flag = 0;
					}
				} else {	//Add to total
					if (pt[j].base_exp > UINT_MAX - base_exp)
						pt[j].base_exp = UINT_MAX;
					else
						pt[j].base_exp += base_exp;

					if (pt[j].job_exp > UINT_MAX - job_exp)
						pt[j].job_exp = UINT_MAX;
					else
						pt[j].job_exp += job_exp;

					pt[j].zeny += zeny;  // zeny share [Valaris]
					flag = 0;
				}
			}
#ifdef RENEWAL
			if (base_exp && tmpsd[i] && tmpsd[i]->hd)
				hom_gainexp(tmpsd[i]->hd, base_exp * battle_config.homunculus_exp_gain / 100); // Homunculus only receive 10% of EXP
#else
			if (base_exp && md->dmglog[i].flag == MDLF_HOMUN) //tmpsd[i] is null if it has no homunc.
				hom_gainexp(tmpsd[i]->hd, base_exp);
#endif
			if(flag) {
				if(base_exp || job_exp) {
					if( md->dmglog[i].flag != MDLF_PET || battle_config.pet_attack_exp_to_master ) {
#ifdef RENEWAL_EXP
						int rate = pc_level_penalty_mod(md->level - tmpsd[i]->status.base_level, md->status.class_, md->status.mode, 1);
						if (rate != 100) {
							if (base_exp)
								base_exp = (unsigned int)cap_value(apply_rate(base_exp, rate), 1, UINT_MAX);
							if (job_exp)
								job_exp = (unsigned int)cap_value(apply_rate(job_exp, rate), 1, UINT_MAX);
						}
#endif
						pc_gainexp(tmpsd[i], &md->bl, base_exp, job_exp, 0);
					}
				}
				if(zeny) // zeny from mobs [Valaris]
					pc_getzeny(tmpsd[i], zeny, LOG_TYPE_PICKDROP_MONSTER, NULL);
			}

			if( md->db->mexp )
				pc_damage_log_clear(tmpsd[i],md->bl.id);
		}

		for( i = 0; i < pnum; i++ ) //Party share.
			party_exp_share(pt[i].p, &md->bl, pt[i].base_exp,pt[i].job_exp,pt[i].zeny);

	} //End EXP giving.

	if( !(type&1) && !map_getmapflag(m, MF_NOMOBLOOT) && !md->state.rebirth && (
		!md->special_state.ai || //Non special mob
		battle_config.alchemist_summon_reward == 2 || //All summoned give drops
		(md->special_state.ai==AI_SPHERE && battle_config.alchemist_summon_reward == 1) //Marine Sphere Drops items.
		) )
	{ // Item Drop
		struct item_drop_list *dlist = ers_alloc(item_drop_list_ers, struct item_drop_list);
		struct item_drop *ditem;
		struct item_data* it = NULL;
		int drop_rate;
#ifdef RENEWAL_DROP
		int drop_modifier = mvp_sd    ? pc_level_penalty_mod(md->level - mvp_sd->status.base_level, md->status.class_, md->status.mode, 2)   :
							second_sd ? pc_level_penalty_mod(md->level - second_sd->status.base_level, md->status.class_, md->status.mode, 2):
							third_sd  ? pc_level_penalty_mod(md->level - third_sd->status.base_level, md->status.class_, md->status.mode, 2) :
							100; // No player was attached, we don't use any modifier (100 = rates are not touched)
#endif
		dlist->m = md->bl.m;
		dlist->x = md->bl.x;
		dlist->y = md->bl.y;
		dlist->first_charid = (mvp_sd ? mvp_sd->status.char_id : 0);
		dlist->second_charid = (second_sd ? second_sd->status.char_id : 0);
		dlist->third_charid = (third_sd ? third_sd->status.char_id : 0);
		dlist->item = NULL;

		for (i = 0; i < MAX_MOB_DROP_TOTAL; i++) {
			if (md->db->dropitem[i].nameid <= 0)
				continue;
			if ( !(it = itemdb_exists(md->db->dropitem[i].nameid)) )
				continue;
			drop_rate = md->db->dropitem[i].p;
			if (drop_rate <= 0) {
				if (battle_config.drop_rate0item)
					continue;
				drop_rate = 1;
			}

			// change drops depending on monsters size [Valaris]
			if (battle_config.mob_size_influence) {
				if (md->special_state.size == SZ_MEDIUM && drop_rate >= 2)
					drop_rate /= 2;
				else if( md->special_state.size == SZ_BIG)
					drop_rate *= 2;
			}

			if (src) {
				//Drops affected by luk as a fixed increase [Valaris]
				if (battle_config.drops_by_luk)
					drop_rate += status_get_luk(src)*battle_config.drops_by_luk/100;
				//Drops affected by luk as a % increase [Skotlex]
				if (battle_config.drops_by_luk2)
					drop_rate += (int)(0.5+drop_rate*status_get_luk(src)*battle_config.drops_by_luk2/10000.);
			}

			// Player specific drop rate adjustments
			if( sd ){
				int drop_rate_bonus = 0;

				// pk_mode increase drops if 20 level difference [Valaris]
				if( battle_config.pk_mode && (int)(md->level - sd->status.base_level) >= 20 )
					drop_rate = (int)(drop_rate*1.25);

				// Add class and race specific bonuses
				drop_rate_bonus += sd->dropaddclass[md->status.class_] + sd->dropaddclass[CLASS_ALL];
				drop_rate_bonus += sd->dropaddrace[md->status.race] + sd->dropaddrace[RC_ALL];

				// Increase drop rate if user has SC_ITEMBOOST
				if (sd->sc.data[SC_ITEMBOOST])
					drop_rate_bonus += sd->sc.data[SC_ITEMBOOST]->val1;

				drop_rate_bonus = (int)(0.5 + drop_rate * drop_rate_bonus / 100.);
				// Now rig the drop rate to never be over 90% unless it is originally >90%.
				drop_rate = i32max(drop_rate, cap_value(drop_rate_bonus, 0, 9000));

				if (pc_isvip(sd)) { // Increase item drop rate for VIP.
					drop_rate += (int)(0.5 + drop_rate * battle_config.vip_drop_increase / 100.);
					drop_rate = min(drop_rate,10000); //cap it to 100%
				}
			}

#ifdef RENEWAL_DROP
			if( drop_modifier != 100 ) {
				drop_rate = apply_rate(drop_rate, drop_modifier);
				if( drop_rate < 1 )
					drop_rate = 1;
			}
#endif
			// attempt to drop the item
			if (rnd() % 10000 >= drop_rate)
				continue;

			if( mvp_sd && it->type == IT_PETEGG ) {
				pet_create_egg(mvp_sd, md->db->dropitem[i].nameid);
				continue;
			}

			ditem = mob_setdropitem(&md->db->dropitem[i], 1, md->mob_id);

			//A Rare Drop Global Announce by Lupus
			if( mvp_sd && drop_rate <= battle_config.rare_drop_announce ) {
				char message[128];
				sprintf (message, msg_txt(NULL,541), mvp_sd->status.name, md->name, it->jname, (float)drop_rate/100);
				//MSG: "'%s' won %s's %s (chance: %0.02f%%)"
				intif_broadcast(message,strlen(message)+1,BC_DEFAULT);
			}
			// Announce first, or else ditem will be freed. [Lance]
			// By popular demand, use base drop rate for autoloot code. [Skotlex]
			mob_item_drop(md, dlist, ditem, 0, battle_config.autoloot_adjust ? drop_rate : md->db->dropitem[i].p, homkillonly);
		}

		// Ore Discovery [Celest]
		if (sd == mvp_sd && pc_checkskill(sd,BS_FINDINGORE)>0 && battle_config.finding_ore_rate/10 >= rnd()%10000) {
			struct s_mob_drop mobdrop;
			memset(&mobdrop, 0, sizeof(struct s_mob_drop));
			mobdrop.nameid = itemdb_searchrandomid(IG_FINDINGORE,1);
			ditem = mob_setdropitem(&mobdrop, 1, md->mob_id);
			mob_item_drop(md, dlist, ditem, 0, battle_config.finding_ore_rate/10, homkillonly);
		}

		if(sd) {
			// process script-granted extra drop bonuses
			uint16 dropid = 0;

			for (const auto &it : sd->add_drop) {
				struct s_mob_drop mobdrop;
				if (!&it || (!it.nameid && !it.group))
					continue;
				if ((it.race < RC_NONE_ && it.race == -md->mob_id) || //Race < RC_NONE_, use mob_id
					(it.race == RC_ALL || it.race == status->race) || //Matched race
					(it.class_ == CLASS_ALL || it.class_ == status->class_)) //Matched class
				{
					//Check if the bonus item drop rate should be multiplied with mob level/10 [Lupus]
					if (it.rate < 0) {
						//It's negative, then it should be multiplied. with mob_level/10
						//rate = base_rate * (mob_level/10) + 1
						drop_rate = (-it.rate) * md->level / 10 + 1;
						drop_rate = cap_value(drop_rate, max(battle_config.item_drop_adddrop_min,1), min(battle_config.item_drop_adddrop_max,10000));
					}
					else
						//it's positive, then it goes as it is
						drop_rate = it.rate;

					if (rnd()%10000 >= drop_rate)
						continue;
					dropid = (it.nameid > 0) ? it.nameid : itemdb_searchrandomid(it.group,1);
					memset(&mobdrop, 0, sizeof(struct s_mob_drop));
					mobdrop.nameid = dropid;

					mob_item_drop(md, dlist, mob_setdropitem(&mobdrop,1,md->mob_id), 0, drop_rate, homkillonly);
				}
			}

			// process script-granted zeny bonus (get_zeny_num) [Skotlex]
			if( sd->bonus.get_zeny_num && rnd()%100 < sd->bonus.get_zeny_rate ) {
				i = sd->bonus.get_zeny_num > 0 ? sd->bonus.get_zeny_num : -md->level * sd->bonus.get_zeny_num;
				if (!i) i = 1;
				pc_getzeny(sd, 1+rnd()%i, LOG_TYPE_PICKDROP_MONSTER, NULL);
			}
		}

		// process items looted by the mob
		if (md->lootitems) {
			for (i = 0; i < md->lootitem_count; i++)
				mob_item_drop(md, dlist, mob_setlootitem(&md->lootitems[i], md->mob_id), 1, 10000, homkillonly);
		}
		if (dlist->item) //There are drop items.
			add_timer(tick + (!battle_config.delay_battle_damage?500:0), mob_delay_item_drop, 0, (intptr_t)dlist);
		else //No drops
			ers_free(item_drop_list_ers, dlist);
	} else if (md->lootitems && md->lootitem_count) {	//Loot MUST drop!
		struct item_drop_list *dlist = ers_alloc(item_drop_list_ers, struct item_drop_list);
		dlist->m = md->bl.m;
		dlist->x = md->bl.x;
		dlist->y = md->bl.y;
		dlist->first_charid = (mvp_sd ? mvp_sd->status.char_id : 0);
		dlist->second_charid = (second_sd ? second_sd->status.char_id : 0);
		dlist->third_charid = (third_sd ? third_sd->status.char_id : 0);
		dlist->item = NULL;
		for (i = 0; i < md->lootitem_count; i++)
			mob_item_drop(md, dlist, mob_setlootitem(&md->lootitems[i], md->mob_id), 1, 10000, homkillonly);
		add_timer(tick + (!battle_config.delay_battle_damage?500:0), mob_delay_item_drop, 0, (intptr_t)dlist);
	}

	if(mvp_sd && md->db->mexp > 0 && !md->special_state.ai) {
		unsigned int log_mvp[2] = {0};
		unsigned int mexp;
		struct item item;
		double exp;

		//mapflag: noexp check [Lorky]
		if (map_getmapflag(m, MF_NOBASEEXP) || type&2)
			exp =1;
		else {
			exp = md->db->mexp;
			if (count > 1)
				exp += exp*(battle_config.exp_bonus_attacker*(count-1))/100.; //[Gengar]
		}

		mexp = (unsigned int)cap_value(exp, 1, UINT_MAX);

		clif_mvp_effect(mvp_sd);
		clif_mvp_exp(mvp_sd,mexp);
		pc_gainexp(mvp_sd, &md->bl, mexp,0, 0);
		log_mvp[1] = mexp;

		if( !(map_getmapflag(m, MF_NOMVPLOOT) || type&1) ) {
			//Order might be random depending on item_drop_mvp_mode config setting
			struct s_mob_drop mdrop[MAX_MVP_DROP_TOTAL];

			memset(&mdrop,0,sizeof(mdrop));

			if(battle_config.item_drop_mvp_mode == 1) {
				//Random order
				for(i = 0; i < MAX_MVP_DROP_TOTAL; i++) {
					while( 1 ) {
						uint8 va = rnd()%MAX_MVP_DROP_TOTAL;
						if (mdrop[va].nameid == 0) {
							if (md->db->mvpitem[i].nameid > 0)
								memcpy(&mdrop[va],&md->db->mvpitem[i],sizeof(mdrop[va]));
							break;
						}
					}
				}
			} else {
				//Normal order
				for(i = 0; i < MAX_MVP_DROP_TOTAL; i++) {
					if (md->db->mvpitem[i].nameid > 0)
						memcpy(&mdrop[i],&md->db->mvpitem[i],sizeof(mdrop[i]));
				}
			}

			for(i = 0; i < MAX_MVP_DROP_TOTAL; i++) {
				struct item_data *i_data;

				if(mdrop[i].nameid <= 0 || !(i_data = itemdb_exists(mdrop[i].nameid)))
					continue;

				temp = mdrop[i].p;
				if (temp != 10000) {
					if(temp <= 0 && !battle_config.drop_rate0item)
						temp = 1;
					if(rnd()%10000 >= temp) //if ==0, then it doesn't drop
						continue;
				}

				memset(&item,0,sizeof(item));
				item.nameid=mdrop[i].nameid;
				item.identify= itemdb_isidentified(item.nameid);
				clif_mvp_item(mvp_sd,item.nameid);
				log_mvp[0] = item.nameid;

				//A Rare MVP Drop Global Announce by Lupus
				if(temp<=battle_config.rare_drop_announce) {
					char message[128];
					sprintf (message, msg_txt(NULL,541), mvp_sd->status.name, md->name, i_data->jname, temp/100.);
					//MSG: "'%s' won %s's %s (chance: %0.02f%%)"
					intif_broadcast(message,strlen(message)+1,BC_DEFAULT);
				}

				mob_setdropitem_option(&item, &mdrop[i]);

				if((temp = pc_additem(mvp_sd,&item,1,LOG_TYPE_PICKDROP_PLAYER)) != 0) {
					clif_additem(mvp_sd,0,0,temp);
					map_addflooritem(&item,1,mvp_sd->bl.m,mvp_sd->bl.x,mvp_sd->bl.y,mvp_sd->status.char_id,(second_sd?second_sd->status.char_id:0),(third_sd?third_sd->status.char_id:0),1,0,true);
				}

				if (i_data->flag.broadcast)
					intif_broadcast_obtain_special_item(mvp_sd, item.nameid, md->mob_id, ITEMOBTAIN_TYPE_MONSTER_ITEM);

				//Logs items, MVP prizes [Lupus]
				log_pick_mob(md, LOG_TYPE_MVP, -1, &item);
				//If item_drop_mvp_mode is not 2, then only one item should be granted
				if(battle_config.item_drop_mvp_mode != 2) {
					break;
				}
			}
		}

		log_mvpdrop(mvp_sd, md->mob_id, log_mvp);
	}

	if (type&2 && !sd && md->mob_id == MOBID_EMPERIUM)
		//Emperium destroyed by script. Discard mvp character. [Skotlex]
		mvp_sd = NULL;

	rebirth =  ( md->sc.data[SC_KAIZEL] || (md->sc.data[SC_REBIRTH] && !md->state.rebirth) );
	if( !rebirth ) { // Only trigger event on final kill
		if( src ) {
			switch( src->type ) { //allowed type
				case BL_PET:
				case BL_HOM:
				case BL_MER:
				case BL_ELEM:
				case BL_MOB:
				    sd = BL_CAST(BL_PC,battle_get_master(src));
			}
		}

		if (sd) {
			struct mob_db *mission_mdb = mob_db(sd->mission_mobid);

			if ((sd->mission_mobid == md->mob_id) || (mission_mdb != nullptr &&
				((battle_config.taekwon_mission_mobname == 1 && status_get_race2(&md->bl) == RC2_GOBLIN && mission_mdb->race2 == RC2_GOBLIN) ||
				(battle_config.taekwon_mission_mobname == 2 && strcmp(mob_db(md->mob_id)->jname, mission_mdb->jname) == 0))))
			{ //TK_MISSION [Skotlex]
				if (++(sd->mission_count) >= 100 && (temp = mob_get_random_id(MOBG_Branch_Of_Dead_Tree, static_cast<e_random_monster_flags>(RMF_CHECK_MOB_LV|RMF_MOB_NOT_BOSS|RMF_MOB_NOT_SPAWN), sd->status.base_level)))
				{
					pc_addfame(sd, battle_config.fame_taekwon_mission);
					sd->mission_mobid = temp;
					pc_setglobalreg(sd, add_str(TKMISSIONID_VAR), temp);
					sd->mission_count = 0;
					clif_mission_info(sd, temp, 0);
				}
				pc_setglobalreg(sd, add_str(TKMISSIONCOUNT_VAR), sd->mission_count);
			}

			if (sd->status.party_id)
				map_foreachinallrange(quest_update_objective_sub, &md->bl, AREA_SIZE, BL_PC, sd->status.party_id, md->mob_id);
			else if (sd->avail_quests)
				quest_update_objective(sd, md->mob_id);

			if (achievement_db.mobexists(md->mob_id))
				achievement_update_objective(sd, AG_BATTLE, 1, md->mob_id);

			// The master or Mercenary can increase the kill count
			if (sd->md && src && (src->type == BL_PC || src->type == BL_MER) && mob_db(md->mob_id)->lv > sd->status.base_level / 2)
				mercenary_kills(sd->md);
		}

		if( md->npc_event[0] && !md->state.npc_killmonster ) {
			if( sd && battle_config.mob_npc_event_type ) {
				pc_setparam(sd, SP_KILLEDGID, md->bl.id);
				pc_setparam(sd, SP_KILLEDRID, md->mob_id);
				pc_setparam(sd, SP_KILLERRID, sd->bl.id);
				npc_event(sd,md->npc_event,0);
			} else if( mvp_sd ) {
				pc_setparam(mvp_sd, SP_KILLEDGID, md->bl.id);
				pc_setparam(mvp_sd, SP_KILLEDRID, md->mob_id);
				pc_setparam(mvp_sd, SP_KILLERRID, sd?sd->bl.id:0);
				npc_event(mvp_sd,md->npc_event,0);
			} else
				npc_event_do(md->npc_event);
		} else if( mvp_sd && !md->state.npc_killmonster ) {
			pc_setparam(mvp_sd, SP_KILLEDGID, md->bl.id);
			pc_setparam(mvp_sd, SP_KILLEDRID, md->mob_id);
			npc_script_event(mvp_sd, NPCE_KILLNPC); // PCKillNPC [Lance]
		}
	}

	if(md->deletetimer != INVALID_TIMER) {
		delete_timer(md->deletetimer,mob_timer_delete);
		md->deletetimer = INVALID_TIMER;
	}
	/**
	 * Only loops if necessary (e.g. a poring would never need to loop)
	 **/
	if( md->can_summon )
		mob_deleteslave(md);

	map_freeblock_unlock();

	if( !rebirth ) {

		if( pcdb_checkid(md->vd->class_) ) {//Player mobs are not removed automatically by the client.
			/* first we set them dead, then we delay the outsight effect */
			clif_clearunit_area(&md->bl,CLR_DEAD);
			clif_clearunit_delayed(&md->bl, CLR_OUTSIGHT,tick+3000);
		} else
			/**
			 * We give the client some time to breath and this allows it to display anything it'd like with the dead corpose
			 * For example, this delay allows it to display soul drain effect
			 **/
			clif_clearunit_delayed(&md->bl, CLR_DEAD, tick+250);

	}

	if(!md->spawn){ //Tell status_damage to remove it from memory.
		struct unit_data *ud = unit_bl2ud(&md->bl);

		// If the unit is currently in a walk script, it will be removed there
		return ud->state.walk_script ? 3 : 5; // Note: Actually, it's 4. Oh well...
	}

	// MvP tomb [GreenBox]
	if (battle_config.mvp_tomb_enabled && md->spawn->state.boss && map_getmapflag(md->bl.m, MF_NOTOMB) != 1)
		mvptomb_create(md, mvp_sd ? mvp_sd->status.name : NULL, time(NULL));

	if( !rebirth )
		mob_setdelayspawn(md); //Set respawning.
	return 3; //Remove from map.
}

/**
 * Resurect a mob with x hp (reset value and respawn on map)
 * @param md : mob pointer
 * @param hp : hp to resurect him with, @FIXME unused atm
 */
void mob_revive(struct mob_data *md, unsigned int hp)
{
	t_tick tick = gettick();
	md->state.skillstate = MSS_IDLE;
	md->last_thinktime = tick;
	md->next_walktime = tick+rnd()%1000+MIN_RANDOMWALKTIME;
	md->last_linktime = tick;
	md->last_pcneartime = 0;
	memset(md->dmglog, 0, sizeof(md->dmglog));	// Reset the damage done on the rebirthed monster, otherwise will grant full exp + damage done. [Valaris]
	md->tdmg = 0;
	if (!md->bl.prev){
		if(map_addblock(&md->bl))
			return;
	}
	clif_spawn(&md->bl);
	skill_unit_move(&md->bl,tick,1);
	mobskill_use(md, tick, MSC_SPAWN);
	if (battle_config.show_mob_info&3)
		clif_name_area(&md->bl);
}

int mob_guardian_guildchange(struct mob_data *md)
{
	struct guild *g;
	nullpo_ret(md);

	if (!md->guardian_data)
		return 0;

	if (md->guardian_data->castle->guild_id == 0)
	{	//Castle with no owner? Delete the guardians.
		if (md->mob_id == MOBID_EMPERIUM)
		{	//But don't delete the emperium, just clear it's guild-data
			md->guardian_data->guild_id = 0;
			md->guardian_data->emblem_id = 0;
			md->guardian_data->guild_name[0] = '\0';
		} else {
			if (md->guardian_data->number >= 0 && md->guardian_data->number < MAX_GUARDIANS && md->guardian_data->castle->guardian[md->guardian_data->number].visible)
				guild_castledatasave(md->guardian_data->castle->castle_id, CD_ENABLED_GUARDIAN00 + md->guardian_data->number, 0);
			unit_free(&md->bl,CLR_OUTSIGHT); //Remove guardian.
		}
		return 0;
	}

	g = guild_search(md->guardian_data->castle->guild_id);
	if (g == NULL)
	{	//Properly remove guardian info from Castle data.
		ShowError("mob_guardian_guildchange: New Guild (id %d) does not exists!\n", md->guardian_data->guild_id);
		if (md->guardian_data->number >= 0 && md->guardian_data->number < MAX_GUARDIANS)
			guild_castledatasave(md->guardian_data->castle->castle_id, CD_ENABLED_GUARDIAN00 + md->guardian_data->number, 0);
		unit_free(&md->bl,CLR_OUTSIGHT);
		return 0;
	}

	md->guardian_data->guild_id = g->guild_id;
	md->guardian_data->emblem_id = g->emblem_id;
	md->guardian_data->guardup_lv = guild_checkskill(g,GD_GUARDUP);
	memcpy(md->guardian_data->guild_name, g->name, NAME_LENGTH);

	return 1;
}

/*==========================================
 * Pick a random class for the mob
 *------------------------------------------*/
int mob_random_class(int *value, size_t count)
{
	nullpo_ret(value);

	// no count specified, look into the array manually, but take only max 5 elements
	if (count < 1) {
		count = 0;
		while(count < 5 && mobdb_checkid(value[count])) count++;
		if(count < 1)	// nothing found
			return 0;
	} else {
		// check if at least the first value is valid
		if(mobdb_checkid(value[0]) == 0)
			return 0;
	}
	//Pick a random value, hoping it exists. [Skotlex]
	return mobdb_checkid(value[rnd()%count]);
}

/**
* Returns the SpawnInfos of the mob_db entry (mob_spawn_data[mobid])
* if mobid is not in mob_spawn_data returns empty spawn_info vector
* @param mob_id - Looking for spawns of this Monster ID
*/
const std::vector<spawn_info> mob_get_spawns(uint16 mob_id)
{
	auto mob_spawn_it = mob_spawn_data.find(mob_id);
	if ( mob_spawn_it != mob_spawn_data.end() )
		return mob_spawn_it->second;
	return std::vector<spawn_info>();
}

/**
 * Checks if a monster is spawned. Returns true if yes, false otherwise.
 * @param mob_id - Monster ID which is checked
*/
bool mob_has_spawn(uint16 mob_id)
{
	// It's enough to check if the monster is in mob_spawn_data, because
	// none or empty spawns are ignored. Thus the monster is spawned.
	return mob_spawn_data.find(mob_id) != mob_spawn_data.end();
}

/**
 * Adds a spawn info to the specific mob. (To mob_spawn_data)
 * @param mob_id - Monster ID spawned
 * @param new_spawn - spawn_info holding the map and quantity of the spawn
*/
void mob_add_spawn(uint16 mob_id, const struct spawn_info& new_spawn)
{
	unsigned short m = new_spawn.mapindex;

	if( new_spawn.qty <= 0 )
		return; //ignore empty spawns

	std::vector<spawn_info>& spawns = mob_spawn_data[mob_id];
	// Search if the map is already in spawns
	auto itSameMap = std::find_if(spawns.begin(), spawns.end(), 
		[&m] (const spawn_info &s) { return (s.mapindex == m); });
	
	if( itSameMap != spawns.end() )
		itSameMap->qty += new_spawn.qty; // add quantity, if map is found
	else
		spawns.push_back(new_spawn); // else, add the whole spawn info
	
	// sort spawns by spawn quantity
	std::sort(spawns.begin(), spawns.end(),
		[](const spawn_info & a, const spawn_info & b) -> bool
		{ return a.qty > b.qty; });
/** Note
	Spawns are sorted after every addition. This makes reloadscript slower, but
	some spawns may be added directly by loadscript or something similar.
*/
}

/*==========================================
 * Change mob base class
 *------------------------------------------*/
int mob_class_change (struct mob_data *md, int mob_id)
{
	t_tick tick = gettick();
	int i, hp_rate;

	nullpo_ret(md);

	if( md->bl.prev == NULL )
		return 0;

	if (!mob_id || !mobdb_checkid(mob_id))
		return 0;

	//Disable class changing for some targets...
	if (md->guardian_data)
		return 0; //Guardians/Emperium

	if (status_get_race2(&md->bl) == RC2_TREASURE)
		return 0; //Treasure Boxes

	if( md->special_state.ai > AI_ATTACK )
		return 0; //Marine Spheres and Floras.

	if( mob_is_clone(md->mob_id) )
		return 0; //Clones

	if( md->mob_id == mob_id )
		return 0; //Nothing to change.

	hp_rate = get_percentage(md->status.hp, md->status.max_hp);
	md->mob_id = mob_id;
	md->db = mob_db(mob_id);
	if (battle_config.override_mob_names==1)
		memcpy(md->name,md->db->name,NAME_LENGTH);
	else
		memcpy(md->name,md->db->jname,NAME_LENGTH);

	status_change_end(&md->bl,SC_KEEPING,INVALID_TIMER); // End before calling status_calc_mob().
	status_change_end(&md->bl,SC_BARRIER,INVALID_TIMER);
	mob_stop_attack(md);
	mob_stop_walking(md, 0);
	unit_skillcastcancel(&md->bl, 0);
	status_set_viewdata(&md->bl, mob_id);
	clif_mob_class_change(md,md->vd->class_);
	status_calc_mob(md,SCO_FIRST);
	md->ud.state.speed_changed = 1; //Speed change update.

	if (battle_config.monster_class_change_recover) {
		memset(md->dmglog, 0, sizeof(md->dmglog));
		md->tdmg = 0;
	} else {
		md->status.hp = md->status.max_hp*hp_rate/100;
		if(md->status.hp < 1) md->status.hp = 1;
	}

	t_tick c = tick - MOB_MAX_DELAY;

	for(i=0;i<MAX_MOBSKILL;i++)
		md->skilldelay[i] = c;

	if (md->lootitems == NULL && status_has_mode(&md->db->status,MD_LOOTER))
		md->lootitems = (struct s_mob_lootitem *)aCalloc(LOOTITEM_SIZE,sizeof(struct s_mob_lootitem));

	//Targets should be cleared no morph
	md->target_id = md->attacked_id = md->norm_attacked_id = 0;

	//Need to update name display.
	clif_name_area(&md->bl);
	return 0;
}

/*==========================================
 * mob heal, update display hp info of mob for players
 *------------------------------------------*/
void mob_heal(struct mob_data *md,unsigned int heal)
{
	if (battle_config.show_mob_info&3)
		clif_name_area(&md->bl);
#if PACKETVER >= 20120404
	if (battle_config.monster_hp_bars_info && !map_getmapflag(md->bl.m, MF_HIDEMOBHPBAR)) {
		int i;
		for(i = 0; i < DAMAGELOG_SIZE; i++)// must show hp bar to all char who already hit the mob.
			if( md->dmglog[i].id ) {
				struct map_session_data *sd = map_charid2sd(md->dmglog[i].id);
				if( sd && check_distance_bl(&md->bl, &sd->bl, AREA_SIZE) ) // check if in range
					clif_monster_hp_bar(md, sd->fd);
			}
	}
#endif
}

/*==========================================
 * Added by RoVeRT
 *------------------------------------------*/
int mob_warpslave_sub(struct block_list *bl,va_list ap)
{
	struct mob_data *md=(struct mob_data *)bl;
	struct block_list *master;
	short x,y,range=0;
	master = va_arg(ap, struct block_list*);
	range = va_arg(ap, int);

	if(md->master_id!=master->id)
		return 0;

	map_search_freecell(master, 0, &x, &y, range, range, 0);
	unit_warp(&md->bl, master->m, x, y,CLR_TELEPORT);
	return 1;
}

/*==========================================
 * Added by RoVeRT
 * Warps slaves. Range is the area around the master that they can
 * appear in randomly.
 *------------------------------------------*/
int mob_warpslave(struct block_list *bl, int range)
{
	if (range < 1)
		range = 1; //Min range needed to avoid crashes and stuff. [Skotlex]

	return map_foreachinmap(mob_warpslave_sub, bl->m, BL_MOB, bl, range);
}

/*==========================================
 *  Counts slave sub, curently checking if mob master is the given ID.
 *------------------------------------------*/
int mob_countslave_sub(struct block_list *bl,va_list ap)
{
	int id;
	struct mob_data *md;
	id=va_arg(ap,int);

	md = (struct mob_data *)bl;
	if( md->master_id==id )
		return 1;
	return 0;
}

/*==========================================
 * Counts the number of slaves a mob has on the map.
 *------------------------------------------*/
int mob_countslave(struct block_list *bl)
{
	return map_foreachinmap(mob_countslave_sub, bl->m, BL_MOB,bl->id);
}

/*==========================================
 * Summons amount slaves contained in the value[5] array using round-robin. [adapted by Skotlex]
 *------------------------------------------*/
int mob_summonslave(struct mob_data *md2,int *value,int amount,uint16 skill_id)
{
	struct mob_data *md;
	struct spawn_data data;
	int count = 0,k=0,hp_rate=0;

	nullpo_ret(md2);
	nullpo_ret(value);

	memset(&data, 0, sizeof(struct spawn_data));
	data.m = md2->bl.m;
	data.x = md2->bl.x;
	data.y = md2->bl.y;
	data.num = 1;
	data.state.size = md2->special_state.size;
	data.state.ai = md2->special_state.ai;

	if(mobdb_checkid(value[0]) == 0)
		return 0;
	/**
	 * Flags this monster is able to summon; saves a worth amount of memory upon deletion
	 **/
	md2->can_summon = 1;

	while(count < 5 && mobdb_checkid(value[count])) count++;
	if(count < 1) return 0;
	if (amount > 0 && amount < count) { //Do not start on 0, pick some random sub subset [Skotlex]
		k = rnd()%count;
		amount+=k; //Increase final value by same amount to preserve total number to summon.
	}

	if (!battle_config.monster_class_change_recover &&
		(skill_id == NPC_TRANSFORMATION || skill_id == NPC_METAMORPHOSIS))
		hp_rate = get_percentage(md2->status.hp, md2->status.max_hp);

	for(;k<amount;k++) {
		short x,y;
		data.id = value[k%count]; //Summon slaves in round-robin fashion. [Skotlex]
		if (mobdb_checkid(data.id) == 0)
			continue;

		if (skill_id != NPC_DEATHSUMMON && map_search_freecell(&md2->bl, 0, &x, &y, MOB_SLAVEDISTANCE, MOB_SLAVEDISTANCE, 0)) {
			data.x = x;
			data.y = y;
		} else {
			data.x = md2->bl.x;
			data.y = md2->bl.y;
		}

		//These two need to be loaded from the db for each slave.
		if(battle_config.override_mob_names==1)
			strcpy(data.name,"--en--");
		else
			strcpy(data.name,"--ja--");

		if (!mob_parse_dataset(&data))
			continue;

		md= mob_spawn_dataset(&data);
		if(skill_id == NPC_SUMMONSLAVE){
			md->master_id=md2->bl.id;
			md->special_state.ai = md2->special_state.ai;
		}
		mob_spawn(md);

		if (hp_rate) //Scale HP
			md->status.hp = md->status.max_hp*hp_rate/100;

		if (skill_id == NPC_SUMMONSLAVE) // Only appies to NPC_SUMMONSLAVE
			status_calc_slave_mode(md, md2); // Inherit the aggressive mode of the master.

		if (md2->state.copy_master_mode)
			md->status.mode = md2->status.mode;

		clif_skill_nodamage(&md->bl,&md->bl,skill_id,amount,1);
	}

	return 0;
}

/*==========================================
 * MOBskill lookup (get skillindex through skill_id)
 * Returns -1 if not found.
 *------------------------------------------*/
int mob_skill_id2skill_idx(int mob_id,uint16 skill_id)
{
	int i, max = mob_db(mob_id)->maxskill;
	struct mob_skill *ms=mob_db(mob_id)->skill;

	if(ms==NULL)
		return -1;

	ARR_FIND( 0, max, i, ms[i].skill_id == skill_id );
	return ( i < max ) ? i : -1;
}

/*==========================================
 * Friendly Mob whose HP is decreasing by a nearby MOB is looked for.
 *------------------------------------------*/
int mob_getfriendhprate_sub(struct block_list *bl,va_list ap)
{
	int min_rate, max_rate,rate;
	struct block_list **fr;
	struct mob_data *md;

	md = va_arg(ap,struct mob_data *);
	min_rate=va_arg(ap,int);
	max_rate=va_arg(ap,int);
	fr=va_arg(ap,struct block_list **);

	if( md->bl.id == bl->id && !(battle_config.mob_ai&0x10))
		return 0;

	if ((*fr) != NULL) //A friend was already found.
		return 0;

	if (battle_check_target(&md->bl,bl,BCT_ENEMY)>0)
		return 0;

	rate = get_percentage(status_get_hp(bl), status_get_max_hp(bl));

	if (rate >= min_rate && rate <= max_rate)
		(*fr) = bl;
	return 1;
}
static struct block_list *mob_getfriendhprate(struct mob_data *md,int min_rate,int max_rate)
{
	struct block_list *fr=NULL;
	int type = BL_MOB;

	nullpo_retr(NULL, md);

	if (md->special_state.ai) //Summoned creatures. [Skotlex]
		type = BL_PC;

	map_foreachinallrange(mob_getfriendhprate_sub, &md->bl, 8, type,md,min_rate,max_rate,&fr);
	return fr;
}
/*==========================================
 * Check hp rate of its master
 *------------------------------------------*/
struct block_list *mob_getmasterhpltmaxrate(struct mob_data *md,int rate)
{
	if( md && md->master_id > 0 )
	{
		struct block_list *bl = map_id2bl(md->master_id);
		if( bl && get_percentage(status_get_hp(bl), status_get_max_hp(bl)) < rate )
			return bl;
	}

	return NULL;
}
/*==========================================
 * What a status state suits by nearby MOB is looked for.
 *------------------------------------------*/
int mob_getfriendstatus_sub(struct block_list *bl,va_list ap)
{
	int cond1,cond2;
	struct mob_data **fr, *md, *mmd;
	int flag=0;

	nullpo_ret(bl);
	nullpo_ret(md=(struct mob_data *)bl);
	nullpo_ret(mmd=va_arg(ap,struct mob_data *));

	if( mmd->bl.id == bl->id && !(battle_config.mob_ai&0x10) )
		return 0;

	if (battle_check_target(&mmd->bl,bl,BCT_ENEMY)>0)
		return 0;
	cond1=va_arg(ap,int);
	cond2=va_arg(ap,int);
	fr=va_arg(ap,struct mob_data **);
	if( cond2==-1 ){
		int j;
		for(j=SC_COMMON_MIN;j<=SC_COMMON_MAX && !flag;j++){
			if ((flag=(md->sc.data[j] != NULL))) //Once an effect was found, break out. [Skotlex]
				break;
		}
	}else
		flag=( md->sc.data[cond2] != NULL );
	if( flag^( cond1==MSC_FRIENDSTATUSOFF ) )
		(*fr)=md;

	return 0;
}

struct mob_data *mob_getfriendstatus(struct mob_data *md,int cond1,int cond2)
{
	struct mob_data* fr = NULL;
	nullpo_ret(md);

	map_foreachinallrange(mob_getfriendstatus_sub, &md->bl, 8,BL_MOB, md,cond1,cond2,&fr);
	return fr;
}

// Display message from mob_chat_db.txt
bool mob_chat_display_message (struct mob_data *md, short msg_id) {
	struct mob_chat *mc = mob_chat(msg_id);

	if (mc) {
		std::string name = md->name, output;
		std::size_t unique = name.find("#");

		if (unique != std::string::npos)
			name = name.substr(0, unique); // discard extra name identifier if present [Daegaladh]
		output = name + " : " + mc->msg;

		clif_messagecolor(&md->bl, mc->color, output.c_str(), true, AREA_CHAT_WOC);
		return true;
	}
	return false;
}

/*==========================================
 * Skill use judging
 *------------------------------------------*/
int mobskill_use(struct mob_data *md, t_tick tick, int event)
{
	struct mob_skill *ms;
	struct block_list *fbl = NULL; //Friend bl, which can either be a BL_PC or BL_MOB depending on the situation. [Skotlex]
	struct block_list *bl;
	struct mob_data *fmd = NULL;
	int i,j,n;
	short skill_target;

	nullpo_ret(md);
	nullpo_ret(ms = md->db->skill);

	if (!battle_config.mob_skill_rate || md->ud.skilltimer != INVALID_TIMER || !md->db->maxskill || status_has_mode(&md->status,MD_NOCAST_SKILL))
		return 0;

	if (event == -1 && DIFF_TICK(md->ud.canact_tick, tick) > 0)
		return 0; //Skill act delay only affects non-event skills.

	//Pick a starting position and loop from that.
	i = battle_config.mob_ai&0x100?rnd()%md->db->maxskill:0;
	for (n = 0; n < md->db->maxskill; i++, n++) {
		int c2, flag = 0;

		if (i == md->db->maxskill)
			i = 0;

		if (DIFF_TICK(tick, md->skilldelay[i]) < ms[i].delay)
			continue;

		c2 = ms[i].cond2;

		if (ms[i].state != md->state.skillstate) {
			if (md->state.skillstate != MSS_DEAD && (ms[i].state == MSS_ANY ||
				(ms[i].state == MSS_ANYTARGET && md->target_id && md->state.skillstate != MSS_LOOT)
			)) //ANYTARGET works with any state as long as there's a target. [Skotlex]
				;
			else
				continue;
		}
		if (rnd() % 10000 > ms[i].permillage) //Lupus (max value = 10000)
			continue;

		if (ms[i].cond1 == event)
			flag = 1; //Trigger skill.
		else if (ms[i].cond1 == MSC_SKILLUSED)
			flag = ((event & 0xffff) == MSC_SKILLUSED && ((event >> 16) == c2 || c2 == 0));
		else if(event == -1){
			//Avoid entering on defined events to avoid "hyper-active skill use" due to the overflow of calls to this function in battle.
			switch (ms[i].cond1)
			{
				case MSC_ALWAYS:
					flag = 1; break;
				case MSC_MYHPLTMAXRATE:		// HP< maxhp%
					flag = get_percentage(md->status.hp, md->status.max_hp);
					flag = (flag <= c2);
					break;
				case MSC_MYHPINRATE:
					flag = get_percentage(md->status.hp, md->status.max_hp);
					flag = (flag >= c2 && flag <= ms[i].val[0]);
					break;
				case MSC_MYSTATUSON:		// status[num] on
				case MSC_MYSTATUSOFF:		// status[num] off
					if (!md->sc.count) {
						flag = 0;
					} else if (ms[i].cond2 == -1) {
						for (j = SC_COMMON_MIN; j <= SC_COMMON_MAX; j++)
							if ((flag = (md->sc.data[j]!=NULL)) != 0)
								break;
					} else {
						flag = (md->sc.data[ms[i].cond2]!=NULL);
					}
					flag ^= (ms[i].cond1 == MSC_MYSTATUSOFF); break;
				case MSC_FRIENDHPLTMAXRATE:	// friend HP < maxhp%
					flag = ((fbl = mob_getfriendhprate(md, 0, ms[i].cond2)) != NULL); break;
				case MSC_FRIENDHPINRATE	:
					flag = ((fbl = mob_getfriendhprate(md, ms[i].cond2, ms[i].val[0])) != NULL); break;
				case MSC_FRIENDSTATUSON:	// friend status[num] on
				case MSC_FRIENDSTATUSOFF:	// friend status[num] off
					flag = ((fmd = mob_getfriendstatus(md, ms[i].cond1, ms[i].cond2)) != NULL); break;
				case MSC_SLAVELT:		// slave < num
					flag = (mob_countslave(&md->bl) < c2 ); break;
				case MSC_ATTACKPCGT:	// attack pc > num
					flag = (unit_counttargeted(&md->bl) > c2); break;
				case MSC_SLAVELE:		// slave <= num
					flag = (mob_countslave(&md->bl) <= c2 ); break;
				case MSC_ATTACKPCGE:	// attack pc >= num
					flag = (unit_counttargeted(&md->bl) >= c2); break;
				case MSC_AFTERSKILL:
					flag = (md->ud.skill_id == c2); break;
				case MSC_RUDEATTACKED:
					flag = (md->state.attacked_count >= RUDE_ATTACKED_COUNT);
					if (flag) md->state.attacked_count = 0;	//Rude attacked count should be reset after the skill condition is met. Thanks to Komurka [Skotlex]
					break;
				case MSC_MASTERHPLTMAXRATE:
					flag = ((fbl = mob_getmasterhpltmaxrate(md, ms[i].cond2)) != NULL); break;
				case MSC_MASTERATTACKED:
					flag = (md->master_id > 0 && (fbl=map_id2bl(md->master_id)) && unit_counttargeted(fbl) > 0); break;
				case MSC_ALCHEMIST:
					flag = (md->state.alchemist);
					break;
			}
		}

		if (!flag)
			continue; //Skill requisite failed to be fulfilled.

		//Execute skill
		skill_target = status_has_mode(&md->db->status,MD_RANDOMTARGET) ? MST_RANDOM : ms[i].target;
		if (skill_get_casttype(ms[i].skill_id) == CAST_GROUND)
		{	//Ground skill.
			short x, y;
			switch (skill_target) {
				case MST_RANDOM: //Pick a random enemy within skill range.
					bl = battle_getenemy(&md->bl, DEFAULT_ENEMY_TYPE(md),
						skill_get_range2(&md->bl, ms[i].skill_id, ms[i].skill_lv, true));
					break;
				case MST_TARGET:
				case MST_AROUND5:
				case MST_AROUND6:
				case MST_AROUND7:
				case MST_AROUND8:
					bl = map_id2bl(md->target_id);
					break;
				case MST_MASTER:
					bl = &md->bl;
					if (md->master_id)
						bl = map_id2bl(md->master_id);
					if (bl) //Otherwise, fall through.
						break;
				case MST_FRIEND:
					bl = fbl?fbl:(fmd?&fmd->bl:&md->bl);
					break;
				default:
					bl = &md->bl;
					break;
			}
			if (!bl) continue;

			x = bl->x;
		  	y = bl->y;
			// Look for an area to cast the spell around...
			if (skill_target >= MST_AROUND5) {
				j = skill_target >= MST_AROUND1?
					(skill_target-MST_AROUND1) +1:
					(skill_target-MST_AROUND5) +1;
				map_search_freecell(&md->bl, md->bl.m, &x, &y, j, j, 3);
			}
			md->skill_idx = i;
			map_freeblock_lock();
			if (!battle_check_range(&md->bl, bl, skill_get_range2(&md->bl, ms[i].skill_id, ms[i].skill_lv, true)) ||
				!unit_skilluse_pos2(&md->bl, x, y, ms[i].skill_id, ms[i].skill_lv, ms[i].casttime, ms[i].cancel))
			{
				map_freeblock_unlock();
				continue;
			}
		} else {
			//Targetted skill
			switch (skill_target) {
				case MST_RANDOM: //Pick a random enemy within skill range.
					bl = battle_getenemy(&md->bl, DEFAULT_ENEMY_TYPE(md),
						skill_get_range2(&md->bl, ms[i].skill_id, ms[i].skill_lv, true));
					break;
				case MST_TARGET:
					bl = map_id2bl(md->target_id);
					break;
				case MST_MASTER:
					bl = &md->bl;
					if (md->master_id)
						bl = map_id2bl(md->master_id);
					if (bl) //Otherwise, fall through.
						break;
				case MST_FRIEND:
					if (fbl) {
						bl = fbl;
						break;
					} else if (fmd) {
						bl = &fmd->bl;
						break;
					} // else fall through
				default:
					bl = &md->bl;
					break;
			}
			if (!bl) continue;

			md->skill_idx = i;
			map_freeblock_lock();
			if (!battle_check_range(&md->bl, bl, skill_get_range2(&md->bl, ms[i].skill_id, ms[i].skill_lv, true)) ||
				!unit_skilluse_id2(&md->bl, bl->id, ms[i].skill_id, ms[i].skill_lv, ms[i].casttime, ms[i].cancel))
			{
				map_freeblock_unlock();
				continue;
			}
		}
		//Skill used. Post-setups...
		if ( ms[i].msg_id ){ //Display color message [SnakeDrak]
<<<<<<< HEAD
			mob_chat_display_message(md, ms[i].msg_id);
=======
			struct mob_chat *mc = mob_chat(ms[i].msg_id);

			if (mc) {
				std::string name = md->name, output;
				std::size_t unique = name.find("#");

				if (unique != std::string::npos)
					name = name.substr(0, unique); // discard extra name identifier if present [Daegaladh]
				output = name + " : " + mc->msg;

				clif_messagecolor(&md->bl, mc->color, output.c_str(), true, AREA_CHAT_WOC);
			}
>>>>>>> cd0937c4
		}
		if(!(battle_config.mob_ai&0x200)) { //pass on delay to same skill.
			for (j = 0; j < md->db->maxskill; j++)
				if (md->db->skill[j].skill_id == ms[i].skill_id)
					md->skilldelay[j]=tick;
		} else
			md->skilldelay[i]=tick;
		map_freeblock_unlock();
		return 1;
	}
	//No skill was used.
	md->skill_idx = -1;
	return 0;
}
/*==========================================
 * Skill use event processing
 *------------------------------------------*/
int mobskill_event(struct mob_data *md, struct block_list *src, t_tick tick, int flag)
{
	int target_id, res = 0;

	if(md->bl.prev == NULL || md->status.hp == 0)
		return 0;

	target_id = md->target_id;
	if (!target_id || battle_config.mob_changetarget_byskill)
		md->target_id = src->id;

	if (flag == -1)
		res = mobskill_use(md, tick, MSC_CASTTARGETED);
	else if ((flag&0xffff) == MSC_SKILLUSED)
		res = mobskill_use(md, tick, flag);
	else if (flag&BF_SHORT)
		res = mobskill_use(md, tick, MSC_CLOSEDATTACKED);
	else if (flag&BF_LONG && !(flag&BF_MAGIC)) //Long-attacked should not include magic.
		res = mobskill_use(md, tick, MSC_LONGRANGEATTACKED);

	if (!res)
	//Restore previous target only if skill condition failed to trigger. [Skotlex]
		md->target_id = target_id;
	//Otherwise check if the target is an enemy, and unlock if needed.
	else if (battle_check_target(&md->bl, src, BCT_ENEMY) <= 0)
		md->target_id = target_id;

	return res;
}

// Player cloned mobs. [Valaris]
int mob_is_clone(int mob_id)
{
	if(mob_id < MOB_CLONE_START || mob_id > MOB_CLONE_END)
		return 0;
	if (mob_db(mob_id) == NULL)
		return 0;
	return mob_id;
}

/**
 * Previously, using skill_nocast with flag 16
 * @param skill_id
 * @return True:If disabled, False:If enabled
 * @!TODO : Move this hardcodes!
 **/
static bool mob_clone_disabled_skills(uint16 skill_id) {
	switch (skill_id) {
		case PR_TURNUNDEAD:
		case PR_MAGNUS:
			return true;
	}
	return false;
}

//Flag values:
//&1: Set special ai (fight mobs, not players)
//If mode is not passed, a default aggressive mode is used.
//If master_id is passed, clone is attached to him.
//Returns: ID of newly crafted copy.
int mob_clone_spawn(struct map_session_data *sd, int16 m, int16 x, int16 y, const char *event, int master_id, enum e_mode mode, int flag, unsigned int duration)
{
	int mob_id;
	int i,j,inf, fd;
	struct mob_data *md;
	struct mob_skill *ms;
	struct mob_db* db;
	struct status_data *status;

	nullpo_ret(sd);

	if(pc_isdead(sd) && master_id && flag&1)
		return 0;

	ARR_FIND( MOB_CLONE_START, MOB_CLONE_END, mob_id, mob_db(mob_id) == NULL );
	if(mob_id >= MOB_CLONE_END)
		return 0;

	try{
		db = &mob_db_data[mob_id];
	}catch( const std::bad_alloc& ){
		ShowError( "mob_clone_spawn: Memory allocation for clone %hu failed.\n", mob_id );
		return 0;
	}

	status = &db->status;
	strcpy(db->sprite,sd->status.name);
	strcpy(db->name,sd->status.name);
	strcpy(db->jname,sd->status.name);
	db->lv=status_get_lv(&sd->bl);
	memcpy(status, &sd->base_status, sizeof(struct status_data));
	status->rhw.atk2= status->dex + status->rhw.atk + status->rhw.atk2; //Max ATK
	status->rhw.atk = status->dex; //Min ATK
	if (status->lhw.atk) {
		status->lhw.atk2= status->dex + status->lhw.atk + status->lhw.atk2; //Max ATK
		status->lhw.atk = status->dex; //Min ATK
	}
	if (mode) //User provided mode.
		status->mode = mode;
	else if (flag&1) //Friendly Character, remove looting.
		status->mode = static_cast<enum e_mode>(status->mode&(~MD_LOOTER));
	status->hp = status->max_hp;
	status->sp = status->max_sp;
	memcpy(&db->vd, &sd->vd, sizeof(struct view_data));
	db->base_exp=1;
	db->job_exp=1;
	db->range2=AREA_SIZE; //Let them have the same view-range as players.
	db->range3=AREA_SIZE; //Min chase of a screen.
	db->option=sd->sc.option;

	//Skill copy [Skotlex]
	ms = &db->skill[0];

	/**
	 * We temporarily disable sd's fd so it doesn't receive the messages from skill_check_condition_castbegin
	 **/
	fd = sd->fd;
	sd->fd = 0;

	//Go Backwards to give better priority to advanced skills.
	for (i=0,j = MAX_SKILL_TREE-1;j>=0 && i< MAX_MOBSKILL ;j--) {
		uint16 skill_id = skill_tree[pc_class2idx(sd->status.class_)][j].skill_id;
		uint16 sk_idx = 0;

		if (!skill_id || !(sk_idx = skill_get_index(skill_id)) || sd->status.skill[sk_idx].lv < 1 ||
			skill_get_inf2_(skill_id, { INF2_ISWEDDING, INF2_ISGUILD }) ||
			mob_clone_disabled_skills(skill_id)
		)
			continue;
		//Normal aggressive mob, disable skills that cannot help them fight
		//against players (those with flags UF_NOMOB and UF_NOPC are specific
		//to always aid players!) [Skotlex]
		if (!(flag&1) &&
			skill_get_unit_id(skill_id) &&
			skill_get_unit_flag_(skill_id, { UF_NOMOB, UF_NOPC }))
			continue;
		/**
		 * The clone should be able to cast the skill (e.g. have the required weapon) bugreport:5299)
		 **/
		if( !skill_check_condition_castbegin(sd,skill_id,sd->status.skill[sk_idx].lv) )
			continue;

		memset (&ms[i], 0, sizeof(struct mob_skill));
		ms[i].skill_id = skill_id;
		ms[i].skill_lv = sd->status.skill[sk_idx].lv;
		ms[i].state = MSS_ANY;
		ms[i].permillage = 500*battle_config.mob_skill_rate/100; //Default chance of all skills: 5%
		ms[i].emotion = -1;
		ms[i].cancel = 0;
		ms[i].casttime = skill_castfix(&sd->bl,skill_id, ms[i].skill_lv);
		ms[i].delay = 5000+skill_delayfix(&sd->bl,skill_id, ms[i].skill_lv);
		ms[i].msg_id = 0;

		inf = skill_get_inf(skill_id);
		if (inf&INF_ATTACK_SKILL) {
			ms[i].target = MST_TARGET;
			ms[i].cond1 = MSC_ALWAYS;
			if (skill_get_range(skill_id, ms[i].skill_lv)  > 3)
				ms[i].state = MSS_ANYTARGET;
			else
				ms[i].state = MSS_BERSERK;
		} else if(inf&INF_GROUND_SKILL) {
			if (skill_get_inf2(skill_id, INF2_ISTRAP)) { //Traps!
				ms[i].state = MSS_IDLE;
				ms[i].target = MST_AROUND2;
				ms[i].delay = 60000;
			} else if (skill_get_unit_target(skill_id) == BCT_ENEMY) { //Target Enemy
				ms[i].state = MSS_ANYTARGET;
				ms[i].target = MST_TARGET;
				ms[i].cond1 = MSC_ALWAYS;
			} else { //Target allies
				ms[i].target = MST_FRIEND;
				ms[i].cond1 = MSC_FRIENDHPLTMAXRATE;
				ms[i].cond2 = 95;
			}
		} else if (inf&INF_SELF_SKILL) {
			if (skill_get_inf2(skill_id, INF2_NOTARGETSELF)) { //auto-select target skill.
				ms[i].target = MST_TARGET;
				ms[i].cond1 = MSC_ALWAYS;
				if (skill_get_range(skill_id, ms[i].skill_lv)  > 3) {
					ms[i].state = MSS_ANYTARGET;
				} else {
					ms[i].state = MSS_BERSERK;
				}
			} else { //Self skill
				ms[i].target = MST_SELF;
				ms[i].cond1 = MSC_MYHPLTMAXRATE;
				ms[i].cond2 = 90;
				ms[i].permillage = 2000;
				//Delay: Remove the stock 5 secs and add half of the support time.
				ms[i].delay += -5000 +(skill_get_time(skill_id, ms[i].skill_lv) + skill_get_time2(skill_id, ms[i].skill_lv))/2;
				if (ms[i].delay < 5000)
					ms[i].delay = 5000; //With a minimum of 5 secs.
			}
		} else if (inf&INF_SUPPORT_SKILL) {
			ms[i].target = MST_FRIEND;
			ms[i].cond1 = MSC_FRIENDHPLTMAXRATE;
			ms[i].cond2 = 90;
			if (skill_id == AL_HEAL)
				ms[i].permillage = 5000; //Higher skill rate usage for heal.
			else if (skill_id == ALL_RESURRECTION)
				ms[i].cond2 = 1;
			//Delay: Remove the stock 5 secs and add half of the support time.
			ms[i].delay += -5000 +(skill_get_time(skill_id, ms[i].skill_lv) + skill_get_time2(skill_id, ms[i].skill_lv))/2;
			if (ms[i].delay < 2000)
				ms[i].delay = 2000; //With a minimum of 2 secs.

			if (i+1 < MAX_MOBSKILL) { //duplicate this so it also triggers on self.
				memcpy(&ms[i+1], &ms[i], sizeof(struct mob_skill));
				db->maxskill = ++i;
				ms[i].target = MST_SELF;
				ms[i].cond1 = MSC_MYHPLTMAXRATE;
			}
		} else {
			switch (skill_id) { //Certain Special skills that are passive, and thus, never triggered.
				case MO_TRIPLEATTACK:
				case TF_DOUBLE:
				case GS_CHAINACTION:
					ms[i].state = MSS_BERSERK;
					ms[i].target = MST_TARGET;
					ms[i].cond1 = MSC_ALWAYS;
					ms[i].permillage = skill_id==MO_TRIPLEATTACK?(3000-ms[i].skill_lv*100):(ms[i].skill_lv*500);
					ms[i].delay -= 5000; //Remove the added delay as these could trigger on "all hits".
					break;
				default: //Untreated Skill
					continue;
			}
		}
		if (battle_config.mob_skill_rate!= 100)
			ms[i].permillage = ms[i].permillage*battle_config.mob_skill_rate/100;
		if (battle_config.mob_skill_delay != 100)
			ms[i].delay = ms[i].delay*battle_config.mob_skill_delay/100;

		db->maxskill = ++i;
	}

	/**
	 * We grant the session it's fd value back.
	 **/
	sd->fd = fd;

	//Finally, spawn it.
	md = mob_once_spawn_sub(&sd->bl, m, x, y, "--en--", mob_id, event, SZ_SMALL, AI_NONE);
	if (!md) return 0; //Failed?

	md->special_state.clone = 1;

	if (master_id || flag || duration) { //Further manipulate crafted char.
		if (flag&1) //Friendly Character
			md->special_state.ai = AI_ATTACK;
		if (master_id) //Attach to Master
			md->master_id = master_id;
		if (duration) //Auto Delete after a while.
		{
			if( md->deletetimer != INVALID_TIMER )
				delete_timer(md->deletetimer, mob_timer_delete);
			md->deletetimer = add_timer (gettick() + duration, mob_timer_delete, md->bl.id, 0);
		}
	}

	mob_spawn(md);

	return md->bl.id;
}

int mob_clone_delete(struct mob_data *md){
	const int mob_id = md->mob_id;
	if (mob_id >= MOB_CLONE_START && mob_id < MOB_CLONE_END
		&& mob_db(mob_id)!=NULL) {
		mob_db_data.erase(mob_id);
		//Clear references to the db
		md->db = NULL;
		md->vd = NULL;
		return 1;
	}
	return 0;
}

//Adjusts the drop rate of item according to the criteria given. [Skotlex]
static unsigned int mob_drop_adjust(int baserate, int rate_adjust, unsigned short rate_min, unsigned short rate_max)
{
	double rate = baserate;

	if (battle_config.logarithmic_drops && rate_adjust > 0 && rate_adjust != 100 && baserate > 0) //Logarithmic drops equation by Ishizu-Chan
		//Equation: Droprate(x,y) = x * (5 - log(x)) ^ (ln(y) / ln(5))
		//x is the normal Droprate, y is the Modificator.
		rate = rate * pow((5.0 - log10(rate)), (log(rate_adjust/100.) / log(5.0))) + 0.5;
	else
		//Classical linear rate adjustment.
		rate = rate * rate_adjust/100;

	return (unsigned int)cap_value(rate,rate_min,rate_max);
}

/**
 * Check if global item drop rate is overriden for given item
 * in db/mob_item_ratio.txt
 * @param nameid ID of the item
 * @param mob_id ID of the monster
 * @param rate_adjust pointer to store ratio if found
 */
static void item_dropratio_adjust(unsigned short nameid, int mob_id, int *rate_adjust)
{
	struct s_mob_item_drop_ratio *item_ratio = (struct s_mob_item_drop_ratio *)idb_get(mob_item_drop_ratio, nameid);
	if( item_ratio) {
		if( item_ratio->mob_id[0] ) { // only for listed mobs
			int i;
			ARR_FIND(0, MAX_ITEMRATIO_MOBS, i, item_ratio->mob_id[i] == mob_id);
			if( i < MAX_ITEMRATIO_MOBS ) // found
				*rate_adjust = item_ratio->drop_ratio;
		}
		else // for all mobs
			*rate_adjust = item_ratio->drop_ratio;
	}
}

/*==========================================
 * processes one mobdb entry
 *------------------------------------------*/
static bool mob_parse_dbrow(char** str)
{
	struct mob_db *db, entry;
	struct status_data *status;
	int mob_id, i;
	double exp, maxhp;
	struct mob_data data;

	mob_id = atoi(str[0]);

	if (!((mob_id > MIN_MOB_DB && mob_id < MAX_MOB_DB) || (mob_id > MIN_MOB_DB2 && mob_id < MAX_MOB_DB2))) {
		ShowError("mob_parse_dbrow: Invalid monster ID %d, must be in range %d-%d or %d-%d.\n", mob_id, MIN_MOB_DB, MAX_MOB_DB, MIN_MOB_DB2, MAX_MOB_DB2);
		return false;
	}

	memset(&entry, 0, sizeof(entry));

	status = &entry.status;

	entry.vd.class_ = mob_id;
	safestrncpy(entry.sprite, str[1], sizeof(entry.sprite));
	safestrncpy(entry.jname, str[2], sizeof(entry.jname));
	safestrncpy(entry.name, str[3], sizeof(entry.name));
	entry.lv = atoi(str[4]);
	entry.lv = cap_value(entry.lv, 1, USHRT_MAX);
	status->max_hp = atoi(str[5]);
	status->max_sp = atoi(str[6]);

	exp = (double)atoi(str[7]) * (double)battle_config.base_exp_rate / 100.;
	entry.base_exp = (unsigned int)cap_value(exp, 0, UINT_MAX);

	exp = (double)atoi(str[8]) * (double)battle_config.job_exp_rate / 100.;
	entry.job_exp = (unsigned int)cap_value(exp, 0, UINT_MAX);

	status->rhw.range = atoi(str[9]);
#ifdef RENEWAL
	status->rhw.atk = atoi(str[10]); // BaseATK
	status->rhw.matk = atoi(str[11]); // BaseMATK
#else
	status->rhw.atk = atoi(str[10]); // MinATK
	status->rhw.atk2 = atoi(str[11]); // MaxATK
#endif
	status->def = atoi(str[12]);
	status->mdef = atoi(str[13]);
	status->str = atoi(str[14]);
	status->agi = atoi(str[15]);
	status->vit = atoi(str[16]);
	status->int_ = atoi(str[17]);
	status->dex = atoi(str[18]);
	status->luk = atoi(str[19]);
	//All status should be min 1 to prevent divisions by zero from some skills. [Skotlex]
	if (status->str < 1) status->str = 1;
	if (status->agi < 1) status->agi = 1;
	if (status->vit < 1) status->vit = 1;
	if (status->int_< 1) status->int_= 1;
	if (status->dex < 1) status->dex = 1;
	if (status->luk < 1) status->luk = 1;

	entry.range2 = atoi(str[20]);
	entry.range3 = atoi(str[21]);
	if (battle_config.view_range_rate != 100) {
		entry.range2 = entry.range2 * battle_config.view_range_rate / 100;
		if (entry.range2 < 1)
			entry.range2 = 1;
	}
	if (battle_config.chase_range_rate != 100) {
		entry.range3 = entry.range3 * battle_config.chase_range_rate / 100;
		if (entry.range3 < entry.range2)
			entry.range3 = entry.range2;
	}
	//Tests showed that chase range is effectively 2 cells larger than expected [Playtester]
	entry.range3 += 2;

	status->size = atoi(str[22]);
	status->race = atoi(str[23]);

	i = atoi(str[24]); //Element
	status->def_ele = i%20;
	status->ele_lv = (unsigned char)floor(i/20.);
	if (!CHK_ELEMENT(status->def_ele)) {
		ShowError("mob_parse_dbrow: Invalid element type %d for monster ID %d (max=%d).\n", status->def_ele, mob_id, ELE_ALL-1);
		return false;
	}
	if (!CHK_ELEMENT_LEVEL(status->ele_lv)) {
		ShowError("mob_parse_dbrow: Invalid element level %d for monster ID %d, must be in range 1-%d.\n", status->ele_lv, mob_id, MAX_ELE_LEVEL);
		return false;
	}

	status->mode = static_cast<enum e_mode>(strtol(str[25], NULL, 0));
	if (!battle_config.monster_active_enable)
		status->mode = static_cast<enum e_mode>(status->mode&(~MD_AGGRESSIVE));

	if (status_has_mode(status,MD_STATUS_IMMUNE|MD_KNOCKBACK_IMMUNE|MD_DETECTOR))
		status->class_ = CLASS_BOSS;
	else // Store as Normal and overwrite in mob_race2_db for special Class
		status->class_ = CLASS_NORMAL;

	status->speed = atoi(str[26]);
	status->aspd_rate = 1000;
	i = atoi(str[27]);
	status->adelay = cap_value(i, battle_config.monster_max_aspd*2, 4000);
	i = atoi(str[28]);
	status->amotion = cap_value(i, battle_config.monster_max_aspd, 2000);
	//If the attack animation is longer than the delay, the client crops the attack animation!
	//On aegis there is no real visible effect of having a recharge-time less than amotion anyway.
	if (status->adelay < status->amotion)
		status->adelay = status->amotion;
	status->dmotion = atoi(str[29]);
	if(battle_config.monster_damage_delay_rate != 100)
		status->dmotion = status->dmotion * battle_config.monster_damage_delay_rate / 100;

	// Fill in remaining status data by using a dummy monster.
	data.bl.type = BL_MOB;
	data.level = entry.lv;
	memcpy(&data.status, status, sizeof(struct status_data));
	status_calc_misc(&data.bl, status, entry.lv);

	// MVP EXP Bonus: MEXP
	// Some new MVP's MEXP multipled by high exp-rate cause overflow. [LuzZza]
	exp = (double)atoi(str[30]) * (double)battle_config.mvp_exp_rate / 100.;
	entry.mexp = (unsigned int)cap_value(exp, 0, UINT_MAX);

	//Now that we know if it is an mvp or not, apply battle_config modifiers [Skotlex]
	maxhp = (double)status->max_hp;
	if (entry.mexp > 0) { //Mvp
		if (battle_config.mvp_hp_rate != 100)
			maxhp = maxhp * (double)battle_config.mvp_hp_rate / 100.;
	} else //Normal mob
		if (battle_config.monster_hp_rate != 100)
			maxhp = maxhp * (double)battle_config.monster_hp_rate / 100.;

	status->max_hp = (unsigned int)cap_value(maxhp, 1, UINT_MAX);
	if(status->max_sp < 1) status->max_sp = 1;

	//Since mobs always respawn with full life...
	status->hp = status->max_hp;
	status->sp = status->max_sp;

	// MVP Drops: MVP1id,MVP1per,MVP2id,MVP2per,MVP3id,MVP3per
	for(i = 0; i < MAX_MVP_DROP; i++) {
		entry.mvpitem[i].nameid = atoi(str[31+i*2]);

		if( entry.mvpitem[i].nameid ){
			if( itemdb_search(entry.mvpitem[i].nameid) ){
				entry.mvpitem[i].p = atoi(str[32+i*2]);
				continue;
			}else{
				ShowWarning( "Monster \"%s\"(id: %d) is dropping an unknown item \"%s\"(MVP-Drop %d)\n", entry.name, mob_id, str[31+i*2], ( i / 2 ) + 1 );
			}
		}

		// Delete the item
		entry.mvpitem[i].nameid = 0;
		entry.mvpitem[i].p = 0;
	}

	for(i = 0; i < MAX_MOB_DROP; i++) {
		int k = 31 + MAX_MVP_DROP*2 + i*2;

		entry.dropitem[i].nameid = atoi(str[k]);

		if( entry.dropitem[i].nameid ){
			if( itemdb_search( entry.dropitem[i].nameid ) ){
				entry.dropitem[i].p = atoi(str[k+1]);
				continue;
			}else{
				ShowWarning( "Monster \"%s\"(id: %d) is dropping an unknown item \"%s\"(Drop %d)\n", entry.name, mob_id, str[k], ( i / 2 ) + 1 );
			}
		}

		// Delete the item
		entry.dropitem[i].nameid = 0;
		entry.dropitem[i].p = 0;
	}

	db = mob_db(mob_id);

	// Finally insert monster's data into the database.
	if (db == NULL) {
		try{
			db = &mob_db_data[mob_id];
		}catch( const std::bad_alloc& ){
			ShowError( "Memory allocation for monster %hu failed.\n", mob_id );
			return false;
		}
	}

	memcpy(db, &entry, sizeof(struct mob_db));
	return true;
}

/*==========================================
 * mob_db.txt reading
 *------------------------------------------*/
static bool mob_readdb_sub(char* fields[], int columns, int current)
{
	return mob_parse_dbrow(fields);
}

/*==========================================
 * mob_db table reading
 *------------------------------------------*/
static int mob_read_sqldb(void)
{
	const char* mob_db_name[] = {
		mob_table,
		mob2_table };
	int fi;

	for( fi = 0; fi < ARRAYLENGTH(mob_db_name); ++fi ) {
		uint32 lines = 0, count = 0;

		// retrieve all rows from the mob database
		if( SQL_ERROR == Sql_Query(mmysql_handle, "SELECT * FROM `%s`", mob_db_name[fi]) ) {
			Sql_ShowDebug(mmysql_handle);
			continue;
		}

		// process rows one by one
		while( SQL_SUCCESS == Sql_NextRow(mmysql_handle) ) {
			// wrap the result into a TXT-compatible format
			char line[1024];
			char* str[31+2*MAX_MVP_DROP+2*MAX_MOB_DROP];
			char* p;
			int i;

			lines++;
			for(i = 0, p = line; i < 31+2*MAX_MVP_DROP+2*MAX_MOB_DROP; i++)
			{
				char* data;
				size_t len;
				Sql_GetData(mmysql_handle, i, &data, &len);

				strcpy(p, data);
				str[i] = p;
				p+= len + 1;
			}

			if (!mob_parse_dbrow(str))
				continue;

			count++;
		}

		// free the query result
		Sql_FreeResult(mmysql_handle);

		ShowStatus("Done reading '" CL_WHITE "%u" CL_RESET "' entries in '" CL_WHITE "%s" CL_RESET "'.\n", count, mob_db_name[fi]);
	}
	return 0;
}

const std::string MobAvailDatabase::getDefaultLocation() {
	return std::string(db_path) + "/" + DBIMPORT + "/mob_avail.yml";
}

/**
 * Reads and parses an entry from the mob_avail.
 * @param node: YAML node containing the entry.
 * @return count of successfully parsed rows
 */
uint64 MobAvailDatabase::parseBodyNode(const YAML::Node &node) {
	std::string mob_name;

	if (!this->asString(node, "Mob", mob_name))
		return 0;

	struct mob_db *mob = mobdb_search_aegisname(mob_name.c_str());

	if (mob == nullptr) {
		this->invalidWarning(node["Mob"], "Unknown mob %s.\n", mob_name.c_str());
		return 0;
	}

	if (this->nodeExists(node, "Sprite")) {
		std::string sprite;

		if (!this->asString(node, "Sprite", sprite))
			return 0;

		int64 constant;

		if (script_get_constant(sprite.c_str(), &constant)) {
			if (npcdb_checkid(constant) == 0 && pcdb_checkid(constant) == 0) {
				this->invalidWarning(node["Sprite"], "Unknown sprite constant %s.\n", sprite.c_str());
				return 0;
			}
		} else {
			struct mob_db *sprite_mob = mobdb_search_aegisname(sprite.c_str());

			if (sprite_mob == nullptr) {
				this->invalidWarning(node["Sprite"], "Unknown mob sprite constant %s.\n", sprite.c_str());
				return 0;
			}

			constant = sprite_mob->vd.class_;
		}

		mob->vd.class_ = (unsigned short)constant;
	} else {
		this->invalidWarning(node["Sprite"], "Sprite is missing.\n");
		return 0;
	}

	if (this->nodeExists(node, "Sex")) {
		if (pcdb_checkid(mob->vd.class_) == 0) {
			this->invalidWarning(node["Sex"], "Sex is only applicable to Job sprites.\n");
			return 0;
		}

		std::string sex;

		if (!this->asString(node, "Sex", sex))
			return 0;

		std::string sex_constant = "SEX_" + sex;

		int64 constant;

		if (!script_get_constant(sex_constant.c_str(), &constant)) {
			this->invalidWarning(node["Sex"], "Unknown sex constant %s.\n", sex.c_str());
			return 0;
		}

		if (constant < SEX_FEMALE || constant > SEX_MALE) {
			this->invalidWarning(node["Sex"], "Sex %s is not valid.\n", sex.c_str());
			return 0;
<<<<<<< HEAD
		}

		mob->vd.sex = (char)constant;
	}

	if (this->nodeExists(node, "HairStyle")) {
		if (pcdb_checkid(mob->vd.class_) == 0) {
			this->invalidWarning(node["HairStyle"], "HairStyle is only applicable to Job sprites.\n");
			return 0;
		}

		uint16 hair_style;

		if (!this->asUInt16(node, "HairStyle", hair_style))
			return 0;

		if (hair_style < MIN_HAIR_STYLE || hair_style > MAX_HAIR_STYLE) {
			this->invalidWarning(node["HairStyle"], "HairStyle %d is out of range %d~%d. Setting to MIN_HAIR_STYLE.\n", hair_style, MIN_HAIR_STYLE, MAX_HAIR_STYLE);
			hair_style = MIN_HAIR_STYLE;
		}

		mob->vd.hair_style = hair_style;
	}

	if (this->nodeExists(node, "HairColor")) {
		if (pcdb_checkid(mob->vd.class_) == 0) {
			this->invalidWarning(node["HairColor"], "HairColor is only applicable to Job sprites.\n");
			return 0;
		}

		uint16 hair_color;

		if (!this->asUInt16(node, "HairColor", hair_color))
			return 0;

		if (hair_color < MIN_HAIR_COLOR || hair_color > MAX_HAIR_COLOR) {
			this->invalidWarning(node["HairColor"], "HairColor %d is out of range %d~%d. Setting to MIN_HAIR_COLOR.\n", hair_color, MIN_HAIR_COLOR, MAX_HAIR_COLOR);
			hair_color = MIN_HAIR_COLOR;
		}

		mob->vd.hair_color = hair_color;
	}

	if (this->nodeExists(node, "ClothColor")) {
		if (pcdb_checkid(mob->vd.class_) == 0) {
			this->invalidWarning(node["ClothColor"], "ClothColor is only applicable to Job sprites.\n");
			return 0;
		}

		uint32 cloth_color;

		if (!this->asUInt32(node, "ClothColor", cloth_color))
			return 0;

		if (cloth_color < MIN_CLOTH_COLOR || cloth_color > MAX_CLOTH_COLOR) {
			this->invalidWarning(node["ClothColor"], "ClothColor %d is out of range %d~%d. Setting to MIN_CLOTH_CLOR.\n", cloth_color, MIN_CLOTH_COLOR, MAX_CLOTH_COLOR);
			cloth_color = MIN_CLOTH_COLOR;
		}

		mob->vd.cloth_color = cloth_color;
	}

	if (this->nodeExists(node, "Weapon")) {
		if (pcdb_checkid(mob->vd.class_) == 0) {
			this->invalidWarning(node["Weapon"], "Weapon is only applicable to Job sprites.\n");
			return 0;
		}

		std::string weapon;

		if (!this->asString(node, "Weapon", weapon))
			return 0;

		struct item_data *item = itemdb_searchname(weapon.c_str());

		if (item == nullptr) {
			this->invalidWarning(node["Weapon"], "Weapon %s is not a valid item.\n", weapon.c_str());
			return 0;
		}

		mob->vd.weapon = item->nameid;
	}

	if (this->nodeExists(node, "Shield")) {
		if (pcdb_checkid(mob->vd.class_) == 0) {
			this->invalidWarning(node["Shield"], "Shield is only applicable to Job sprites.\n");
			return 0;
		}

		std::string shield;

		if (!this->asString(node, "Shield", shield))
			return 0;

		struct item_data *item = itemdb_searchname(shield.c_str());

		if (item == nullptr) {
			this->invalidWarning(node["Shield"], "Shield %s is not a valid item.\n", shield.c_str());
			return 0;
		}

		mob->vd.shield = item->nameid;
	}

	if (this->nodeExists(node, "HeadTop")) {
		if (pcdb_checkid(mob->vd.class_) == 0) {
			this->invalidWarning(node["HeadTop"], "HeadTop is only applicable to Job sprites.\n");
			return 0;
		}

		std::string head;

		if (!this->asString(node, "HeadTop", head))
			return 0;

		struct item_data *item;

		if ((item = itemdb_searchname(head.c_str())) == nullptr) {
			this->invalidWarning(node["HeadTop"], "HeadTop %s is not a valid item.\n", head.c_str());
			return 0;
		}

		mob->vd.head_top = item->look;
	}

	if (this->nodeExists(node, "HeadMid")) {
		if (pcdb_checkid(mob->vd.class_) == 0) {
			this->invalidWarning(node["HeadMid"], "HeadMid is only applicable to Job sprites.\n");
			return 0;
		}

		std::string head;

		if (!this->asString(node, "HeadMid", head))
			return 0;

		struct item_data *item = itemdb_searchname(head.c_str());

		if (item == nullptr) {
			this->invalidWarning(node["HeadMid"], "HeadMid %s is not a valid item.\n", head.c_str());
			return 0;
		}

		mob->vd.head_mid = item->look;
	}

	if (this->nodeExists(node, "HeadLow")) {
		if (pcdb_checkid(mob->vd.class_) == 0) {
			this->invalidWarning(node["HeadLow"], "HeadLow is only applicable to Job sprites.\n");
			return 0;
		}

		std::string head;

		if (!this->asString(node, "HeadLow", head))
			return 0;

		struct item_data *item = itemdb_searchname(head.c_str());

		if (item == nullptr) {
			this->invalidWarning(node["HeadLow"], "HeadLow %s is not a valid item.\n", head.c_str());
			return 0;
		}

=======
		}

		mob->vd.sex = (char)constant;
	}

	if (this->nodeExists(node, "HairStyle")) {
		if (pcdb_checkid(mob->vd.class_) == 0) {
			this->invalidWarning(node["HairStyle"], "HairStyle is only applicable to Job sprites.\n");
			return 0;
		}

		uint16 hair_style;

		if (!this->asUInt16(node, "HairStyle", hair_style))
			return 0;

		if (hair_style < MIN_HAIR_STYLE || hair_style > MAX_HAIR_STYLE) {
			this->invalidWarning(node["HairStyle"], "HairStyle %d is out of range %d~%d. Setting to MIN_HAIR_STYLE.\n", hair_style, MIN_HAIR_STYLE, MAX_HAIR_STYLE);
			hair_style = MIN_HAIR_STYLE;
		}

		mob->vd.hair_style = hair_style;
	}

	if (this->nodeExists(node, "HairColor")) {
		if (pcdb_checkid(mob->vd.class_) == 0) {
			this->invalidWarning(node["HairColor"], "HairColor is only applicable to Job sprites.\n");
			return 0;
		}

		uint16 hair_color;

		if (!this->asUInt16(node, "HairColor", hair_color))
			return 0;

		if (hair_color < MIN_HAIR_COLOR || hair_color > MAX_HAIR_COLOR) {
			this->invalidWarning(node["HairColor"], "HairColor %d is out of range %d~%d. Setting to MIN_HAIR_COLOR.\n", hair_color, MIN_HAIR_COLOR, MAX_HAIR_COLOR);
			hair_color = MIN_HAIR_COLOR;
		}

		mob->vd.hair_color = hair_color;
	}

	if (this->nodeExists(node, "ClothColor")) {
		if (pcdb_checkid(mob->vd.class_) == 0) {
			this->invalidWarning(node["ClothColor"], "ClothColor is only applicable to Job sprites.\n");
			return 0;
		}

		uint32 cloth_color;

		if (!this->asUInt32(node, "ClothColor", cloth_color))
			return 0;

		if (cloth_color < MIN_CLOTH_COLOR || cloth_color > MAX_CLOTH_COLOR) {
			this->invalidWarning(node["ClothColor"], "ClothColor %d is out of range %d~%d. Setting to MIN_CLOTH_CLOR.\n", cloth_color, MIN_CLOTH_COLOR, MAX_CLOTH_COLOR);
			cloth_color = MIN_CLOTH_COLOR;
		}

		mob->vd.cloth_color = cloth_color;
	}

	if (this->nodeExists(node, "Weapon")) {
		if (pcdb_checkid(mob->vd.class_) == 0) {
			this->invalidWarning(node["Weapon"], "Weapon is only applicable to Job sprites.\n");
			return 0;
		}

		std::string weapon;

		if (!this->asString(node, "Weapon", weapon))
			return 0;

		struct item_data *item = itemdb_searchname(weapon.c_str());

		if (item == nullptr) {
			this->invalidWarning(node["Weapon"], "Weapon %s is not a valid item.\n", weapon.c_str());
			return 0;
		}

		mob->vd.weapon = item->nameid;
	}

	if (this->nodeExists(node, "Shield")) {
		if (pcdb_checkid(mob->vd.class_) == 0) {
			this->invalidWarning(node["Shield"], "Shield is only applicable to Job sprites.\n");
			return 0;
		}

		std::string shield;

		if (!this->asString(node, "Shield", shield))
			return 0;

		struct item_data *item = itemdb_searchname(shield.c_str());

		if (item == nullptr) {
			this->invalidWarning(node["Shield"], "Shield %s is not a valid item.\n", shield.c_str());
			return 0;
		}

		mob->vd.shield = item->nameid;
	}

	if (this->nodeExists(node, "HeadTop")) {
		if (pcdb_checkid(mob->vd.class_) == 0) {
			this->invalidWarning(node["HeadTop"], "HeadTop is only applicable to Job sprites.\n");
			return 0;
		}

		std::string head;

		if (!this->asString(node, "HeadTop", head))
			return 0;

		struct item_data *item;

		if ((item = itemdb_searchname(head.c_str())) == nullptr) {
			this->invalidWarning(node["HeadTop"], "HeadTop %s is not a valid item.\n", head.c_str());
			return 0;
		}

		mob->vd.head_top = item->look;
	}

	if (this->nodeExists(node, "HeadMid")) {
		if (pcdb_checkid(mob->vd.class_) == 0) {
			this->invalidWarning(node["HeadMid"], "HeadMid is only applicable to Job sprites.\n");
			return 0;
		}

		std::string head;

		if (!this->asString(node, "HeadMid", head))
			return 0;

		struct item_data *item = itemdb_searchname(head.c_str());

		if (item == nullptr) {
			this->invalidWarning(node["HeadMid"], "HeadMid %s is not a valid item.\n", head.c_str());
			return 0;
		}

		mob->vd.head_mid = item->look;
	}

	if (this->nodeExists(node, "HeadLow")) {
		if (pcdb_checkid(mob->vd.class_) == 0) {
			this->invalidWarning(node["HeadLow"], "HeadLow is only applicable to Job sprites.\n");
			return 0;
		}

		std::string head;

		if (!this->asString(node, "HeadLow", head))
			return 0;

		struct item_data *item = itemdb_searchname(head.c_str());

		if (item == nullptr) {
			this->invalidWarning(node["HeadLow"], "HeadLow %s is not a valid item.\n", head.c_str());
			return 0;
		}

>>>>>>> cd0937c4
		mob->vd.head_bottom = item->look;
	}

	if (this->nodeExists(node, "PetEquip")) {
		std::shared_ptr<s_pet_db> pet_db_ptr = pet_db.find(mob->vd.class_);

		if (pet_db_ptr == nullptr) {
			this->invalidWarning(node["PetEquip"], "PetEquip is only applicable to defined pets.\n");
			return 0;
		}

		std::string equipment;

		if (!this->asString(node, "PetEquip", equipment))
			return 0;

		struct item_data *item = itemdb_searchname(equipment.c_str());

		if (item == nullptr) {
			this->invalidWarning(node["PetEquip"], "PetEquip %s is not a valid item.\n", equipment.c_str());
			return 0;
		}

		mob->vd.head_bottom = item->nameid;
	}

	if (this->nodeExists(node, "Options")) {
		const YAML::Node &optionNode = node["Options"];

		for (const auto &it : optionNode) {
			std::string option = it.first.as<std::string>(), option_constant = "OPTION_" + option;
			int64 constant;

			if (!script_get_constant(option_constant.c_str(), &constant)) {
				this->invalidWarning(optionNode, "Unknown option constant %s, skipping.\n", option.c_str());
				continue;
			}

			bool active;

			if (!this->asBool(optionNode, option, active))
				continue;

#ifdef NEW_CARTS
			if (constant & OPTION_CART) {
				this->invalidWarning(optionNode, "OPTION_CART was replace by SC_PUSH_CART, skipping.\n");
				continue;
			}
#endif

			if (active)
				mob->option |= constant;
			else
				mob->option &= ~constant;
		}

		mob->option &= ~(OPTION_HIDE | OPTION_CLOAK | OPTION_INVISIBLE | OPTION_CHASEWALK); // Remove hiding types
	}

	return 1;
}

MobAvailDatabase mob_avail_db;

/*==========================================
 * Reading of random monster data
 * MobGroup,MobID,DummyName,Rate
 *------------------------------------------*/
static bool mob_readdb_group(char* str[], int columns, int current){
	struct s_randomsummon_group *msummon = NULL;
	int mob_id, group = 0;
	unsigned short i = 0;
	bool set_default = false;

	if (ISDIGIT(str[0][0]) && ISDIGIT(str[0][1]))
		group = atoi(str[0]);
	else {
		int64 group_tmp;

		if (!script_get_constant(str[0], &group_tmp)) {
			ShowError("mob_readdb_group: Invalid random monster group '%s'\n", str[0]);
			return false;
		}
		group = static_cast<int>(group_tmp);
	}

	mob_id = atoi(str[1]);
	if (mob_id != 0 && mob_db(mob_id) == NULL) {
		ShowError("mob_readdb_group: Invalid random monster group '%s'\n", str[0]);
		return false;
	}
	else if (mob_id == 0){
		mob_id = atoi(str[3]);
		if (mob_db(mob_id) == NULL) {
			ShowError("mob_readdb_group: Invalid random monster group '%s'\n", str[0]);
			return false;
		}
		set_default = true;
	}

	if (!(msummon = (struct s_randomsummon_group *)idb_get(mob_summon_db, group))) {
		CREATE(msummon, struct s_randomsummon_group, 1);
		CREATE(msummon->list, struct s_randomsummon_entry, (msummon->count = 1));
		msummon->list[0].mob_id = mob_id;
		msummon->list[0].rate = atoi(str[3]);
		msummon->random_id = group;
		idb_put(mob_summon_db, group, msummon);
	}
	else {
		ARR_FIND(0, msummon->count, i, set_default || (i > 0 && msummon->list[i].mob_id == mob_id));
		if (i >= msummon->count)
			RECREATE(msummon->list, struct s_randomsummon_entry, ++msummon->count);
		msummon->list[i].mob_id = mob_id;
		msummon->list[i].rate = atoi(str[3]);
	}

	return true;
}

//processes one mob_chat_db entry [SnakeDrak]
//db struct: Line_ID,Color_Code,Dialog
static bool mob_parse_row_chatdb(char* fields[], int columns, int current)
{
	char* msg;
	struct mob_chat *ms;
	int msg_id;
	size_t len;

	msg_id = atoi(fields[0]);

	if (msg_id <= 0){
		ShowError("mob_parse_row_chatdb: Invalid chat ID '%d' in line %d\n", msg_id, current);
		return false;
	}

	ms = mob_chat(msg_id);

	if( ms == NULL ){
		try{
			ms = &mob_chat_db[msg_id];
		}catch( const std::bad_alloc& ){
			ShowError( "mob_parse_row_chatdb: Memory allocation for chat ID '%d' failed.\n", msg_id );
			return false;
		}
	}
	
	//MSG ID
	ms->msg_id=msg_id;
	//Color
	ms->color=strtoul(fields[1],NULL,0);
	//Message
	msg = fields[2];
	len = strlen(msg);

	while( len && ( msg[len-1]=='\r' || msg[len-1]=='\n' ) )
	{// find EOL to strip
		len--;
	}

	if(len>(CHAT_SIZE_MAX-1)){
		ShowError("mob_parse_row_chatdb: Message too long! Line %d, id: %d\n", current, msg_id);
		return false;
	}
	else if( !len ){
		ShowWarning("mob_parse_row_chatdb: Empty message for id %d.\n", msg_id);
		return false;
	}

	msg[len] = 0;  // strip previously found EOL
	safestrncpy(ms->msg, fields[2], CHAT_SIZE_MAX);

	return true;
}

/*==========================================
 * processes one mob_skill_db entry
 *------------------------------------------*/
static bool mob_parse_row_mobskilldb(char** str, int columns, int current)
{
	static const struct {
		char str[32];
		enum MobSkillState id;
	} state[] = {
		{	"any",		MSS_ANY		}, //All states except Dead
		{	"idle",		MSS_IDLE	},
		{	"walk",		MSS_WALK	},
		{	"loot",		MSS_LOOT	},
		{	"dead",		MSS_DEAD	},
		{	"attack",	MSS_BERSERK	}, //Retaliating attack
		{	"angry",	MSS_ANGRY	}, //Preemptive attack (aggressive mobs)
		{	"chase",	MSS_RUSH	}, //Chase escaping target
		{	"follow",	MSS_FOLLOW	}, //Preemptive chase (aggressive mobs)
		{	"anytarget",MSS_ANYTARGET	}, //Berserk+Angry+Rush+Follow
	};
	static const struct {
		char str[32];
		int id;
	} cond1[] = {
		// enum e_mob_skill_condition
		{ "always",            MSC_ALWAYS            },
		{ "myhpltmaxrate",     MSC_MYHPLTMAXRATE     },
		{ "myhpinrate",        MSC_MYHPINRATE        },
		{ "friendhpltmaxrate", MSC_FRIENDHPLTMAXRATE },
		{ "friendhpinrate",    MSC_FRIENDHPINRATE    },
		{ "mystatuson",        MSC_MYSTATUSON        },
		{ "mystatusoff",       MSC_MYSTATUSOFF       },
		{ "friendstatuson",    MSC_FRIENDSTATUSON    },
		{ "friendstatusoff",   MSC_FRIENDSTATUSOFF   },
		{ "attackpcgt",        MSC_ATTACKPCGT        },
		{ "attackpcge",        MSC_ATTACKPCGE        },
		{ "slavelt",           MSC_SLAVELT           },
		{ "slavele",           MSC_SLAVELE           },
		{ "closedattacked",    MSC_CLOSEDATTACKED    },
		{ "longrangeattacked", MSC_LONGRANGEATTACKED },
		{ "skillused",         MSC_SKILLUSED         },
		{ "afterskill",        MSC_AFTERSKILL        },
		{ "casttargeted",      MSC_CASTTARGETED      },
		{ "rudeattacked",      MSC_RUDEATTACKED      },
		{ "masterhpltmaxrate", MSC_MASTERHPLTMAXRATE },
		{ "masterattacked",    MSC_MASTERATTACKED    },
		{ "alchemist",         MSC_ALCHEMIST         },
		{ "onspawn",           MSC_SPAWN             },
	}, cond2[] ={
		{	"anybad",		-1				},
		{	"stone",		SC_STONE		},
		{	"freeze",		SC_FREEZE		},
		{	"stun",			SC_STUN			},
		{	"sleep",		SC_SLEEP		},
		{	"poison",		SC_POISON		},
		{	"curse",		SC_CURSE		},
		{	"silence",		SC_SILENCE		},
		{	"confusion",	SC_CONFUSION	},
		{	"blind",		SC_BLIND		},
		{	"hiding",		SC_HIDING		},
		{	"sight",		SC_SIGHT		},
	}, target[] = {
		// enum e_mob_skill_target
		{	"target",	MST_TARGET	},
		{	"randomtarget",	MST_RANDOM	},
		{	"self",		MST_SELF	},
		{	"friend",	MST_FRIEND	},
		{	"master",	MST_MASTER	},
		{	"around5",	MST_AROUND5	},
		{	"around6",	MST_AROUND6	},
		{	"around7",	MST_AROUND7	},
		{	"around8",	MST_AROUND8	},
		{	"around1",	MST_AROUND1	},
		{	"around2",	MST_AROUND2	},
		{	"around3",	MST_AROUND3	},
		{	"around4",	MST_AROUND4	},
		{	"around",	MST_AROUND	},
	};
	static int last_mob_id = 0;  // ensures that only one error message per mob id is printed

	struct s_mob_skill *skill = NULL;
	struct mob_skill *ms = NULL;
	int mob_id;
	int i = 0, j, tmp;
	struct mob_db *mob;

	mob_id = atoi(str[0]);

	if (mob_id > 0 && (mob = mob_db(mob_id)) == NULL)
	{
		if (mob_id != last_mob_id) {
			ShowError("mob_parse_row_mobskilldb: Non existant Mob id %d\n", mob_id);
			last_mob_id = mob_id;
		}
		return false;
	}
	else if (mob_id == 0)
		return false;

	// Looking for existing entry
	if (!(skill = (struct s_mob_skill *)idb_get(mob_skill_db, mob_id)))
		CREATE(skill, struct s_mob_skill, 1);

	if( strcmp(str[1],"clear") == 0 && skill->mob_id != 0 ) {
		idb_remove(mob_skill_db, skill->mob_id);
		aFree(skill);
		ShowInfo("Cleared skill for mob id '%d'\n", mob_id);
		return true;
	}

	ARR_FIND( 0, MAX_MOBSKILL, i, skill->skill[i].skill_id == 0 );
	if( i == MAX_MOBSKILL )
	{
		if (mob_id != last_mob_id) {
			ShowError("mob_parse_row_mobskilldb: Too many skills for monster %d[%s]\n", mob_id, mob->sprite);
			last_mob_id = mob_id;
		}
		return false;
	}

	ms = &skill->skill[i];

	//State
	ARR_FIND( 0, ARRAYLENGTH(state), j, strcmp(str[2],state[j].str) == 0 );
	if( j < ARRAYLENGTH(state) )
		ms->state = state[j].id;
	else {
		ShowError("mob_parse_row_mobskilldb: Unrecognized state '%s' in line %d\n", str[2], current);
		return false;
	}

	//Skill ID
	j = atoi(str[3]);
	if (j <= 0 || j > MAX_SKILL_ID || !skill_get_index(j)) //fixed Lupus
	{
		if (mob_id < 0)
			ShowError("mob_parse_row_mobskilldb: Invalid Skill ID (%d) for all mobs\n", j);
		else
			ShowError("mob_parse_row_mobskilldb: Invalid Skill ID (%d) for mob %d (%s)\n", j, mob_id, mob->sprite);
		return false;
	}
	ms->skill_id = j;

	//Skill lvl
	j = atoi(str[4]) <= 0 ? 1 : atoi(str[4]);
	ms->skill_lv = j > battle_config.mob_max_skilllvl ? battle_config.mob_max_skilllvl : j; //we strip max skill level

	//Apply battle_config modifiers to rate (permillage) and delay [Skotlex]
	tmp = atoi(str[5]);
	if (battle_config.mob_skill_rate != 100)
		tmp = tmp*battle_config.mob_skill_rate/100;
	if (tmp > 10000)
		ms->permillage = 10000;
	else if (!tmp && battle_config.mob_skill_rate)
		ms->permillage = 1;
	else
		ms->permillage = tmp;
	ms->casttime = atoi(str[6]);
	ms->delay = atoi(str[7]);
	if (battle_config.mob_skill_delay != 100)
		ms->delay = ms->delay*battle_config.mob_skill_delay/100;
	if (ms->delay < 0 || ms->delay > MOB_MAX_DELAY) //time overflow?
		ms->delay = MOB_MAX_DELAY;
	ms->cancel = atoi(str[8]);
	if( strcmp(str[8],"yes")==0 )
		ms->cancel=1;

	//Target
	ARR_FIND( 0, ARRAYLENGTH(target), j, strcmp(str[9],target[j].str) == 0 );
	if( j < ARRAYLENGTH(target) )
		ms->target = target[j].id;
	else {
		ShowWarning("mob_parse_row_mobskilldb: Unrecognized target %s for %d\n", str[9], mob_id);
		ms->target = MST_TARGET;
	}

	//Check that the target condition is right for the skill type. [Skotlex]
	if (skill_get_casttype(ms->skill_id) == CAST_GROUND)
	{	//Ground skill.
		if (ms->target > MST_AROUND)
		{
			ShowWarning("mob_parse_row_mobskilldb: Wrong mob skill target for ground skill %d (%s) for %s.\n",
				ms->skill_id, skill_get_name(ms->skill_id),
				mob_id < 0 ? "all mobs" : mob->sprite);
			ms->target = MST_TARGET;
		}
	} else if (ms->target > MST_MASTER) {
		ShowWarning("mob_parse_row_mobskilldb: Wrong mob skill target 'around' for non-ground skill %d (%s) for %s.\n",
			ms->skill_id, skill_get_name(ms->skill_id),
			mob_id < 0 ? "all mobs" : mob->sprite);
		ms->target = MST_TARGET;
	}

	//Cond1
	ARR_FIND( 0, ARRAYLENGTH(cond1), j, strcmp(str[10],cond1[j].str) == 0 );
	if( j < ARRAYLENGTH(cond1) )
		ms->cond1 = cond1[j].id;
	else {
		ShowWarning("mob_parse_row_mobskilldb: Unrecognized condition 1 %s for %d\n", str[10], mob_id);
		ms->cond1 = -1;
	}

	//Cond2
	// numeric value
	ms->cond2 = atoi(str[11]);
	// or special constant
	ARR_FIND( 0, ARRAYLENGTH(cond2), j, strcmp(str[11],cond2[j].str) == 0 );
	if( j < ARRAYLENGTH(cond2) )
		ms->cond2 = cond2[j].id;

	ms->val[0] = (int)strtol(str[12],NULL,0);
	ms->val[1] = (int)strtol(str[13],NULL,0);
	ms->val[2] = (int)strtol(str[14],NULL,0);
	ms->val[3] = (int)strtol(str[15],NULL,0);
	ms->val[4] = (int)strtol(str[16],NULL,0);

	if(ms->skill_id == NPC_EMOTION && mob_id > 0 &&
		ms->val[1] == mob_db(mob_id)->status.mode)
	{
		ms->val[1] = 0;
		ms->val[4] = 1; //request to return mode to normal.
	}
	if(ms->skill_id == NPC_EMOTION_ON && mob_id > 0 && ms->val[1])
	{	//Adds a mode to the mob.
		//Remove aggressive mode when the new mob type is passive.
		if (!(ms->val[1]&MD_AGGRESSIVE))
			ms->val[3] |= MD_AGGRESSIVE;
		ms->val[2] |= ms->val[1]; //Add the new mode.
		ms->val[1] = 0; //Do not "set" it.
	}

	if(*str[17])
		ms->emotion = atoi(str[17]);
	else
		ms->emotion = -1;

	if(str[18] != NULL && mob_chat(atoi(str[18]))!=NULL)
		ms->msg_id = atoi(str[18]);
	else
		ms->msg_id = 0;

	skill->count++;
	if (!skill->mob_id) { // Insert new entry
		skill->mob_id = mob_id;
		idb_put(mob_skill_db, mob_id, skill);
	}
	return true;
}

/*==========================================
 * mob_skill_db.txt reading
 *------------------------------------------*/
static void mob_readskilldb(const char* basedir, bool silent) {
	if( battle_config.mob_skill_rate == 0 ) {
		ShowStatus("Mob skill use disabled. Not reading mob skills.\n");
		return;
	}
	sv_readdb(basedir, "mob_skill_db.txt", ',', 19, 19, -1, &mob_parse_row_mobskilldb, silent);
}

/**
 * mob_skill_db table reading [CalciumKid]
 * not overly sure if this is all correct
 * seems to work though...
 */
static int mob_read_sqlskilldb(void)
{
	const char* mob_skill_db_name[] = {
		mob_skill_table,
		mob_skill2_table };
	int fi;

	if( battle_config.mob_skill_rate == 0 ) {
		ShowStatus("Mob skill use disabled. Not reading mob skills.\n");
		return 0;
	}

	for( fi = 0; fi < ARRAYLENGTH(mob_skill_db_name); ++fi ) {
		uint32 lines = 0, count = 0;

		// retrieve all rows from the mob skill database
		if( SQL_ERROR == Sql_Query(mmysql_handle, "SELECT * FROM `%s`", mob_skill_db_name[fi]) ) {
			Sql_ShowDebug(mmysql_handle);
			continue;
		}

		// process rows one by one
		while( SQL_SUCCESS == Sql_NextRow(mmysql_handle) ) {
			// wrap the result into a TXT-compatible format
			char* str[19];
			char dummy[255] = "";
			int i;
			++lines;
			for( i = 0; i < 19; ++i )
			{
				Sql_GetData(mmysql_handle, i, &str[i], NULL);
				if( str[i] == NULL ) 
					str[i] = dummy; // get rid of NULL columns
			}

			if (!mob_parse_row_mobskilldb(str, 19, count))
				continue;

			count++;
		}

		// free the query result
		Sql_FreeResult(mmysql_handle);

		ShowStatus("Done reading '" CL_WHITE "%u" CL_RESET "' entries in '" CL_WHITE "%s" CL_RESET "'.\n", count, mob_skill_db_name[fi]);
	}
	return 0;
}

/*==========================================
 * mob_race2_db.txt reading
 *------------------------------------------*/
static bool mob_readdb_race2(char* fields[], int columns, int current)
{
	int64 race;
	int i;

	if( ISDIGIT(fields[0][0]) )
		race = atoi(fields[0]);
	else if( !script_get_constant( fields[0], &race ) ){
		ShowWarning("mob_readdb_race2: Unknown race2 constant \"%s\".\n", fields[0]);
		return false;
	}

	if (!CHK_RACE2(race)) {
		ShowWarning("mob_readdb_race2: Unknown race2 %lld.\n", race);
		return false;
	}

	for(i = 1; i < columns; i++) {
		int mob_id = atoi(fields[i]);
		struct mob_db* db = mob_db(mob_id);

		if (db == NULL) {
			ShowWarning("mob_readdb_race2: Unknown mob id %d for race2 %lld.\n", mob_id, race);
			continue;
		}
		db->race2 = (enum e_race2)race;

		// Apply Aegis Class
		if (race == RC2_GUARDIAN)
			db->status.class_ = CLASS_GUARDIAN;
		else if (race == RC2_BATTLEFIELD)
			db->status.class_ = CLASS_BATTLEFIELD;
	}
	return true;
}

/**
 * Read mob_item_ratio.txt
 */
static bool mob_readdb_itemratio(char* str[], int columns, int current)
{
	unsigned short nameid;
	int ratio, i;
	struct s_mob_item_drop_ratio *item_ratio;
	nameid = atoi(str[0]);

	if (itemdb_exists(nameid) == NULL) {
		ShowWarning("mob_readdb_itemratio: Invalid item id %hu.\n", nameid);
		return false;
	}

	ratio = atoi(str[1]);

	if (!(item_ratio = (struct s_mob_item_drop_ratio *)idb_get(mob_item_drop_ratio,nameid)))
		CREATE(item_ratio, struct s_mob_item_drop_ratio, 1);

	item_ratio->drop_ratio = ratio;
	memset(item_ratio->mob_id, 0, sizeof(item_ratio->mob_id));
	for (i = 0; i < columns-2; i++) {
		uint16 mob_id = atoi(str[i+2]);
		if (mob_db(mob_id) == NULL)
			ShowError("mob_readdb_itemratio: Invalid monster with ID %hu (Item:%hu Col:%d).\n", mob_id, nameid, columns);
		else
			item_ratio->mob_id[i] = atoi(str[i+2]);
	}

	if (!item_ratio->nameid) {
		item_ratio->nameid = nameid;
		idb_put(mob_item_drop_ratio, nameid, item_ratio);
	}

	return true;
}

/**
 * Read additional monster drop from db file
 * @author [Cydh]
 **/
static bool mob_readdb_drop(char* str[], int columns, int current) {
	unsigned short mobid, nameid;
	int rate, i, size, flag = 0;
	struct mob_db *mob;
	struct s_mob_drop *drop;

	mobid = atoi(str[0]);
	if ((mob = mob_db(mobid)) == NULL) {
		ShowError("mob_readdb_drop: Invalid monster ID %s.\n", str[0]);
		return false;
	}

	nameid = atoi(str[1]);
	if (itemdb_exists(nameid) == NULL) {
		ShowWarning("mob_readdb_drop: Invalid item ID %s.\n", str[1]);
		return false;
	}

	rate = atoi(str[2]);
	if (columns > 4 && (flag = atoi(str[4])) == 2) {
		drop = mob->mvpitem;
		size = ARRAYLENGTH(mob->mvpitem);
	}
	else {
		drop = mob->dropitem;
		size = ARRAYLENGTH(mob->dropitem);
	}

	if (rate == 0) {
		for (i = 0; i < size; i++) {
			if (drop[i].nameid == nameid) {
				memset(&drop[i], 0, sizeof(struct s_mob_drop));
				ShowInfo("mob_readdb_drop: Removed item '%hu' from monster '%hu'.\n", nameid, mobid);
				return true;
			}
		}
	}
	else {
		ARR_FIND(0, size, i, drop[i].nameid == nameid);
		if (i == size) { // Item is not dropped at all (search all item slots)
			ARR_FIND(0, size, i, drop[i].nameid == 0);
			if (i == size) { // No empty slots
				ShowError("mob_readdb_drop: Cannot add item '%hu' to monster '%hu'. Max drop reached (%d).\n", nameid, mobid, size);
				return true;
			}
		}

		drop[i].nameid = nameid;
		drop[i].p = rate;
		drop[i].steal_protected = (flag) ? 1 : 0;
		drop[i].randomopt_group = 0;

		if (columns > 3) {
			int64 randomopt_group_tmp = -1;
			int randomopt_group = -1;

			if (!script_get_constant(trim(str[3]), &randomopt_group_tmp)) {
				ShowError("mob_readdb_drop: Invalid 'randopt_groupid' '%s' for monster '%hu'.\n", str[3], mobid);
				return false;
			}
			randomopt_group = static_cast<int>(randomopt_group_tmp);
			if (randomopt_group == RDMOPTG_None)
				return true;
			if (!itemdb_randomopt_group_exists(randomopt_group)) {
				ShowError("mob_readdb_drop: 'randopt_groupid' '%s' cannot be found in DB for monster '%hu'.\n", str[3], mobid);
				return false;
			}
			drop[i].randomopt_group = randomopt_group;
		}
	}

	return true;
}

/**
 * Free drop ratio data
 **/
static int mob_item_drop_ratio_free(DBKey key, DBData *data, va_list ap) {
	struct s_mob_item_drop_ratio *item_ratio = (struct s_mob_item_drop_ratio *)db_data2ptr(data);
	aFree(item_ratio);
	return 0;
}

/**
 * Adjust drop ratio for each monster
 **/
static void mob_drop_ratio_adjust(void){
	for( auto &pair : mob_db_data ){
		struct mob_db *mob;
		struct item_data *id;
		unsigned short nameid;
		int j, rate, rate_adjust = 0, mob_id;

		mob_id = pair.first;
		mob = &pair.second;

		if( mob_is_clone( mob_id ) ){
			continue;
		}

		for( j = 0; j < MAX_MVP_DROP_TOTAL; j++ ){
			nameid = mob->mvpitem[j].nameid;
			rate = mob->mvpitem[j].p;

			if( nameid == 0 || rate == 0 ){
				continue;
			}

			rate_adjust = battle_config.item_rate_mvp;

			// Adjust the rate if there is an entry in mob_item_ratio
			item_dropratio_adjust( nameid, mob_id, &rate_adjust );

			// Adjust rate with given algorithms
			rate = mob_drop_adjust( rate, rate_adjust, battle_config.item_drop_mvp_min, battle_config.item_drop_mvp_max );

			// calculate and store Max available drop chance of the MVP item
			if( rate ){
				id = itemdb_search( nameid );

				// Item is not known anymore(should never happen)
				if( !id ){
					ShowWarning( "Monster \"%s\"(id:%hu) is dropping an unknown item(id: %d)\n", mob->name, mob_id, nameid );
					mob->mvpitem[j].nameid = 0;
					mob->mvpitem[j].p = 0;
					continue;
				}

				if( id->maxchance == -1 || ( id->maxchance < rate/10 + 1 ) ){
					// item has bigger drop chance or sold in shops
					id->maxchance = rate/10 + 1; // reduce MVP drop info to not spoil common drop rate
				}
			}

			mob->mvpitem[j].p = rate;
		}

		for( j = 0; j < MAX_MOB_DROP_TOTAL; j++ ){
			unsigned short ratemin, ratemax;
			bool is_treasurechest;

			nameid = mob->dropitem[j].nameid;
			rate = mob->dropitem[j].p;

			if( nameid == 0 || rate == 0 ){
				continue;
			}

			id = itemdb_search( nameid );

			// Item is not known anymore(should never happen)
			if( !id ){
				ShowWarning( "Monster \"%s\"(id:%hu) is dropping an unknown item(id: %d)\n", mob->name, mob_id, nameid );
				mob->dropitem[j].nameid = 0;
				mob->dropitem[j].p = 0;
				continue;
			}

			if( battle_config.drop_rateincrease && rate < 5000 ){
				rate++;
			}

			// Treasure box drop rates [Skotlex]
			if (mob->race2 == RC2_TREASURE) {
				is_treasurechest = true;

				rate_adjust = battle_config.item_rate_treasure;
				ratemin = battle_config.item_drop_treasure_min;
				ratemax = battle_config.item_drop_treasure_max;
			} else {
				bool is_mvp = status_has_mode(&mob->status,MD_MVP);
				bool is_boss = (mob->status.class_ == CLASS_BOSS);

				is_treasurechest = false;

				 // Added suport to restrict normal drops of MVP's [Reddozen]
				switch( id->type ){
					case IT_HEALING:
						rate_adjust = is_mvp ? battle_config.item_rate_heal_mvp : (is_boss ? battle_config.item_rate_heal_boss : battle_config.item_rate_heal);
						ratemin = battle_config.item_drop_heal_min;
						ratemax = battle_config.item_drop_heal_max;
						break;
					case IT_USABLE:
					case IT_CASH:
						rate_adjust = is_mvp ? battle_config.item_rate_use_mvp : (is_boss ? battle_config.item_rate_use_boss : battle_config.item_rate_use);
						ratemin = battle_config.item_drop_use_min;
						ratemax = battle_config.item_drop_use_max;
						break;
					case IT_WEAPON:
					case IT_ARMOR:
					case IT_PETARMOR:
						rate_adjust = is_mvp ? battle_config.item_rate_equip_mvp : (is_boss ? battle_config.item_rate_equip_boss : battle_config.item_rate_equip);
						ratemin = battle_config.item_drop_equip_min;
						ratemax = battle_config.item_drop_equip_max;
						break;
					case IT_CARD:
						rate_adjust = is_mvp ? battle_config.item_rate_card_mvp : (is_boss ? battle_config.item_rate_card_boss : battle_config.item_rate_card);
						ratemin = battle_config.item_drop_card_min;
						ratemax = battle_config.item_drop_card_max;
						break;
					default:
						rate_adjust = is_mvp ? battle_config.item_rate_common_mvp : (is_boss ? battle_config.item_rate_common_boss : battle_config.item_rate_common);
						ratemin = battle_config.item_drop_common_min;
						ratemax = battle_config.item_drop_common_max;
						break;
				}
			}

			item_dropratio_adjust( nameid, mob_id, &rate_adjust );
			rate = mob_drop_adjust( rate, rate_adjust, ratemin, ratemax );

			// calculate and store Max available drop chance of the item
			// but skip treasure chests.
			if( rate && !is_treasurechest ){
				unsigned short k;

				if( id->maxchance == -1 || ( id->maxchance < rate ) ){
					id->maxchance = rate; // item has bigger drop chance or sold in shops
				}

				for( k = 0; k < MAX_SEARCH; k++ ){
					if( id->mob[k].chance <= rate ){
						break;
					}
				}

				if( k != MAX_SEARCH ){
					if( id->mob[k].id != mob_id ){
						memmove( &id->mob[k+1], &id->mob[k], (MAX_SEARCH-k-1)*sizeof(id->mob[0]) );
					}

					id->mob[k].chance = rate;
					id->mob[k].id = mob_id;
				}
			}

			mob->dropitem[j].p = rate;
		}
	}

	// Now that we are done we can delete the stored item ratios
	mob_item_drop_ratio->clear( mob_item_drop_ratio, mob_item_drop_ratio_free );
}

/**
 * Copy skill from DB to monster
 * @param mob Monster DB entry
 * @param skill Monster skill entries
 **/
static void mob_skill_db_set_single_sub(struct mob_db *mob, struct s_mob_skill *skill) {
	uint8 i;

	nullpo_retv(mob);
	nullpo_retv(skill);

	for (i = 0; mob->maxskill < MAX_MOBSKILL && i < skill->count; i++) {
		mob->skill[mob->maxskill++] = skill->skill[i];
	}

	if (i < skill->count)
		ShowWarning("Monster '%s' (%d, src:%d) reaches max skill limit %d. Ignores '%d' skills left.\n", mob->sprite, mob->vd.class_, skill->mob_id, MAX_MOBSKILL, skill->count-i);
}

/**
 * Check the skill & monster id before put the skills
 * @param skill
 **/
static void mob_skill_db_set_single(struct s_mob_skill *skill) {
	nullpo_retv(skill);

	// Specific monster
	if (skill->mob_id >= 0) {
		struct mob_db *mob = mob_db(skill->mob_id);
		if (mob != NULL)
			mob_skill_db_set_single_sub(mob, skill);
	}
	// Global skill
	else {
		uint16 id = skill->mob_id;
		id *= -1;
		for( auto &pair : mob_db_data ){
			if ( mob_is_clone(pair.first) ){
				continue;
			}
			if (   (!(id&1) && status_has_mode(&pair.second.status,MD_STATUS_IMMUNE)) // Bosses
				|| (!(id&2) && !status_has_mode(&pair.second.status,MD_STATUS_IMMUNE)) // Normal monsters
				)
				continue;
			mob_skill_db_set_single_sub(&pair.second, skill);
		}
	}
	
}

/**
 * Free monster skill data
 **/
static int mob_skill_db_free(DBKey key, DBData *data, va_list ap) {
	struct s_mob_skill *skill = (struct s_mob_skill *)db_data2ptr(data);
	if (skill)
		aFree(skill);
	return 0;
}

/**
 * Free random summon data
 **/
static int mob_summon_db_free(DBKey key, DBData *data, va_list ap) {
	struct s_randomsummon_group *msummon = (struct s_randomsummon_group *)db_data2ptr(data);
	if (msummon) {
		if (msummon->list) {
			aFree(msummon->list);
			msummon->list = NULL;
			msummon->count = 0;
		}
		aFree(msummon);
		msummon = NULL;
	}
	return 0;
}

/**
 * Set monster skills
 **/
static void mob_skill_db_set(void) {
	DBIterator *iter = db_iterator(mob_skill_db);
	struct s_mob_skill *skill = NULL;

	for (skill = (struct s_mob_skill *)dbi_first(iter);  dbi_exists(iter); skill = (struct s_mob_skill *)dbi_next(iter)) {
		mob_skill_db_set_single(skill);
	}
	dbi_destroy(iter);

	//ShowStatus("Set skills to '%d' monsters.\n", db_size(mob_skill_db));
	mob_skill_db->clear(mob_skill_db, mob_skill_db_free);
}

/**
 * read all mob-related databases
 */
static void mob_load(void)
{
	const char* dbsubpath[] = {
		"",
		"/" DBIMPORT,
	};

	// First we parse all the possible monsters to add additional data in the second loop
	if( db_use_sqldbs )
		mob_read_sqldb();
	else {
		for(int i = 0; i < ARRAYLENGTH(dbsubpath); i++){
			int n2 = strlen(db_path)+strlen(DBPATH)+strlen(dbsubpath[i])+1;
			char* dbsubpath2 = (char*)aMalloc(n2+1);
			bool silent = i > 0;

			if( i == 0 ) {
				safesnprintf(dbsubpath2,n2,"%s/%s%s",db_path,DBPATH,dbsubpath[i]);
			} else {
				safesnprintf(dbsubpath2,n2,"%s%s",db_path,dbsubpath[i]);
			}

			sv_readdb(dbsubpath2, "mob_db.txt", ',', 31+2*MAX_MVP_DROP+2*MAX_MOB_DROP, 31+2*MAX_MVP_DROP+2*MAX_MOB_DROP, -1, &mob_readdb_sub, silent);

			aFree(dbsubpath2);
		}
	}

	for(int i = 0; i < ARRAYLENGTH(dbsubpath); i++){	
		int n1 = strlen(db_path)+strlen(dbsubpath[i])+1;
		int n2 = strlen(db_path)+strlen(DBPATH)+strlen(dbsubpath[i])+1;

		char* dbsubpath1 = (char*)aMalloc(n1+1);
		char* dbsubpath2 = (char*)aMalloc(n2+1);
		bool silent = i > 0;

		if(i==0) {
			safesnprintf(dbsubpath1,n1,"%s%s",db_path,dbsubpath[i]);
			safesnprintf(dbsubpath2,n2,"%s/%s%s",db_path,DBPATH,dbsubpath[i]);
		} else {
			safesnprintf(dbsubpath1,n1,"%s%s",db_path,dbsubpath[i]);
			safesnprintf(dbsubpath2,n1,"%s%s",db_path,dbsubpath[i]);
		}

		sv_readdb(dbsubpath1, "mob_chat_db.txt", '#', 3, 3, -1, &mob_parse_row_chatdb, silent);

		if( db_use_sqldbs && i == 0 )
			mob_read_sqlskilldb();
		else
			mob_readskilldb(dbsubpath2, silent);

		sv_readdb(dbsubpath2, "mob_race2_db.txt", ',', 2, MAX_RACE2_MOBS, -1, &mob_readdb_race2, silent);
		sv_readdb(dbsubpath1, "mob_item_ratio.txt", ',', 2, 2+MAX_ITEMRATIO_MOBS, -1, &mob_readdb_itemratio, silent);
		sv_readdb(dbsubpath2, "mob_random_db.txt", ',', 4, 4, -1, &mob_readdb_group, silent);
		sv_readdb(dbsubpath2, "mob_branch.txt", ',', 4, 4, -1, &mob_readdb_group, silent);
		sv_readdb(dbsubpath2, "mob_poring.txt", ',', 4, 4, -1, &mob_readdb_group, silent);
		sv_readdb(dbsubpath2, "mob_boss.txt", ',', 4, 4, -1, &mob_readdb_group, silent);
		sv_readdb(dbsubpath1, "mob_pouch.txt", ',', 4, 4, -1, &mob_readdb_group, silent);
		sv_readdb(dbsubpath1, "mob_mission.txt", ',', 4, 4, -1, &mob_readdb_group, silent);
		sv_readdb(dbsubpath1, "mob_classchange.txt", ',', 4, 4, -1, &mob_readdb_group, silent);
		sv_readdb(dbsubpath2, "mob_drop.txt", ',', 3, 5, -1, &mob_readdb_drop, silent);

		aFree(dbsubpath1);
		aFree(dbsubpath2);
	}

	mob_avail_db.load();

	mob_drop_ratio_adjust();
	mob_skill_db_set();
}

/**
 * Initialize monster data
 */
void mob_db_load(bool is_reload){
	if( !is_reload ) {
		// on mobdbreload it's not neccessary to execute this
		// item ers needs to be allocated only once
		item_drop_ers = ers_new(sizeof(struct item_drop),"mob.cpp::item_drop_ers",ERS_OPT_CLEAN);
		item_drop_list_ers = ers_new(sizeof(struct item_drop_list),"mob.cpp::item_drop_list_ers",ERS_OPT_NONE);
	}
	mob_item_drop_ratio = idb_alloc(DB_OPT_BASE);
	mob_skill_db = idb_alloc(DB_OPT_BASE);
	mob_summon_db = idb_alloc(DB_OPT_BASE);
	mob_load();
}

/**
 * Re-link monster drop data with item data
 * Fixes the need of a @reloadmobdb after a @reloaditemdb
 * @author Epoque
 */
void mob_reload_itemmob_data(void) {
	for( auto const &pair : mob_db_data ){
		int d, k;

		if( mob_is_clone( pair.first ) ){
			continue;
		}

		for(d = 0; d < MAX_MOB_DROP_TOTAL; d++) {
			struct item_data *id;
			if( !pair.second.dropitem[d].nameid )
				continue;
			id = itemdb_search(pair.second.dropitem[d].nameid);

			for (k = 0; k < MAX_SEARCH; k++) {
				if (id->mob[k].chance <= pair.second.dropitem[d].p)
					break;
			}

			if (k == MAX_SEARCH)
				continue;

			if (id->mob[k].id != pair.first)
				memmove(&id->mob[k+1], &id->mob[k], (MAX_SEARCH-k-1)*sizeof(id->mob[0]));
			id->mob[k].chance = pair.second.dropitem[d].p;
			id->mob[k].id = pair.first;
		}
	}
}

/**
 * Apply the proper view data on monsters during mob_db reload.
 * @param md: Mob to adjust
 * @param args: va_list of arguments
 * @return 0
 */
static int mob_reload_sub( struct mob_data *md, va_list args ){
	// Relink the mob to the new database entry
	md->db = mob_db(md->mob_id);

	// Recalculate the monster status based on the new data
	status_calc_mob(md, SCO_NONE);

	// If the view data was not overwritten manually
	if( !md->vd_changed ){
		// Get the new view data from the mob database
		md->vd = mob_get_viewdata(md->mob_id);

		// If they are spawned right now
		if( md->bl.prev != NULL ){
			// Respawn all mobs on client side so that they are displayed correctly(if their view id changed)
			clif_clearunit_area(&md->bl, CLR_OUTSIGHT);
			clif_spawn(&md->bl);
		}
	}

	return 0;
}

/**
 * Apply the proper view data on NPCs during mob_db reload.
 * @param md: NPC to adjust
 * @param args: va_list of arguments
 * @return 0
 */
static int mob_reload_sub_npc( struct npc_data *nd, va_list args ){
	// If the view data points to a mob
	if( mobdb_checkid(nd->class_) ){
		struct view_data *vd = mob_get_viewdata(nd->class_);

		if (vd) // Get the new view data from the mob database
			memcpy(&nd->vd, vd, sizeof(struct view_data));
		if (nd->bl.prev) // If they are spawned right now
			unit_refresh(&nd->bl); // Respawn all NPCs on client side so that they are displayed correctly(if their view id changed)
	}

	return 0;
}

/**
 * Reload monster data
 */
void mob_reload(void) {
	do_final_mob(true);
	mob_db_load(true);
	map_foreachmob(mob_reload_sub);
	map_foreachnpc(mob_reload_sub_npc);
}

/**
 * Clear spawn data for all monsters
 */
void mob_clear_spawninfo()
{	//Clears spawn related information for a script reload.
	mob_spawn_data.clear();
}

/*==========================================
 * Circumference initialization of mob
 *------------------------------------------*/
void do_init_mob(void){
	mob_db_load(false);

	add_timer_func_list(mob_delayspawn,"mob_delayspawn");
	add_timer_func_list(mob_delay_item_drop,"mob_delay_item_drop");
	add_timer_func_list(mob_ai_hard,"mob_ai_hard");
	add_timer_func_list(mob_ai_lazy,"mob_ai_lazy");
	add_timer_func_list(mob_timer_delete,"mob_timer_delete");
	add_timer_func_list(mob_spawn_guardian_sub,"mob_spawn_guardian_sub");
	add_timer_func_list(mob_respawn,"mob_respawn");
	add_timer_func_list(mvptomb_delayspawn,"mvptomb_delayspawn");
	add_timer_interval(gettick()+MIN_MOBTHINKTIME,mob_ai_hard,0,0,MIN_MOBTHINKTIME);
	add_timer_interval(gettick()+MIN_MOBTHINKTIME*10,mob_ai_lazy,0,0,MIN_MOBTHINKTIME*10);
}

/*==========================================
 * Clean memory usage.
 *------------------------------------------*/
void do_final_mob(bool is_reload){
	mob_db_data.clear();
	mob_chat_db.clear();

	mob_item_drop_ratio->destroy(mob_item_drop_ratio,mob_item_drop_ratio_free);
	mob_skill_db->destroy(mob_skill_db, mob_skill_db_free);
	mob_summon_db->destroy(mob_summon_db, mob_summon_db_free);
	if( !is_reload ) {
		ers_destroy(item_drop_ers);
		ers_destroy(item_drop_list_ers);
	}
}<|MERGE_RESOLUTION|>--- conflicted
+++ resolved
@@ -1519,10 +1519,6 @@
 		//Because it is not unset when the mob finishes walking.
 		md->state.skillstate = MSS_IDLE;
 	case MSS_IDLE:
-		if( md->ud.walktimer == INVALID_TIMER && md->idle_event[0] && npc_event_do_id( md->idle_event, md->bl.id ) > 0 ){
-			md->idle_event[0] = 0;
-			break;
-		}
 		// Idle skill.
 		if (!(++md->ud.walk_count%IDLE_SKILL_INTERVAL) && mobskill_use(md, tick, -1))
 			break;
@@ -2047,15 +2043,6 @@
 		return 0;
 	}
 
-	if (md->ud.walktimer == INVALID_TIMER) {
-		// Because it is not unset when the mob finishes walking.
-		md->state.skillstate = MSS_IDLE;
-		if (md->idle_event[0] && npc_event_do_id( md->idle_event, md->bl.id ) > 0) {
-			md->idle_event[0] = 0;
-			return 0;
-		}
-	}
-
 	if( DIFF_TICK(md->next_walktime,tick) < 0 && status_has_mode(&md->status,MD_CANMOVE) && unit_can_move(&md->bl) )
 	{
 		// Move probability for mobs away from players
@@ -2067,11 +2054,8 @@
 	}
 	else if( md->ud.walktimer == INVALID_TIMER )
 	{
-<<<<<<< HEAD
-=======
 		//Because it is not unset when the mob finishes walking.
 		md->state.skillstate = MSS_IDLE;
->>>>>>> cd0937c4
 
 		// Probability for mobs far from players from doing their IDLE skill.
 		// In Aegis, this is 100% for mobs that have been activated by players and none otherwise.
@@ -3584,24 +3568,6 @@
 
 	map_foreachinallrange(mob_getfriendstatus_sub, &md->bl, 8,BL_MOB, md,cond1,cond2,&fr);
 	return fr;
-}
-
-// Display message from mob_chat_db.txt
-bool mob_chat_display_message (struct mob_data *md, short msg_id) {
-	struct mob_chat *mc = mob_chat(msg_id);
-
-	if (mc) {
-		std::string name = md->name, output;
-		std::size_t unique = name.find("#");
-
-		if (unique != std::string::npos)
-			name = name.substr(0, unique); // discard extra name identifier if present [Daegaladh]
-		output = name + " : " + mc->msg;
-
-		clif_messagecolor(&md->bl, mc->color, output.c_str(), true, AREA_CHAT_WOC);
-		return true;
-	}
-	return false;
 }
 
 /*==========================================
@@ -3803,9 +3769,6 @@
 		}
 		//Skill used. Post-setups...
 		if ( ms[i].msg_id ){ //Display color message [SnakeDrak]
-<<<<<<< HEAD
-			mob_chat_display_message(md, ms[i].msg_id);
-=======
 			struct mob_chat *mc = mob_chat(ms[i].msg_id);
 
 			if (mc) {
@@ -3818,7 +3781,6 @@
 
 				clif_messagecolor(&md->bl, mc->color, output.c_str(), true, AREA_CHAT_WOC);
 			}
->>>>>>> cd0937c4
 		}
 		if(!(battle_config.mob_ai&0x200)) { //pass on delay to same skill.
 			for (j = 0; j < md->db->maxskill; j++)
@@ -4482,7 +4444,6 @@
 		if (constant < SEX_FEMALE || constant > SEX_MALE) {
 			this->invalidWarning(node["Sex"], "Sex %s is not valid.\n", sex.c_str());
 			return 0;
-<<<<<<< HEAD
 		}
 
 		mob->vd.sex = (char)constant;
@@ -4647,172 +4608,6 @@
 			return 0;
 		}
 
-=======
-		}
-
-		mob->vd.sex = (char)constant;
-	}
-
-	if (this->nodeExists(node, "HairStyle")) {
-		if (pcdb_checkid(mob->vd.class_) == 0) {
-			this->invalidWarning(node["HairStyle"], "HairStyle is only applicable to Job sprites.\n");
-			return 0;
-		}
-
-		uint16 hair_style;
-
-		if (!this->asUInt16(node, "HairStyle", hair_style))
-			return 0;
-
-		if (hair_style < MIN_HAIR_STYLE || hair_style > MAX_HAIR_STYLE) {
-			this->invalidWarning(node["HairStyle"], "HairStyle %d is out of range %d~%d. Setting to MIN_HAIR_STYLE.\n", hair_style, MIN_HAIR_STYLE, MAX_HAIR_STYLE);
-			hair_style = MIN_HAIR_STYLE;
-		}
-
-		mob->vd.hair_style = hair_style;
-	}
-
-	if (this->nodeExists(node, "HairColor")) {
-		if (pcdb_checkid(mob->vd.class_) == 0) {
-			this->invalidWarning(node["HairColor"], "HairColor is only applicable to Job sprites.\n");
-			return 0;
-		}
-
-		uint16 hair_color;
-
-		if (!this->asUInt16(node, "HairColor", hair_color))
-			return 0;
-
-		if (hair_color < MIN_HAIR_COLOR || hair_color > MAX_HAIR_COLOR) {
-			this->invalidWarning(node["HairColor"], "HairColor %d is out of range %d~%d. Setting to MIN_HAIR_COLOR.\n", hair_color, MIN_HAIR_COLOR, MAX_HAIR_COLOR);
-			hair_color = MIN_HAIR_COLOR;
-		}
-
-		mob->vd.hair_color = hair_color;
-	}
-
-	if (this->nodeExists(node, "ClothColor")) {
-		if (pcdb_checkid(mob->vd.class_) == 0) {
-			this->invalidWarning(node["ClothColor"], "ClothColor is only applicable to Job sprites.\n");
-			return 0;
-		}
-
-		uint32 cloth_color;
-
-		if (!this->asUInt32(node, "ClothColor", cloth_color))
-			return 0;
-
-		if (cloth_color < MIN_CLOTH_COLOR || cloth_color > MAX_CLOTH_COLOR) {
-			this->invalidWarning(node["ClothColor"], "ClothColor %d is out of range %d~%d. Setting to MIN_CLOTH_CLOR.\n", cloth_color, MIN_CLOTH_COLOR, MAX_CLOTH_COLOR);
-			cloth_color = MIN_CLOTH_COLOR;
-		}
-
-		mob->vd.cloth_color = cloth_color;
-	}
-
-	if (this->nodeExists(node, "Weapon")) {
-		if (pcdb_checkid(mob->vd.class_) == 0) {
-			this->invalidWarning(node["Weapon"], "Weapon is only applicable to Job sprites.\n");
-			return 0;
-		}
-
-		std::string weapon;
-
-		if (!this->asString(node, "Weapon", weapon))
-			return 0;
-
-		struct item_data *item = itemdb_searchname(weapon.c_str());
-
-		if (item == nullptr) {
-			this->invalidWarning(node["Weapon"], "Weapon %s is not a valid item.\n", weapon.c_str());
-			return 0;
-		}
-
-		mob->vd.weapon = item->nameid;
-	}
-
-	if (this->nodeExists(node, "Shield")) {
-		if (pcdb_checkid(mob->vd.class_) == 0) {
-			this->invalidWarning(node["Shield"], "Shield is only applicable to Job sprites.\n");
-			return 0;
-		}
-
-		std::string shield;
-
-		if (!this->asString(node, "Shield", shield))
-			return 0;
-
-		struct item_data *item = itemdb_searchname(shield.c_str());
-
-		if (item == nullptr) {
-			this->invalidWarning(node["Shield"], "Shield %s is not a valid item.\n", shield.c_str());
-			return 0;
-		}
-
-		mob->vd.shield = item->nameid;
-	}
-
-	if (this->nodeExists(node, "HeadTop")) {
-		if (pcdb_checkid(mob->vd.class_) == 0) {
-			this->invalidWarning(node["HeadTop"], "HeadTop is only applicable to Job sprites.\n");
-			return 0;
-		}
-
-		std::string head;
-
-		if (!this->asString(node, "HeadTop", head))
-			return 0;
-
-		struct item_data *item;
-
-		if ((item = itemdb_searchname(head.c_str())) == nullptr) {
-			this->invalidWarning(node["HeadTop"], "HeadTop %s is not a valid item.\n", head.c_str());
-			return 0;
-		}
-
-		mob->vd.head_top = item->look;
-	}
-
-	if (this->nodeExists(node, "HeadMid")) {
-		if (pcdb_checkid(mob->vd.class_) == 0) {
-			this->invalidWarning(node["HeadMid"], "HeadMid is only applicable to Job sprites.\n");
-			return 0;
-		}
-
-		std::string head;
-
-		if (!this->asString(node, "HeadMid", head))
-			return 0;
-
-		struct item_data *item = itemdb_searchname(head.c_str());
-
-		if (item == nullptr) {
-			this->invalidWarning(node["HeadMid"], "HeadMid %s is not a valid item.\n", head.c_str());
-			return 0;
-		}
-
-		mob->vd.head_mid = item->look;
-	}
-
-	if (this->nodeExists(node, "HeadLow")) {
-		if (pcdb_checkid(mob->vd.class_) == 0) {
-			this->invalidWarning(node["HeadLow"], "HeadLow is only applicable to Job sprites.\n");
-			return 0;
-		}
-
-		std::string head;
-
-		if (!this->asString(node, "HeadLow", head))
-			return 0;
-
-		struct item_data *item = itemdb_searchname(head.c_str());
-
-		if (item == nullptr) {
-			this->invalidWarning(node["HeadLow"], "HeadLow %s is not a valid item.\n", head.c_str());
-			return 0;
-		}
-
->>>>>>> cd0937c4
 		mob->vd.head_bottom = item->look;
 	}
 
