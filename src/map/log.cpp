--- conflicted
+++ resolved
@@ -246,13 +246,8 @@
 		if( ( logfp = fopen(log_config.schema.pick_table.c_str(), "a") ) == NULL )
 			return;
 		time(&curtime);
-<<<<<<< HEAD
-		strftime(timestring, sizeof(timestring), log_config.log_timestamp.c_str(), localtime(&curtime));
-		fprintf(logfp,"%s - %d\t%c\t%hu,%d,%d,%hu,%hu,%hu,%hu,%s,'%" PRIu64 "',%d\n", timestring, id, log_picktype2char(type), itm->nameid, amount, itm->refine, itm->card[0], itm->card[1], itm->card[2], itm->card[3], map_getmapdata(m)->name[0]?map_getmapdata(m)->name:"", itm->unique_id, itm->bound);
-=======
-		strftime(timestring, sizeof(timestring), log_timestamp_format, localtime(&curtime));
+		strftime(timestring, sizeof(timestring), log_config.log_timestamp.c_str(), localtime(&curtime));
 		fprintf(logfp,"%s - %d\t%c\t%u,%d,%d,%u,%u,%u,%u,%s,'%" PRIu64 "',%d\n", timestring, id, log_picktype2char(type), itm->nameid, amount, itm->refine, itm->card[0], itm->card[1], itm->card[2], itm->card[3], map_getmapdata(m)->name[0]?map_getmapdata(m)->name:"", itm->unique_id, itm->bound);
->>>>>>> 3060865a
 		fclose(logfp);
 	}
 }
@@ -315,13 +310,8 @@
 
 	if( log_config.sql_logs )
 	{
-<<<<<<< HEAD
-		if( SQL_ERROR == Sql_Query(logmysql_handle, LOG_QUERY " INTO `%s` (`mvp_date`, `kill_char_id`, `monster_id`, `prize`, `mvpexp`, `map`) VALUES (NOW(), '%d', '%d', '%hu', '%u', '%s') ",
-			log_config.schema.mvpdrop_table.c_str(), sd->status.char_id, monster_id, (unsigned short)log_mvp[0], log_mvp[1], mapindex_id2name(sd->mapindex)) )
-=======
 		if( SQL_ERROR == Sql_Query(logmysql_handle, LOG_QUERY " INTO `%s` (`mvp_date`, `kill_char_id`, `monster_id`, `prize`, `mvpexp`, `map`) VALUES (NOW(), '%d', '%d', '%u', '%" PRIu64 "', '%s') ",
-			log_config.log_mvpdrop, sd->status.char_id, monster_id, nameid, exp, mapindex_id2name(sd->mapindex)) )
->>>>>>> 3060865a
+			log_config.schema.mvpdrop_table.c_str(), sd->status.char_id, monster_id, nameid, exp, mapindex_id2name(sd->mapindex)) )
 		{
 			Sql_ShowDebug(logmysql_handle);
 			return;
@@ -336,13 +326,8 @@
 		if( ( logfp = fopen(log_config.schema.mvpdrop_table.c_str(),"a") ) == NULL )
 			return;
 		time(&curtime);
-<<<<<<< HEAD
-		strftime(timestring, sizeof(timestring), log_config.log_timestamp.c_str(), localtime(&curtime));
-		fprintf(logfp,"%s - %s[%d:%d]\t%d\t%hu,%u\n", timestring, sd->status.name, sd->status.account_id, sd->status.char_id, monster_id, (unsigned short)log_mvp[0], log_mvp[1]);
-=======
-		strftime(timestring, sizeof(timestring), log_timestamp_format, localtime(&curtime));
+		strftime(timestring, sizeof(timestring), log_config.log_timestamp.c_str(), localtime(&curtime));
 		fprintf(logfp,"%s - %s[%d:%d]\t%d\t%u,%" PRIu64 "\n", timestring, sd->status.name, sd->status.account_id, sd->status.char_id, monster_id, nameid, exp);
->>>>>>> 3060865a
 		fclose(logfp);
 	}
 }
@@ -568,13 +553,8 @@
 	}
 
 	if (log_config.sql_logs) {
-<<<<<<< HEAD
-		if (SQL_ERROR == Sql_Query(logmysql_handle, LOG_QUERY " INTO `%s` (`time`, `char_id`, `target_id`, `target_class`, `type`, `intimacy`, `item_id`, `map`, `x`, `y`) VALUES ( NOW(), '%" PRIu32 "', '%" PRIu32 "', '%hu', '%c', '%" PRIu32 "', '%hu', '%s', '%hu', '%hu' )",
+		if (SQL_ERROR == Sql_Query(logmysql_handle, LOG_QUERY " INTO `%s` (`time`, `char_id`, `target_id`, `target_class`, `type`, `intimacy`, `item_id`, `map`, `x`, `y`) VALUES ( NOW(), '%" PRIu32 "', '%" PRIu32 "', '%hu', '%c', '%" PRIu32 "', '%u', '%s', '%hu', '%hu' )",
 			log_config.schema.feeding_table.c_str(), sd->status.char_id, target_id, target_class, log_feedingtype2char(type), intimacy, nameid, mapindex_id2name(sd->mapindex), sd->bl.x, sd->bl.y))
-=======
-		if (SQL_ERROR == Sql_Query(logmysql_handle, LOG_QUERY " INTO `%s` (`time`, `char_id`, `target_id`, `target_class`, `type`, `intimacy`, `item_id`, `map`, `x`, `y`) VALUES ( NOW(), '%" PRIu32 "', '%" PRIu32 "', '%hu', '%c', '%" PRIu32 "', '%u', '%s', '%hu', '%hu' )",
-			log_config.log_feeding, sd->status.char_id, target_id, target_class, log_feedingtype2char(type), intimacy, nameid, mapindex_id2name(sd->mapindex), sd->bl.x, sd->bl.y))
->>>>>>> 3060865a
 		{
 			Sql_ShowDebug(logmysql_handle);
 			return;
@@ -587,13 +567,8 @@
 		if ((logfp = fopen(log_config.schema.feeding_table.c_str(), "a")) == NULL)
 			return;
 		time(&curtime);
-<<<<<<< HEAD
-		strftime(timestring, sizeof(timestring), log_config.log_timestamp.c_str(), localtime(&curtime));
-		fprintf(logfp, "%s - %s[%d]\t%d\t%d(%c)\t%d\t%hu\t%s\t%hu,%hu\n", timestring, sd->status.name, sd->status.char_id, target_id, target_class, log_feedingtype2char(type), intimacy, nameid, mapindex_id2name(sd->mapindex), sd->bl.x, sd->bl.y);
-=======
-		strftime(timestring, sizeof(timestring), log_timestamp_format, localtime(&curtime));
+		strftime(timestring, sizeof(timestring), log_config.log_timestamp.c_str(), localtime(&curtime));
 		fprintf(logfp, "%s - %s[%d]\t%d\t%d(%c)\t%d\t%u\t%s\t%hu,%hu\n", timestring, sd->status.name, sd->status.char_id, target_id, target_class, log_feedingtype2char(type), intimacy, nameid, mapindex_id2name(sd->mapindex), sd->bl.x, sd->bl.y);
->>>>>>> 3060865a
 		fclose(logfp);
 	}
 }
