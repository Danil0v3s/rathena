// Copyright (c) Athena Dev Teams - Licensed under GNU GPL
// For more information, see LICENCE in the main folder

#ifndef _BATTLE_HPP_
#define _BATTLE_HPP_

#include "../common/cbasetypes.h"
#include "../common/mmo.h"

#include "../config/core.h"

#include "map.hpp" //ELE_MAX

//fwd declaration
struct map_session_data;
struct mob_data;
struct block_list;
enum e_damage_type : uint8;


/// State of a single attack attempt; used in flee/def penalty calculations when mobbed
enum damage_lv : uint8 {
	ATK_NONE,    /// Not an attack
	ATK_LUCKY,   /// Attack was lucky-dodged
	ATK_FLEE,    /// Attack was dodged
	ATK_MISS,    /// Attack missed because of element/race modifier.
	ATK_BLOCK,   /// Attack was blocked by some skills.
	ATK_DEF      /// Attack connected
};

/// Flag of the final calculation
enum e_battle_flag : uint16 {
	BF_WEAPON	= 0x0001, /// Weapon attack
	BF_MAGIC	= 0x0002, /// Magic attack
	BF_MISC		= 0x0004, /// Misc attack

	BF_SHORT	= 0x0010, /// Short attack
	BF_LONG		= 0x0040, /// Long attack

	BF_SKILL	= 0x0100, /// Skill attack
	BF_NORMAL	= 0x0200, /// Normal attack

	BF_WEAPONMASK	= BF_WEAPON|BF_MAGIC|BF_MISC, /// Weapon attack mask
	BF_RANGEMASK	= BF_SHORT|BF_LONG, /// Range attack mask
	BF_SKILLMASK	= BF_SKILL|BF_NORMAL, /// Skill attack mask
};

/// Battle check target [Skotlex]
enum e_battle_check_target : uint32 {
	BCT_NOONE		= 0x000000, ///< No one
	BCT_SELF		= 0x010000, ///< Self
	BCT_ENEMY		= 0x020000, ///< Enemy
	BCT_PARTY		= 0x040000, ///< Party members
	BCT_GUILDALLY	= 0x080000, ///< Only allies, NOT guildmates
	BCT_NEUTRAL		= 0x100000, ///< Neutral target
	BCT_SAMEGUILD	= 0x200000, ///< Guildmates, No Guild Allies

	BCT_ALL			= 0x3F0000, ///< All targets

	BCT_WOS			= 0x400000, ///< Except self (currently used for skipping if src == bl in skill_area_sub)
	BCT_GUILD		= BCT_SAMEGUILD|BCT_GUILDALLY,	///< Guild AND Allies (BCT_SAMEGUILD|BCT_GUILDALLY)
	BCT_NOGUILD		= BCT_ALL&~BCT_GUILD,			///< Except guildmates
	BCT_NOPARTY		= BCT_ALL&~BCT_PARTY,			///< Except party members
	BCT_NOENEMY		= BCT_ALL&~BCT_ENEMY,			///< Except enemy
};

/// Damage structure
struct Damage {
#ifdef RENEWAL
	int64 statusAtk, statusAtk2, weaponAtk, weaponAtk2, equipAtk, equipAtk2, masteryAtk, masteryAtk2;
#endif
	int64 damage, /// Right hand damage
		damage2; /// Left hand damage
	enum e_damage_type type; /// Check clif_damage for type
	short div_; /// Number of hit
	int amotion,
		dmotion;
	int blewcount; /// Number of knockback
	int flag; /// chk e_battle_flag
	int miscflag;
	enum damage_lv dmg_lv; /// ATK_LUCKY,ATK_FLEE,ATK_DEF
	bool isspdamage; /// Display blue damage numbers in clif_damage
};

//(Used in read pc.c,) attribute table (battle_attr_fix)
extern int attr_fix_table[4][ELE_MAX][ELE_MAX];

// Damage Calculation

struct Damage battle_calc_attack(int attack_type,struct block_list *bl,struct block_list *target,uint16 skill_id,uint16 skill_lv,int flag);
struct Damage battle_calc_attack_plant(struct Damage wd, struct block_list *src,struct block_list *target, uint16 skill_id, uint16 skill_lv);

int64 battle_calc_return_damage(struct block_list *bl, struct block_list *src, int64 *, int flag, uint16 skill_id, bool status_reflect);

void battle_drain(struct map_session_data *sd, struct block_list *tbl, int64 rdamage, int64 ldamage, int race, int class_);
bool battle_vanish(struct map_session_data *sd, struct block_list *target, struct Damage *wd);

int battle_attr_ratio(int atk_elem,int def_type, int def_lv);
int64 battle_attr_fix(struct block_list *src, struct block_list *target, int64 damage,int atk_elem,int def_type, int def_lv);
int battle_calc_cardfix(int attack_type, struct block_list *src, struct block_list *target, int nk, int s_ele, int s_ele_, int64 damage, int left, int flag);

// Final calculation Damage
int64 battle_calc_damage(struct block_list *src,struct block_list *bl,struct Damage *d,int64 damage,uint16 skill_id,uint16 skill_lv);
int64 battle_calc_gvg_damage(struct block_list *src,struct block_list *bl,int64 damage,uint16 skill_id,int flag);
int64 battle_calc_bg_damage(struct block_list *src,struct block_list *bl,int64 damage,uint16 skill_id,int flag);

void battle_damage(struct block_list *src, struct block_list *target, int64 damage, int delay, uint16 skill_lv, uint16 skill_id, enum damage_lv dmg_lv, unsigned short attack_type, bool additional_effects, unsigned int tick, bool spdamage);
int battle_delay_damage (unsigned int tick, int amotion, struct block_list *src, struct block_list *target, int attack_type, uint16 skill_id, uint16 skill_lv, int64 damage, enum damage_lv dmg_lv, int ddelay, bool additional_effects, bool spdamage);

int battle_calc_chorusbonus(struct map_session_data *sd);

// Summary normal attack treatment (basic attack)
enum damage_lv battle_weapon_attack( struct block_list *bl,struct block_list *target,unsigned int tick,int flag);

// Accessors
struct block_list* battle_get_master(struct block_list *src);
struct block_list* battle_gettargeted(struct block_list *target);
struct block_list* battle_getenemy(struct block_list *target, int type, int range);
int battle_gettarget(struct block_list *bl);
uint16 battle_getcurrentskill(struct block_list *bl);

int battle_check_undead(int race,int element);
int battle_check_target(struct block_list *src, struct block_list *target,int flag);
bool battle_check_range(struct block_list *src,struct block_list *bl,int range);

void battle_consume_ammo(struct map_session_data* sd, int skill, int lv);

bool is_infinite_defense(struct block_list *target, int flag);

// Settings

#define MIN_HAIR_STYLE battle_config.min_hair_style
#define MAX_HAIR_STYLE battle_config.max_hair_style
#define MIN_HAIR_COLOR battle_config.min_hair_color
#define MAX_HAIR_COLOR battle_config.max_hair_color
#define MIN_CLOTH_COLOR battle_config.min_cloth_color
#define MAX_CLOTH_COLOR battle_config.max_cloth_color
#define MIN_BODY_STYLE battle_config.min_body_style
#define MAX_BODY_STYLE battle_config.max_body_style

struct Battle_Config
{
	int warp_point_debug;
	int enable_critical;
	int mob_critical_rate;
	int critical_rate;
	int enable_baseatk;
	int enable_perfect_flee;
	int cast_rate, delay_rate;
	int delay_dependon_dex, delay_dependon_agi;
	int sdelay_attack_enable;
	int left_cardfix_to_right;
	int skill_add_range;
	int skill_out_range_consume;
	int skill_amotion_leniency;
	int skillrange_by_distance; //[Skotlex]
	int use_weapon_skill_range; //[Skotlex]
	int pc_damage_delay_rate;
	int defnotenemy;
	int vs_traps_bctall;
	int traps_setting;
	int summon_flora; //[Skotlex]
	int clear_unit_ondeath; //[Skotlex]
	int clear_unit_onwarp; //[Skotlex]
	int random_monster_checklv;
	int attr_recover;
	int item_auto_get;
	int flooritem_lifetime;
	int item_first_get_time;
	int item_second_get_time;
	int item_third_get_time;
	int mvp_item_first_get_time;
	int mvp_item_second_get_time;
	int mvp_item_third_get_time;
	int base_exp_rate,job_exp_rate;
	int drop_rate0item;
	int death_penalty_type;
	int death_penalty_base,death_penalty_job;
	int pvp_exp;  // [MouseJstr]
	int gtb_sc_immunity;
	int zeny_penalty;
	int restart_hp_rate;
	int restart_sp_rate;
	int mvp_exp_rate;
	int mvp_hp_rate;
	int monster_hp_rate;
	int monster_max_aspd;
	int view_range_rate;
	int chase_range_rate;
	int atc_spawn_quantity_limit;
	int atc_slave_clone_limit;
	int partial_name_scan;
	int skillfree;
	int skillup_limit;
	int wp_rate;
	int pp_rate;
	int monster_active_enable;
	int monster_damage_delay_rate;
	int monster_loot_type;
	int mob_skill_rate;	//[Skotlex]
	int mob_skill_delay;	//[Skotlex]
	int mob_count_rate;
	int no_spawn_on_player; //[Skotlex]
	int force_random_spawn; //[Skotlex]
	int mob_spawn_delay, plant_spawn_delay, boss_spawn_delay;	// [Skotlex]
	int slaves_inherit_mode;
	int slaves_inherit_speed;
	int summons_trigger_autospells;
	int pc_walk_delay_rate; //Adjusts can't walk delay after being hit for players. [Skotlex]
	int walk_delay_rate; //Adjusts can't walk delay after being hit. [Skotlex]
	int multihit_delay;  //Adjusts can't walk delay per hit on multi-hitting skills. [Skotlex]
	int quest_skill_learn;
	int quest_skill_reset;
	int basic_skill_check;
	int guild_emperium_check;
	int guild_exp_limit;
	int guild_max_castles;
	int guild_skill_relog_delay;
	int emergency_call;
	int guild_aura;
	int pc_invincible_time;

	int pet_catch_rate;
	int pet_rename;
	int pet_friendly_rate;
	int pet_hungry_delay_rate;
	int pet_hungry_friendly_decrease;
	int pet_status_support;
	int pet_attack_support;
	int pet_damage_support;
	int pet_support_min_friendly;	//[Skotlex]
	int pet_equip_min_friendly;
	int pet_support_rate;
	int pet_attack_exp_to_master;
	int pet_attack_exp_rate;
	int pet_lv_rate; //[Skotlex]
	int pet_max_stats; //[Skotlex]
	int pet_max_atk1; //[Skotlex]
	int pet_max_atk2; //[Skotlex]
	int pet_no_gvg; //Disables pets in gvg. [Skotlex]
	int pet_equip_required;
	int pet_master_dead;

	int skill_min_damage;
	int finger_offensive_type;
	int heal_exp;
	int max_heal_lv;
	int max_heal; //Mitternacht
	int resurrection_exp;
	int shop_exp;
	int combo_delay_rate;
	int item_check;
	int item_use_interval;	//[Skotlex]
	int cashfood_use_interval;
	int wedding_modifydisplay;
	int wedding_ignorepalette;	//[Skotlex]
	int xmas_ignorepalette;	// [Valaris]
	int summer_ignorepalette; // [Zephyrus]
	int hanbok_ignorepalette;
	int oktoberfest_ignorepalette;
	int natural_healhp_interval;
	int natural_healsp_interval;
	int natural_heal_skill_interval;
	int natural_heal_weight_rate;
	int arrow_decrement;
	int max_aspd;
	int max_walk_speed;	//Maximum walking speed after buffs [Skotlex]
	int max_hp;
	int max_sp;
	int max_lv, aura_lv;
	int max_parameter, max_baby_parameter;
	int max_cart_weight;
	int skill_log;
	int battle_log;
	int etc_log;
	int save_clothcolor;
	int undead_detect_type;
	int auto_counter_type;
	int min_hitrate;	//[Skotlex]
	int max_hitrate;	//[Skotlex]
	int agi_penalty_target;
	int agi_penalty_type;
	int agi_penalty_count;
	int agi_penalty_num;
	int vit_penalty_target;
	int vit_penalty_type;
	int vit_penalty_count;
	int vit_penalty_num;
	int weapon_defense_type;
	int magic_defense_type;
	int skill_reiteration;
	int skill_nofootset;
	int pc_cloak_check_type;
	int monster_cloak_check_type;
	int estimation_type;
	int gvg_short_damage_rate;
	int gvg_long_damage_rate;
	int gvg_weapon_damage_rate;
	int gvg_magic_damage_rate;
	int gvg_misc_damage_rate;
	int gvg_flee_penalty;
	int pk_short_damage_rate;
	int pk_long_damage_rate;
	int pk_weapon_damage_rate;
	int pk_magic_damage_rate;
	int pk_misc_damage_rate;
	int mob_changetarget_byskill;
	int attack_direction_change;
	int land_skill_limit;
	int monster_class_change_recover;
	int produce_item_name_input;
	int display_skill_fail;
	int chat_warpportal;
	int mob_warp;
	int dead_branch_active;
	int vending_max_value;
	int vending_over_max;
	int vending_tax;
	int vending_tax_min;
	int show_steal_in_same_party;
	int party_share_type;
	int party_hp_mode;
	int party_show_share_picker;
	int show_picker_item_type;
	int attack_attr_none;
	int item_rate_mvp, item_rate_common, item_rate_common_boss, item_rate_card, item_rate_card_boss,
		item_rate_equip, item_rate_equip_boss, item_rate_heal, item_rate_heal_boss, item_rate_use,
		item_rate_use_boss, item_rate_treasure, item_rate_adddrop;
	int item_rate_common_mvp, item_rate_heal_mvp, item_rate_use_mvp, item_rate_equip_mvp, item_rate_card_mvp;

	int logarithmic_drops;
	int item_drop_common_min,item_drop_common_max;	// Added by TyrNemesis^
	int item_drop_card_min,item_drop_card_max;
	int item_drop_equip_min,item_drop_equip_max;
	int item_drop_mvp_min,item_drop_mvp_max;	// End Addition
	int item_drop_mvp_mode; //rAthena addition [Playtester]
	int item_drop_heal_min,item_drop_heal_max;	// Added by Valatris
	int item_drop_use_min,item_drop_use_max;	//End
	int item_drop_treasure_min,item_drop_treasure_max; //by [Skotlex]
	int item_drop_adddrop_min,item_drop_adddrop_max; //[Skotlex]

	int prevent_logout;	// Added by RoVeRT
	int prevent_logout_trigger;

	int alchemist_summon_reward;	// [Valaris]
	int drops_by_luk;
	int drops_by_luk2;
	int equip_natural_break_rate;	//Base Natural break rate for attacks.
	int equip_self_break_rate; //Natural & Penalty skills break rate
	int equip_skill_break_rate; //Offensive skills break rate
	int multi_level_up;
	int max_exp_gain_rate; //Max amount of exp bar % you can get in one go.
	int pk_mode;
	int pk_mode_mes;
	int pk_level_range;

	int manner_system; // end additions [Valaris]
	int show_mob_info;

	int gx_allhit;
	int gx_disptype;
	int devotion_level_difference;
	int player_skill_partner_check;
	int invite_request_check;
	int skill_removetrap_type;
	int disp_experience;
	int disp_zeny;
	int castle_defense_rate;
	int backstab_bow_penalty;
	int hp_rate;
	int sp_rate;
	int bone_drop;
	int buyer_name;
	int dancing_weaponswitch_fix;

// eAthena additions
	int night_at_start; // added by [Yor]
	int day_duration; // added by [Yor]
	int night_duration; // added by [Yor]
	int ban_hack_trade; // added by [Yor]

	int min_hair_style; // added by [MouseJstr]
	int max_hair_style; // added by [MouseJstr]
	int min_hair_color; // added by [MouseJstr]
	int max_hair_color; // added by [MouseJstr]
	int min_cloth_color; // added by [MouseJstr]
	int max_cloth_color; // added by [MouseJstr]
	int pet_hair_style; // added by [Skotlex]

	int castrate_dex_scale; // added by [MouseJstr]
	int area_size; // added by [MouseJstr]

	int max_def, over_def_bonus; //added by [Skotlex]

	int zeny_from_mobs; // [Valaris]
	int mobs_level_up; // [Valaris]
	int mobs_level_up_exp_rate; // [Valaris]
	int pk_min_level; // [celest]
	int skill_steal_max_tries; //max steal skill tries on a mob. if 0, then w/o limit [Lupus]
	int motd_type; // [celest]
	int finding_ore_rate; // orn
	int exp_calc_type;
	int exp_bonus_attacker;
	int exp_bonus_max_attacker;
	int min_skill_delay_limit;
	int default_walk_delay;
	int no_skill_delay;
	int attack_walk_delay;
	int require_glory_guild;
	int idle_no_share;
	int party_update_interval;
	int party_even_share_bonus;
	int delay_battle_damage;
	int hide_woe_damage;
	int display_version;

	int display_hallucination;	// [Skotlex]
	int use_statpoint_table;	// [Skotlex]

	int ignore_items_gender; //[Lupus]

	int berserk_cancels_buffs; // [Aru]
	int debuff_on_logout; // Removes a few "official" negative Scs on logout. [Skotlex]
	int mob_ai; //Configures various mob_ai settings to make them smarter or dumber(official). [Skotlex]
	int hom_setting; //Configures various homunc settings which make them behave unlike normal characters.. [Skotlex]
	int dynamic_mobs; // Dynamic Mobs [Wizputer] - battle_athena flag implemented by [random]
	int mob_remove_damaged; // Dynamic Mobs - Remove mobs even if damaged [Wizputer]
	int mob_remove_delay; // Dynamic Mobs - delay before removing mobs from a map [Skotlex]
	int mob_active_time; //Duration through which mobs execute their Hard AI after players leave their area of sight.
	int boss_active_time;

	int show_hp_sp_drain, show_hp_sp_gain;	//[Skotlex]

	int mob_npc_event_type; //Determines on who the npc_event is executed. [Skotlex]

	int character_size; // if riders have size=2, and baby class riders size=1 [Lupus]
	int mob_max_skilllvl; // Max possible skill level [Lupus]
	int rare_drop_announce; // chance <= to show rare drops global announces

	int retaliate_to_master;	//Whether when a mob is attacked by another mob, it will retaliate versus the mob or the mob's master. [Skotlex]

	int duel_allow_pvp; // [LuzZza]
	int duel_allow_gvg; // [LuzZza]
	int duel_allow_teleport; // [LuzZza]
	int duel_autoleave_when_die; // [LuzZza]
	int duel_time_interval; // [LuzZza]
	int duel_only_on_same_map; // [Toms]

	int skip_teleport_lv1_menu; // possibility to disable (skip) Teleport Lv1 menu, that have only two lines `Random` and `Cancel` [LuzZza]

	int allow_skill_without_day; // [Komurka]
	int allow_es_magic_pc; // [Skotlex]
	int skill_wall_check; // [Skotlex]
	int official_cell_stack_limit; // [Playtester]
	int custom_cell_stack_limit; // [Skotlex]
	int skill_caster_check; // [Skotlex]
	int sc_castcancel; // [Skotlex]
	int pc_sc_def_rate; // [Skotlex]
	int mob_sc_def_rate;
	int pc_max_sc_def;
	int mob_max_sc_def;

	int sg_angel_skill_ratio;
	int sg_miracle_skill_ratio;
	int sg_miracle_skill_duration;
	int autospell_stacking; //Enables autospell cards to stack. [Skotlex]
	int override_mob_names; //Enables overriding spawn mob names with the mob_db names. [Skotlex]
	int min_chat_delay; //Minimum time between client messages. [Skotlex]
	int friend_auto_add; //When accepting friends, both get friended. [Skotlex]
	int hvan_explosion_intimate;	// fix [albator]
	int hom_rename;
	int homunculus_show_growth ;	//[orn]
	int homunculus_friendly_rate;
	int quest_exp_rate;
	int autotrade_mapflag;
	int at_timeout;
	int homunculus_autoloot;
	int idle_no_autoloot;
	int max_guild_alliance;
	int ksprotection;
	int auction_feeperhour;
	int auction_maximumprice;
	int homunculus_auto_vapor;	//Keep Homunculus from Vaporizing when master dies. [L0ne_W0lf]
	int display_status_timers;	//Show or hide skill buff/delay timers in recent clients [Sara]
	int skill_add_heal_rate;	//skills that bHealPower has effect on [Inkfish]
	int eq_single_target_reflectable;
	int invincible_nodamage;
	int mob_slave_keep_target;
	int autospell_check_range;	//Enable range check for autospell bonus. [L0ne_W0lf]
	int knockback_left;
	int client_reshuffle_dice;  // Reshuffle /dice
	int client_sort_storage;
	int feature_buying_store;
	int feature_search_stores;
	int searchstore_querydelay;
	int searchstore_maxresults;
	int display_party_name;
	int cashshop_show_points;
	int mail_show_status;
	int client_limit_unit_lv;
	int hom_max_level;
	int hom_S_max_level;
	int hom_S_growth_level;

	// [BattleGround Settings]
	int bg_update_interval;
	int bg_short_damage_rate;
	int bg_long_damage_rate;
	int bg_weapon_damage_rate;
	int bg_magic_damage_rate;
	int bg_misc_damage_rate;
	int bg_flee_penalty;

	// rAthena
	int max_third_parameter;
	int max_baby_third_parameter;
	int max_trans_parameter;
	int max_third_trans_parameter;
	int max_extended_parameter;
	int max_summoner_parameter;
	int max_third_aspd;
	int vcast_stat_scale;

	int mvp_tomb_enabled;
	int mvp_tomb_delay;

	int atcommand_suggestions_enabled;
	int min_npc_vendchat_distance;
	int atcommand_mobinfo_type;

	int mob_size_influence; // Enable modifications on earned experience, drop rates and monster status depending on monster size. [mkbu95]
	int skill_trap_type;
	int allow_consume_restricted_item;
	int allow_equip_restricted_item;
	int max_walk_path;
	int item_enabled_npc;
	int item_onfloor; // Whether to drop an undroppable item on the map or destroy it if inventory is full.
	int bowling_bash_area;
	int drop_rateincrease;
	int feature_auction;
	int feature_banking;
	int vip_storage_increase;
	int vip_base_exp_increase;
	int vip_job_exp_increase;
	int vip_zeny_penalty;
	int vip_bm_increase;
	int vip_drop_increase;
	int vip_gemstone;
	int vip_exp_penalty_base;
	int vip_exp_penalty_job;
	int vip_disp_rate;
	int mon_trans_disable_in_gvg;
	int emblem_woe_change;
	int emblem_transparency_limit;
	int discount_item_point_shop;
	int update_enemy_position;
	int devotion_rdamage;

	// autotrade persistency
	int feature_autotrade;
	int feature_autotrade_direction;
	int feature_autotrade_head_direction;
	int feature_autotrade_sit;
	int feature_autotrade_open_delay;

	// Fame points
	int fame_taekwon_mission;
	int fame_refine_lv1;
	int fame_refine_lv2;
	int fame_refine_lv3;
	int fame_forge;
	int fame_pharmacy_3;
	int fame_pharmacy_5;
	int fame_pharmacy_7;
	int fame_pharmacy_10;

	int disp_servervip_msg;
	int warg_can_falcon;
	int path_blown_halt;
	int rental_mount_speed_boost;
	int warp_suggestions_enabled;
	int taekwon_mission_mobname;
	int teleport_on_portal;
	int cart_revo_knockback;
	int guild_notice_changemap;
	int transcendent_status_points;
	int taekwon_ranker_min_lv;
	int revive_onwarp;
	int mail_delay;
	int autotrade_monsterignore;
	int idletime_option;
	int spawn_direction;
	int arrow_shower_knockback;
	int devotion_rdamage_skill_only;
	int max_extended_aspd;
	int mob_chase_refresh; //How often a monster should refresh its chase [Playtester]
	int mob_icewall_walk_block; //How a normal monster should be trapped in icewall [Playtester]
	int boss_icewall_walk_block; //How a boss monster should be trapped in icewall [Playtester]
	int snap_dodge; // Enable or disable dodging damage snapping away [csnv]
	int stormgust_knockback;
	int default_fixed_castrate;
	int default_bind_on_equip;
	int pet_ignore_infinite_def; // Makes fixed damage of petskillattack2 ignores infinite defense
	int homunculus_evo_intimacy_need;
	int homunculus_evo_intimacy_reset;
	int monster_loot_search_type;
	int feature_roulette;
	int monster_hp_bars_info;
	int min_body_style;
	int max_body_style;
	int save_body_style;
	int mob_eye_range_bonus; //Vulture's Eye and Snake's Eye range bonus
	int mob_stuck_warning; //Show warning if a monster is stuck too long
	int skill_eightpath_algorithm; //Official path algorithm
	int death_penalty_maxlv;
	int exp_cost_redemptio;
	int exp_cost_redemptio_limit;
	int exp_cost_inspiration;
	int mvp_exp_reward_message;
	int can_damage_skill; //Which BL types can damage traps
	int atcommand_levelup_events;
	int block_account_in_same_party;
	int tarotcard_equal_chance; //Official or equal chance for each card
	int change_party_leader_samemap;
	int dispel_song; //Can songs be dispelled?
	int guild_maprespawn_clones; // Should clones be killed by maprespawnguildid?
	int hide_fav_sell;
	int mail_daily_count;
	int mail_zeny_fee;
	int mail_attachment_price;
	int mail_attachment_weight;
	int banana_bomb_duration;
	int guild_leaderchange_delay;
	int guild_leaderchange_woe;
	int guild_alliance_onlygm;
	int feature_achievement;
	int allow_bound_sell;
	int event_refine_chance;
<<<<<<< HEAD
	int feature_refineui;
=======
	int autoloot_adjust;
	int broadcast_hide_name;
>>>>>>> 6e5de84a

#include "../custom/battle_config_struct.inc"
};

extern struct Battle_Config battle_config;

void do_init_battle(void);
void do_final_battle(void);
extern int battle_config_read(const char *cfgName);
extern void battle_set_defaults(void);
int battle_set_value(const char* w1, const char* w2);
int battle_get_value(const char* w1);

//
struct block_list* battle_getenemyarea(struct block_list *src, int x, int y, int range, int type, int ignore_id);
/**
 * Royal Guard
 **/
int battle_damage_area( struct block_list *bl, va_list ap);

#endif /* _BATTLE_HPP_ */<|MERGE_RESOLUTION|>--- conflicted
+++ resolved
@@ -636,12 +636,9 @@
 	int feature_achievement;
 	int allow_bound_sell;
 	int event_refine_chance;
-<<<<<<< HEAD
-	int feature_refineui;
-=======
 	int autoloot_adjust;
 	int broadcast_hide_name;
->>>>>>> 6e5de84a
+	int feature_refineui;
 
 #include "../custom/battle_config_struct.inc"
 };
