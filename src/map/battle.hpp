// Copyright (c) rAthena Dev Teams - Licensed under GNU GPL
// For more information, see LICENCE in the main folder

#ifndef BATTLE_HPP
#define BATTLE_HPP

#include "../common/cbasetypes.hpp"
#include "../common/mmo.hpp"
#include "../config/core.hpp"

#include "map.hpp" //ELE_MAX

//fwd declaration
struct map_session_data;
struct mob_data;
struct block_list;
enum e_damage_type : uint8;


/// State of a single attack attempt; used in flee/def penalty calculations when mobbed
enum damage_lv : uint8 {
	ATK_NONE,    /// Not an attack
	ATK_LUCKY,   /// Attack was lucky-dodged
	ATK_FLEE,    /// Attack was dodged
	ATK_MISS,    /// Attack missed because of element/race modifier.
	ATK_BLOCK,   /// Attack was blocked by some skills.
	ATK_DEF      /// Attack connected
};

/// Flag of the final calculation
enum e_battle_flag : uint16 {
	BF_WEAPON	= 0x0001, /// Weapon attack
	BF_MAGIC	= 0x0002, /// Magic attack
	BF_MISC		= 0x0004, /// Misc attack

	BF_SHORT	= 0x0010, /// Short attack
	BF_LONG		= 0x0040, /// Long attack

	BF_SKILL	= 0x0100, /// Skill attack
	BF_NORMAL	= 0x0200, /// Normal attack

	BF_WEAPONMASK	= BF_WEAPON|BF_MAGIC|BF_MISC, /// Weapon attack mask
	BF_RANGEMASK	= BF_SHORT|BF_LONG, /// Range attack mask
	BF_SKILLMASK	= BF_SKILL|BF_NORMAL, /// Skill attack mask
};

/// Battle check target [Skotlex]
enum e_battle_check_target : uint32 {
	BCT_NOONE		= 0x000000, ///< No one
	BCT_SELF		= 0x010000, ///< Self
	BCT_ENEMY		= 0x020000, ///< Enemy
	BCT_PARTY		= 0x040000, ///< Party members
	BCT_GUILDALLY	= 0x080000, ///< Only allies, NOT guildmates
	BCT_NEUTRAL		= 0x100000, ///< Neutral target
	BCT_SAMEGUILD	= 0x200000, ///< Guildmates, No Guild Allies

	BCT_ALL			= 0x3F0000, ///< All targets

	BCT_WOS			= 0x400000, ///< Except self (currently used for skipping if src == bl in skill_area_sub)
	BCT_GUILD		= BCT_SAMEGUILD|BCT_GUILDALLY,	///< Guild AND Allies (BCT_SAMEGUILD|BCT_GUILDALLY)
	BCT_NOGUILD		= BCT_ALL&~BCT_GUILD,			///< Except guildmates
	BCT_NOPARTY		= BCT_ALL&~BCT_PARTY,			///< Except party members
	BCT_NOENEMY		= BCT_ALL&~BCT_ENEMY,			///< Except enemy
};

/// Damage structure
struct Damage {
#ifdef RENEWAL
	int64 statusAtk, statusAtk2, weaponAtk, weaponAtk2, equipAtk, equipAtk2, masteryAtk, masteryAtk2;
#endif
	int64 damage, /// Right hand damage
		damage2; /// Left hand damage
	enum e_damage_type type; /// Check clif_damage for type
	short div_; /// Number of hit
	int amotion,
		dmotion;
	int blewcount; /// Number of knockback
	int flag; /// chk e_battle_flag
	int miscflag;
	enum damage_lv dmg_lv; /// ATK_LUCKY,ATK_FLEE,ATK_DEF
	bool isspdamage; /// Display blue damage numbers in clif_damage
};

//(Used in read pc.c,) attribute table (battle_attr_fix)
extern int attr_fix_table[MAX_ELE_LEVEL][ELE_MAX][ELE_MAX];

// Damage Calculation

struct Damage battle_calc_attack(int attack_type,struct block_list *bl,struct block_list *target,uint16 skill_id,uint16 skill_lv,int flag);

int64 battle_calc_return_damage(struct block_list *bl, struct block_list *src, int64 *, int flag, uint16 skill_id, bool status_reflect);

void battle_drain(struct map_session_data *sd, struct block_list *tbl, int64 rdamage, int64 ldamage, int race, int class_);
bool battle_vanish(struct map_session_data *sd, struct block_list *target, struct Damage *wd);

int battle_attr_ratio(int atk_elem,int def_type, int def_lv);
int64 battle_attr_fix(struct block_list *src, struct block_list *target, int64 damage,int atk_elem,int def_type, int def_lv);
int battle_calc_cardfix(int attack_type, struct block_list *src, struct block_list *target, int nk, int s_ele, int s_ele_, int64 damage, int left, int flag);

// Final calculation Damage
int64 battle_calc_damage(struct block_list *src,struct block_list *bl,struct Damage *d,int64 damage,uint16 skill_id,uint16 skill_lv);
int64 battle_calc_gvg_damage(struct block_list *src,struct block_list *bl,int64 damage,uint16 skill_id,int flag);
int64 battle_calc_bg_damage(struct block_list *src,struct block_list *bl,int64 damage,uint16 skill_id,int flag);

void battle_damage(struct block_list *src, struct block_list *target, int64 damage, int delay, uint16 skill_lv, uint16 skill_id, enum damage_lv dmg_lv, unsigned short attack_type, bool additional_effects, unsigned int tick, bool spdamage);
int battle_delay_damage (unsigned int tick, int amotion, struct block_list *src, struct block_list *target, int attack_type, uint16 skill_id, uint16 skill_lv, int64 damage, enum damage_lv dmg_lv, int ddelay, bool additional_effects, bool spdamage);

int battle_calc_chorusbonus(struct map_session_data *sd);

// Summary normal attack treatment (basic attack)
enum damage_lv battle_weapon_attack( struct block_list *bl,struct block_list *target,unsigned int tick,int flag);

// Accessors
struct block_list* battle_get_master(struct block_list *src);
struct block_list* battle_gettargeted(struct block_list *target);
struct block_list* battle_getenemy(struct block_list *target, int type, int range);
int battle_gettarget(struct block_list *bl);
uint16 battle_getcurrentskill(struct block_list *bl);

int battle_check_undead(int race,int element);
int battle_check_target(struct block_list *src, struct block_list *target,int flag);
bool battle_check_range(struct block_list *src,struct block_list *bl,int range);

void battle_consume_ammo(struct map_session_data* sd, int skill, int lv);

bool is_infinite_defense(struct block_list *target, int flag);

// Settings

#define MIN_HAIR_STYLE battle_config.min_hair_style
#define MAX_HAIR_STYLE battle_config.max_hair_style
#define MIN_HAIR_COLOR battle_config.min_hair_color
#define MAX_HAIR_COLOR battle_config.max_hair_color
#define MIN_CLOTH_COLOR battle_config.min_cloth_color
#define MAX_CLOTH_COLOR battle_config.max_cloth_color
#define MIN_BODY_STYLE battle_config.min_body_style
#define MAX_BODY_STYLE battle_config.max_body_style

struct Battle_Config
{
	int warp_point_debug;
	int enable_critical;
	int mob_critical_rate;
	int critical_rate;
	int enable_baseatk;
	int enable_perfect_flee;
	int cast_rate, delay_rate;
	int delay_dependon_dex, delay_dependon_agi;
	int sdelay_attack_enable;
	int left_cardfix_to_right;
	int skill_add_range;
	int skill_out_range_consume;
	int skill_amotion_leniency;
	int skillrange_by_distance; //[Skotlex]
	int use_weapon_skill_range; //[Skotlex]
	int pc_damage_delay_rate;
	int defnotenemy;
	int vs_traps_bctall;
	int traps_setting;
	int summon_flora; //[Skotlex]
	int clear_unit_ondeath; //[Skotlex]
	int clear_unit_onwarp; //[Skotlex]
	int random_monster_checklv;
	int attr_recover;
	int item_auto_get;
	int flooritem_lifetime;
	int item_first_get_time;
	int item_second_get_time;
	int item_third_get_time;
	int mvp_item_first_get_time;
	int mvp_item_second_get_time;
	int mvp_item_third_get_time;
	int base_exp_rate,job_exp_rate;
	int drop_rate0item;
	int death_penalty_type;
	int death_penalty_base,death_penalty_job;
	int pvp_exp;  // [MouseJstr]
	int gtb_sc_immunity;
	int zeny_penalty;
	int restart_hp_rate;
	int restart_sp_rate;
	int mvp_exp_rate;
	int mvp_hp_rate;
	int monster_hp_rate;
	int monster_max_aspd;
	int view_range_rate;
	int chase_range_rate;
	int atc_spawn_quantity_limit;
	int atc_slave_clone_limit;
	int partial_name_scan;
	int skillfree;
	int skillup_limit;
	int wp_rate;
	int pp_rate;
	int monster_active_enable;
	int monster_damage_delay_rate;
	int monster_loot_type;
	int mob_skill_rate;	//[Skotlex]
	int mob_skill_delay;	//[Skotlex]
	int mob_count_rate;
	int no_spawn_on_player; //[Skotlex]
	int force_random_spawn; //[Skotlex]
	int mob_spawn_delay, plant_spawn_delay, boss_spawn_delay;	// [Skotlex]
	int slaves_inherit_mode;
	int slaves_inherit_speed;
	int summons_trigger_autospells;
	int pc_walk_delay_rate; //Adjusts can't walk delay after being hit for players. [Skotlex]
	int walk_delay_rate; //Adjusts can't walk delay after being hit. [Skotlex]
	int multihit_delay;  //Adjusts can't walk delay per hit on multi-hitting skills. [Skotlex]
	int quest_skill_learn;
	int quest_skill_reset;
	int basic_skill_check;
	int guild_emperium_check;
	int guild_exp_limit;
	int guild_max_castles;
	int guild_skill_relog_delay;
	int emergency_call;
	int guild_aura;
	int pc_invincible_time;

	int pet_catch_rate;
	int pet_rename;
	int pet_friendly_rate;
	int pet_hungry_delay_rate;
	int pet_hungry_friendly_decrease;
	int pet_status_support;
	int pet_attack_support;
	int pet_damage_support;
	int pet_support_min_friendly;	//[Skotlex]
	int pet_equip_min_friendly;
	int pet_support_rate;
	int pet_attack_exp_to_master;
	int pet_attack_exp_rate;
	int pet_lv_rate; //[Skotlex]
	int pet_max_stats; //[Skotlex]
	int pet_max_atk1; //[Skotlex]
	int pet_max_atk2; //[Skotlex]
	int pet_no_gvg; //Disables pets in gvg. [Skotlex]
	int pet_equip_required;
	int pet_master_dead;

	int skill_min_damage;
	int finger_offensive_type;
	int heal_exp;
	int max_heal_lv;
	int max_heal; //Mitternacht
	int resurrection_exp;
	int shop_exp;
	int combo_delay_rate;
	int item_check;
	int item_use_interval;	//[Skotlex]
	int cashfood_use_interval;
	int wedding_modifydisplay;
	int wedding_ignorepalette;	//[Skotlex]
	int xmas_ignorepalette;	// [Valaris]
	int summer_ignorepalette; // [Zephyrus]
	int hanbok_ignorepalette;
	int oktoberfest_ignorepalette;
	int natural_healhp_interval;
	int natural_healsp_interval;
	int natural_heal_skill_interval;
	int natural_heal_weight_rate;
	int natural_heal_weight_rate_renewal;
	int arrow_decrement;
	int ammo_unequip;
	int ammo_check_weapon;
	int max_aspd;
	int max_walk_speed;	//Maximum walking speed after buffs [Skotlex]
	int max_hp_lv99;
	int max_hp_lv150;
	int max_hp;
	int max_sp;
	int max_lv, aura_lv;
	int max_parameter, max_baby_parameter;
	int max_cart_weight;
	int skill_log;
	int battle_log;
	int etc_log;
	int save_clothcolor;
	int undead_detect_type;
	int auto_counter_type;
	int min_hitrate;	//[Skotlex]
	int max_hitrate;	//[Skotlex]
	int agi_penalty_target;
	int agi_penalty_type;
	int agi_penalty_count;
	int agi_penalty_num;
	int vit_penalty_target;
	int vit_penalty_type;
	int vit_penalty_count;
	int vit_penalty_num;
	int weapon_defense_type;
	int magic_defense_type;
	int skill_reiteration;
	int skill_nofootset;
	int pc_cloak_check_type;
	int monster_cloak_check_type;
	int estimation_type;
	int gvg_short_damage_rate;
	int gvg_long_damage_rate;
	int gvg_weapon_damage_rate;
	int gvg_magic_damage_rate;
	int gvg_misc_damage_rate;
	int gvg_flee_penalty;
	int pk_short_damage_rate;
	int pk_long_damage_rate;
	int pk_weapon_damage_rate;
	int pk_magic_damage_rate;
	int pk_misc_damage_rate;
	int mob_changetarget_byskill;
	int attack_direction_change;
	int land_skill_limit;
	int monster_class_change_recover;
	int produce_item_name_input;
	int display_skill_fail;
	int chat_warpportal;
	int mob_warp;
	int dead_branch_active;
	int vending_max_value;
	int vending_over_max;
	int vending_tax;
	int vending_tax_min;
	int show_steal_in_same_party;
	int party_share_type;
	int party_hp_mode;
	int party_show_share_picker;
	int show_picker_item_type;
	int attack_attr_none;
	int item_rate_mvp, item_rate_common, item_rate_common_boss, item_rate_card, item_rate_card_boss,
		item_rate_equip, item_rate_equip_boss, item_rate_heal, item_rate_heal_boss, item_rate_use,
		item_rate_use_boss, item_rate_treasure, item_rate_adddrop;
	int item_rate_common_mvp, item_rate_heal_mvp, item_rate_use_mvp, item_rate_equip_mvp, item_rate_card_mvp;

	int logarithmic_drops;
	int item_drop_common_min,item_drop_common_max;	// Added by TyrNemesis^
	int item_drop_card_min,item_drop_card_max;
	int item_drop_equip_min,item_drop_equip_max;
	int item_drop_mvp_min,item_drop_mvp_max;	// End Addition
	int item_drop_mvp_mode; //rAthena addition [Playtester]
	int item_drop_heal_min,item_drop_heal_max;	// Added by Valatris
	int item_drop_use_min,item_drop_use_max;	//End
	int item_drop_treasure_min,item_drop_treasure_max; //by [Skotlex]
	int item_drop_adddrop_min,item_drop_adddrop_max; //[Skotlex]

	int prevent_logout;	// Added by RoVeRT
	int prevent_logout_trigger;

	int alchemist_summon_reward;	// [Valaris]
	int drops_by_luk;
	int drops_by_luk2;
	int equip_natural_break_rate;	//Base Natural break rate for attacks.
	int equip_self_break_rate; //Natural & Penalty skills break rate
	int equip_skill_break_rate; //Offensive skills break rate
	int multi_level_up;
	int multi_level_up_base;
	int multi_level_up_job;
	int max_exp_gain_rate; //Max amount of exp bar % you can get in one go.
	int pk_mode;
	int pk_mode_mes;
	int pk_level_range;

	int manner_system; // end additions [Valaris]
	int show_mob_info;

	int gx_allhit;
	int gx_disptype;
	int devotion_level_difference;
	int player_skill_partner_check;
	int invite_request_check;
	int skill_removetrap_type;
	int disp_experience;
	int disp_zeny;
	int castle_defense_rate;
	int backstab_bow_penalty;
	int hp_rate;
	int sp_rate;
	int bone_drop;
	int buyer_name;
	int dancing_weaponswitch_fix;

// eAthena additions
	int night_at_start; // added by [Yor]
	int day_duration; // added by [Yor]
	int night_duration; // added by [Yor]
	int ban_hack_trade; // added by [Yor]

	int min_hair_style; // added by [MouseJstr]
	int max_hair_style; // added by [MouseJstr]
	int min_hair_color; // added by [MouseJstr]
	int max_hair_color; // added by [MouseJstr]
	int min_cloth_color; // added by [MouseJstr]
	int max_cloth_color; // added by [MouseJstr]
	int pet_hair_style; // added by [Skotlex]

	int castrate_dex_scale; // added by [MouseJstr]
	int area_size; // added by [MouseJstr]

	int max_def, over_def_bonus; //added by [Skotlex]

	int zeny_from_mobs; // [Valaris]
	int mobs_level_up; // [Valaris]
	int mobs_level_up_exp_rate; // [Valaris]
	int pk_min_level; // [celest]
	int skill_steal_max_tries; //max steal skill tries on a mob. if 0, then w/o limit [Lupus]
	int motd_type; // [celest]
	int finding_ore_rate; // orn
	int exp_calc_type;
	int exp_bonus_attacker;
	int exp_bonus_max_attacker;
	int min_skill_delay_limit;
	int default_walk_delay;
	int no_skill_delay;
	int attack_walk_delay;
	int require_glory_guild;
	int idle_no_share;
	int party_update_interval;
	int party_even_share_bonus;
	int delay_battle_damage;
	int hide_woe_damage;
	int display_version;

	int display_hallucination;	// [Skotlex]
	int use_statpoint_table;	// [Skotlex]

	int ignore_items_gender; //[Lupus]

	int berserk_cancels_buffs; // [Aru]
	int debuff_on_logout; // Removes a few "official" negative Scs on logout. [Skotlex]
	int mob_ai; //Configures various mob_ai settings to make them smarter or dumber(official). [Skotlex]
	int hom_setting; //Configures various homunc settings which make them behave unlike normal characters.. [Skotlex]
	int dynamic_mobs; // Dynamic Mobs [Wizputer] - battle_athena flag implemented by [random]
	int mob_remove_damaged; // Dynamic Mobs - Remove mobs even if damaged [Wizputer]
	int mob_remove_delay; // Dynamic Mobs - delay before removing mobs from a map [Skotlex]
	int mob_active_time; //Duration through which mobs execute their Hard AI after players leave their area of sight.
	int boss_active_time;

	int show_hp_sp_drain, show_hp_sp_gain;	//[Skotlex]

	int mob_npc_event_type; //Determines on who the npc_event is executed. [Skotlex]

	int character_size; // if riders have size=2, and baby class riders size=1 [Lupus]
	int mob_max_skilllvl; // Max possible skill level [Lupus]
	int rare_drop_announce; // chance <= to show rare drops global announces

	int retaliate_to_master;	//Whether when a mob is attacked by another mob, it will retaliate versus the mob or the mob's master. [Skotlex]

	int duel_allow_pvp; // [LuzZza]
	int duel_allow_gvg; // [LuzZza]
	int duel_allow_teleport; // [LuzZza]
	int duel_autoleave_when_die; // [LuzZza]
	int duel_time_interval; // [LuzZza]
	int duel_only_on_same_map; // [Toms]

	int skip_teleport_lv1_menu; // possibility to disable (skip) Teleport Lv1 menu, that have only two lines `Random` and `Cancel` [LuzZza]

	int allow_skill_without_day; // [Komurka]
	int allow_es_magic_pc; // [Skotlex]
	int skill_wall_check; // [Skotlex]
	int official_cell_stack_limit; // [Playtester]
	int custom_cell_stack_limit; // [Skotlex]
	int skill_caster_check; // [Skotlex]
	int sc_castcancel; // [Skotlex]
	int pc_sc_def_rate; // [Skotlex]
	int mob_sc_def_rate;
	int pc_max_sc_def;
	int mob_max_sc_def;

	int sg_angel_skill_ratio;
	int sg_miracle_skill_ratio;
	int sg_miracle_skill_duration;
	int autospell_stacking; //Enables autospell cards to stack. [Skotlex]
	int override_mob_names; //Enables overriding spawn mob names with the mob_db names. [Skotlex]
	int min_chat_delay; //Minimum time between client messages. [Skotlex]
	int friend_auto_add; //When accepting friends, both get friended. [Skotlex]
	int hvan_explosion_intimate;	// fix [albator]
	int hom_rename;
	int homunculus_show_growth ;	//[orn]
	int homunculus_friendly_rate;
	int quest_exp_rate;
	int autotrade_mapflag;
	int at_timeout;
	int homunculus_autoloot;
	int idle_no_autoloot;
	int max_guild_alliance;
	int ksprotection;
	int auction_feeperhour;
	int auction_maximumprice;
	int homunculus_auto_vapor;	//Keep Homunculus from Vaporizing when master dies. [L0ne_W0lf]
	int display_status_timers;	//Show or hide skill buff/delay timers in recent clients [Sara]
	int skill_add_heal_rate;	//skills that bHealPower has effect on [Inkfish]
	int eq_single_target_reflectable;
	int invincible_nodamage;
	int mob_slave_keep_target;
	int autospell_check_range;	//Enable range check for autospell bonus. [L0ne_W0lf]
	int knockback_left;
	int client_reshuffle_dice;  // Reshuffle /dice
	int client_sort_storage;
	int feature_buying_store;
	int feature_search_stores;
	int searchstore_querydelay;
	int searchstore_maxresults;
	int display_party_name;
	int cashshop_show_points;
	int mail_show_status;
	int client_limit_unit_lv;
	int hom_max_level;
	int hom_S_max_level;
	int hom_S_growth_level;

	// [BattleGround Settings]
	int bg_update_interval;
	int bg_short_damage_rate;
	int bg_long_damage_rate;
	int bg_weapon_damage_rate;
	int bg_magic_damage_rate;
	int bg_misc_damage_rate;
	int bg_flee_penalty;

	// rAthena
	int max_third_parameter;
	int max_baby_third_parameter;
	int max_trans_parameter;
	int max_third_trans_parameter;
	int max_extended_parameter;
	int max_summoner_parameter;
	int max_third_aspd;
	int vcast_stat_scale;

	int mvp_tomb_enabled;
	int mvp_tomb_delay;

	int atcommand_suggestions_enabled;
	int min_npc_vendchat_distance;
	int atcommand_mobinfo_type;

	int mob_size_influence; // Enable modifications on earned experience, drop rates and monster status depending on monster size. [mkbu95]
	int skill_trap_type;
	int allow_consume_restricted_item;
	int allow_equip_restricted_item;
	int max_walk_path;
	int item_enabled_npc;
	int item_onfloor; // Whether to drop an undroppable item on the map or destroy it if inventory is full.
	int bowling_bash_area;
	int drop_rateincrease;
	int feature_auction;
	int feature_banking;
	int vip_storage_increase;
	int vip_base_exp_increase;
	int vip_job_exp_increase;
	int vip_zeny_penalty;
	int vip_bm_increase;
	int vip_drop_increase;
	int vip_gemstone;
	int vip_exp_penalty_base;
	int vip_exp_penalty_job;
	int vip_disp_rate;
	int mon_trans_disable_in_gvg;
	int emblem_woe_change;
	int emblem_transparency_limit;
	int discount_item_point_shop;
	int update_enemy_position;
	int devotion_rdamage;

	// autotrade persistency
	int feature_autotrade;
	int feature_autotrade_direction;
	int feature_autotrade_head_direction;
	int feature_autotrade_sit;
	int feature_autotrade_open_delay;

	// Fame points
	int fame_taekwon_mission;
	int fame_refine_lv1;
	int fame_refine_lv2;
	int fame_refine_lv3;
	int fame_forge;
	int fame_pharmacy_3;
	int fame_pharmacy_5;
	int fame_pharmacy_7;
	int fame_pharmacy_10;

	int disp_servervip_msg;
	int warg_can_falcon;
	int path_blown_halt;
	int rental_mount_speed_boost;
	int warp_suggestions_enabled;
	int taekwon_mission_mobname;
	int teleport_on_portal;
	int cart_revo_knockback;
	int guild_notice_changemap;
	int transcendent_status_points;
	int taekwon_ranker_min_lv;
	int revive_onwarp;
	int mail_delay;
	int autotrade_monsterignore;
	int idletime_option;
	int spawn_direction;
	int arrow_shower_knockback;
	int devotion_rdamage_skill_only;
	int max_extended_aspd;
	int mob_chase_refresh; //How often a monster should refresh its chase [Playtester]
	int mob_icewall_walk_block; //How a normal monster should be trapped in icewall [Playtester]
	int boss_icewall_walk_block; //How a boss monster should be trapped in icewall [Playtester]
	int snap_dodge; // Enable or disable dodging damage snapping away [csnv]
	int stormgust_knockback;
	int default_fixed_castrate;
	int default_bind_on_equip;
	int pet_ignore_infinite_def; // Makes fixed damage of petskillattack2 ignores infinite defense
	int homunculus_evo_intimacy_need;
	int homunculus_evo_intimacy_reset;
	int monster_loot_search_type;
	int feature_roulette;
	int monster_hp_bars_info;
	int min_body_style;
	int max_body_style;
	int save_body_style;
	int mob_eye_range_bonus; //Vulture's Eye and Snake's Eye range bonus
	int mob_stuck_warning; //Show warning if a monster is stuck too long
	int skill_eightpath_algorithm; //Official path algorithm
	int death_penalty_maxlv;
	int exp_cost_redemptio;
	int exp_cost_redemptio_limit;
	int exp_cost_inspiration;
	int mvp_exp_reward_message;
	int can_damage_skill; //Which BL types can damage traps
	int atcommand_levelup_events;
	int block_account_in_same_party;
	int tarotcard_equal_chance; //Official or equal chance for each card
	int change_party_leader_samemap;
	int dispel_song; //Can songs be dispelled?
	int guild_maprespawn_clones; // Should clones be killed by maprespawnguildid?
	int hide_fav_sell;
	int mail_daily_count;
	int mail_zeny_fee;
	int mail_attachment_price;
	int mail_attachment_weight;
	int banana_bomb_duration;
	int guild_leaderchange_delay;
	int guild_leaderchange_woe;
	int guild_alliance_onlygm;
	int feature_achievement;
	int allow_bound_sell;
	int event_refine_chance;
	int autoloot_adjust;
	int broadcast_hide_name;
	int skill_drop_items_full;
	int switch_remove_edp;
	int feature_homunculus_autofeed;
	int summoner_trait;
	int homunculus_autofeed_always;
	int feature_attendance;
	int feature_privateairship;
	int rental_transaction;
<<<<<<< HEAD
	int feature_refineui;
=======
	int min_shop_buy;
	int min_shop_sell;
>>>>>>> 55971054

#include "../custom/battle_config_struct.inc"
};

extern struct Battle_Config battle_config;

void do_init_battle(void);
void do_final_battle(void);
extern int battle_config_read(const char *cfgName);
extern void battle_set_defaults(void);
int battle_set_value(const char* w1, const char* w2);
int battle_get_value(const char* w1);

//
struct block_list* battle_getenemyarea(struct block_list *src, int x, int y, int range, int type, int ignore_id);
/**
 * Royal Guard
 **/
int battle_damage_area( struct block_list *bl, va_list ap);

#endif /* BATTLE_HPP */<|MERGE_RESOLUTION|>--- conflicted
+++ resolved
@@ -651,12 +651,9 @@
 	int feature_attendance;
 	int feature_privateairship;
 	int rental_transaction;
-<<<<<<< HEAD
-	int feature_refineui;
-=======
 	int min_shop_buy;
 	int min_shop_sell;
->>>>>>> 55971054
+	int feature_refineui;
 
 #include "../custom/battle_config_struct.inc"
 };
