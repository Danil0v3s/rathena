--- conflicted
+++ resolved
@@ -87,18 +87,6 @@
 std::unordered_map<uint16, s_skill_copyable> skill_copyable;
 std::unordered_map<uint16, s_skill_db> skill_nearnpc;
 
-<<<<<<< HEAD
-struct s_job_param {
-	int32 str, agi, vit, int_, dex, luk;
-};
-
-int32 exp_group = 0, hpsp_group = 0;
-
-std::unordered_map<int, std::vector<int>> job_db2;
-std::unordered_map<int, std::vector<int64>> job_hp, job_sp;
-std::unordered_map<int, s_job_param> job_param;
-std::unordered_map<int, int> exp_base_level, exp_job_level;
-=======
 struct s_item_flag_csv2yaml {
 	bool buyingstore, dead_branch, group, guid, broadcast, bindOnEquip, delay_consume;
 	e_item_drop_effect dropEffect;
@@ -192,7 +180,17 @@
 	{ "Shadow_Right_Accessory", EQP_SHADOW_ACC_R },
 	{ "Shadow_Left_Accessory", EQP_SHADOW_ACC_L },
 };
->>>>>>> 765b6a8e
+
+struct s_job_param {
+	int32 str, agi, vit, int_, dex, luk;
+};
+
+int32 exp_group = 0, hpsp_group = 0;
+
+std::unordered_map<int, std::vector<int>> job_db2;
+std::unordered_map<int, std::vector<int64>> job_hp, job_sp;
+std::unordered_map<int, s_job_param> job_param;
+std::unordered_map<int, int> exp_base_level, exp_job_level;
 
 // Forward declaration of conversion functions
 static bool guild_read_guildskill_tree_db( char* split[], int columns, int current );
@@ -210,14 +208,6 @@
 static bool skill_parse_row_skilldb(char* split[], int columns, int current);
 static bool quest_read_db(char *split[], int columns, int current);
 static bool instance_readdb_sub(char* str[], int columns, int current);
-<<<<<<< HEAD
-static bool pc_readdb_job2(char* fields[], int columns, int current);
-static bool pc_readdb_job_param(char* fields[], int columns, int current);
-static bool pc_readdb_job_exp(char* fields[], int columns, int current);
-static bool pc_readdb_job_exp_sub(char* fields[], int columns, int current);
-static bool pc_readdb_job_basehpsp(char* fields[], int columns, int current);
-static bool pc_readdb_job1(char* fields[], int columns, int current);
-=======
 static bool itemdb_read_itemavail(char *str[], int columns, int current);
 static bool itemdb_read_buyingstore(char* fields[], int columns, int current);
 static bool itemdb_read_flag(char* fields[], int columns, int current);
@@ -226,7 +216,12 @@
 static bool itemdb_read_nouse(char* fields[], int columns, int current);
 static bool itemdb_read_itemtrade(char* fields[], int columns, int current);
 static bool itemdb_read_db(const char *file);
->>>>>>> 765b6a8e
+static bool pc_readdb_job2(char* fields[], int columns, int current);
+static bool pc_readdb_job_param(char* fields[], int columns, int current);
+static bool pc_readdb_job_exp(char* fields[], int columns, int current);
+static bool pc_readdb_job_exp_sub(char* fields[], int columns, int current);
+static bool pc_readdb_job_basehpsp(char* fields[], int columns, int current);
+static bool pc_readdb_job1(char* fields[], int columns, int current);
 
 // Constants for conversion
 std::unordered_map<t_itemid, std::string> aegis_itemnames;
@@ -267,21 +262,6 @@
 		sv_readdb(fixedPath.c_str(), "skill_nonearnpc_db.txt", ',', 2, 3, -1, skill_parse_row_nonearnpcrangedb, false);
 }
 
-<<<<<<< HEAD
-// Job database data to memory
-static void job_txt_data(const std::string &modePath, const std::string &fixedPath) {
-	job_db2.clear();
-	job_param.clear();
-	exp_base_level.clear();
-	exp_job_level.clear();
-
-	if (fileExists(fixedPath + "/job_db2.txt"))
-		sv_readdb(fixedPath.c_str(), "/job_db2.txt", ',', 1, 1 + MAX_LEVEL, CLASS_COUNT, &pc_readdb_job2, false);
-	if (fileExists(modePath + "job_exp.txt"))
-		sv_readdb(modePath.c_str(), "job_exp.txt", ',', 4, 1000 + 3, CLASS_COUNT * 2, &pc_readdb_job_exp_sub, false);
-	if (fileExists(modePath + "job_param_db.txt"))
-		sv_readdb(modePath.c_str(), "job_param_db.txt", ',', 2, PARAM_MAX + 1, CLASS_COUNT, &pc_readdb_job_param, false);
-=======
 // Item database data to memory
 static void item_txt_data(const std::string& modePath, const std::string& fixedPath) {
 	item_avail.clear();
@@ -306,7 +286,21 @@
 		sv_readdb(fixedPath.c_str(), "item_nouse.txt", ',', 3, 3, -1, &itemdb_read_nouse, false);
 	if (fileExists(modePath + "/item_trade.txt"))
 		sv_readdb(modePath.c_str(), "item_trade.txt", ',', 3, 3, -1, &itemdb_read_itemtrade, false);
->>>>>>> 765b6a8e
+}
+
+// Job database data to memory
+static void job_txt_data(const std::string &modePath, const std::string &fixedPath) {
+	job_db2.clear();
+	job_param.clear();
+	exp_base_level.clear();
+	exp_job_level.clear();
+
+	if (fileExists(fixedPath + "/job_db2.txt"))
+		sv_readdb(fixedPath.c_str(), "/job_db2.txt", ',', 1, 1 + MAX_LEVEL, CLASS_COUNT, &pc_readdb_job2, false);
+	if (fileExists(modePath + "job_exp.txt"))
+		sv_readdb(modePath.c_str(), "job_exp.txt", ',', 4, 1000 + 3, CLASS_COUNT * 2, &pc_readdb_job_exp_sub, false);
+	if (fileExists(modePath + "job_param_db.txt"))
+		sv_readdb(modePath.c_str(), "job_param_db.txt", ',', 2, PARAM_MAX + 1, CLASS_COUNT, &pc_readdb_job_param, false);
 }
 
 YAML::Emitter body;
@@ -536,7 +530,20 @@
 		return 0;
 	}
 
-<<<<<<< HEAD
+	item_txt_data(path_db_mode, path_db);
+	if (!process("ITEM_DB", 1, { path_db_mode }, "item_db", [](const std::string& path, const std::string& name_ext) -> bool {
+		return itemdb_read_db((path + name_ext).c_str());
+	})) {
+		return 0;
+	}
+
+	item_txt_data(path_db_import, path_db_import);
+	if (!process("ITEM_DB", 1, { path_db_import }, "item_db", [](const std::string& path, const std::string& name_ext) -> bool {
+		return itemdb_read_db((path + name_ext).c_str());
+	})) {
+		return 0;
+	}
+
 	if (!process("JOB_EXP_DB", 1, root_paths, "job_exp", [](const std::string& path, const std::string& name_ext) -> bool {
 		return sv_readdb(path.c_str(), name_ext.c_str(), ',', 4, 1000 + 3, CLASS_COUNT * 2, &pc_readdb_job_exp, false);
 	}, "job_exp_db")) {
@@ -545,16 +552,10 @@
 
 	if (!process("JOB_BASEHPSP_DB", 1, root_paths, "job_basehpsp_db", [](const std::string& path, const std::string& name_ext) -> bool {
 		return sv_readdb(path.c_str(), name_ext.c_str(), ',', 4, 4 + 500, CLASS_COUNT * 2, &pc_readdb_job_basehpsp, false);
-=======
-	item_txt_data(path_db_mode, path_db);
-	if (!process("ITEM_DB", 1, { path_db_mode }, "item_db", [](const std::string& path, const std::string& name_ext) -> bool {
-		return itemdb_read_db((path + name_ext).c_str());
->>>>>>> 765b6a8e
 	})) {
 		return 0;
 	}
 
-<<<<<<< HEAD
 	job_txt_data(path_db_mode, path_db);
 	if (!process("JOB_DB", 1, { path_db_mode }, "job_db1", [](const std::string& path, const std::string& name_ext) -> bool {
 #ifdef RENEWAL_ASPD
@@ -574,12 +575,6 @@
 		return sv_readdb(path.c_str(), name_ext.c_str(), ',', 5 + MAX_WEAPON_TYPE, 5 + MAX_WEAPON_TYPE, CLASS_COUNT, &pc_readdb_job1, false);
 #endif
 	}, "job_db")) {
-=======
-	item_txt_data(path_db_import, path_db_import);
-	if (!process("ITEM_DB", 1, { path_db_import }, "item_db", [](const std::string& path, const std::string& name_ext) -> bool {
-		return itemdb_read_db((path + name_ext).c_str());
-	})) {
->>>>>>> 765b6a8e
 		return 0;
 	}
 
@@ -2874,237 +2869,6 @@
 	return true;
 }
 
-<<<<<<< HEAD
-// job_db.yml function
-//----------------------
-static bool pc_readdb_job2(char* fields[], int columns, int current) {
-	std::vector<int> stats;
-
-	for (int i = 1; i < columns; i++)
-		stats.insert(stats.begin() + i - 1, atoi(fields[i]));
-
-	job_db2.insert({ atoi(fields[0]), stats });
-	return true;
-}
-
-// job_db.yml function
-//----------------------
-static bool pc_readdb_job_param(char* fields[], int columns, int current) {
-	int job_id = atoi(fields[0]);
-	s_job_param entry = {};
-
-	entry.str = atoi(fields[1]);
-	entry.agi = atoi(fields[2]) ? atoi(fields[2]) : entry.str;
-	entry.vit = atoi(fields[3]) ? atoi(fields[3]) : entry.str;
-	entry.int_ = atoi(fields[4]) ? atoi(fields[4]) : entry.str;
-	entry.dex = atoi(fields[5]) ? atoi(fields[5]) : entry.str;
-	entry.luk = atoi(fields[6]) ? atoi(fields[6]) : entry.str;
-
-	job_param.insert({ job_id, entry });
-
-	return true;
-}
-
-// job_basehpsp_db.yml function
-//----------------------
-static bool pc_readdb_job_exp_sub(char* fields[], int columns, int current) {
-	int level = atoi(fields[0]), jobs[CLASS_COUNT], job_count = split_atoi(fields[1], jobs, CLASS_COUNT), type = atoi(fields[2]);
-
-	for (int i = 0; i < job_count; i++) {
-		if (type == 0)
-			exp_base_level.insert({ jobs[i], level });
-		else
-			exp_job_level.insert({ jobs[i], level });
-	}
-
-	return true;
-}
-
-// Copied and adjusted from pc.cpp
-static bool pc_readdb_job_exp(char* fields[], int columns, int current) {
-	int level = atoi(fields[0]), jobs[CLASS_COUNT], job_count = split_atoi(fields[1], jobs, CLASS_COUNT), type = atoi(fields[2]);
-
-	body << YAML::BeginMap;
-	body << YAML::Key << "ExpGroup" << YAML::Value << ++exp_group;
-
-	body << YAML::Key << "Jobs";
-	body << YAML::BeginMap;
-	for (int i = 0; i < job_count; i++) {
-		body << YAML::Key << name2Upper(constant_lookup(jobs[i], "JOB_") + 4) << YAML::Value << "true";
-		if (type == 0)
-			exp_base_level.insert({ jobs[i], level });
-		else
-			exp_job_level.insert({ jobs[i], level });
-	}
-	body << YAML::EndMap;
-
-	if (type == 0) {
-		body << YAML::Key << "MaxBaseLevel" << YAML::Value << level;
-		body << YAML::Key << "BaseExp";
-	} else {
-		body << YAML::Key << "MaxJobLevel" << YAML::Value << level;
-		body << YAML::Key << "JobExp";
-	}
-	body << YAML::BeginSeq;
-
-	for (int i = 0; i < level; i++) {
-		body << YAML::BeginMap;
-		body << YAML::Key << "Level" << YAML::Value << i + 1;
-		body << YAML::Key << "Exp" << YAML::Value << strtoll(fields[3 + i], nullptr, 10);
-		body << YAML::EndMap;
-	}
-
-	body << YAML::EndSeq;
-	body << YAML::EndMap;
-
-	return true;
-}
-
-// Copied and adjusted from pc.cpp
-static bool pc_readdb_job_basehpsp(char* fields[], int columns, int current) {
-	int type = atoi(fields[3]), jobs[CLASS_COUNT], job_count = split_atoi(fields[2], jobs, CLASS_COUNT);
-
-	body << YAML::BeginMap;
-	body << YAML::Key << "BaseGroup" << YAML::Value << ++hpsp_group;
-
-	body << YAML::Key << "Jobs";
-	body << YAML::BeginMap;
-	for (int i = 0; i < job_count; i++)
-		body << YAML::Key << name2Upper(constant_lookup(jobs[i], "JOB_") + 4) << YAML::Value << "true";
-	body << YAML::EndMap;
-
-	if (type == 0)
-		body << YAML::Key << "BaseHp";
-	else
-		body << YAML::Key << "BaseSp";
-	body << YAML::BeginSeq;
-
-	int j = 0, job_id = jobs[0], endlvl = 0;
-	auto it_level = exp_base_level.find(job_id);
-
-	if (it_level != exp_base_level.end())
-		endlvl = it_level->second;
-	else {
-		ShowError("pc_readdb_job_basehpsp: The job_exp database needs to be imported into memory before converting the job_basehpsp_db database.\n");
-		return false;
-	}
-
-	// These jobs don't have values less than level 99
-	if ((job_id >= JOB_RUNE_KNIGHT && job_id <= JOB_BABY_MECHANIC2) || job_id == JOB_KAGEROU || job_id == JOB_OBORO || job_id == JOB_REBELLION || job_id == JOB_BABY_KAGEROU || job_id == JOB_BABY_OBORO || job_id == JOB_BABY_REBELLION)
-		j = 98;
-
-	if (type == 0) { // HP
-		for (; j < endlvl; j++) {
-			if (atoi(fields[j + 4])) {
-				body << YAML::BeginMap;
-				body << YAML::Key << "Level" << YAML::Value << j + 1;
-				body << YAML::Key << "Hp" << YAML::Value << strtoll(fields[j + 4], nullptr, 10);
-				body << YAML::EndMap;
-			}
-		}
-	} else { // SP
-		for (; j < endlvl; j++) {
-			if (atoi(fields[j + 4])) {
-				body << YAML::BeginMap;
-				body << YAML::Key << "Level" << YAML::Value << j + 1;
-				body << YAML::Key << "Sp" << YAML::Value << strtoll(fields[j + 4], nullptr, 10);
-				body << YAML::EndMap;
-			}
-		}
-	}
-
-	body << YAML::EndSeq;
-	body << YAML::EndMap;
-
-	return true;
-}
-
-// Copied and adjusted from pc.cpp
-static bool pc_readdb_job1(char* fields[], int columns, int current) {
-	int job_id = atoi(fields[0]);
-
-	if (job_id == JOB_WEDDING)
-		return true;
-
-	body << YAML::BeginMap;
-	body << YAML::Key << "Job" << YAML::Value << name2Upper(constant_lookup(job_id, "JOB_") + 4);
-	if (atoi(fields[1]) != 20000)
-		body << YAML::Key << "MaxWeight" << YAML::Value << atoi(fields[1]);
-	if (atoi(fields[2]) != 0)
-		body << YAML::Key << "HpFactor" << YAML::Value << atoi(fields[2]);
-	if (atoi(fields[3]) != 500)
-		body << YAML::Key << "HpMultiplicator" << YAML::Value << atoi(fields[3]);
-	if (atoi(fields[4]) != 100)
-		body << YAML::Key << "SpFactor" << YAML::Value << atoi(fields[4]);
-
-	body << YAML::Key << "BaseASPD";
-	body << YAML::BeginMap;
-
-#ifdef RENEWAL_ASPD
-	for (int i = 0; i <= MAX_WEAPON_TYPE; i++) {
-		if (atoi(fields[i + 5]) != 200) {
-#else
-	for (int i = 0, j = 0; i < MAX_WEAPON_TYPE; i++) {
-		if (atoi(fields[i + 5]) != 2000) {
-#endif
-			const char *weapon = constant_lookup(i, "W_");
-
-			if (weapon == nullptr) {
-				ShowError("pc_readdb_job1: Invalid weapon type found, skipping.\n");
-				continue;
-			}
-
-			body << YAML::Key << name2Upper(weapon + 2) << YAML::Value << atoi(fields[i + 5]);
-		}
-	}
-
-	body << YAML::EndMap;
-
-	auto job_bonus = job_db2.find(job_id);
-	auto jlvl = exp_job_level.find(job_id);
-
-	if (job_bonus != job_db2.end() && job_id != JOB_BABY) {
-		body << YAML::Key << "BonusStats";
-		body << YAML::BeginSeq;
-
-		for (int i = 1; i <= jlvl->second; i++) {
-			const char *bonus = constant_lookup(job_bonus->second[i - 1], "PARAM_");
-
-			if (bonus != nullptr) {
-				body << YAML::BeginMap;
-				body << YAML::Key << "Level" << YAML::Value << i;
-				body << YAML::Key << "Bonus" << YAML::Value << name2Upper(bonus + 6);
-				body << YAML::EndMap;
-			}
-		}
-
-		body << YAML::EndSeq;
-	}
-
-	auto param = job_param.find(job_id);
-
-	if (param != job_param.end()) {
-		body << YAML::Key << "MaxStats";
-		body << YAML::BeginMap;
-
-		if (param->second.str > 0)
-			body << YAML::Key << "Str" << YAML::Value << param->second.str;
-		if (param->second.agi > 0)
-			body << YAML::Key << "Agi" << YAML::Value << param->second.agi;
-		if (param->second.vit > 0)
-			body << YAML::Key << "Vit" << YAML::Value << param->second.vit;
-		if (param->second.int_ > 0)
-			body << YAML::Key << "Int" << YAML::Value << param->second.int_;
-		if (param->second.dex > 0)
-			body << YAML::Key << "Dex" << YAML::Value << param->second.dex;
-		if (param->second.luk > 0)
-			body << YAML::Key << "Luk" << YAML::Value << param->second.luk;
-
-		body << YAML::EndMap;
-	}
-
-	body << YAML::EndMap;
-=======
 // item_db.yml function
 //---------------------
 static bool itemdb_read_itemavail(char *str[], int columns, int current) {
@@ -3586,7 +3350,239 @@
 
 	fclose(fp);
 	ShowStatus("Done reading '" CL_WHITE "%d" CL_RESET "' items in '" CL_WHITE "%s" CL_RESET "'.\n", entries, file);
->>>>>>> 765b6a8e
+
+	return true;
+}
+
+// job_db.yml function
+//----------------------
+static bool pc_readdb_job2(char* fields[], int columns, int current) {
+	std::vector<int> stats;
+
+	for (int i = 1; i < columns; i++)
+		stats.insert(stats.begin() + i - 1, atoi(fields[i]));
+
+	job_db2.insert({ atoi(fields[0]), stats });
+	return true;
+}
+
+// job_db.yml function
+//----------------------
+static bool pc_readdb_job_param(char* fields[], int columns, int current) {
+	int job_id = atoi(fields[0]);
+	s_job_param entry = {};
+
+	entry.str = atoi(fields[1]);
+	entry.agi = atoi(fields[2]) ? atoi(fields[2]) : entry.str;
+	entry.vit = atoi(fields[3]) ? atoi(fields[3]) : entry.str;
+	entry.int_ = atoi(fields[4]) ? atoi(fields[4]) : entry.str;
+	entry.dex = atoi(fields[5]) ? atoi(fields[5]) : entry.str;
+	entry.luk = atoi(fields[6]) ? atoi(fields[6]) : entry.str;
+
+	job_param.insert({ job_id, entry });
+
+	return true;
+}
+
+// job_basehpsp_db.yml function
+//----------------------
+static bool pc_readdb_job_exp_sub(char* fields[], int columns, int current) {
+	int level = atoi(fields[0]), jobs[CLASS_COUNT], job_count = split_atoi(fields[1], jobs, CLASS_COUNT), type = atoi(fields[2]);
+
+	for (int i = 0; i < job_count; i++) {
+		if (type == 0)
+			exp_base_level.insert({ jobs[i], level });
+		else
+			exp_job_level.insert({ jobs[i], level });
+	}
+
+	return true;
+}
+
+// Copied and adjusted from pc.cpp
+static bool pc_readdb_job_exp(char* fields[], int columns, int current) {
+	int level = atoi(fields[0]), jobs[CLASS_COUNT], job_count = split_atoi(fields[1], jobs, CLASS_COUNT), type = atoi(fields[2]);
+
+	body << YAML::BeginMap;
+	body << YAML::Key << "ExpGroup" << YAML::Value << ++exp_group;
+
+	body << YAML::Key << "Jobs";
+	body << YAML::BeginMap;
+	for (int i = 0; i < job_count; i++) {
+		body << YAML::Key << name2Upper(constant_lookup(jobs[i], "JOB_") + 4) << YAML::Value << "true";
+		if (type == 0)
+			exp_base_level.insert({ jobs[i], level });
+		else
+			exp_job_level.insert({ jobs[i], level });
+	}
+	body << YAML::EndMap;
+
+	if (type == 0) {
+		body << YAML::Key << "MaxBaseLevel" << YAML::Value << level;
+		body << YAML::Key << "BaseExp";
+	} else {
+		body << YAML::Key << "MaxJobLevel" << YAML::Value << level;
+		body << YAML::Key << "JobExp";
+	}
+	body << YAML::BeginSeq;
+
+	for (int i = 0; i < level; i++) {
+		body << YAML::BeginMap;
+		body << YAML::Key << "Level" << YAML::Value << i + 1;
+		body << YAML::Key << "Exp" << YAML::Value << strtoll(fields[3 + i], nullptr, 10);
+		body << YAML::EndMap;
+	}
+
+	body << YAML::EndSeq;
+	body << YAML::EndMap;
+
+	return true;
+}
+
+// Copied and adjusted from pc.cpp
+static bool pc_readdb_job_basehpsp(char* fields[], int columns, int current) {
+	int type = atoi(fields[3]), jobs[CLASS_COUNT], job_count = split_atoi(fields[2], jobs, CLASS_COUNT);
+
+	body << YAML::BeginMap;
+	body << YAML::Key << "BaseGroup" << YAML::Value << ++hpsp_group;
+
+	body << YAML::Key << "Jobs";
+	body << YAML::BeginMap;
+	for (int i = 0; i < job_count; i++)
+		body << YAML::Key << name2Upper(constant_lookup(jobs[i], "JOB_") + 4) << YAML::Value << "true";
+	body << YAML::EndMap;
+
+	if (type == 0)
+		body << YAML::Key << "BaseHp";
+	else
+		body << YAML::Key << "BaseSp";
+	body << YAML::BeginSeq;
+
+	int j = 0, job_id = jobs[0], endlvl = 0;
+	auto it_level = exp_base_level.find(job_id);
+
+	if (it_level != exp_base_level.end())
+		endlvl = it_level->second;
+	else {
+		ShowError("pc_readdb_job_basehpsp: The job_exp database needs to be imported into memory before converting the job_basehpsp_db database.\n");
+		return false;
+	}
+
+	// These jobs don't have values less than level 99
+	if ((job_id >= JOB_RUNE_KNIGHT && job_id <= JOB_BABY_MECHANIC2) || job_id == JOB_KAGEROU || job_id == JOB_OBORO || job_id == JOB_REBELLION || job_id == JOB_BABY_KAGEROU || job_id == JOB_BABY_OBORO || job_id == JOB_BABY_REBELLION)
+		j = 98;
+
+	if (type == 0) { // HP
+		for (; j < endlvl; j++) {
+			if (atoi(fields[j + 4])) {
+				body << YAML::BeginMap;
+				body << YAML::Key << "Level" << YAML::Value << j + 1;
+				body << YAML::Key << "Hp" << YAML::Value << strtoll(fields[j + 4], nullptr, 10);
+				body << YAML::EndMap;
+			}
+		}
+	} else { // SP
+		for (; j < endlvl; j++) {
+			if (atoi(fields[j + 4])) {
+				body << YAML::BeginMap;
+				body << YAML::Key << "Level" << YAML::Value << j + 1;
+				body << YAML::Key << "Sp" << YAML::Value << strtoll(fields[j + 4], nullptr, 10);
+				body << YAML::EndMap;
+			}
+		}
+	}
+
+	body << YAML::EndSeq;
+	body << YAML::EndMap;
+
+	return true;
+}
+
+// Copied and adjusted from pc.cpp
+static bool pc_readdb_job1(char* fields[], int columns, int current) {
+	int job_id = atoi(fields[0]);
+
+	if (job_id == JOB_WEDDING)
+		return true;
+
+	body << YAML::BeginMap;
+	body << YAML::Key << "Job" << YAML::Value << name2Upper(constant_lookup(job_id, "JOB_") + 4);
+	if (atoi(fields[1]) != 20000)
+		body << YAML::Key << "MaxWeight" << YAML::Value << atoi(fields[1]);
+	if (atoi(fields[2]) != 0)
+		body << YAML::Key << "HpFactor" << YAML::Value << atoi(fields[2]);
+	if (atoi(fields[3]) != 500)
+		body << YAML::Key << "HpMultiplicator" << YAML::Value << atoi(fields[3]);
+	if (atoi(fields[4]) != 100)
+		body << YAML::Key << "SpFactor" << YAML::Value << atoi(fields[4]);
+
+	body << YAML::Key << "BaseASPD";
+	body << YAML::BeginMap;
+
+#ifdef RENEWAL_ASPD
+	for (int i = 0; i <= MAX_WEAPON_TYPE; i++) {
+		if (atoi(fields[i + 5]) != 200) {
+#else
+	for (int i = 0, j = 0; i < MAX_WEAPON_TYPE; i++) {
+		if (atoi(fields[i + 5]) != 2000) {
+#endif
+			const char *weapon = constant_lookup(i, "W_");
+
+			if (weapon == nullptr) {
+				ShowError("pc_readdb_job1: Invalid weapon type found, skipping.\n");
+				continue;
+			}
+
+			body << YAML::Key << name2Upper(weapon + 2) << YAML::Value << atoi(fields[i + 5]);
+		}
+	}
+
+	body << YAML::EndMap;
+
+	auto job_bonus = job_db2.find(job_id);
+	auto jlvl = exp_job_level.find(job_id);
+
+	if (job_bonus != job_db2.end() && job_id != JOB_BABY) {
+		body << YAML::Key << "BonusStats";
+		body << YAML::BeginSeq;
+
+		for (int i = 1; i <= jlvl->second; i++) {
+			const char *bonus = constant_lookup(job_bonus->second[i - 1], "PARAM_");
+
+			if (bonus != nullptr) {
+				body << YAML::BeginMap;
+				body << YAML::Key << "Level" << YAML::Value << i;
+				body << YAML::Key << "Bonus" << YAML::Value << name2Upper(bonus + 6);
+				body << YAML::EndMap;
+			}
+		}
+
+		body << YAML::EndSeq;
+	}
+
+	auto param = job_param.find(job_id);
+
+	if (param != job_param.end()) {
+		body << YAML::Key << "MaxStats";
+		body << YAML::BeginMap;
+
+		if (param->second.str > 0)
+			body << YAML::Key << "Str" << YAML::Value << param->second.str;
+		if (param->second.agi > 0)
+			body << YAML::Key << "Agi" << YAML::Value << param->second.agi;
+		if (param->second.vit > 0)
+			body << YAML::Key << "Vit" << YAML::Value << param->second.vit;
+		if (param->second.int_ > 0)
+			body << YAML::Key << "Int" << YAML::Value << param->second.int_;
+		if (param->second.dex > 0)
+			body << YAML::Key << "Dex" << YAML::Value << param->second.dex;
+		if (param->second.luk > 0)
+			body << YAML::Key << "Luk" << YAML::Value << param->second.luk;
+
+		body << YAML::EndMap;
+	}
+
+	body << YAML::EndMap;
 
 	return true;
 }