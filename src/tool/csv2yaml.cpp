--- conflicted
+++ resolved
@@ -223,18 +223,15 @@
 static bool itemdb_read_nouse(char* fields[], int columns, int current);
 static bool itemdb_read_itemtrade(char* fields[], int columns, int current);
 static bool itemdb_read_db(const char *file);
-<<<<<<< HEAD
+static bool itemdb_read_randomopt(const char* file);
+static bool itemdb_read_randomopt_group(char *str[], int columns, int current);
+static bool itemdb_randomopt_group_yaml(void);
 static bool pc_readdb_job2(char* fields[], int columns, int current);
 static bool pc_readdb_job_param(char* fields[], int columns, int current);
 static bool pc_readdb_job_exp(char* fields[], int columns, int current);
 static bool pc_readdb_job_exp_sub(char* fields[], int columns, int current);
 static bool pc_readdb_job_basehpsp(char* fields[], int columns, int current);
 static bool pc_readdb_job1(char* fields[], int columns, int current);
-=======
-static bool itemdb_read_randomopt(const char* file);
-static bool itemdb_read_randomopt_group(char *str[], int columns, int current);
-static bool itemdb_randomopt_group_yaml(void);
->>>>>>> 831c0819
 
 // Constants for conversion
 std::unordered_map<t_itemid, std::string> aegis_itemnames;
@@ -559,7 +556,20 @@
 		return 0;
 	}
 
-<<<<<<< HEAD
+	rand_opt_db.clear();
+	if (!process("RANDOM_OPTION_DB", 1, root_paths, "item_randomopt_db", [](const std::string& path, const std::string& name_ext) -> bool {
+		return itemdb_read_randomopt((path + name_ext).c_str());
+	})) {
+		return 0;
+	}
+
+	rand_opt_group.clear();
+	if (!process("RANDOM_OPTION_GROUP", 1, root_paths, "item_randomopt_group", [](const std::string& path, const std::string& name_ext) -> bool {
+		return sv_readdb(path.c_str(), name_ext.c_str(), ',', 5, 2 + 5 * MAX_ITEM_RDM_OPT, -1, &itemdb_read_randomopt_group, false) && itemdb_randomopt_group_yaml();
+	})) {
+		return 0;
+	}
+
 	if (!process("JOB_EXP_DB", 1, root_paths, "job_exp", [](const std::string& path, const std::string& name_ext) -> bool {
 		return sv_readdb(path.c_str(), name_ext.c_str(), ',', 4, 1000 + 3, CLASS_COUNT * 2, &pc_readdb_job_exp, false);
 	}, "job_exp_db")) {
@@ -568,16 +578,10 @@
 
 	if (!process("JOB_BASEHPSP_DB", 1, root_paths, "job_basehpsp_db", [](const std::string& path, const std::string& name_ext) -> bool {
 		return sv_readdb(path.c_str(), name_ext.c_str(), ',', 4, 4 + 500, CLASS_COUNT * 2, &pc_readdb_job_basehpsp, false);
-=======
-	rand_opt_db.clear();
-	if (!process("RANDOM_OPTION_DB", 1, root_paths, "item_randomopt_db", [](const std::string& path, const std::string& name_ext) -> bool {
-		return itemdb_read_randomopt((path + name_ext).c_str());
->>>>>>> 831c0819
 	})) {
 		return 0;
 	}
 
-<<<<<<< HEAD
 	job_txt_data(path_db_mode, path_db);
 	if (!process("JOB_DB", 1, { path_db_mode }, "job_db1", [](const std::string& path, const std::string& name_ext) -> bool {
 #ifdef RENEWAL_ASPD
@@ -597,12 +601,6 @@
 		return sv_readdb(path.c_str(), name_ext.c_str(), ',', 5 + MAX_WEAPON_TYPE, 5 + MAX_WEAPON_TYPE, CLASS_COUNT, &pc_readdb_job1, false);
 #endif
 	}, "job_db")) {
-=======
-	rand_opt_group.clear();
-	if (!process("RANDOM_OPTION_GROUP", 1, root_paths, "item_randomopt_group", [](const std::string& path, const std::string& name_ext) -> bool {
-		return sv_readdb(path.c_str(), name_ext.c_str(), ',', 5, 2 + 5 * MAX_ITEM_RDM_OPT, -1, &itemdb_read_randomopt_group, false) && itemdb_randomopt_group_yaml();
-	})) {
->>>>>>> 831c0819
 		return 0;
 	}
 
@@ -3382,239 +3380,6 @@
 	return true;
 }
 
-<<<<<<< HEAD
-// job_db.yml function
-//----------------------
-static bool pc_readdb_job2(char* fields[], int columns, int current) {
-	std::vector<int> stats;
-
-	for (int i = 1; i < columns; i++)
-		stats.insert(stats.begin() + i - 1, atoi(fields[i]));
-
-	job_db2.insert({ atoi(fields[0]), stats });
-	return true;
-}
-
-// job_db.yml function
-//----------------------
-static bool pc_readdb_job_param(char* fields[], int columns, int current) {
-	int job_id = atoi(fields[0]);
-	s_job_param entry = {};
-
-	entry.str = atoi(fields[1]);
-	entry.agi = atoi(fields[2]) ? atoi(fields[2]) : entry.str;
-	entry.vit = atoi(fields[3]) ? atoi(fields[3]) : entry.str;
-	entry.int_ = atoi(fields[4]) ? atoi(fields[4]) : entry.str;
-	entry.dex = atoi(fields[5]) ? atoi(fields[5]) : entry.str;
-	entry.luk = atoi(fields[6]) ? atoi(fields[6]) : entry.str;
-
-	job_param.insert({ job_id, entry });
-
-	return true;
-}
-
-// job_basehpsp_db.yml function
-//----------------------
-static bool pc_readdb_job_exp_sub(char* fields[], int columns, int current) {
-	int level = atoi(fields[0]), jobs[CLASS_COUNT], job_count = split_atoi(fields[1], jobs, CLASS_COUNT), type = atoi(fields[2]);
-
-	for (int i = 0; i < job_count; i++) {
-		if (type == 0)
-			exp_base_level.insert({ jobs[i], level });
-		else
-			exp_job_level.insert({ jobs[i], level });
-	}
-
-	return true;
-}
-
-// Copied and adjusted from pc.cpp
-static bool pc_readdb_job_exp(char* fields[], int columns, int current) {
-	int level = atoi(fields[0]), jobs[CLASS_COUNT], job_count = split_atoi(fields[1], jobs, CLASS_COUNT), type = atoi(fields[2]);
-
-	body << YAML::BeginMap;
-	body << YAML::Key << "ExpGroup" << YAML::Value << ++exp_group;
-
-	body << YAML::Key << "Jobs";
-	body << YAML::BeginMap;
-	for (int i = 0; i < job_count; i++) {
-		body << YAML::Key << name2Upper(constant_lookup(jobs[i], "JOB_") + 4) << YAML::Value << "true";
-		if (type == 0)
-			exp_base_level.insert({ jobs[i], level });
-		else
-			exp_job_level.insert({ jobs[i], level });
-	}
-	body << YAML::EndMap;
-
-	if (type == 0) {
-		body << YAML::Key << "MaxBaseLevel" << YAML::Value << level;
-		body << YAML::Key << "BaseExp";
-	} else {
-		body << YAML::Key << "MaxJobLevel" << YAML::Value << level;
-		body << YAML::Key << "JobExp";
-	}
-	body << YAML::BeginSeq;
-
-	for (int i = 0; i < level; i++) {
-		body << YAML::BeginMap;
-		body << YAML::Key << "Level" << YAML::Value << i + 1;
-		body << YAML::Key << "Exp" << YAML::Value << strtoll(fields[3 + i], nullptr, 10);
-		body << YAML::EndMap;
-	}
-
-	body << YAML::EndSeq;
-	body << YAML::EndMap;
-
-	return true;
-}
-
-// Copied and adjusted from pc.cpp
-static bool pc_readdb_job_basehpsp(char* fields[], int columns, int current) {
-	int type = atoi(fields[3]), jobs[CLASS_COUNT], job_count = split_atoi(fields[2], jobs, CLASS_COUNT);
-
-	body << YAML::BeginMap;
-	body << YAML::Key << "BaseGroup" << YAML::Value << ++hpsp_group;
-
-	body << YAML::Key << "Jobs";
-	body << YAML::BeginMap;
-	for (int i = 0; i < job_count; i++)
-		body << YAML::Key << name2Upper(constant_lookup(jobs[i], "JOB_") + 4) << YAML::Value << "true";
-	body << YAML::EndMap;
-
-	if (type == 0)
-		body << YAML::Key << "BaseHp";
-	else
-		body << YAML::Key << "BaseSp";
-	body << YAML::BeginSeq;
-
-	int j = 0, job_id = jobs[0], endlvl = 0;
-	auto it_level = exp_base_level.find(job_id);
-
-	if (it_level != exp_base_level.end())
-		endlvl = it_level->second;
-	else {
-		ShowError("pc_readdb_job_basehpsp: The job_exp database needs to be imported into memory before converting the job_basehpsp_db database.\n");
-		return false;
-	}
-
-	// These jobs don't have values less than level 99
-	if ((job_id >= JOB_RUNE_KNIGHT && job_id <= JOB_BABY_MECHANIC2) || job_id == JOB_KAGEROU || job_id == JOB_OBORO || job_id == JOB_REBELLION || job_id == JOB_BABY_KAGEROU || job_id == JOB_BABY_OBORO || job_id == JOB_BABY_REBELLION)
-		j = 98;
-
-	if (type == 0) { // HP
-		for (; j < endlvl; j++) {
-			if (atoi(fields[j + 4])) {
-				body << YAML::BeginMap;
-				body << YAML::Key << "Level" << YAML::Value << j + 1;
-				body << YAML::Key << "Hp" << YAML::Value << strtoll(fields[j + 4], nullptr, 10);
-				body << YAML::EndMap;
-			}
-		}
-	} else { // SP
-		for (; j < endlvl; j++) {
-			if (atoi(fields[j + 4])) {
-				body << YAML::BeginMap;
-				body << YAML::Key << "Level" << YAML::Value << j + 1;
-				body << YAML::Key << "Sp" << YAML::Value << strtoll(fields[j + 4], nullptr, 10);
-				body << YAML::EndMap;
-			}
-		}
-	}
-
-	body << YAML::EndSeq;
-	body << YAML::EndMap;
-
-	return true;
-}
-
-// Copied and adjusted from pc.cpp
-static bool pc_readdb_job1(char* fields[], int columns, int current) {
-	int job_id = atoi(fields[0]);
-
-	if (job_id == JOB_WEDDING)
-		return true;
-
-	body << YAML::BeginMap;
-	body << YAML::Key << "Job" << YAML::Value << name2Upper(constant_lookup(job_id, "JOB_") + 4);
-	if (atoi(fields[1]) != 20000)
-		body << YAML::Key << "MaxWeight" << YAML::Value << atoi(fields[1]);
-	if (atoi(fields[2]) != 0)
-		body << YAML::Key << "HpFactor" << YAML::Value << atoi(fields[2]);
-	if (atoi(fields[3]) != 500)
-		body << YAML::Key << "HpMultiplicator" << YAML::Value << atoi(fields[3]);
-	if (atoi(fields[4]) != 100)
-		body << YAML::Key << "SpFactor" << YAML::Value << atoi(fields[4]);
-
-	body << YAML::Key << "BaseASPD";
-	body << YAML::BeginMap;
-
-#ifdef RENEWAL_ASPD
-	for (int i = 0; i <= MAX_WEAPON_TYPE; i++) {
-		if (atoi(fields[i + 5]) != 200) {
-#else
-	for (int i = 0, j = 0; i < MAX_WEAPON_TYPE; i++) {
-		if (atoi(fields[i + 5]) != 2000) {
-#endif
-			const char *weapon = constant_lookup(i, "W_");
-
-			if (weapon == nullptr) {
-				ShowError("pc_readdb_job1: Invalid weapon type found, skipping.\n");
-				continue;
-			}
-
-			body << YAML::Key << name2Upper(weapon + 2) << YAML::Value << atoi(fields[i + 5]);
-		}
-	}
-
-	body << YAML::EndMap;
-
-	auto job_bonus = job_db2.find(job_id);
-	auto jlvl = exp_job_level.find(job_id);
-
-	if (job_bonus != job_db2.end() && job_id != JOB_BABY) {
-		body << YAML::Key << "BonusStats";
-		body << YAML::BeginSeq;
-
-		for (int i = 1; i <= jlvl->second; i++) {
-			const char *bonus = constant_lookup(job_bonus->second[i - 1], "PARAM_");
-
-			if (bonus != nullptr) {
-				body << YAML::BeginMap;
-				body << YAML::Key << "Level" << YAML::Value << i;
-				body << YAML::Key << name2Upper(bonus + 6) << YAML::Value << "true";
-				body << YAML::EndMap;
-			}
-		}
-
-		body << YAML::EndSeq;
-	}
-
-	auto param = job_param.find(job_id);
-
-	if (param != job_param.end()) {
-		body << YAML::Key << "MaxStats";
-		body << YAML::BeginMap;
-
-		if (param->second.str > 0)
-			body << YAML::Key << "Str" << YAML::Value << param->second.str;
-		if (param->second.agi > 0)
-			body << YAML::Key << "Agi" << YAML::Value << param->second.agi;
-		if (param->second.vit > 0)
-			body << YAML::Key << "Vit" << YAML::Value << param->second.vit;
-		if (param->second.int_ > 0)
-			body << YAML::Key << "Int" << YAML::Value << param->second.int_;
-		if (param->second.dex > 0)
-			body << YAML::Key << "Dex" << YAML::Value << param->second.dex;
-		if (param->second.luk > 0)
-			body << YAML::Key << "Luk" << YAML::Value << param->second.luk;
-
-		body << YAML::EndMap;
-	}
-
-	body << YAML::EndMap;
-
-	return true;
-=======
 // Copied and adjusted from itemdb.cpp
 static bool itemdb_read_randomopt(const char* file) {
 	FILE* fp = fopen( file, "r" );
@@ -4015,5 +3780,237 @@
 	export_constant2("RDMOPT_MELEE_ATTACK_DAMAGE_USER", 220);
 
 	#undef export_constant2
->>>>>>> 831c0819
+}
+
+// job_db.yml function
+//----------------------
+static bool pc_readdb_job2(char* fields[], int columns, int current) {
+	std::vector<int> stats;
+
+	for (int i = 1; i < columns; i++)
+		stats.insert(stats.begin() + i - 1, atoi(fields[i]));
+
+	job_db2.insert({ atoi(fields[0]), stats });
+	return true;
+}
+
+// job_db.yml function
+//----------------------
+static bool pc_readdb_job_param(char* fields[], int columns, int current) {
+	int job_id = atoi(fields[0]);
+	s_job_param entry = {};
+
+	entry.str = atoi(fields[1]);
+	entry.agi = atoi(fields[2]) ? atoi(fields[2]) : entry.str;
+	entry.vit = atoi(fields[3]) ? atoi(fields[3]) : entry.str;
+	entry.int_ = atoi(fields[4]) ? atoi(fields[4]) : entry.str;
+	entry.dex = atoi(fields[5]) ? atoi(fields[5]) : entry.str;
+	entry.luk = atoi(fields[6]) ? atoi(fields[6]) : entry.str;
+
+	job_param.insert({ job_id, entry });
+
+	return true;
+}
+
+// job_basehpsp_db.yml function
+//----------------------
+static bool pc_readdb_job_exp_sub(char* fields[], int columns, int current) {
+	int level = atoi(fields[0]), jobs[CLASS_COUNT], job_count = split_atoi(fields[1], jobs, CLASS_COUNT), type = atoi(fields[2]);
+
+	for (int i = 0; i < job_count; i++) {
+		if (type == 0)
+			exp_base_level.insert({ jobs[i], level });
+		else
+			exp_job_level.insert({ jobs[i], level });
+	}
+
+	return true;
+}
+
+// Copied and adjusted from pc.cpp
+static bool pc_readdb_job_exp(char* fields[], int columns, int current) {
+	int level = atoi(fields[0]), jobs[CLASS_COUNT], job_count = split_atoi(fields[1], jobs, CLASS_COUNT), type = atoi(fields[2]);
+
+	body << YAML::BeginMap;
+	body << YAML::Key << "ExpGroup" << YAML::Value << ++exp_group;
+
+	body << YAML::Key << "Jobs";
+	body << YAML::BeginMap;
+	for (int i = 0; i < job_count; i++) {
+		body << YAML::Key << name2Upper(constant_lookup(jobs[i], "JOB_") + 4) << YAML::Value << "true";
+		if (type == 0)
+			exp_base_level.insert({ jobs[i], level });
+		else
+			exp_job_level.insert({ jobs[i], level });
+	}
+	body << YAML::EndMap;
+
+	if (type == 0) {
+		body << YAML::Key << "MaxBaseLevel" << YAML::Value << level;
+		body << YAML::Key << "BaseExp";
+	} else {
+		body << YAML::Key << "MaxJobLevel" << YAML::Value << level;
+		body << YAML::Key << "JobExp";
+	}
+	body << YAML::BeginSeq;
+
+	for (int i = 0; i < level; i++) {
+		body << YAML::BeginMap;
+		body << YAML::Key << "Level" << YAML::Value << i + 1;
+		body << YAML::Key << "Exp" << YAML::Value << strtoll(fields[3 + i], nullptr, 10);
+		body << YAML::EndMap;
+	}
+
+	body << YAML::EndSeq;
+	body << YAML::EndMap;
+
+	return true;
+}
+
+// Copied and adjusted from pc.cpp
+static bool pc_readdb_job_basehpsp(char* fields[], int columns, int current) {
+	int type = atoi(fields[3]), jobs[CLASS_COUNT], job_count = split_atoi(fields[2], jobs, CLASS_COUNT);
+
+	body << YAML::BeginMap;
+	body << YAML::Key << "BaseGroup" << YAML::Value << ++hpsp_group;
+
+	body << YAML::Key << "Jobs";
+	body << YAML::BeginMap;
+	for (int i = 0; i < job_count; i++)
+		body << YAML::Key << name2Upper(constant_lookup(jobs[i], "JOB_") + 4) << YAML::Value << "true";
+	body << YAML::EndMap;
+
+	if (type == 0)
+		body << YAML::Key << "BaseHp";
+	else
+		body << YAML::Key << "BaseSp";
+	body << YAML::BeginSeq;
+
+	int j = 0, job_id = jobs[0], endlvl = 0;
+	auto it_level = exp_base_level.find(job_id);
+
+	if (it_level != exp_base_level.end())
+		endlvl = it_level->second;
+	else {
+		ShowError("pc_readdb_job_basehpsp: The job_exp database needs to be imported into memory before converting the job_basehpsp_db database.\n");
+		return false;
+	}
+
+	// These jobs don't have values less than level 99
+	if ((job_id >= JOB_RUNE_KNIGHT && job_id <= JOB_BABY_MECHANIC2) || job_id == JOB_KAGEROU || job_id == JOB_OBORO || job_id == JOB_REBELLION || job_id == JOB_BABY_KAGEROU || job_id == JOB_BABY_OBORO || job_id == JOB_BABY_REBELLION)
+		j = 98;
+
+	if (type == 0) { // HP
+		for (; j < endlvl; j++) {
+			if (atoi(fields[j + 4])) {
+				body << YAML::BeginMap;
+				body << YAML::Key << "Level" << YAML::Value << j + 1;
+				body << YAML::Key << "Hp" << YAML::Value << strtoll(fields[j + 4], nullptr, 10);
+				body << YAML::EndMap;
+			}
+		}
+	} else { // SP
+		for (; j < endlvl; j++) {
+			if (atoi(fields[j + 4])) {
+				body << YAML::BeginMap;
+				body << YAML::Key << "Level" << YAML::Value << j + 1;
+				body << YAML::Key << "Sp" << YAML::Value << strtoll(fields[j + 4], nullptr, 10);
+				body << YAML::EndMap;
+			}
+		}
+	}
+
+	body << YAML::EndSeq;
+	body << YAML::EndMap;
+
+	return true;
+}
+
+// Copied and adjusted from pc.cpp
+static bool pc_readdb_job1(char* fields[], int columns, int current) {
+	int job_id = atoi(fields[0]);
+
+	if (job_id == JOB_WEDDING)
+		return true;
+
+	body << YAML::BeginMap;
+	body << YAML::Key << "Job" << YAML::Value << name2Upper(constant_lookup(job_id, "JOB_") + 4);
+	if (atoi(fields[1]) != 20000)
+		body << YAML::Key << "MaxWeight" << YAML::Value << atoi(fields[1]);
+	if (atoi(fields[2]) != 0)
+		body << YAML::Key << "HpFactor" << YAML::Value << atoi(fields[2]);
+	if (atoi(fields[3]) != 500)
+		body << YAML::Key << "HpMultiplicator" << YAML::Value << atoi(fields[3]);
+	if (atoi(fields[4]) != 100)
+		body << YAML::Key << "SpFactor" << YAML::Value << atoi(fields[4]);
+
+	body << YAML::Key << "BaseASPD";
+	body << YAML::BeginMap;
+
+#ifdef RENEWAL_ASPD
+	for (int i = 0; i <= MAX_WEAPON_TYPE; i++) {
+		if (atoi(fields[i + 5]) != 200) {
+#else
+	for (int i = 0, j = 0; i < MAX_WEAPON_TYPE; i++) {
+		if (atoi(fields[i + 5]) != 2000) {
+#endif
+			const char *weapon = constant_lookup(i, "W_");
+
+			if (weapon == nullptr) {
+				ShowError("pc_readdb_job1: Invalid weapon type found, skipping.\n");
+				continue;
+			}
+
+			body << YAML::Key << name2Upper(weapon + 2) << YAML::Value << atoi(fields[i + 5]);
+		}
+	}
+
+	body << YAML::EndMap;
+
+	auto job_bonus = job_db2.find(job_id);
+	auto jlvl = exp_job_level.find(job_id);
+
+	if (job_bonus != job_db2.end() && job_id != JOB_BABY) {
+		body << YAML::Key << "BonusStats";
+		body << YAML::BeginSeq;
+
+		for (int i = 1; i <= jlvl->second; i++) {
+			const char *bonus = constant_lookup(job_bonus->second[i - 1], "PARAM_");
+
+			if (bonus != nullptr) {
+				body << YAML::BeginMap;
+				body << YAML::Key << "Level" << YAML::Value << i;
+				body << YAML::Key << name2Upper(bonus + 6) << YAML::Value << "true";
+				body << YAML::EndMap;
+			}
+		}
+
+		body << YAML::EndSeq;
+	}
+
+	auto param = job_param.find(job_id);
+
+	if (param != job_param.end()) {
+		body << YAML::Key << "MaxStats";
+		body << YAML::BeginMap;
+
+		if (param->second.str > 0)
+			body << YAML::Key << "Str" << YAML::Value << param->second.str;
+		if (param->second.agi > 0)
+			body << YAML::Key << "Agi" << YAML::Value << param->second.agi;
+		if (param->second.vit > 0)
+			body << YAML::Key << "Vit" << YAML::Value << param->second.vit;
+		if (param->second.int_ > 0)
+			body << YAML::Key << "Int" << YAML::Value << param->second.int_;
+		if (param->second.dex > 0)
+			body << YAML::Key << "Dex" << YAML::Value << param->second.dex;
+		if (param->second.luk > 0)
+			body << YAML::Key << "Luk" << YAML::Value << param->second.luk;
+
+		body << YAML::EndMap;
+	}
+
+	body << YAML::EndMap;
+
+	return true;
 }