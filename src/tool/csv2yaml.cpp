--- conflicted
+++ resolved
@@ -1,127 +1,7 @@
 // Copyright (c) rAthena Dev Teams - Licensed under GNU GPL
 // For more information, see LICENCE in the main folder
 
-<<<<<<< HEAD
 #include "csv2yaml.hpp"
-=======
-#include <fstream>
-#include <functional>
-#include <iostream>
-#include <locale>
-#include <unordered_map>
-#include <vector>
-
-#ifdef WIN32
-	#include <conio.h>
-#else
-	#include <termios.h>
-	#include <unistd.h>
-	#include <stdio.h>
-#endif
-
-#include <yaml-cpp/yaml.h>
-
-#include "../common/cbasetypes.hpp"
-#include "../common/core.hpp"
-#include "../common/malloc.hpp"
-#include "../common/mmo.hpp"
-#include "../common/nullpo.hpp"
-#include "../common/showmsg.hpp"
-#include "../common/strlib.hpp"
-#include "../common/utilities.hpp"
-#include "../common/utils.hpp"
-#ifdef WIN32
-#include "../common/winapi.hpp"
-#endif
-
-// Only for constants - do not use functions of it or linking will fail
-#include "../map/achievement.hpp"
-#include "../map/battle.hpp"
-#include "../map/battleground.hpp"
-#include "../map/channel.hpp"
-#include "../map/chat.hpp"
-#include "../map/date.hpp"
-#include "../map/instance.hpp"
-#include "../map/mercenary.hpp"
-#include "../map/mob.hpp"
-#include "../map/npc.hpp"
-#include "../map/pc.hpp"
-#include "../map/pet.hpp"
-#include "../map/quest.hpp"
-#include "../map/script.hpp"
-#include "../map/skill.hpp"
-#include "../map/storage.hpp"
-
-using namespace rathena;
-
-#define MAX_MAP_PER_INSTANCE 255
-
-#ifndef WIN32
-int getch( void ){
-    struct termios oldattr, newattr;
-    int ch;
-    tcgetattr( STDIN_FILENO, &oldattr );
-    newattr = oldattr;
-    newattr.c_lflag &= ~( ICANON | ECHO );
-    tcsetattr( STDIN_FILENO, TCSANOW, &newattr );
-    ch = getchar();
-    tcsetattr( STDIN_FILENO, TCSANOW, &oldattr );
-    return ch;
-}
-#endif
-
-// Required constant and structure definitions
-#define MAX_GUILD_SKILL_REQUIRE 5
-#define MAX_SKILL_ITEM_REQUIRE	10
-#define MAX_SKILL_STATUS_REQUIRE 3
-#define MAX_SKILL_EQUIP_REQUIRE 10
-#define MAX_QUEST_DROPS 3
-
-struct s_skill_unit_csv : s_skill_db {
-	std::string target_str;
-	int unit_flag_csv;
-};
-
-std::unordered_map<uint16, s_skill_require> skill_require;
-std::unordered_map<uint16, s_skill_db> skill_cast;
-std::unordered_map<uint16, s_skill_db> skill_castnodex;
-std::unordered_map<uint16, s_skill_unit_csv> skill_unit;
-std::unordered_map<uint16, s_skill_copyable> skill_copyable;
-std::unordered_map<uint16, s_skill_db> skill_nearnpc;
-
-// Forward declaration of conversion functions
-static bool guild_read_guildskill_tree_db( char* split[], int columns, int current );
-static bool pet_read_db( const char* file );
-static bool skill_parse_row_magicmushroomdb(char *split[], int column, int current);
-static bool skill_parse_row_abradb(char* split[], int columns, int current);
-static bool skill_parse_row_spellbookdb(char* split[], int columns, int current);
-static bool mob_readdb_mobavail(char *str[], int columns, int current);
-static bool skill_parse_row_requiredb(char* split[], int columns, int current);
-static bool skill_parse_row_castdb(char* split[], int columns, int current);
-static bool skill_parse_row_castnodexdb(char* split[], int columns, int current);
-static bool skill_parse_row_unitdb(char* split[], int columns, int current);
-static bool skill_parse_row_copyabledb(char* split[], int columns, int current);
-static bool skill_parse_row_nonearnpcrangedb(char* split[], int columns, int current);
-static bool skill_parse_row_skilldb(char* split[], int columns, int current);
-static bool quest_read_db(char *split[], int columns, int current);
-static bool instance_readdb_sub(char* str[], int columns, int current);
-
-// Constants for conversion
-std::unordered_map<uint16, std::string> aegis_itemnames;
-std::unordered_map<uint16, uint16> aegis_itemviewid;
-std::unordered_map<uint16, std::string> aegis_mobnames;
-std::unordered_map<uint16, std::string> aegis_skillnames;
-std::unordered_map<const char*, int64> constants;
-
-// Forward declaration of constant loading functions
-static bool parse_item_constants( const char* path );
-static bool parse_mob_constants( char* split[], int columns, int current );
-static bool parse_skill_constants_txt( char* split[], int columns, int current );
-static bool parse_skill_constants_yml(std::string path, std::string filename);
-
-bool fileExists( const std::string& path );
-bool askConfirmation( const char* fmt, ... );
->>>>>>> e2f1bca4
 
 // Skill database data to memory
 static void skill_txt_data(const std::string& modePath, const std::string& fixedPath) {
@@ -146,91 +26,6 @@
 		sv_readdb(fixedPath.c_str(), "skill_nonearnpc_db.txt", ',', 2, 3, -1, skill_parse_row_nonearnpcrangedb, false);
 }
 
-<<<<<<< HEAD
-=======
-YAML::Emitter body;
-
-// Implement the function instead of including the original version by linking
-void script_set_constant_( const char* name, int64 value, const char* constant_name, bool isparameter, bool deprecated ){
-	constants[name] = value;
-}
-
-const char* constant_lookup( int32 value, const char* prefix ){
-	if (prefix == nullptr)
-		return nullptr;
-
-	for( auto const& pair : constants ){
-		// Same prefix group and same value
-		if( strncasecmp( pair.first, prefix, strlen( prefix ) ) == 0 && pair.second == value ){
-			return pair.first;
-		}
-	}
-
-	return nullptr;
-}
-
-int64 constant_lookup_int(const char* constant) {
-	if (constant == nullptr)
-		return -100;
-
-	for (auto const &pair : constants) {
-		if (strlen(pair.first) == strlen(constant) && strncasecmp(pair.first, constant, strlen(constant)) == 0) {
-			return pair.second;
-		}
-	}
-
-	return -100;
-}
-
-void copyFileIfExists( std::ofstream& file,const std::string& name, bool newLine ){
-	std::string path = "doc/yaml/db/" + name + ".yml";
-
-	if( fileExists( path ) ){
-		std::ifstream source( path, std::ios::binary );
-
-		std::istreambuf_iterator<char> begin_source( source );
-		std::istreambuf_iterator<char> end_source;
-		std::ostreambuf_iterator<char> begin_dest( file );
-		copy( begin_source, end_source, begin_dest );
-
-		source.close();
-
-		if( newLine ){
-			file << "\n";
-		}
-	}
-}
-
-void prepareHeader(std::ofstream &file, const std::string& type, uint32 version, const std::string& name) {
-	copyFileIfExists( file, "license", false );
-	copyFileIfExists( file, name, true );
-
-	YAML::Emitter header(file);
-
-	header << YAML::BeginMap;
-	header << YAML::Key << "Header";
-	header << YAML::BeginMap;
-	header << YAML::Key << "Type" << YAML::Value << type;
-	header << YAML::Key << "Version" << YAML::Value << version;
-	header << YAML::EndMap;
-	header << YAML::EndMap;
-
-	file << "\n";
-	file << "\n";
-}
-
-void prepareBody(void) {
-	body << YAML::BeginMap;
-	body << YAML::Key << "Body";
-	body << YAML::BeginSeq;
-}
-
-void finalizeBody(void) {
-	body << YAML::EndSeq;
-	body << YAML::EndMap;
-}
-
->>>>>>> e2f1bca4
 template<typename Func>
 bool process( const std::string& type, uint32 version, const std::vector<std::string>& paths, const std::string& name, Func lambda, const std::string& rename = "" ){
 	for( const std::string& path : paths ){
