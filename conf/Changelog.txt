Date	Added

<<<<<<< HEAD
2011/10/15
	* Rev. 14972 Updated misleading comment in conf/mapflag/partylock.txt (bugreport:4930, since r14092). [Ai4rei]
2011/08/21
	* Rev. 14938 Added setting 'client_limit_unit_lv' to control the unit types which are affected by 'max_lv' and 'aura_lv' settings. [Ai4rei]
=======
2011/08/21
	* Rev. 14938 Added setting 'client_limit_unit_lv' to control the unit types which are affected by 'max_lv' and 'aura_lv' settings. [Ai4rei]
2011/08/10
	* Rev. 14931 Upped max_lv and max_aura to 150, and max_aspd to 193.
>>>>>>> 3710eab8
2011/07/09
	* Rev. 14892 Removed 'msg_athena.conf' messages 619 and 620 (duplicates to 572 and 573) (since r5506). [Ai4rei]
2011/05/13
	* Rev. 14812 Added settings 'cashshop_show_points' and 'mail_show_status', both disabled by default, as the messages they control are custom (follow up to r11548 and r12264). [Ai4rei]
	- Moved custom cash point update messages to 'msg_athena.conf' (IDs 504~506).
2011/03/15
	* Rev. 14744 Fixed option 'monster_ai' referring to setting 'mob_npc_warp' rather than 'mob_warp' (follow up to r8135). [Ai4rei]
2011/03/06
	* Rev. 14732 Added search store info related settings. [Ai4rei]
2011/02/23
	* Rev. 14724 Made autotrade error message store type-neutral, as it is used for buying stores now as well. [Ai4rei]
2011/02/19
	* Rev. 14713 Added map-server feature settings file 'battle/feature.conf'. [Ai4rei]
	- Added setting 'feature.buying_store' to enable/disable the buying store system.
2011/02/15
	* Rev. 14707 Added map-server battle setting 'gm_check_minlevel'. [Ai4rei]
2011/02/06
	* Rev. 14700 Added char-server setting 'char_del_delay'. [Ai4rei]
2011/01/13
	* Rev. 14667 Removed ladmin settings (ladmin_athena.conf) and login-server settings for ladmin (login_athena.conf) (topic:262934). [Ai4rei]
2010/12/30
	* Rev. 14643 Updated mapcache up to 2010-12-01. Adds Bifrost, Dewata and Malangdo maps. [Ai4rei]
2010/12/12
	* Rev. 14587 Corrected wording of the setting homunculus_autoloot (since r12203). [Ai4rei]
2010/12/10
	* Rev. 14572 Applied update to charhelp.txt provided by EvilPuncker to match current charcommand behavior (bugreport:4632, follow up to r13403). [Ai4rei]
<<<<<<< HEAD
=======
2010/11/21
	* Changed party_share_level from 10 to 15 as per kRO maintenance from 2010/04/14. [Ai4rei]
>>>>>>> 3710eab8
2010/10/10
	* Added cashfood_use_interval config setting. [Paradox924X]
2010/05/25
	* Rev. 14307 Added noteleport flag to nyd_dun02. [L0ne_W0lf]
2009/11/03
	* Rev. 14123 Added mapflags for WoESE guild dungeon. [L0ne_W0lf]
2009/10/18
	* Removed char_rename config setting, now hardcoded [ultramage]
2009/10/15
	* Rev. 14092 Added several 13.x and 12.1 map mapflags, might have missed some. [L0ne_w0lf]
2009/08/18
	* Rev. 14013 Just a conf update, and mapflags! [L0ne_W0lf]
	* Changed attribute_recover to no, being hit by the same element should not recover HP.
	* Added monster_noteleport to Okolnir quest maps. Will fix the tarot card issue.
2009/04/10
	* Rev. 13668 Inverted the way monster_ai 0x200 works, default is 0 again. [ultramage]
	* Rev. 13667 Default value for monster_ai is now 0x200. [L0ne_W0lf]
2009/04/02
	* Uncommented pvp_room in maps_athena.conf [Playtester]
2009/04/01
	* Removed online_check config options. [FlavioJS]
	* Clarified char_maintenance config option.
2009/03/31
	* Added missing pet_equip_min_friendly config option [ultramage]
2009/03/23
	* Added setting display_status_timers to client.conf for new status change packet. [Sara]
2009/01/26
	* Rev. 13494 Changed guild_skill_relog_delay to yes. Relogging no longer resets delay on guild skills. [L0ne_W0lf]
2009/01/12
	* Second agitend corrected to agitend2 [SketchyPhoenix]
2009/01/05
	* Added @charcommands to return a list of available # commands [SketchyPhoenix]
2008/12/26
	* Rev. 13444 Marked new Morroc fields as nomemo. [L0ne_W0lf]
	* Rev. 13415 Commented out maps no longer accessable with 12.1. [L0ne_W0lf]
2008/12/17
	* Rev. 13405 Added additional maps to maps_athena.conf. [L0ne_W0lf]
2008/11/04
	* Updated: added info about latest packet_ver flag in client.conf (bugreport:2415) [akrus]
2008/10/06
	* Rev. 13264 Changed exp_calc_type to 1, as type 0 seems to be based off old rumour, and to compliment the update to mob_revive. [L0ne_W0lf]
2008/10/02
	* Rev. 13253 Modified homunculus auto-vapor setting to yes. (bugreport:2298) [L0ne_W0lf]
2008/09/11
	* Rev. 13204 Updated some messages in msg_athena.conf. [L0ne_W0lf]
2008/08/19
	* Added global sql settings 'sql.*' to inter_athena.conf.
	* Commented 'ipban.sql.*' and 'account.sql.*' so they default to the global settings.
	* Removed deprecated settings 'case_sensitive' and 'add_to_unlimited_account' from in login_athena.conf.
	* Made inter_athena.conf be imported from login_athena.conf. [FlavioJS]
2008/08/13
	* Added config settings mapreg_txt and mapreg_db to inter config [ultramage]
2008/08/10
	* Removed duplicate gef_cas mapflags [Yommy]
2008/08/01
	* Rev. 13033 Mapflag updates. Will need to do a complete rewrite eventually. [L0ne_W0lf]
	- Removed several noicewall limitations from interior maps mostly.
	- Removed several noreturn limitations from interior maps mostly.
	- Removed nobranch limitations from PVP (yoyo and nightmare) maps.
	- Removed nopenalty flag from nightmare PVP maps.
	- Commented out all noloot and noexp mapflag entries.
	- Added a few more noskill entries for some maps.
2008/07/27
	* Removed the unused login and txt->sql options in inter_athena.conf
	* Renamed config option log_db to log_db_db in inter_athena.conf
	* Conf file adjustments for the loginmerge branch
	- added new login and ipban db config options to login_athena.conf
	- login database options are no longer in inter_athena.conf!
	- moved setting 'lowest_gm_level' from inter_athena.conf to battle/gm.conf
	- removed setting 'gm_read_method'
	- removed options for setting `login` table column names
	- deleted file GM_account.txt, now the savefile is used for this
2008/07/23
	* Increased max. hairstyle number, 23 -> 25 (bugreport:1773) [ultramage]
2008/07/22
	* Rev. 12981 Removed mail commands that no longer exist from help.txt. [L0ne_W0lf]
2008/06/14
	* Rev. 12833 Uncommented all novice map, and added mapflags. [L0ne_W0lf]
	* Additionally; changed starting map from new_zone to new_1-1.
2008/06/06
	* Rev. 12761 Added mapflags in preparation for Monster Races. [L0ne_W0lf]
2008/06/01
	* Added gm_viewequip_min_lv to gm.conf [ultramage]
2008/05/28
	* Rev. r12736 Added new maps related to episode 13.1. [L0ne_W0lf]
2008/04/28
	* Rev. 12674 Updated gvg_eliminate_time comment to reflect use in new Woe scripts. [L0ne_W0lf]
2008/04/18
	* Implemented config setting 'vending_over_max' [ultramage]
2008/04/02
	* Rev. 12462 Uncommented restricted map entryies for WoESE maps. [L0ne_W0lf]
2008/03/07
	* Added config settings mob_active_time and boss_active_time, what they do
	  is specify a duration during which monsters will keep running their active
	  AI after all players have left their vecinity. Their current defaults are
	  set to 0 (disabled). [Skotlex]
2008/02/29
	*Rev. 12273 Added some additional map flags for some newer maps. [L0ne_W0lf]
2008/02/27
	* Rev. 12268 Added information for cash related @ and # commands. [L0ne_W0lf]
2008/02/27
	* Disabled idle_no_autoloot setting (bugreport:1051)
2008/02/14
	* Removed atcommand @whozeny [ultramage]
2008/02/11
	* Added 'input_min_value' and 'input_max_value' to script_athena.conf. [FlavioJS]
2008/01/22
	* Removed hom_setting&02 (ignore skill range) as this was fixed by Gravity
	  some time ago. [Skotlex]
2008/01/13
	* Corrected job_knt Mapflags. (bugreport:803) [Samuray22]
2008/01/10
	* Removed 'skill_steal_type' from skill.conf as said config no longer
	  exists. [Skotlex]
2008/01/06
	* Added job_knt to nomemo, no return & noteleport mapflags. [Samuray22]
2007/11/27
	* Rev. 11824 Added Battle field and Memorial dungeon maps. [L0ne_W0lf]
2007/11/18
	* 11758 Updated more map flags for Al De Baran's turbo Track. [L0ne_W0lf]
2007/11/12
	* hom_setting&0x2 now disables skill range checks for homunculus. [Skotlex]
2007/11/08
	* Removed the unneccessary @refreshonline command
2007/10/29
	* Removed petid command (not needed because commands understand names)
	* Removed *id2 commands (messy, useless and redundant)
	* Added missing @misceffect, @feelreset and #dropall/#storeall setting
	* AGAIN added conf entries for @whozeny, @kamic, @tonpc, @identify,
	  @adopt, @trade, @changelook, @send, @displayskill
	* Reverted atcommand conf (alphabetically-sorted = failure) [ultramage]

2007/10/26
	* Removed the config setting firewall_hits_on_undead setting. The code
	  handles this now using the delay defined in skill_unit_db. [Skotlex]
2007/10/23
	* Rev. 11559 Added Arunafeltz State WoE maps. [L0ne_W0lf]
2007/10/22
	* Rev. 11551 Fixed nopenalty entries for Turbo Track maps. [L0ne_W0lf]
	* Rev. 11546 Added Turbo Track map flags. [L0ne_W0lf]
	* Removed the mail_server_enable setting as it's not required. [Zephyrus]
	* Removed the mail_server database settings from interconf.
	  Now maildb is an integral part of the mainDB. [Zephyrus]
2007/10/13
	* Renamed the config default_skill_delay to default_walk_delay as that is
	  the only thing it does now.
2007/10/11
	* Renamed import folder to import-tmpl [Playtester]
	- new server owners please rename/copy it to import to use it
	- this was done so devs can test their changes easier
	* Removed nomemo and noteleport mapflags from Veins [Playtester]
2007/09/24
	* Added log_chat's '1 - log everything' (revert from r10850) [ultramage]
	- don't forget to adjust your config file ... again.
2007/09/18
	* Rev. 11241 Added new maps to maps_athena.conf, and corresponding mapflags. [L0ne_W0lf]
	- Also added several missing maps, and cloned maps.
2007/09/17
	* Added missing force_4-1 and force_5-1 maps to the map list [ultramage]
2007/09/13
	* Trigger rate Miracle of the Sun, Moon and Stars is now 0.02% [Skotlex]
2007/09/10
	* Added 'quest_exp_rate', adjusts exp gained by 'getexp' [ultramage]
2007/09/05
	* Added 'nomemo' mapflags to some Cursed Abbey maps [Playtester]
2007/08/19
	* Added 'noteleport' mapflags to Dandelion's request maps. [SinSloth]
	* Fixed small mistake in confs causing some confusion [Paradox924X]
2007/08/15
	* Removed useless 'party_skill_penalty' config option
	* Removed 'Note 3' & 'Other information' since it doesn't apply anymore
2007/07/28
	* Removed useless refine_posword setting from script_athena.conf
2007/07/25
	* Adjusted motd.txt to not crash new clients
	* Removed backup_txt code since it's not needed anymore
2007/07/20
	* Adjusted client.conf's packetver table (latest now uses new value)
2007/07/18
	* Added delay_dependon_agi, both options are available now [ultramage]
2007/06/10
	* Rev. 10744 Fixed nopvp mapflag entry for mosk_in. [L0ne_W0lf]
2007/06/08
	* Added Moscovia maps into mapflags [Lupus]
2007/06/06
	* Added Moscovia maps in the map index [Lupus]
2007/06/01
	* Rev. 10701 Updated nowarpto map flags for Rachel quest maps. [L0ne_W0lf]
2007/06/01
	* Rev. 10663 Updated map flags for Rachel quest maps. [L0ne_W0lf]
2007/05/23
	* Reverted delay_dependon_agi -> delay_dependon_dex
2007/05/19
	* Enhanced log_athena.conf with global/main chat support [ultramage]
	- also changed the filter bit values, please reconfigure this option
2007/04/27
	* Can't teleport in kh_dun01 [Playtester]
	* You can now teleport in jupe_core [Playtester]
2007/04/24
	* monster_ai&0x400 disables all mob-casted skills having a range of 9
	  (monster.conf) [Skotlex]
2007/04/23
	* Debuff on logout&2 is again set to default, instead of removing food
	  bonuses now it removes Maximize Power, Maximum Overthrust and Steel Body.
2007/04/16
	* Changed the default setting for emergency_call to 11 (usable all the
	  time, but only in Gvg Maps) as described by Tharis (skill.conf). [Skotlex]
2007/04/13
	* Added some Kiel quest mapflags [Playtester]
	* Added debug command @displayskill. Should be used only by people
	  searching for new skill IDs. [Skotlex]
2007/04/12
	* Updated various mapflags with 11.2 maps [Playtester]
2007/04/11
	* The pc_max_status_def and mob_max_status_def configs are now set on a
	  1-100 scale instead of 1-10000 (status.conf)
2007/04/03
	* Added hom_setting&0x40, when set it clears the "can't reuse" skill delay
	  when you vaporize a homunculus (set by default). [Skotlex]
2007/04/02
	* Set the default vending tax to 2% as it is in kRO Sakray [Playtester]
2007/03/28
	* Added config "vending_tax" to apply a tax to all vending requests, as it
	  was in kRO Sakray some time ago (items.conf).
2007/03/22
	* Made packet_ver_flag's description use hexadecimal values for the packet
	  versions, and changed the default to 0xFFFF. [Skotlex]
2007/03/19
	* Removed the 'charsave_method' setting from inter_athena.conf
2007/03/17
	* Cleaned up the login & char config [ultramage]
	- removed check_ip_flag
	- changed date_format to input the format string directly
	- changed many settings to allow yes/no instead of just 1/0
	* Removed .gat from configs [Lupus]
2007/03/14
	* Changed the default of debuff_on_logout to 1 since food items shouldn't
	  dispell on logout. [Skotlex]
2007/03/08
	* Adjustments for the new mapcache [DracoRPG]
	- Removed ".gat" from map names in maps_athena.conf
	- Removed read_map_from_cache option as there's no more choice to do
	- Removed afm_dir option as there's no more need for AFM/AF2 support
2007/03/06
	* Added the two new packet versions to battle/client.conf [Zephiris]
2007/03/05
	* Removed mode_neg and frame_size from packet_athena.conf [ultramage]
2007/02/16
	* Collapsed config settings "sg_miracle_skill_min_duration" and
	  "sg_miracle_skill_max_duration" into "sg_miracle_skill_duration", which
	  defaults to an hour (skill.conf).
2007/02/12
	* Corrected the meaning of "skill_display_fail&2", made 2 the default
	  setting. [Skotlex]
2007/02/08
	* Since the mysql ping interval is now autoconfigured, removed
	the connection_ping_interval config setting in inter_athena.conf
2007/02/01
	* Improved a bit the description of the mvp item get time config settings.
2007/01/29
	* Collapsed config settings produce_item_name_input,
	  produce_potion_name_input, making_arrow_name_input, holywater_name_input,
	  cdp_name_input into a single config produce_item_name_input which uses
	  bitmasks to determine what it affects. See battle/item.conf for details.
	* Updated arrow_decrement to have 3 possible values: Disabled, Enabled, and
	  Enabled + Autoguess (gives arrow consumption as appropiate to
	  plagiarized/acquired skills). eA previously had a hardcoded '2' setting,
	  now it's 1 by default as it should be. [Skotlex]
2007/01/28
	* Fixed the description of @summon
	* Fixed @nuke's position (I edited the wrong file by accident)
2007/01/27
	* Atcommand fixup [ultramage]
	- removed atcommands @w, @server_date/time, @red, @happyhappyjoyjoy, @shuffle
	- synced gm level of @jailfor, @charjailtime, @npcmove, @chardropall,
	  @charstoreall, @send, @mute, @changelook, @exp and @nuke
	- added conf entries for @whozeny, @kamic, @tonpc, @petid, @identify, @adopt,
	  @trade, @changelook, @send
	- reorganized the atcommands a bit
2007/01/26
	* Added battle config hom_rename (homunc.txt) to enable renaming the
	  homunculus multiple times. Defaults to no.
2007/01/22
	* Moved the homunculus setting from pet.conf to homunc.conf [Skotlex]
2007/01/12
	* Updated the information about ip rules and DDoS protection in 
	  packet_athena.conf and commented out the line "allow: all" so 
	  connections are rejected when a DDoS is detected. [FlavioJS]
2007/01/08
	* Added the console plugin to plugin_athena.conf commented out. [FlavioJS]
2007/01/05
	* Updated noicewall mapflags (to allow them in cities), thanks to Au{R}oN
2007/01/03
	* Changed friend_auto_add to 'yes' (closer to official, except for one detail)
	* Changed monster_class_change_full_recover to 'yes' (official) [ultramage]
2006/12/20
	* Fixed the meaning of stdout_with_ansisequence and changed the default 
	  value to no. [FlavioJS]
2006/12/18
	* Added hom_setting to specify which homunculus 'quirks' are in effect. The
	  default activates all of them, if you set them to 0 then homuncs will not
	  be treated in any special matter, pretty much like standard mobs. if I
	  missed any 'quirky' homunc behaviour from it, report it so it can be added
	  to the list (This setting was added to pet.conf).
	* flooritem_lifetime now accepts a much higher max value (previously it was
	  65k when the default was 60k)
	* Removed monster_ai 0x80 since it's now handled by hom_setting.
2006/12/12
	* Added monster_ai&0x400 to use the previous 'smart' criteria that prevents
	  mobs from fighting each another, since now they are all natural enemies
	  of each another. [Skotlex]
2006/11/29
	* Added Rachel Santuary to nomemo mapflags [Playtester]
2006/11/22
	* Added import/script_conf.txt to keep OnPCxxxxxEven settings [Lupus]
	* Modified slaves_inherit_speed (monster.conf): 0 never. 1 - when the
	  master can move. 2 - when the master can't move. 3 - always (default)
	* Also modified slaves_inherit_mode: 0 don't change mode. 1 slaves are
	  always aggressive. 2 slaves are always passive. 3 they copy the
	  agro/passive mode from their master. Defaults to 2.
2006/11/20
	* Added monster_ai&0x200 (monster.conf). When set, mob skill delays are
	  shared. That is, if the mob has several lines with the same skill, when the
	  skill is used, the delay will be set to all of them, not just the one entry
	  used. [Skotlex]
2006/11/07
	* Added nosave mapflag for Guild Dungeons [KarLaeda]
	* New Setting "stdout_with_ansisequence"
	  (login_athena/char_athena/map_athena) allows you to specify whether color
	  control chars should be printed or not. Is useful to disable for a
	  "cleaner" output when you are logging the console output. All credit goes
	  to FlavioJS for coding the whole thing. [Skotlex]
2006/11/05
	* Added maplags for PowerNPC quest. [KarLaeda]
2006/10/31
	* Modified the player_cloak_check_type and monster_cloak_check_type
	  settings. 1 makes it check for walls, 2 makes cloaking NOT end on normal
	  attacks, and 4 makes cloaking NOT end when using skills. The default
	  setting for players is still 1, but for mobs the default has been changed
	  to 4 (skill.conf). [Skotlex]
2006/10/25
	* Added exp-bonus settings exp_bonus_attacker and exp_bonus_max_attacker
	  (exp.conf, default to 25 and 12) [Skotlex]
	* Changed the way the party_even_share_bonus setting works. It now uses a
	  simple linear bonus increase (party.conf) [Skotlex]
2006/10/24
	* Changed the way the skill_steal_max_tries work. Now it actually MEANS the
	  max number of steal tries, use 0 to disable (unlimited tries). [Skotlex]
	* Changed the default of skill_steal_max_tries to 0 as there's no proof
	  anywhere that there should be such a limit. [Skotlex]
2006/10/20
	* Added config setting "summon_flora_setting" (skill.conf), with it you can
	  decide now two things: a. Whether or not players can harm your floras
	  outside versus grounds, and b. Whether or not you can summon out and mix
	  different types of plants at the same time. [Skotlex]
2006/10/19
	* Commented out the monster_noteleport mapflag from the guild castles as
	  this is the Aegis behaviour [Skotlex]
2006/10/18
	* Added monster_noteleport mapflag to the guild castle maps to prevent
	  "avoiding MVPs" by forcing them to teleport from rude-attacks. [Skotlex]
2006/10/16
	* Added &16 to the default of the emergency_call setting (skill.conf)
	  [Skotlex]
2006/10/12
	* Added Homunculus atcommands [Playtester]
2006/10/11
	* Removed useless inter_athena settings (they were doing absolutely
	  nothing): read_gm_interval, gm_db, gm_db_level, gm_db_account_id,
	  use_new_sql_db [Skotlex]
2006/10/06
	* status_cast_cancel is now a type 4 (object bitmasks) setting
	  (status.conf). [Skotlex]
2006/10/06
	* Removed gm_all_skill_add_abra which was doing nothing anyway. [Skotlex]
2006/10/03
	* Renamed setting delay_dependon_dex to delay_dependon_agi, the delay of
	  skills is reduced now (when enabled) by AGI instead of DEX, which makes a
	  lot more sense than DEX. [Skotlex]
2006/09/25
	* Removed config setting allow_atcommand_when_mute as it's no longer used
	  (see manner_system in misc.conf for it's replacement) [Skotlex]
2006/09/19
	* Removed setting ban_spoof_namer (as now invalid chat packets just cause
	  the sending character to be disconnected). [Skotlex]
2006/09/18
	* The new socket update code includes support for two new config settings
	  (packet_athena.txt): frame_size, which can be used to alter the logic
	  packet-size allowed by the code, and mode_neg, which when set to yes, sets
	  TCP_NODELAY on all connections (defaults to yes). [Skotlex]
	* Due to a recent update of how cards/equipment status change defense
	  works, the max sc resistance settings (battle/status.conf) no longer apply
	  to them. [Skotlex]
2006/09/16
	* Added monster_ai&256. When set, a monster will pick a random starting
	  position to begin checking versus it's skills, otherwise, it will always
	  begin checking from the beginning. [Skotlex]
2006/09/15
	* Added atcommand.conf entries for @adjgmlvl and @adjcmdlvl [Skotlex]
2006/09/14
	* Adjusted gvg long damage rate to 80%, magic damage rate to 60%
	  (battle/guild.conf) [Skotlex]
2006/09/12
	* Changed back the default of case-sensitive to ON since it shouldn't be
	  such a bad performance hog now. [Skotlex]
	* case_sensitive is now off by default due to performance issues
	  (login_athena.conf). [Skotlex]
2006/09/11
	* Corrected name of config settings pc_luk_status_def, mob_luk_status_def
	  (status.conf) [Skotlex]
	* Changed the default of enable_baseatk to 9 (player + homun) [Skotlex]
	* Changed the default of enable_perfect_flee to 1 (players only) [Skotlex]
2006/09/09
	* Removed noteleport flags from Geffenia maps [Playtester]
2006/09/08
	* Removed sg_miracle_skill_duration, replaced it with
	  sg_miracle_skill_min_duration and sg_miracle_skill_max_duration, to specify
	  a range for the duration of the skill. [Skotlex]
	* Skill duration for sg miracle is now 1h ~ 2.5h [Skotlex]
2006/09/07
	* Changed the default of sg_angel_skill_ratio to 10 based on recent
	  information from Tharis. [Skotlex]
	* Added sg_angel_skill_ratio to specify rate at which the Angel skill
	  triggers. [Skotlex]
	* Increased duration of Miracle of the Sun/Moon/Stars to one hour.
	  [Skotlex]
	* Changed gvg_short_attack_damage_rate to 80, as leaked X.2 [Vicious]
2006/09/06
	* Reverted back the default view/chase range of mobs to 100% since eA now
	  uses square view areas, like Aegis. [Skotlex]
2006/09/05
	* Removed setting mob_show_hp, it's been replaced now by mob_show_info,
	  which can be used to specify what kind of info should be displayed from a
	  mob. Current options are two different formats for Hp display, and current
	  level (monster.conf). [Skotlex]
2006/08/31
	* Added setting attack_walk_delay which specifies whether a character
	  should (or not) be able to move inmediately after starting a normal attack
	  (battle.conf). Defaults to 0 since that's what Aegis uses. [Skotlex]
	* Corrected battle config name max_walk_rate, it should be named
	  max_walk_speed. [Skotlex]
2006/08/29
	* monster_ai&1 now only signals whether mobs should update their target
	  cell while chasing more frequently (rather than being state-driven like
	  Aegis) [Skotlex]
	* Changed the defaults of view_range_rate and chase_range_rate to 120 to
	  aproximate better Aegis's view ranges (which are square areas and not
	  circles), so eA's default of 100 leads to a circular area contained
	  within a 21x21 square zone (what Aegis uses), by using 20%, the circular
	  area increases range to 12, which better approximates Aegis's 21x21 area.
	  [Skotlex]
2006/08/24
	* Changed the default of clear_skills_on_death to 0 [Skotlex]
	* Added setting clear_skills_on_warp to specify when a character's
	  land-based skills are deleted when the caster changes maps. Defaults to all
	  types (skill.conf). [Skotlex]
	* The previous setting now obsoletes traps_setting &2, which now can only
	  be 0/1. [Skotlex]
2006/08/21
	* Removed config setting "muting_players", and expanded the manner_system
	  config to specify how having negative manner (mute) affects a player (see
	  battle/misc.conf). [Skotlex]
	* Expanded the pk_mode setting from no/yes to 0/1/2. 1 is normal pk_mode,
	  if 2 is used, it makes killing players give you a loss of 5 manner points.
	  [Skotlex]
2006/08/18
	* Added monster_ai&128 to make aggressive mobs ignore that behaviour of
	  always picking Homun targets above player targets regardless of who is
	  closer. [Skotlex]
	* Added guild_aura (skill.conf) setting so you can specify when it works
	  and if it works on the guild-master itself. Defaults to working all the
	  time on everyone except GM. [Skotlex]
2006/08/14
	* Removed support for negative autosave intervals, instead added a
	  minsave_interval setting which specifies which is the minimum time between
	  character saves. Default to 100ms (map_athena.conf). [Skotlex]
	* Modified emergency_call setting to allow for more specific configuration
	  (woe/non-woe, gvg-grounds/non-gvg-grounds, disable from nowarpto maps), see
	  skill.conf for details. [Skotlex]
2006/08/10
	* Removed setting mob_ghostring_fix [Skotlex]
	* Changed setting attack_attr_none to affect all neutral-element attacks.
	  Basicly, this setting is now used to determine who can hit for full damage
	  always when using neutral-attacks (defaults to non-players) [Skotlex]
2006/08/09
	* Change the default of attack_attr_none to all classes except players.
	  This means that pet/mobs/homun will always do normal attacks with
	  no-element modifiers (but elemental reduction cards still apply) [Skotlex]
2006/08/08
	* Removed config settings display_delay_skill_fail and
	  display_snatcher_skill_fail, replaced them with display_skill_fail, which
	  can be used to determine whether you hide ALL skill-failed messages, those
	  from delay, those from Snatcher or those from Envenom (battle/skill.conf)
	  [Skotlex]
2006/08/07
	* Added config force_random_spawn which overrides the spawn-files defined
	  coordinates to make all mobs always spawn randomly on the map. [Skotlex]
	* SC_SPEEDUP0 is no longer dispellable by SA_DISPEL [Skotlex]
2006/08/04
	* Removed settings enemy_critical_rate, homun_critical_rate. Added settings
	  enable_critical (defaults to specify only players), mob_critical_rate and
	  critical_rate. The last applies to all non-mobs and non-players
	  (battle/battle.conf) [Skotlex]
	* Removed settings mob_npc_warp, mob_warpportal. Replaced with setting
	  mob_warp which specifies which types of warp can a mob step into
	  (battle/monster.conf) [Skotlex]
	* Changed name of the setting log_pick to log_filter since that's what it
	  does now. [Skotlex]
	* Modified enable_logs so that instead of a 0/1 setting, you can specify
	  which kind of events to log (so you can use a combination), see log_athena
	  for the bitmask configuration. [Skotlex]
	* Cleaned a bit the contents of log_athena.conf
2006/08/02
	* Updated status_cast_cancel to also include silence (so the cast bar is
	  cancelled if you are silenced during it) [Skotlex]
2006/08/01
	* merged in atcommands jailfor, jailtime, charjailtime. Thanks to Meruru
	  and Coltaro for the code. [Skotlex]
	* Expanded setting debuff_on_logout so that &1 removes negative buffs and
	  &2 removes positive buffs. [Skotlex]
	* Added battle config file status.conf, moved some settings from skill.conf
	  and battle.conf to it since they are entirely Status-Change related.
	  [Skotlex]
2006/07/27
	* Added config setting party_update_interval so you can specify how often
	  the party-mate minidots should be updated (defaults to 1 sec). [Skotlex]
	* Removed a bunch of broken comments in skill.c [Skotlex]<|MERGE_RESOLUTION|>--- conflicted
+++ resolved
@@ -1,16 +1,11 @@
 Date	Added
 
-<<<<<<< HEAD
 2011/10/15
 	* Rev. 14972 Updated misleading comment in conf/mapflag/partylock.txt (bugreport:4930, since r14092). [Ai4rei]
 2011/08/21
 	* Rev. 14938 Added setting 'client_limit_unit_lv' to control the unit types which are affected by 'max_lv' and 'aura_lv' settings. [Ai4rei]
-=======
-2011/08/21
-	* Rev. 14938 Added setting 'client_limit_unit_lv' to control the unit types which are affected by 'max_lv' and 'aura_lv' settings. [Ai4rei]
 2011/08/10
 	* Rev. 14931 Upped max_lv and max_aura to 150, and max_aspd to 193.
->>>>>>> 3710eab8
 2011/07/09
 	* Rev. 14892 Removed 'msg_athena.conf' messages 619 and 620 (duplicates to 572 and 573) (since r5506). [Ai4rei]
 2011/05/13
@@ -37,11 +32,8 @@
 	* Rev. 14587 Corrected wording of the setting homunculus_autoloot (since r12203). [Ai4rei]
 2010/12/10
 	* Rev. 14572 Applied update to charhelp.txt provided by EvilPuncker to match current charcommand behavior (bugreport:4632, follow up to r13403). [Ai4rei]
-<<<<<<< HEAD
-=======
 2010/11/21
 	* Changed party_share_level from 10 to 15 as per kRO maintenance from 2010/04/14. [Ai4rei]
->>>>>>> 3710eab8
 2010/10/10
 	* Added cashfood_use_interval config setting. [Paradox924X]
 2010/05/25
